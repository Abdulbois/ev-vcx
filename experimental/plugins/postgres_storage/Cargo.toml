[package]
name = "storage-postgres"
version = "1.7.0"
<<<<<<< HEAD
authors = [
  "Ian Costanzo <ian@anon-solutions.ca>"
]
=======
authors = ["Hyperledger Indy Contributors <hyperledger-indy@lists.hyperledger.org>"]
>>>>>>> 55b77ec7

description = "Postgres storage plug-in for indy sdk wallet."
license = "MIT/Apache-2.0"
build = "build.rs"

[lib]
name = "indystrgpostgres"
path = "src/lib.rs"
crate-type = ["staticlib","rlib","cdylib"]

[features]
default = ["bn_openssl", "ed25519_sign_sodium", "ed25519_box_sodium", "sealedbox_sodium", "base58_rust_base58", "base64_rust_base64", "xsalsa20_sodium", "chacha20poly1305_ietf_sodium", "pair_amcl", "hash_openssl", "local_nodes_pool", "revocation_tests", "pwhash_argon2i13_sodium", "hmacsha256_sodium", "memzero_sodium", "randombytes_sodium"]
bn_openssl = ["openssl", "int_traits"]
ed25519_sign_sodium = ["sodiumoxide"]
ed25519_box_sodium = ["sodiumoxide"]
sealedbox_sodium = ["sodiumoxide"]
base58_rust_base58 = ["rust-base58"]
base64_rust_base64 = ["base64"]
xsalsa20_sodium = ["sodiumoxide"]
chacha20poly1305_ietf_sodium = ["sodiumoxide"]
pwhash_argon2i13_sodium = ["sodiumoxide"]
pair_amcl = ["ursa"]
hash_openssl = ["openssl"]
local_nodes_pool = []
revocation_tests = []
sodium_static = []
hmacsha256_sodium = ["sodiumoxide"]
memzero_sodium = ["sodiumoxide"]
randombytes_sodium = ["sodiumoxide"]

# Causes the build to fail on all warnings
fatal_warnings = []

[dependencies]
#indy = { version="1.6.7", path="../../../wrappers/rust" }
rust-libindy-wrapper = "0.2.13"
ursa = { version = "0.1.1", optional = true }
int_traits = { version = "0.1.1", optional = true }
digest = "0.7.0"
env_logger = "0.5.10"
etcommon-rlp = "0.2.3"
generic-array = "0.9.0"
hex = "0.2.0"
libc = "0.2.60"
log = "0.4.1"
dirs = "1.0.4"
openssl = { version = "=0.10.12", optional = true }
owning_ref = "0.3.3"
rand = "0.3"
rust-base58 = {version = "0.0.4", optional = true}
base64 = {version = "0.6.0", optional = true}
serde = "1.0"
serde_json = "1.0"
serde_derive = "1.0"
sha2 = "0.7.0"
sha3 = "0.7.0"
rmp-serde = "0.13.6"
sodiumoxide = {version = "0.0.16", optional = true}
time = "0.1.36"
zmq = "0.8.2"
lazy_static = "1.3"
named_type = "0.1.3"
named_type_derive = "0.1.3"
byteorder = "1.3.2"
log-panics = "2.0.0"
postgres = "0.15.2"
r2d2 = "0.8.2"
r2d2_postgres = "0.14.0"

[dependencies.uuid]
version = "0.5.0"
default-features = false
features = ["v4"]
<|MERGE_RESOLUTION|>--- conflicted
+++ resolved
@@ -1,13 +1,7 @@
 [package]
 name = "storage-postgres"
 version = "1.7.0"
-<<<<<<< HEAD
-authors = [
-  "Ian Costanzo <ian@anon-solutions.ca>"
-]
-=======
 authors = ["Hyperledger Indy Contributors <hyperledger-indy@lists.hyperledger.org>"]
->>>>>>> 55b77ec7
 
 description = "Postgres storage plug-in for indy sdk wallet."
 license = "MIT/Apache-2.0"
