--- conflicted
+++ resolved
@@ -228,7 +228,6 @@
                         "${env_name}-cli-test": {
                             linuxModuleTesting(file, env_name, network_name, this.&linuxCLITesting, stashBuildResults)
                         },
-<<<<<<< HEAD
                         "${env_name}-vcx-test": {
                             vcxTesting(file, env_name, network_name, stashBuildResults, test_wrappers)
                         }
@@ -236,15 +235,6 @@
                 if (test_wrappers) {
                     jobs["${env_name}-rust-test"] = {
                         linuxModuleTesting(file, env_name, network_name, this.&linuxRustTesting, stashBuildResults)
-=======
-                        "${env_name}-vcx-test"   : {
-                            vcxTesting(file, env_name, network_name, stashBuildResults)
-                        }
-                ]
-                if (test_wrappers) {
-                    jobs["${env_name}-nodejs-test"] = {
-                        linuxModuleTesting(file, env_name, network_name, this.&linuxNodejsTesting, stashBuildResults)
->>>>>>> d290027b
                     }
                     jobs["${env_name}-java-test"] = {
                         linuxModuleTesting(file, env_name, network_name, this.&linuxJavaTesting, stashBuildResults)
@@ -252,13 +242,8 @@
                     jobs["${env_name}-python-test"] = {
                         linuxModuleTesting(file, env_name, network_name, this.&linuxPythonTesting, stashBuildResults)
                     }
-<<<<<<< HEAD
                     jobs["${env_name}-nodejs-test"] = {
                         linuxModuleTesting(file, env_name, network_name, this.&linuxNodejsTesting, stashBuildResults)
-=======
-                    jobs["${env_name}-rust-test"] = {
-                        linuxModuleTesting(file, env_name, network_name, this.&linuxRustTesting, stashBuildResults)
->>>>>>> d290027b
                     }
                 }
                 parallel(jobs)
@@ -716,7 +701,6 @@
 
 def ubuntuTesting() {
     stage('Ubuntu Test') {
-<<<<<<< HEAD
         parallel([
                 "ubuntu:16.04": {
                     linuxTesting("ci/ubuntu.dockerfile ci", Ubuntu16, "pool_network", true, true)
@@ -725,9 +709,6 @@
                     linuxTesting("ci/ubuntu18.dockerfile ci", Ubuntu18, "pool_network", true, false)
                 }
         ])
-=======
-        linuxTesting("ci/ubuntu.dockerfile ci", "Ubuntu", "pool_network", true, true)
->>>>>>> d290027b
     }
 }
 
@@ -858,11 +839,7 @@
 
 def rhelTesting() {
     stage('RedHat Test') {
-<<<<<<< HEAD
-        linuxTesting("ci/amazon.dockerfile ci", RedHat, "pool_network", false)
-=======
         linuxTesting("ci/amazon.dockerfile ci", "RedHat", "pool_network", false, false)
->>>>>>> d290027b
     }
 }
 
