#!groovy

@Library('SovrinHelpers') _

properties([
        [$class: 'BuildDiscarderProperty', strategy: [
                $class               : 'LogRotator',
                artifactDaysToKeepStr: '28',
                artifactNumToKeepStr : '',
                daysToKeepStr        : '28',
                numToKeepStr         : ''
        ]]
]);

libindyBuildFinished = ["Ubuntu": false, "RedHat": false]
libvcxBuildFinished = ["Ubuntu": false, "RedHat": false]

try {
    testing()
    publishing()
    if (acceptanceTesting()) {
        releasing()
    }
    notifyingSuccess()
} catch (err) {
    notifyingFailure()
    throw err
}

def testing() {
    stage('Testing') {
        parallel([
                'ubuntu-test' : { ubuntuTesting() },
                'redhat-test' : { rhelTesting() },
                'android-test': { androidTesting() },
                'windows-test': { windowsTesting() },
                'ios-test'    : { iosTesting() }
        ])
    }
}

def publishing() {
    stage('Publishing') {
        echo "${env.BRANCH_NAME}: start publishing"
        publishedVersions = parallel([
                //FIXME fix and restore 'rhel-files'     : { rhelPublishing() }, IS-307
                'ubuntu-files' : { ubuntuPublishing() },
                'windows-files': { windowsPublishing() },
                'android-files': { androidPublishing() },
                'ios-files'    : { iosPublishing() },
        ])

        if (publishedVersions['windows-files'] != publishedVersions['ubuntu-files']) { // FIXME check rhel too, IS-307
            error "platforms artifacts have different versions"
        }
    }
}

def acceptanceTesting() {
    stage('Acceptance testing') {
        if (env.BRANCH_NAME == 'rc') {
            echo "${env.BRANCH_NAME}: acceptance testing"
            if (approval.check("default")) {
                return true
            }
        } else {
            echo "${env.BRANCH_NAME}: skip acceptance testing"
        }
        return false
    }
}

def releasing() {
    stage('Releasing') {
        if (env.BRANCH_NAME == 'rc') {
            publishingRCtoStable()
        }
    }
}

def notifyingSuccess() {
    currentBuild.result = "SUCCESS"
    node('ubuntu-master') {
        sendNotification.success('indy-sdk')
    }
}

def notifyingFailure() {
    currentBuild.result = "FAILED"
    node('ubuntu-master') {
        sendNotification.fail([slack: true])
    }
}

def getBuildPoolVerOptions(pool_type, plenum_ver, anoncreds_ver, node_ver) {
    if (pool_type != null && plenum_ver != null && anoncreds_ver != null && node_ver != null) {
        return "--build-arg=indy_stream=${pool_type} --build-arg indy_plenum_ver=${plenum_ver} --build-arg indy_anoncreds_ver=${anoncreds_ver} --build-arg indy_node_ver=${node_ver}"
    } else {
        return ""
    }
}

def getUserUid() {
    return sh(returnStdout: true, script: 'id -u').trim()
}

def dockerBuild(name, file = 'ci/ubuntu.dockerfile ci', customParams = '') {
    return docker.build("$name-test", "--build-arg uid=${getUserUid()} ${customParams} -f $file")
}

def dockerClean(env_name, network_name) {
    try {
        try {
            sh "docker ps --format '{{.ID}}' --filter network=${network_name} | xargs docker rm -f || true"
            //TODO: FIXME
        } catch (error) {
            echo "${env_name} Test: error while force clean-up network ${network_name} - ${error}"
        }
        try {
            echo "${env_name} Test: remove pool network ${network_name}"
            sh "docker network rm ${network_name} || true" //TODO: FIXME
        } catch (error) {
            echo "${env_name} Test: error while delete ${network_name} - ${error}"
        }
    }
    finally {
        sh "docker container prune -f"
        sh "docker network prune -f"
    }
}

def openPool(env_name, network_name, pool_type = null, pool_ver = null, plenum_ver = null, anoncreds_ver = null, node_ver = null) {
    echo "${env_name} Test: Clean docker"
    dockerClean(env_name, network_name)

    echo "${env_name} Test: Create docker network (${network_name}) for nodes pool and test image"
    sh "docker network create --subnet=10.0.0.0/8 ${network_name}"

    echo "${env_name} Test: Build docker image for nodes pool ver. ${pool_ver}"
    echo "${env_name} Test: Building nodes pool for versions: plenum ${plenum_ver}, anoncreds ${anoncreds_ver}, node ${node_ver}"
    verOptions = getBuildPoolVerOptions(pool_type, plenum_ver, anoncreds_ver, node_ver)
    def poolEnv = dockerHelpers.build("indy_pool_${pool_ver}", 'ci/indy-pool.dockerfile ci',
            "--build-arg pool_ip=10.0.0.2 ${verOptions}")
    echo "${env_name} Test: Run nodes pool"
    return poolEnv.run("--ip=\"10.0.0.2\" --network=${network_name}")
}

def closePool(env_name, network_name, poolInst) {
    echo "${env_name} Test: Cleanup"
    try {
        echo "${env_name} Test: stop pool"
        poolInst.stop()
    } catch (error) {
        echo "${env_name} Tests: error while stop pool ${error}"
    }
    finally {
        dockerClean(env_name, network_name)
    }
    step([$class: 'WsCleanup'])
}


void getSrcVersion(folder) {
    commit = sh(returnStdout: true, script: 'git rev-parse HEAD').trim()
    def version = sh(returnStdout: true, script: "wget -q https://raw.githubusercontent.com/hyperledger/indy-sdk/$commit/$folder/Cargo.toml -O - | grep -E '^version =' | head -n1 | cut -f2 -d= | cut -f2 -d '\"'").trim()
    return version
}

def linuxTesting(file, env_name, network_name, stashBuildResults) {
    parallel([
            failFast                                  : true,
            "${env_name} Test: build and test libindy": {
                node('ubuntu') {
                    linuxLibindyBuild(file, env_name, network_name, stashBuildResults)
                }
            },
            "${env_name} Test: test other components" : {
                waitUntil {
                    libindyBuildFinished[env_name]
                }
                def jobs = [
                        "${env_name}-cli-test"   : {
                            linuxModuleTesting(file, env_name, network_name, this.&linuxCLITesting, stashBuildResults)
                        },
                        "${env_name}-rust-test"  : {
                            linuxModuleTesting(file, env_name, network_name, this.&linuxRustTesting, stashBuildResults)
                        },
                        "${env_name}-nodejs-test": {
                            linuxModuleTesting(file, env_name, network_name, this.&linuxNodejsTesting, stashBuildResults)
                        },
                        "${env_name}-vcx-test"   : {
                            vcxTesting(file, env_name, network_name, stashBuildResults)
                        }
                ]
                if (env_name == "Ubuntu") {
                    jobs["${env_name}-java-test"] = {
                        linuxModuleTesting(file, env_name, network_name, this.&linuxJavaTesting, stashBuildResults)
                    }
                    jobs["${env_name}-python-test"] = {
                        linuxModuleTesting(file, env_name, network_name, this.&linuxPythonTesting, stashBuildResults)
                    }
                }
                parallel(jobs)
            },
    ])
}

def vcxTesting(file, env_name, network_name, stashBuildResults) {
    parallel([
            failFast                                     : true,
            "${env_name} Test: build and test libvcx"    : {
                node('ubuntu') {
                    linuxVcxBuild(file, env_name, network_name, stashBuildResults)
                }
            },
            "${env_name} Test: test other vcx components": {
                waitUntil {
                    libvcxBuildFinished[env_name]
                }
                    def jobs = [
<<<<<<< HEAD
                            "${env_name}-vcx-java-test"  : {
=======
                        "${env_name}-vcx-nodejs-test": {
                            linuxModuleTesting(file, env_name, network_name, this.&linuxVcxNodejsTesting, stashBuildResults)
                        }
                ]
                if (env_name == "Ubuntu") {
                    jobs["${env_name}-vcx-java-test"] = {
>>>>>>> 5538e627
                                linuxModuleTesting(file, env_name, network_name, this.&linuxVcxJavaTesting, stashBuildResults)
                    }
                    jobs["${env_name}-vcx-python-test"] = {
                                linuxModuleTesting(file, env_name, network_name, this.&linuxVcxPythonTesting, stashBuildResults)
                            }
                }
                parallel(jobs)
            },
    ])
}

def linuxLibindyBuild(file, env_name, network_name, stashBuildResults) {
    def poolInst
    try {
        echo "${env_name} Test: Checkout csm"
        checkout scm

        poolInst = openPool(env_name, network_name)

        def testEnv = buildTestEnv(file, env_name)

        testEnv.inside {
            echo "${env_name} Libindy Test: Build"
            sh '''
                cd libindy
                cargo build --release --features "fatal_warnings sodium_static"
            '''

            if (stashBuildResults) {
                stash includes: 'libindy/target/release/libindy.so,libindy/target/release/libindy.a', name: 'LibindyUbuntuBuildResult'
            }
        }

        sh "cp libindy/target/release/libindy.so wrappers/java/lib"
        sh "cp libindy/target/release/libindy.so wrappers/python"
        sh "cp libindy/target/release/libindy.so wrappers/rust"
        sh "cp libindy/target/release/libindy.so wrappers/nodejs"
        sh "cp libindy/target/release/libindy.so cli"
        sh "cp libindy/target/release/libindy.so libnullpay"
        sh "cp libindy/target/release/libindy.so vcx/libvcx"
        sh "cp libindy/target/release/libindy.so vcx/wrappers/node"
        sh "cp libindy/target/release/libindy.so vcx/wrappers/java"
        sh "cp libindy/target/release/libindy.so vcx/wrappers/python3"
        sh "cp libindy/target/release/libindy.so vcx/dummy-cloud-agent"

        testEnv.inside {
            echo "${env_name} Libnullpay Test: Build"
            sh '''
                cd libnullpay
                LIBRARY_PATH=./ RUST_BACKTRACE=1 cargo build --release
            '''

            if (stashBuildResults) {
                stash includes: 'libnullpay/target/release/libnullpay.so', name: 'LibnullpayUbuntuBuildResult'
            }
        }

        sh "cp libnullpay/target/release/libnullpay.so cli"
        sh "cp libnullpay/target/release/libnullpay.so vcx/libvcx"
        sh "cp libnullpay/target/release/libnullpay.so vcx/wrappers/node"
        sh "cp libnullpay/target/release/libnullpay.so vcx/wrappers/java"
        sh "cp libnullpay/target/release/libnullpay.so vcx/wrappers/python3"

        stash includes: 'wrappers/java/lib/libindy.so', name: "LibindyJavaSO${env_name}"
        stash includes: 'wrappers/python/libindy.so', name: "LibindyPythonSO${env_name}"
        stash includes: 'wrappers/rust/libindy.so', name: "LibindyRustSO${env_name}"
        stash includes: 'wrappers/nodejs/libindy.so', name: "LibindyNodejsSO${env_name}"
        stash includes: 'cli/libindy.so', name: "LibindyCliSO${env_name}"
        stash includes: 'cli/libnullpay.so', name: "LibnullpayCliSO${env_name}"
        stash includes: 'vcx/libvcx/libindy.so,vcx/libvcx/libnullpay.so', name: "VCXLibindyAndLibnullpaySO${env_name}"
        stash includes: 'vcx/wrappers/node/libindy.so,vcx/wrappers/node/libnullpay.so', name: "VcxNodeLibindyAndLibnullpaySO${env_name}"
        stash includes: 'vcx/wrappers/java/libindy.so,vcx/wrappers/java/libnullpay.so', name: "VcxJavaLibindyAndLibnullpaySO${env_name}"
        stash includes: 'vcx/wrappers/python3/libindy.so,vcx/wrappers/python3/libnullpay.so', name: "VcxPythonLibindyAndLibnullpaySO${env_name}"
        stash includes: 'vcx/dummy-cloud-agent/libindy.so', name: "LibindyCloudAgentSO${env_name}"

        libindyBuildFinished[env_name] = true

        echo "${env_name} Libindy Test: Test"
        testEnv.inside("--network=${network_name}") {
            sh '''
                cd libindy
                RUST_BACKTRACE=1 cargo test --release --no-run --features sodium_static
                RUST_BACKTRACE=1 RUST_LOG=indy::=debug,zmq=trace RUST_TEST_THREADS=1 TEST_POOL_IP=10.0.0.2 cargo test --release --features sodium_static
            '''
        }

        echo "${env_name} Libnullpay Test: Test"
        testEnv.inside("--network=${network_name}") {
            sh '''
                cd libnullpay
                LIBRARY_PATH=./ RUST_BACKTRACE=1 cargo test --no-run --release
                LD_LIBRARY_PATH=./:${LD_LIBRARY_PATH} RUST_BACKTRACE=1 RUST_LOG=debug RUST_TEST_THREADS=1 TEST_POOL_IP=10.0.0.2 cargo test --release
            '''
        }

    }
    finally {
        closePool(env_name, network_name, poolInst)
    }
}

def linuxVcxBuild(file, env_name, network_name, stashBuildResults) {
    def poolInst
    try {
        echo "${env_name} Test: Checkout csm"
        checkout scm

        poolInst = openPool(env_name, network_name)

        def testEnv = buildTestEnv(file, env_name)

        unstash name: "VCXLibindyAndLibnullpaySO${env_name}"

        echo "${env_name} Libvcx Test: Build"
        testEnv.inside {
            sh '''
                cd vcx/libvcx
                LIBRARY_PATH=./ cargo build --release --features fatal_warnings
            '''
            if (stashBuildResults) {
                stash includes: 'vcx/libvcx/target/release/libvcx.so', name: 'LibvcxUbuntuBuildResult'
            }
        }

        sh "cp vcx/libvcx/target/release/libvcx.so vcx/wrappers/node"
        sh "cp vcx/libvcx/target/release/libvcx.so vcx/wrappers/java"
        sh "cp vcx/libvcx/target/release/libvcx.so vcx/wrappers/python3"

        stash includes: 'vcx/wrappers/node/libvcx.so', name: "VcxNodeLibvcxSO${env_name}"
        stash includes: 'vcx/wrappers/java/libvcx.so', name: "VcxJavaLibvcxSO${env_name}"
        stash includes: 'vcx/wrappers/python3/libvcx.so', name: "VcxPythonLibvcxSO${env_name}"

        libvcxBuildFinished[env_name] = true


        testEnv.inside("--network=${network_name}") {
            echo "${env_name} Libvcx Test: Run Cloud Agent"
            sh '''
                cp vcx/libvcx/libindy.so vcx/dummy-cloud-agent
                cd vcx/dummy-cloud-agent
                LIBRARY_PATH=./ LD_LIBRARY_PATH=./:${LD_LIBRARY_PATH} RUST_BACKTRACE=1 RUST_LOG=indy=info cargo run sample-config.json &
            '''

            echo "${env_name} Libvcx Test: Run tests"
            sh '''
                cd vcx/libvcx
                LIBRARY_PATH=./ LD_LIBRARY_PATH=./:${LD_LIBRARY_PATH} RUST_BACKTRACE=1 RUST_LOG=indy=debug RUST_TEST_THREADS=1 TEST_POOL_IP=10.0.0.2 cargo test --release --features "pool_tests agency"
            '''
        }
    }
    finally {
        closePool(env_name, network_name, poolInst)
    }
}

def linuxJavaTesting(env_name, network_name, testEnv, stashBuildResults) {
    unstash name: "LibindyJavaSO${env_name}"
    dir('wrappers/java') {
        testEnv.inside("--ip=\"10.0.0.3\" --network=${network_name}") {
            echo "${env_name} Libindy Test: Test java wrapper"

            sh "RUST_LOG=indy::=debug TEST_POOL_IP=10.0.0.2 mvn clean test"
        }
    }
}

def linuxPythonTesting(env_name, network_name, testEnv, stashBuildResults) {
    unstash name: "LibindyPythonSO${env_name}"
    dir('wrappers/python') {
        testEnv.inside("--ip=\"10.0.0.3\" --network=${network_name}") {
            echo "${env_name} Libindy Test: Test python wrapper"

            sh '''
                    python3.5 -m pip install --user -e .
                    LD_LIBRARY_PATH=./:${LD_LIBRARY_PATH} RUST_LOG=indy::=debug TEST_POOL_IP=10.0.0.2 python3.5 -m pytest
                '''
        }
    }
}

def linuxCLITesting(env_name, network_name, testEnv, stashBuildResults) {
    unstash name: "LibindyCliSO${env_name}"
    unstash name: "LibnullpayCliSO${env_name}"

    echo "${env_name} Indy Cli Test: tests"
    testEnv.inside("--network=${network_name}") {
        sh '''
            cd cli
            LIBRARY_PATH=./ RUST_BACKTRACE=1 cargo build --release --features fatal_warnings
            LIBRARY_PATH=./ RUST_BACKTRACE=1 cargo test --release --features "nullpay_plugin" --no-run
            LD_LIBRARY_PATH=./:${LD_LIBRARY_PATH} RUST_BACKTRACE=1 RUST_LOG=indy::=debug RUST_TEST_THREADS=1 TEST_POOL_IP=10.0.0.2 cargo test  --release --features "nullpay_plugin"
        '''
        if (stashBuildResults) {
            stash includes: 'cli/target/release/indy-cli', name: 'IndyCliUbuntuBuildResult'
        }
    }
}

def linuxRustTesting(env_name, network_name, testEnv, stashBuildResults) {
    unstash name: "LibindyRustSO${env_name}"

    dir('wrappers/rust') {
        testEnv.inside("--network=${network_name}") {
            echo "${env_name} Indy Rust wrapper Test: Build"
            sh 'LIBRARY_PATH=./ RUST_BACKTRACE=1 cargo test --release --no-run'

            echo "${env_name} Indy Rust wrapper Test: Run tests"
            sh 'LD_LIBRARY_PATH=./:${LD_LIBRARY_PATH} RUST_BACKTRACE=1 RUST_LOG=indy::=debug RUST_TEST_THREADS=1 TEST_POOL_IP=10.0.0.2 cargo test --release'
        }
    }
}

def linuxNodejsTesting(env_name, network_name, testEnv, stashBuildResults) {
    unstash name: "LibindyNodejsSO${env_name}"
    testEnv.inside("--network=${network_name}") {
        echo "${env_name} Libindy Test: Test nodejs wrapper"

        sh '''
                cd wrappers/nodejs
                npm run prepare
                npm install
                LD_LIBRARY_PATH=./:${LD_LIBRARY_PATH} RUST_LOG=indy::=debug TEST_POOL_IP=10.0.0.2 npm test
            '''
    }
}

def linuxVcxNodejsTesting(env_name, network_name, testEnv, stashBuildResults) {
    unstash name: "VcxNodeLibvcxSO${env_name}"
    unstash name: "VcxNodeLibindyAndLibnullpaySO${env_name}"

    testEnv.inside("--network=${network_name}") {
        echo "${env_name} Vcx Test: Test nodejs wrapper"
        sh '''
            cd vcx/wrappers/node/
            npm i
            npm run compile
            LD_LIBRARY_PATH=./:${LD_LIBRARY_PATH} LIBVCX_PATH=./ npm test
        '''
    }
}

def linuxVcxJavaTesting(env_name, network_name, testEnv, stashBuildResults) {
    unstash name: "VcxJavaLibvcxSO${env_name}"
    unstash name: "VcxJavaLibindyAndLibnullpaySO${env_name}"

    dir('vcx/wrappers/java') {
        echo "${env_name} Vcx Test: Test java wrapper"

        testEnv.inside("--network=${network_name}") {
            sh 'LIBRARY_PATH=./ LD_LIBRARY_PATH=./:${LD_LIBRARY_PATH}  ./gradlew --no-daemon test'
        }
    }
}

def linuxVcxPythonTesting(env_name, network_name, testEnv, stashBuildResults) {
    unstash name: "VcxPythonLibvcxSO${env_name}"
    unstash name: "VcxPythonLibindyAndLibnullpaySO${env_name}"
    dir('vcx/wrappers/python3') {


        testEnv.inside {
            echo "${env_name} Vcx Test: Test python wrapper"

            sh '''
                    python3.5 -m pip install --user pytest==3.4.2 qrcode pytest-asyncio
                    LD_LIBRARY_PATH=./:${LD_LIBRARY_PATH} python3.5 -m pytest -s
            '''
        }
    }
}

def windowsTesting() {
    node('win2016') {
        stage('Windows Test') {
            def ws_path = "workspace/${env.JOB_NAME}".replace(' ', '_')
            ws(ws_path) {
                try {
                    echo "Windows Test: Checkout scm"
                    checkout scm


                    echo "Windows Test: Run Indy pool"
                    bat "docker -H $INDY_SDK_SERVER_IP build --build-arg pool_ip=$INDY_SDK_SERVER_IP -f ci/indy-pool.dockerfile -t indy_pool ci"
                    bat "docker -H $INDY_SDK_SERVER_IP run -d --network host --name indy_pool -p 9701-9708:9701-9708 indy_pool"

                    setupRust()

                    dir('libindy') {
                        echo "Windows Test: Download prebuilt dependencies"
                        bat 'wget -O prebuilt.zip "https://repo.sovrin.org/windows/libindy/deps/indy-sdk-deps.zip"'
                        bat 'unzip prebuilt.zip -d prebuilt'

                        echo "Windows Libindy Test: Build"
                        withEnv([
                                "INDY_PREBUILT_DEPS_DIR=$WORKSPACE\\libindy\\prebuilt",
                                "INDY_CRYPTO_PREBUILT_DEPS_DIR=$WORKSPACE\\libindy\\prebuilt",
                                "MILAGRO_DIR=$WORKSPACE\\libindy\\prebuilt",
                                "LIBZMQ_PREFIX=$WORKSPACE\\libindy\\prebuilt",
                                "SODIUM_LIB_DIR=$WORKSPACE\\libindy\\prebuilt",
                                "OPENSSL_DIR=$WORKSPACE\\libindy\\prebuilt",
                                "PATH=$WORKSPACE\\libindy\\prebuilt\\lib;$PATH",
                                "RUST_BACKTRACE=1"
                        ]) {
                            bat "cargo build --release --features fatal_warnings"
                            bat "cargo test --release --no-run"

                            echo "Windows Libindy Test: Run tests"
                            withEnv([
                                    "RUST_TEST_THREADS=1",
                                    "RUST_LOG=indy::=debug,zmq=trace",
                                    "TEST_POOL_IP=$INDY_SDK_SERVER_IP"
                            ]) {
                                bat "cargo test --release"
                            }
                        }
                        stash includes: 'target/release/*.dll', name: 'LibindyWindowsBuildResult'
                    }

                    dir('libnullpay') {
                        echo "Windows Libnullpay Test: Build"
                        withEnv([
                                "RUST_BACKTRACE=1"
                        ]) {
                            bat "cargo build --release --features fatal_warnings"
                            bat "cargo test --release --no-run"

                            echo "Windows Libnullpay Test: Run tests"
                            withEnv([
                                    "RUST_TEST_THREADS=1",
                                    "RUST_LOG=indy::=debug,zmq=trace",
                                    "TEST_POOL_IP=$INDY_SDK_SERVER_IP",
                                    "PATH=$WORKSPACE\\libindy\\target\\release;$PATH",
                            ]) {
                                bat "cargo test --release"
                            }
                        }

                        stash includes: 'target/release/*.dll', name: 'LibnullpayWindowsBuildResult'
                    }

                    bat "copy $WORKSPACE\\libnullpay\\target\\release\\nullpay.dll $WORKSPACE\\cli"

                    dir('cli') {
                        bat "sed -i -e \"s/10\\.0\\.0\\.2/${INDY_SDK_SERVER_IP}/g\" docker_pool_transactions_genesis"

                        def featuresArgs = '--features "nullpay_plugin"'

                        echo "Windows Indy Cli Test: Build"
                        withEnv([
                                "RUST_BACKTRACE=1"
                        ]) {
                            bat "cargo build --release --features fatal_warnings"

                            echo "Windows Indy Cli Test: Build tests"
                            bat "cargo test --release $featuresArgs --no-run"

                            echo "Windows Indy Cli Test: Run tests"
                            withEnv([
                                    "RUST_TEST_THREADS=1",
                                    "RUST_LOG=indy::=debug,zmq=trace",
                                    "TEST_POOL_IP=$INDY_SDK_SERVER_IP"
                            ]) {
                                bat "cargo test --release $featuresArgs"
                            }
                        }

                        stash includes: 'target/release/indy-cli.exe,target/release/*.dll', name: 'IndyCliWindowsBuildResult'
                    }

                    bat "copy $WORKSPACE\\libnullpay\\target\\release\\nullpay.dll $WORKSPACE\\vcx\\libvcx"

                    dir('vcx/libvcx') {
                        echo "Windows Libvcx Test: Build"
                        withEnv([
                                "OPENSSL_DIR=$WORKSPACE\\libindy\\prebuilt",
                                "RUST_BACKTRACE=1"
                        ]) {
                            bat "cargo build --release --features fatal_warnings"
                            bat "cargo test --release --no-run"

                            echo "Windows Libvcx Test: Run tests"
                            withEnv([
                                    "RUST_TEST_THREADS=1",
                                    "RUST_LOG=vcx=debug,indy::=debug",
                                    "PATH=$WORKSPACE\\libindy\\target\\release;$PATH",
                            ]) {
                                bat "cargo test --release"
                            }
                        }

                        stash includes: 'target/release/*.dll', name: 'LibvcxWindowsBuildResult'
                    }

                    //TODO wrappers testing

                } finally {
                    try {
                        bat "docker -H $INDY_SDK_SERVER_IP stop indy_pool"
                    } catch (ignore) {
                    }
                    try {
                        bat "docker -H $INDY_SDK_SERVER_IP rm indy_pool"
                    } catch (ignore) {
                    }
                    cleanWs()
                }
            }
            cleanWs()
        }
    }
}

def ubuntuTesting() {
    stage('Ubuntu Test') {
        linuxTesting("ci/ubuntu.dockerfile ci", "Ubuntu", "pool_network", true)
    }
}

def linuxAndroidOnEmulatorTesting(env_name, network_name, testEnv, stashBuildResult) {
    dir('libindy') {
        sh 'chmod -R 777 ci/*.sh'
        sh 'chmod -R 777 *.sh'

        def emu_arch = "x86"

        echo "${env_name} Libindy Test: Test on ${emu_arch} emulator"
        testEnv.inside("--network=${network_name}") {
            sh "./android.test.sh ${emu_arch} --release"
        }
    }
}

def iosTesting() {
    node('macos') {
        stage('iOS Test') {
            try {
                echo "iOS Test: Checkout scm"
                checkout scm

                echo "iOS Test: Running pool"
                sh "docker rm -f indy_pool || true"
                sh "docker build -f ci/indy-pool.dockerfile -t indy_pool ci"
                sh "docker run -d --name indy_pool -p 9701-9708:9701-9708 indy_pool"

                setupRust()
                setupRustIOS()
                setupBrewPackages()

                echo "iOS Test: Building Libindy Universal iOS Pod"
                buildIOSPod("libindy", "")

                dir('wrappers/ios/libindy-pod') {
                    echo "iOS Test: Installing dependencies (pods)"

                    withEnv([
                            "GEM_PATH=$HOME/.gem.indy_sdk",
                            "GEM_HOME=$HOME/.gem.indy_sdk"
                    ]) {
                        sh "pod install --repo-update"
                    }
                }

                // FIXME replace this hack (manually rewrite installed pod)
                sh "rm -f wrappers/ios/libindy-pod/Pods/libindy/*.[ah]"
                sh "cp libindy/out_pod/*.[ah] wrappers/ios/libindy-pod/Pods/libindy"

                dir('wrappers/ios/libindy-pod') {
                    echo "iOS Test: Testing"
                    sh "xcodebuild test -workspace Indy.xcworkspace -scheme Indy-demo -destination 'platform=iOS Simulator,name=iPhone X IndySDK,OS=11.2'"
                }

                stash includes: 'libindy/out_pod/libindy.tar.gz', name: "LibindyUniversalIOSPod"

                echo "iOS Test: Building Libindy iOS Pod for aarch64-apple-ios and armv7-apple-ios"
                buildIOSPod("libindy", "aarch64-apple-ios armv7-apple-ios")
                stash includes: 'libindy/out_pod/libindy.tar.gz', name: "LibindyMiniIOSPod"

                echo "iOS Test: Building Libnullpay Universal iOS Pod"
                buildIOSPod("libnullpay", "")
                stash includes: 'libnullpay/out_pod/libnullpay.tar.gz', name: "LibnullpayUniversalIOSPod"

                echo "iOS Test: Building Libnullpay iOS Pod for aarch64-apple-ios and armv7-apple-ios"
                buildIOSPod("libnullpay", "aarch64-apple-ios armv7-apple-ios")
                stash includes: 'libnullpay/out_pod/libnullpay.tar.gz', name: "LibnullpayMiniIOSPod"

            } finally {
                try {
                    sh "docker stop indy_pool"
                } catch (ignore) {
                }
                try {
                    sh "docker rm indy_pool"
                } catch (ignore) {
                }
                step([$class: 'WsCleanup'])
            }
        }
    }
}

def buildIOSPod(packageName, targets) {
    sh 'chmod -R 777 ci'
    sh "rm -rf ${packageName}/out_pod"
    echo "iOS Test: build ${packageName} pod"
    sh "ci/ios-build.sh $packageName $targets"
}

def rhelTesting() {
    stage('RedHat Test') {
        linuxTesting("ci/amazon.dockerfile ci", "RedHat", "pool_network", false)
    }
}

def rhelPublishing() {
    def libindyVersion;

    node('ubuntu') {
        stage('Publish Libindy RPM Files') {
            try {
                echo 'Publish Rpm files: Checkout csm'
                checkout scm

                libindyVersion = getSrcVersion("libindy")

                dir('libindy') {
                    echo 'Publish Rpm: Build docker image'
                    def testEnv = dockerHelpers.build('indy-sdk', 'ci/amazon.dockerfile ci')

                    testEnv.inside('-u 0:0') {

                        sh 'chmod -R 777 ci'

                        withCredentials([file(credentialsId: 'EvernymRepoSSHKey', variable: 'repo_key')]) {
                            sh "./ci/libindy-rpm-build-and-upload.sh $version $repo_key $env.BRANCH_NAME $env.BUILD_NUMBER"
                        }
                    }
                }
            }
            finally {
                echo 'Publish RPM: Cleanup'
                step([$class: 'WsCleanup'])
            }
        }
    }
    return libindyVersion
}

def ubuntuPublishing() {
    def libindyVersion

    node('ubuntu') {
        stage('Publish Ubuntu Files') {
            try {
                echo 'Publish Ubuntu files: Checkout scm'
                checkout scm

                libindyVersion = getSrcVersion("libindy")

                echo 'Publish Ubuntu files: Build docker image'
                testEnv = dockerHelpers.build('indy-sdk', 'libindy/ci/ubuntu.dockerfile libindy/ci')

                libindyDebPublishing(testEnv, libindyVersion)
                pythonWrapperPublishing(testEnv, false, 'wrappers/python')
                javaWrapperPublishing(testEnv, false)
                rustWrapperPublishing(testEnv, false)
                libindyCliDebPublishing(testEnv, libindyVersion)
                libnullpayDebPublishing(testEnv)
                libvcxDebPublishing(testEnv)
                vcxJavaWrapperPublishing(testEnv, false)
                pythonWrapperPublishing(testEnv, false, 'vcx/wrappers/python3')
            }
            finally {
                echo 'Publish Ubuntu files: Cleanup'
                step([$class: 'WsCleanup'])
            }
        }
    }
    return libindyVersion
}

def rustWrapperPublishing(testEnv, isRelease) {

    def ver = getSrcVersion("wrappers/rust")
    def suffix = getSuffix(isRelease, "Cargo")

    echo 'Publish Indy-Sys to Cargo'

    dir('wrappers/rust/indy-sys') {
        publishToCargo(testEnv, suffix, ver)
    }

    echo 'Publish Indy to Cargo'

    dir('wrappers/rust') {
        sh "sed -i -- 's/indy-sys = { path =\"indy-sys\", version = \"=$ver\" }/indy-sys = { path =\"indy-sys\", version = \"=$ver$suffix\" }/g' Cargo.toml"
        publishToCargo(testEnv, suffix, ver)
    }
}

def publishToCargo(testEnv, suffix, ver) {
    testEnv.inside {
        sh "sed -i -E -e 'H;1h;\$!d;x' -e \"s/version = \\\"$ver/version = \\\"$ver$suffix/\" Cargo.toml"

        withCredentials([string(credentialsId: 'cargoSecretKey', variable: 'LOGIN')]) {
            sh 'cargo login $LOGIN'
            sh 'cargo package --allow-dirty'
            sh 'cargo publish --allow-dirty'
        }
    }
}

def windowsPublishing() {
    def libindyVersion
    node('ubuntu') {
        stage('Publish Libindy Windows Files') {
            try {
                echo 'Publish Windows files: Checkout scm'
                checkout scm

                libindyVersion = getSrcVersion("libindy")

                echo 'Publish Windows files: Build docker image'
                testEnv = dockerHelpers.build('indy-sdk', 'libindy/ci/ubuntu.dockerfile libindy/ci')

                echo 'Publish Libindy Windows files'
                windowsPublishArtifact(testEnv, "libindy", "libindy", "lib", libindyVersion, "LibindyWindowsBuildResult")

                echo 'Publish Indy Cli Windows files'
                windowsPublishArtifact(testEnv, "cli", "indy-cli", "executable", libindyVersion, "IndyCliWindowsBuildResult")

                def libnullpayVersion = getSrcVersion("libnullpay")

                echo 'Publish Libnullpay Windows files'
                windowsPublishArtifact(testEnv, "libnullpay", "libnullpay", "lib", libnullpayVersion, "LibnullpayWindowsBuildResult")

                echo 'Publish Libvcx Windows files'
                windowsPublishArtifact(testEnv, "vcx/libvcx", "libvcx", "lib", libindyVersion, "LibvcxWindowsBuildResult")

            }
            finally {
                echo 'Publish Windows files: Cleanup'
                step([$class: 'WsCleanup'])
            }
        }
    }
    return libindyVersion
}

def windowsPublishArtifact(testEnv, folder, packageName, packageType, packageVersion, stashName) {
    testEnv.inside {
        sh 'chmod -R 777 ci'

        unstash name: stashName

        withCredentials([file(credentialsId: 'SovrinRepoSSHKey', variable: 'repo_key')]) {

            sh "ci/win-zip-and-upload.sh $folder $packageName $packageType $packageVersion '${repo_key}' $env.BRANCH_NAME $env.BUILD_NUMBER"
        }
    }
}

def iosPublishing() {
    def libindyVersion
    node('ubuntu') {
        stage('Publish Libindy iOS Files') {
            try {
                echo 'Publish iOS files: Checkout scm'
                checkout scm

                libindyVersion = getSrcVersion("libindy")
                version = "$libindyVersion-$env.BUILD_NUMBER"

                echo 'Publish iOS files: Build docker image'
                testEnv = dockerHelpers.build('indy-sdk', 'libindy/ci/ubuntu.dockerfile libindy/ci')

                echo 'Publish Libindy iOS Pod for aarch64-apple-ios and armv7-apple-ios'
                publishIOSAtrifacts(testEnv, "libindy", "LibindyMiniIOSPod", version, "libindy-aarch64-armv7.tar.gz")

                echo 'Publish Libindy iOS Universal Pod'
                publishIOSAtrifacts(testEnv, "libindy", "LibindyUniversalIOSPod", version, null)

                echo 'Publish Libnullpay iOS Pod for aarch64-apple-ios and armv7-apple-ios'
                publishIOSAtrifacts(testEnv, "libnullpay", "LibnullpayMiniIOSPod", version, "libnullpay-aarch64-armv7.tar.gz")

                echo 'Publish Libnullpay iOS Universal Pod'
                publishIOSAtrifacts(testEnv, "libnullpay", "LibnullpayUniversalIOSPod", version, null)
            }
            finally {
                echo 'Publish iOS files: Cleanup'
                step([$class: 'WsCleanup'])
            }
        }
    }
    return libindyVersion
}

def publishIOSAtrifacts(testEnv, packageName, stashName, version, targetName) {
    testEnv.inside {
        unstash name: stashName

        withCredentials([file(credentialsId: 'SovrinRepoSSHKey', variable: 'sovrin_repo_key')]) {
            target = "/var/repository/repos/ios/$packageName/$env.BRANCH_NAME/$packageName-core"

            sh "ssh -v -oStrictHostKeyChecking=no -i '$sovrin_repo_key' repo@192.168.11.115 mkdir -p $target/$version"
            sh "scp -r -oStrictHostKeyChecking=no -i $sovrin_repo_key $packageName/out_pod/${packageName}.tar.gz repo@192.168.11.115:$target/$version/"

            if (targetName != null) {
                sh "ssh -v -oStrictHostKeyChecking=no -i $sovrin_repo_key repo@192.168.11.115 mv $target/$version/${packageName}.tar.gz $target/$version/$targetName"
            }
        }
    }
}

def getSuffix(isRelease, target) {
    def suffix
    if (env.BRANCH_NAME == 'master' && !isRelease) {
        suffix = "-dev-$env.BUILD_NUMBER"
    } else if (env.BRANCH_NAME == 'rc') {
        if (isRelease) {
            suffix = ""
        } else {
            suffix = "-rc-$env.BUILD_NUMBER"
        }
    } else {
        error "Publish To ${target}: invalid case: branch ${env.BRANCH_NAME}, isRelease ${isRelease}"
    }
    return suffix
}

def libindyDebPublishing(testEnv, version) {
    echo 'Publish Libindy deb files to Apt'

    debPublishing(testEnv, "libindy", "libindy", version, "LibindyUbuntuBuildResult", "libindyDebs")
}

def libindyCliDebPublishing(testEnv, version) {
    echo 'Publish Indy Cli deb files to Apt'

    debPublishing(testEnv, "cli", "indy-cli", version, "IndyCliUbuntuBuildResult", "libindyCliDebs")
}

def libnullpayDebPublishing(testEnv) {
    echo 'Publish Libnullpay deb files to Apt'

    def libnullpayVersion = getSrcVersion("libnullpay")

    debPublishing(testEnv, "libnullpay", "libnullpay", libnullpayVersion, "LibnullpayUbuntuBuildResult", "libnullpayDebs")
}

def libvcxDebPublishing(testEnv) {
    echo 'Publish Libvcx deb files to Apt'

    def libvcxVersion = getSrcVersion("vcx/libvcx")

    debPublishing(testEnv, "vcx/libvcx", "libvcx", libvcxVersion, "LibvcxUbuntuBuildResult", "libvcxDebs")
}

def debPublishing(testEnv, directory, packageName, version, inStashName, outStashName) {
    dir("$directory/sovrin-packaging") {
        downloadPackagingUtils()
    }

    testEnv.inside {
        sh "cp ci/deb-build-and-upload.sh $directory && chmod -R 755 $directory/*.sh"

        def suffix = "~$env.BUILD_NUMBER"

        unstash name: inStashName

        withCredentials([file(credentialsId: 'SovrinRepoSSHKey', variable: 'sovrin_key')]) {
            sh "cd $directory && ./deb-build-and-upload.sh $packageName $version $env.BRANCH_NAME $suffix $SOVRIN_SDK_REPO_NAME $SOVRIN_REPO_HOST $sovrin_key"

            if (env.BRANCH_NAME == 'rc') {
                stash includes: "$directory/debs/*", name: outStashName
            }
        }
    }
}

def pythonWrapperPublishing(testEnv, isRelease, directory) {
    def version = getSrcVersion("libindy")

    dir(directory) {
        def suffix = getSuffix(isRelease, "Pypi")

        testEnv.inside {
            withCredentials([file(credentialsId: 'pypi_credentials', variable: 'credentialsFile')]) {
                sh 'cp $credentialsFile ./'

                sh "PACKAGE_VERSION=$version$suffix python3.5 setup.py sdist"
                sh "python3.5 -m twine upload dist/* --config-file .pypirc"

            }
        }
    }
}

def javaWrapperPublishing(testEnv, isRelease) {
    dir('wrappers/java') {
        echo "Publish To Maven Test: Build docker image"
        def suffix = getSuffix(isRelease, "Maven")

        testEnv.inside {
            echo "Publish To Maven Test: Test"

            sh "sed -i -E -e 'H;1h;\$!d;x' -e \"s/<version>([0-9,.]+)</<version>\\1$suffix</\" pom.xml"

            withCredentials([file(credentialsId: 'artifactory-evernym-settings', variable: 'settingsFile')]) {
                sh 'cp $settingsFile .'

                sh "mvn clean deploy -DskipTests --settings settings.xml"
            }
        }
    }
}

def vcxJavaWrapperPublishing(testEnv, isRelease) {
    dir('vcx/wrappers/java') {
        echo "Publish To Maven Test: Build docker image"
        def version = getSrcVersion("vcx/libvcx")
        def suffix = getSuffix(isRelease, "Maven")

        testEnv.inside {
            echo "Publish To Maven Test: Test"
            withCredentials([file(credentialsId: 'artifactory-evernym-settings', variable: 'settingsFile')]) {
                sh 'cp $settingsFile .'

                sh "ci/buildJar.sh ${version}${suffix}"

                sh "chmod +x ci/publishJar.sh"
                sh 'ci/publishJar.sh'
            }
        }
    }
}

def publishingRCtoStable() {
    node('ubuntu') {
        stage('Moving RC artifacts to Stable') {
            try {
                echo 'Moving RC artifacts to Stable: Checkout scm'
                checkout scm

                echo 'Moving RC artifacts to Stable: Download packaging utils'
                dir('sovrin-packaging') {
                    downloadPackagingUtils()
                }

                def libindyVersion = getSrcVersion("libindy")
                def libnullpayVersion = getSrcVersion("libnullpay")

                echo 'Moving Windows RC artifacts to Stable: libindy'
                publishLibindyWindowsFilesRCtoStable(libindyVersion)

                echo 'Moving RC artifacts to Stable: Build docker image for wrappers publishing'
                testEnv = dockerHelpers.build('indy-sdk', 'libindy/ci/ubuntu.dockerfile libindy/ci')

                echo 'Moving Ubuntu RC artifacts to Stable: libindy'
                publishLibindyDebRCtoStable(testEnv, libindyVersion)

                echo 'Moving Ubuntu RC artifacts to Stable: python wrapper'
                pythonWrapperPublishing(testEnv, true, 'wrappers/python')

                echo 'Moving Ubuntu RC artifacts to Stable: java wrapper'
                javaWrapperPublishing(testEnv, true)

                echo 'Moving Ubuntu RC artifacts to Stable: rust wrapper'
                rustWrapperPublishing(testEnv, true)

                echo 'Moving Ubuntu RC artifacts to Stable: indy-cli'
                publishLibindyCliDebRCtoStable(testEnv, libindyVersion)

                echo 'Moving Windows RC artifacts to Stable: indy-cli'
                publishLibindyCliWindowsFilesRCtoStable(libindyVersion)

                echo 'Moving Windows RC artifacts to Stable: libnullpay'
                publishLibnullpayWindowsFilesRCtoStable(libnullpayVersion)

                echo 'Moving Ubuntu RC artifacts to Stable: libnullpay'
                publishLibnullpayDebRCtoStable(testEnv)

                echo 'Moving Ubuntu RC artifacts to Stable: libvcx'
                publishLibvcxDebRCtoStable(testEnv)

                echo 'Moving Ubuntu RC artifacts to Stable: vcx java wrapper'
                vcxJavaWrapperPublishing(testEnv, true)

                echo 'Moving Ubuntu RC artifacts to Stable: vcx python wrapper'
                pythonWrapperPublishing(testEnv, true, 'vcx/wrappers/python3')

                echo 'Moving Android RC artifacts to Stable: libindy'
                publishLibindAndroidFilesRCtoStable(libindyVersion)

                echo 'Moving Android RC artifacts to Stable: libnullpay'
                publishLibnullpayAndroidFilesRCtoStable()

                echo 'Moving iOS RC artifacts to Stable: libindy'
                publishLibindyIOSFilesRCtoStable(libindyVersion)

                echo 'Moving iOS RC artifacts to Stable: libnullpay'
                publishLibnullpayIOSFilesRCtoStable(libnullpayVersion)
            } finally {
                echo 'Moving RC artifacts to Stable: Cleanup'
                step([$class: 'WsCleanup'])
            }
        }
    }
}

def publishLibindyWindowsFilesRCtoStable(version) {
    publishWindowsFilesRCtoStable("libindy", version)
}

def publishLibindyCliWindowsFilesRCtoStable(version) {
    publishWindowsFilesRCtoStable("indy-cli", version)
}

def publishLibnullpayWindowsFilesRCtoStable(libnullpayVersion) {
    publishWindowsFilesRCtoStable("libnullpay", libnullpayVersion)
}

def publishLibindAndroidFilesRCtoStable(version) {
    publishAndroidFilesRCtoStable("libindy", version)
}

def publishLibnullpayAndroidFilesRCtoStable() {
    def libnullpayVersion = getSrcVersion("libnullpay")
    publishAndroidFilesRCtoStable("libnullpay", libnullpayVersion)
}

def publishAndroidFilesRCtoStable(packageName, version) {
    copyRcFilesToStable("android", packageName, version)
}

def publishWindowsFilesRCtoStable(packageName, version) {
    copyRcFilesToStable("windows", packageName, version)
}

def copyRcFilesToStable(platform, packageName, version) {
    rcFullVersion = fullVersion(version)

    src = "/var/repository/repos/$platform/$packageName/rc/$rcFullVersion/"
    target = "/var/repository/repos/$platform/$packageName/stable/$version"

    copyFilesFromRcToStable(src, target)
}

def publishLibindyIOSFilesRCtoStable(version) {
    rcFullVersion = fullVersion(version)

    src = "/var/repository/repos/ios/libindy/rc/libindy-core/$rcFullVersion/"
    target = "/var/repository/repos/ios/libindy/stable/libindy-core/$version/"

    copyFilesFromRcToStable(src, target)
}

def publishLibnullpayIOSFilesRCtoStable(version) {
    rcFullVersion = fullVersion(version)

    src = "/var/repository/repos/ios/libnullpay/rc/libnullpay-core/$rcFullVersion/"
    target = "/var/repository/repos/ios/libnullpay/stable/libnullpay-core/$version/"

    copyFilesFromRcToStable(src, target)
}

def fullVersion(version) {
    return "${version}-${env.BUILD_NUMBER}"
}

def copyFilesFromRcToStable(src, target) {
    withCredentials([file(credentialsId: 'SovrinRepoSSHKey', variable: 'sovrin_repo_key')]) {
        sh "ssh -v -oStrictHostKeyChecking=no -i '$sovrin_repo_key' repo@192.168.11.115 '! ls $target'"
        sh "ssh -v -oStrictHostKeyChecking=no -i '$sovrin_repo_key' repo@192.168.11.115 cp -r $src $target"
    }
}

def publishLibindyDebRCtoStable(testEnv, version) {
    publishDebRCtoStable(testEnv, "libindy", "libindy", version, "libindyDebs", true)
}

def publishLibindyCliDebRCtoStable(testEnv, version) {
    publishDebRCtoStable(testEnv, "indy-cli", "cli", version, "libindyCliDebs", false)
}

def publishLibnullpayDebRCtoStable(testEnv) {
    def libnullpayVersion = getSrcVersion("libnullpay")
    publishDebRCtoStable(testEnv, "libnullpay", "libnullpay", libnullpayVersion, "libnullpayDebs", false)
}

def publishLibvcxDebRCtoStable(testEnv) {
    def libvcxVersion = getSrcVersion("vcx/libvcx")
    publishDebRCtoStable(testEnv, "libvcx", "vcx/libvcx", libvcxVersion, "libvcxDebs", false)
}

def publishDebRCtoStable(testEnv, packageName, folder, version, stashName, moveDevArtifacts) {
    testEnv.inside {
        rcFullVersion = "${version}~${env.BUILD_NUMBER}"

        unstash name: stashName

        sh "fakeroot deb-reversion -v $version $folder/debs/\"$packageName\"_\"$rcFullVersion\"_amd64.deb"

        if (moveDevArtifacts) {
            sh "fakeroot deb-reversion -v $version $folder/debs/\"$packageName\"-dev_\"$rcFullVersion\"_amd64.deb"
        }

        withCredentials([file(credentialsId: 'SovrinRepoSSHKey', variable: 'sovrin_key')]) {
            path = sh(returnStdout: true, script: 'pwd').trim()

            sh "./sovrin-packaging/upload_debs.py $path $SOVRIN_SDK_REPO_NAME stable --host $SOVRIN_REPO_HOST --ssh-key $sovrin_key"
        }
    }
}

def buildTestEnv(file, env_name) {
    dir('libindy') {
        echo "${env_name} Build test environment"
        return dockerBuild('libindy', file)
    }
}

def downloadPackagingUtils() {
    git branch: 'master', credentialsId: 'evernym-github-machine-user', url: 'https://github.com/evernym/sovrin-packaging'
}

def setupRust() {
    sh "rustup default 1.27.0"
}

def androidPublishing() {
    def libindyVersion
    def libnullpayVersion

    node('ubuntu') {
        stage('Publish Android binaries') {
            try {
                echo 'Publish Android files: Checkout scm'
                checkout scm

                libindyVersion = getSrcVersion("libindy")
                libnullpayVersion = getSrcVersion("libnullpay")

                echo 'Publish Android binaries: Building docker image'
                buildEnv = dockerHelpers.build('indy-sdk', 'libindy/ci/ubuntu.dockerfile libindy/ci')
                publishAndroid(buildEnv, libindyVersion, libnullpayVersion)

            }
            finally {
                echo 'Publish Android binaries: Cleanup'
                step([$class: 'WsCleanup'])
            }
        }
    }
}

def buildAndroid(buildEnv, libIndyVersion, libnullpayVersion) {

    for (arch in ["arm", "armv7", "x86", "arm64", "x86_64"]) {
        androidBuildArtifact(buildEnv, arch, libIndyVersion, 'libindy')
        androidBuildArtifact(buildEnv, arch, libnullpayVersion, 'libnullpay')
    }
}

def publishAndroid(buildEnv, libIndyVersion, libnullpayVersion) {

    for (arch in ["arm", "armv7", "x86", "arm64", "x86_64"]) {
        androidPublishArtifact(buildEnv, arch, libIndyVersion, 'libindy')
        androidPublishArtifact(buildEnv, arch, libnullpayVersion, 'libnullpay')
    }
}

def androidBuildArtifact(buildEnv, arch, libVersion, artifact) {

    def ANDROID_SCRIPT_PATH = 'android.build.sh'
    echo "Building $artifact android files for $arch"
    def artifactName = artifact.toString().toUpperCase()

    if (artifactName == "LIBINDY") {
        dir(artifact) {
            buildEnv.inside {
                sh "${artifactName}_VERSION=${libVersion} ./${ANDROID_SCRIPT_PATH} -d $arch"
                stash includes: "libindy_android_${arch}_${libVersion}.zip", name: "libindy_${arch}_zip"
            }
        }
    } else if (artifactName == "LIBNULLPAY") {
        buildEnv.inside {
            unstash name: "libindy_${arch}_zip"
            sh "cp libindy_android_${arch}_${libVersion}.zip libnullpay && unzip -o libnullpay/libindy_android_${arch}_${libVersion}.zip "
            stash includes: "libindy_android_${arch}_${libVersion}.zip", name: "libindy_${arch}_zip"
            sh "${artifactName}_VERSION=${libVersion} INDY_DIR=../libindy_${arch}/lib ./libnullpay/${ANDROID_SCRIPT_PATH} -d $arch"
            def libnullpay_zip_name = "libnullpay_android_${arch}_${libVersion}.zip"
            sh "cp libnullpay/${libnullpay_zip_name} ./"
            stash includes: "${libnullpay_zip_name}", name: "libnullpay_${arch}_zip"
        }
    }
}

def androidPublishArtifact(buildEnv, arch, packageVersion, artifact) {
    buildEnv.inside {
        sh 'chmod -R 777 ci'

        echo "Publish ${artifact} android files for ${arch}"
        unstash name: "${artifact}_${arch}_zip"

        withCredentials([file(credentialsId: 'SovrinRepoSSHKey', variable: 'repo_key')]) {
            sh "ci/android-zip-and-upload.sh $arch $packageVersion '${repo_key}' $env.BRANCH_NAME $env.BUILD_NUMBER $artifact"
        }
    }
}

def linuxModuleTesting(file, env_name, network_name, module_tester, stashBuildResults) {
    node('ubuntu') {
        def poolInst
        try {
            echo "${env_name} Test: Checkout csm"
            checkout scm

            poolInst = openPool(env_name, network_name)

            def testEnv = buildTestEnv(file, env_name)

            module_tester(env_name, network_name, testEnv, stashBuildResults)
        } finally {
            closePool(env_name, network_name, poolInst)
        }
    }
}

def androidTesting() {
    env_name = "android_on_linux"
    network_name = "pool_network"
    parallel([
            "${env_name}-android-test"    : {
                linuxModuleTesting("ci/ubuntu.dockerfile ci", env_name, network_name, this.&linuxAndroidOnEmulatorTesting, false)
            },
            "${env_name}-android-building": { androidBuildAsTesting() }
    ])
}

def androidBuildAsTesting() {
    def libindyVersion

    node('ubuntu') {
        stage('Android test') {
            try {
                echo 'Building android binaries. This will act as a minimal test for android'
                checkout scm

                libindyVersion = getSrcVersion("libindy")
                def libnullpayVersion = getSrcVersion("libnullpay")
                echo 'Building android binaries: Building docker image'
                buildEnv = dockerHelpers.build('indy-sdk', 'libindy/ci/ubuntu.dockerfile libindy/ci')
                sh 'chmod -R 777 libindy/'
                sh 'chmod -R 777 libindy/ci/'

                buildAndroid(buildEnv, libindyVersion, libnullpayVersion)
            }
            finally {
                echo 'Building Android binaries: Cleanup'
                step([$class: 'WsCleanup'])
            }
        }
    }
}

def setupRustIOS() {
    sh "rustup target add aarch64-apple-ios armv7-apple-ios armv7s-apple-ios i386-apple-ios x86_64-apple-ios"
}

def setupBrewPackages() {
    sh "brew switch libsodium 1.0.12"
    sh "brew switch openssl 1.0.2l"
    sh "brew switch zeromq 4.2.3"
}<|MERGE_RESOLUTION|>--- conflicted
+++ resolved
@@ -217,17 +217,13 @@
                 waitUntil {
                     libvcxBuildFinished[env_name]
                 }
-                    def jobs = [
-<<<<<<< HEAD
-                            "${env_name}-vcx-java-test"  : {
-=======
-                        "${env_name}-vcx-nodejs-test": {
-                            linuxModuleTesting(file, env_name, network_name, this.&linuxVcxNodejsTesting, stashBuildResults)
-                        }
+                def jobs = [
+                    "${env_name}-vcx-nodejs-test": {
+                        linuxModuleTesting(file, env_name, network_name, this.&linuxVcxNodejsTesting, stashBuildResults)
+                    }
                 ]
                 if (env_name == "Ubuntu") {
                     jobs["${env_name}-vcx-java-test"] = {
->>>>>>> 5538e627
                                 linuxModuleTesting(file, env_name, network_name, this.&linuxVcxJavaTesting, stashBuildResults)
                     }
                     jobs["${env_name}-vcx-python-test"] = {
