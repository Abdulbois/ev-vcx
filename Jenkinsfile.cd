--- conflicted
+++ resolved
@@ -1730,11 +1730,7 @@
 }
 
 def setupRust() {
-<<<<<<< HEAD
-    shell("rustup default 1.37.0")
-=======
     shell("rustup default 1.39.0")
->>>>>>> 77edb4e4
 }
 
 def androidPublishing() {
