[package]
name = "sovrin-client"
version = "0.1.0"
authors = [
  "Sergej Pupykin <sergej.pupykin@dsr-company.com>",
  "Vyacheslav Gudkov <vyacheslav.gudkov@dsr-company.com>",
  "Artem Ivanov <artem.ivanov@dsr-company.com>",
  "Evgeniy Razinkov <evgeniy.razinkov@dsr-company.com.ru>",
  "Kirill Neznamov <kirill.neznamov@dsr-company.com>",
  "Sergey Minaev <sergey.minaev@dsr-company.com>"
  ]

description = "Sovrin client with c-callable interface"
license = "MIT/Apache-2.0"

[lib]
name = "sovrin"
path = "src/lib.rs"
crate-type = ["rlib", "dylib"]

[[bin]]
name = "sovrin"
path = "src/main.rs"

[features]
default = ["bn_openssl", "ed25519_sodium", "base58_rust_base58", "xsalsa20_sodium", "pair_milagro"]
bn_openssl = ["openssl", "int_traits"]
ed25519_sodium = ["sodiumoxide"]
base58_rust_base58 = ["rust-base58"]
xsalsa20_sodium = ["sodiumoxide"]
pair_milagro = ["milagro-crypto"]

[dependencies]
int_traits = { version = "0.1.1", optional = true }
env_logger = "0.4.2"
libc = "0.2.21"
log = "0.3.7"
openssl = { version = "0.9.9", optional = true }
milagro-crypto = { version = "0.1.5", optional = true }
rand = "0.3"
rusqlite = "0.10.1"
rust-base58 = {version = "0.0.4", optional = true}
serde = "1.0"
serde_json = "1.0"
serde_derive = "1.0"
sodiumoxide = {version = "0.0.14", optional = true}
time = "0.1.36"
zmq = "0.8.1"
lazy_static = "0.2"
ring = "^0.6.0"
<<<<<<< HEAD
base64 = "0.5.0"
=======
uuid = { version = "0.4", features = ["v4"] }
>>>>>>> 4a270fcb
<|MERGE_RESOLUTION|>--- conflicted
+++ resolved
@@ -48,8 +48,5 @@
 zmq = "0.8.1"
 lazy_static = "0.2"
 ring = "^0.6.0"
-<<<<<<< HEAD
 base64 = "0.5.0"
-=======
-uuid = { version = "0.4", features = ["v4"] }
->>>>>>> 4a270fcb
+uuid = { version = "0.4", features = ["v4"] }