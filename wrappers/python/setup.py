from distutils.core import setup
import os

<<<<<<< HEAD
PKG_VERSION = os.environ.get('PACKAGE_VERSION') or '1.11.1'
=======
PKG_VERSION = os.environ.get('PACKAGE_VERSION') or '1.12.0'
>>>>>>> 55b77ec7

TEST_DEPS = [
    'pytest<3.7', 'pytest-asyncio', 'base58'
]

setup(
    name='python3-indy',
    version=PKG_VERSION,
    packages=['indy'],
    url='https://github.com/hyperledger/indy-sdk',
    license='MIT/Apache-2.0',
    author='Hyperledger Indy Contributors',
    author_email='hyperledger-indy@lists.hyperledger.org',
    description='This is the official SDK for Hyperledger Indy (https://www.hyperledger.org/projects), which provides a distributed-ledger-based foundation for self-sovereign identity (https://sovrin.org). The major artifact of the SDK is a c-callable library.',
    install_requires=['base58'],
    tests_require=TEST_DEPS,
    extras_require={
        'test': TEST_DEPS
    }
)<|MERGE_RESOLUTION|>--- conflicted
+++ resolved
@@ -1,11 +1,7 @@
 from distutils.core import setup
 import os
 
-<<<<<<< HEAD
-PKG_VERSION = os.environ.get('PACKAGE_VERSION') or '1.11.1'
-=======
 PKG_VERSION = os.environ.get('PACKAGE_VERSION') or '1.12.0'
->>>>>>> 55b77ec7
 
 TEST_DEPS = [
     'pytest<3.7', 'pytest-asyncio', 'base58'
