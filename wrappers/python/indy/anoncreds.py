from .libindy import do_call, create_cb

from typing import Optional
from ctypes import *

import logging


"""
These functions wrap the Ursa algorithm as documented in this paper:
https://github.com/hyperledger/ursa/blob/master/libursa/docs/AnonCred.pdf

And is documented in this HIPE:
https://github.com/hyperledger/indy-hipe/blob/c761c583b1e01c1e9d3ceda2b03b35336fdc8cc1/text/anoncreds-protocol/README.md
"""


async def issuer_create_schema(issuer_did: str,
                               name: str,
                               version: str,
                               attrs: str) -> (str, str):
    """
    Create credential schema entity that describes credential attributes list and allows credentials
    interoperability.

    Schema is public and intended to be shared with all anoncreds workflow actors usually by publishing SCHEMA transaction
    to Indy distributed ledger.

    It is IMPORTANT for current version POST Schema in Ledger and after that GET it from Ledger
    with correct seq_no to save compatibility with Ledger.
    After that can call indy_issuer_create_and_store_credential_def to build corresponding Credential Definition.

    :param issuer_did: DID of schema issuer
    :param name: a name the schema
    :param version: a version of the schema
    :param attrs: a list of schema attributes descriptions (the number of attributes should be less or equal than 125)
                      `["attr1", "attr2"]`
    :return:
        schema_id: identifier of created schema
        schema_json: schema as json
        {
            id: identifier of schema
            attrNames: array of attribute name strings
            name: schema's name string
            version: schema's version string,
            ver: version of the Schema json
        }
    """

    logger = logging.getLogger(__name__)
    logger.debug("issuer_create_schema: >>> issuer_did: %r, name: %r, version: %r, attrs: %r",
                 issuer_did,
                 name,
                 version,
                 attrs)

    if not hasattr(issuer_create_schema, "cb"):
        logger.debug("issuer_create_schema: Creating callback")
        issuer_create_schema.cb = create_cb(CFUNCTYPE(None, c_int32, c_int32, c_char_p, c_char_p))

    c_issuer_did = c_char_p(issuer_did.encode('utf-8'))
    c_name = c_char_p(name.encode('utf-8'))
    c_version = c_char_p(version.encode('utf-8'))
    c_attrs = c_char_p(attrs.encode('utf-8'))

    (schema_id, schema_json) = await do_call('indy_issuer_create_schema',
                                             c_issuer_did,
                                             c_name,
                                             c_version,
                                             c_attrs,
                                             issuer_create_schema.cb)

    res = (schema_id.decode(), schema_json.decode())
    logger.debug("issuer_create_schema: <<< res: %r", res)
    return res


async def issuer_create_and_store_credential_def(wallet_handle: int,
                                                 issuer_did: str,
                                                 schema_json: str,
                                                 tag: str,
                                                 signature_type: Optional[str],
                                                 config_json: Optional[str]) -> (str, str):
    """
    Create credential definition entity that encapsulates credentials issuer DID, credential schema, secrets used for
    signing credentials and secrets used for credentials revocation.

    Credential definition entity contains private and public parts. Private part will be stored in the wallet.
    Public part will be returned as json intended to be shared with all anoncreds workflow actors usually by
    publishing CRED_DEF transaction to Indy distributed ledger.

    It is IMPORTANT for current version GET Schema from Ledger with correct seq_no to save compatibility with Ledger.

    Note: Use combination of `issuer_rotate_credential_def_start` and `issuer_rotate_credential_def_apply` functions
    to generate new keys for an existing credential definition.

    :param wallet_handle: wallet handle (created by open_wallet).
    :param issuer_did: a DID of the issuer signing cred_def transaction to the Ledger
    :param schema_json: credential schema as a json 
        {
            id: identifier of schema
            attrNames: array of attribute name strings
            name: schema's name string
            version: schema's version string,
            seqNo: (Optional) schema's sequence number on the ledger,
            ver: version of the Schema json
        }
    :param tag: allows to distinct between credential definitions for the same issuer and schema
    :param signature_type: credential definition type (optional, 'CL' by default) that defines credentials signature and revocation math.
    Supported types are:
        - 'CL': Camenisch-Lysyanskaya credential signature type that is implemented according to the algorithm in this paper:
                    https://github.com/hyperledger/ursa/blob/master/libursa/docs/AnonCred.pdf
                And is documented in this HIPE:
                    https://github.com/hyperledger/indy-hipe/blob/c761c583b1e01c1e9d3ceda2b03b35336fdc8cc1/text/anoncreds-protocol/README.md
    :param  config_json: (optional) type-specific configuration of credential definition as json:
        - 'CL':
            {
                "support_revocation" - bool (optional, default false) whether to request non-revocation credential
            }
    :return:
        cred_def_id: identifier of created credential definition
        cred_def_json: public part of created credential definition
            {
                id: string - identifier of credential definition
                schemaId: string - identifier of stored in ledger schema
                type: string - type of the credential definition. CL is the only supported type now.
                tag: string - allows to distinct between credential definitions for the same issuer and schema
                value: Dictionary with Credential Definition's data is depended on the signature type: {
                    primary: primary credential public key,
                    Optional<revocation>: revocation credential public key
                },
                ver: Version of the CredDef json
            }
    """

    logger = logging.getLogger(__name__)
    logger.debug("issuer_create_and_store_credential_def: >>> wallet_handle: %r, issuer_did: %r, schema_json: %r,"
                 " tag: %r, signature_type: %r, config_json: %r",
                 wallet_handle,
                 issuer_did,
                 schema_json,
                 tag,
                 signature_type,
                 config_json)

    if not hasattr(issuer_create_and_store_credential_def, "cb"):
        logger.debug("issuer_create_and_store_credential_def: Creating callback")
        issuer_create_and_store_credential_def.cb = create_cb(CFUNCTYPE(None, c_int32, c_int32, c_char_p, c_char_p))

    c_wallet_handle = c_int32(wallet_handle)
    c_issuer_did = c_char_p(issuer_did.encode('utf-8'))
    c_schema_json = c_char_p(schema_json.encode('utf-8'))
    c_tag = c_char_p(tag.encode('utf-8'))
    c_signature_type = c_char_p(signature_type.encode('utf-8')) if signature_type is not None else None
    c_config_json = c_char_p(config_json.encode('utf-8')) if config_json is not None else None

    (credential_def_id, credential_def_json) = await do_call('indy_issuer_create_and_store_credential_def',
                                                             c_wallet_handle,
                                                             c_issuer_did,
                                                             c_schema_json,
                                                             c_tag,
                                                             c_signature_type,
                                                             c_config_json,
                                                             issuer_create_and_store_credential_def.cb)

    res = (credential_def_id.decode(), credential_def_json.decode())
    logger.debug("issuer_create_and_store_credential_def: <<< res: %r", res)
    return res


async def issuer_rotate_credential_def_start(wallet_handle: int,
                                             cred_def_id: str,
                                             config_json: Optional[str]) -> str:
    """
    Generate temporary credential definitional keys for an existing one (owned by the caller of the library).
   
    Use `issuer_rotate_credential_def_apply` function to set generated temporary keys as the main.

    WARNING: Rotating the credential definitional keys will result in making all credentials issued under the previous keys unverifiable.

    :param wallet_handle: wallet handle (created by open_wallet).
    :param cred_def_id: an identifier of created credential definition stored in the wallet
    :param  config_json: (optional) type-specific configuration of credential definition as json:
        - 'CL':
            {
                "support_revocation" - bool (optional, default false) whether to request non-revocation credential
            }
    :return:
        cred_def_json: public part of temporary created credential definition
    """

    logger = logging.getLogger(__name__)
    logger.debug("issuer_rotate_credential_def_start: >>> wallet_handle: %r, cred_def_id: %r, config_json: %r",
                 wallet_handle,
                 cred_def_id,
                 config_json)

    if not hasattr(issuer_rotate_credential_def_start, "cb"):
        logger.debug("issuer_rotate_credential_def_start: Creating callback")
        issuer_rotate_credential_def_start.cb = create_cb(CFUNCTYPE(None, c_int32, c_int32, c_char_p))

    c_wallet_handle = c_int32(wallet_handle)
    c_cred_def_id = c_char_p(cred_def_id.encode('utf-8'))
    c_config_json = c_char_p(config_json.encode('utf-8')) if config_json is not None else None

    credential_def_json = await do_call('indy_issuer_rotate_credential_def_start',
                                        c_wallet_handle,
                                        c_cred_def_id,
                                        c_config_json,
                                        issuer_rotate_credential_def_start.cb)

    res = credential_def_json.decode()
    logger.debug("issuer_rotate_credential_def_start: <<< res: %r", res)
    return res


async def issuer_rotate_credential_def_apply(wallet_handle: int,
                                             cred_def_id: str):
    """
    Apply temporary keys as main for an existing Credential Definition (owned by the caller of the library).

    WARNING: Rotating the credential definitional keys will result in making all credentials issued under the previous keys unverifiable.

    :param wallet_handle: wallet handle (created by open_wallet).
    :param cred_def_id: an identifier of created credential definition stored in the wallet
    """

    logger = logging.getLogger(__name__)
    logger.debug("issuer_rotate_credential_def_apply: >>> wallet_handle: %r, cred_def_id: %r",
                 wallet_handle,
                 cred_def_id)

    if not hasattr(issuer_rotate_credential_def_apply, "cb"):
        logger.debug("issuer_rotate_credential_def_apply: Creating callback")
        issuer_rotate_credential_def_apply.cb = create_cb(CFUNCTYPE(None, c_int32, c_int32))

    c_wallet_handle = c_int32(wallet_handle)
    c_cred_def_id = c_char_p(cred_def_id.encode('utf-8'))

    await do_call('indy_issuer_rotate_credential_def_apply',
                  c_wallet_handle,
                  c_cred_def_id,
                  issuer_rotate_credential_def_apply.cb)

    logger.debug("issuer_rotate_credential_def_apply: <<<")


async def issuer_create_and_store_revoc_reg(wallet_handle: int,
                                            issuer_did: str,
                                            revoc_def_type: Optional[str],
                                            tag: str,
                                            cred_def_id: str,
                                            config_json: str,
                                            tails_writer_handle: int) -> (str, str, str):
    """
    Create a new revocation registry for the given credential definition as tuple of entities:
    - Revocation registry definition that encapsulates credentials definition reference, revocation type specific configuration and
      secrets used for credentials revocation
    - Revocation registry state that stores the information about revoked entities in a non-disclosing way. The state can be
      represented as ordered list of revocation registry entries were each entry represents the list of revocation or issuance operations.

    Revocation registry definition entity contains private and public parts. Private part will be stored in the wallet. Public part
    will be returned as json intended to be shared with all anoncreds workflow actors usually by publishing REVOC_REG_DEF transaction
    to Indy distributed ledger.

    Revocation registry state is stored on the wallet and also intended to be shared as the ordered list of REVOC_REG_ENTRY transactions.
    This call initializes the state in the wallet and returns the initial entry.

    Some revocation registry types (for example, 'CL_ACCUM') can require generation of binary blob called tails used to hide information about revoked credentials in public
    revocation registry and intended to be distributed out of leger (REVOC_REG_DEF transaction will still contain uri and hash of tails).
    This call requires access to pre-configured blob storage writer instance handle that will allow to write generated tails.

    :param wallet_handle: wallet handle (created by open_wallet).
    :param issuer_did: a DID of the issuer signing transaction to the Ledger
    :param revoc_def_type: revocation registry type (optional, default value depends on credential definition type). Supported types are:
                - 'CL_ACCUM': Type-3 pairing based accumulator implemented according to the algorithm in this paper:
                                  https://github.com/hyperledger/ursa/blob/master/libursa/docs/AnonCred.pdf
                              This type is default for 'CL' credential definition type.
    :param tag: allows to distinct between revocation registries for the same issuer and credential definition
    :param cred_def_id: id of stored in ledger credential definition
    :param config_json: type-specific configuration of revocation registry as json:
        - 'CL_ACCUM':
            "issuance_type": (optional) type of issuance. Currently supported:
                1) ISSUANCE_BY_DEFAULT: all indices are assumed to be issued and initial accumulator is calculated over all indices;
                   Revocation Registry is updated only during revocation.
                2) ISSUANCE_ON_DEMAND: nothing is issued initially accumulator is 1 (used by default);
            "max_cred_num": maximum number of credentials the new registry can process (optional, default 100000)
        }
    :param tails_writer_handle: handle of blob storage to store tails

    NOTE:
        Recursive creation of folder for Default Tails Writer (correspondent to `tails_writer_handle`)
        in the system-wide temporary directory may fail in some setup due to permissions: `IO error: Permission denied`.
        In this case use `TMPDIR` environment variable to define temporary directory specific for an application.

    :return:
        revoc_reg_id: identifier of created revocation registry definition
        revoc_reg_def_json: public part of revocation registry definition
            {
                "id": string - ID of the Revocation Registry,
                "revocDefType": string - Revocation Registry type (only CL_ACCUM is supported for now),
                "tag": string - Unique descriptive ID of the Registry,
                "credDefId": string - ID of the corresponding CredentialDefinition,
                "value": Registry-specific data {
                    "issuanceType": string - Type of Issuance(ISSUANCE_BY_DEFAULT or ISSUANCE_ON_DEMAND),
                    "maxCredNum": number - Maximum number of credentials the Registry can serve.
                    "tailsHash": string - Hash of tails.
                    "tailsLocation": string - Location of tails file.
                    "publicKeys": <public_keys> - Registry's public key (opaque type that contains data structures internal to Ursa.
                                                                         It should not be parsed and are likely to change in future versions).
                },
                "ver": string - version of revocation registry definition json.
            }
        revoc_reg_entry_json: revocation registry entry that defines initial state of revocation registry
            {
                value: {
                    prevAccum: string - previous accumulator value.
                    accum: string - current accumulator value.
                    issued: array<number> - an array of issued indices.
                    revoked: array<number> an array of revoked indices.
                },
                ver: string - version revocation registry entry json
            }    
    """

    logger = logging.getLogger(__name__)
    logger.debug("issuer_create_and_store_revoc_reg: >>> wallet_handle: %r, issuer_did: %r, revoc_def_type: %r,"
                 " tag: %r, cred_def_id: %r, config_json: %r, tails_writer_handle: %r",
                 wallet_handle,
                 issuer_did,
                 revoc_def_type,
                 tag,
                 cred_def_id,
                 config_json,
                 tails_writer_handle)

    if not hasattr(issuer_create_and_store_revoc_reg, "cb"):
        logger.debug("issuer_create_and_store_revoc_reg: Creating callback")
        issuer_create_and_store_revoc_reg.cb = create_cb(
            CFUNCTYPE(None, c_int32, c_int32, c_char_p, c_char_p, c_char_p))

    c_wallet_handle = c_int32(wallet_handle)
    c_issuer_did = c_char_p(issuer_did.encode('utf-8'))
    c_revoc_def_type = c_char_p(revoc_def_type.encode('utf-8')) if revoc_def_type is not None else None
    c_tag = c_char_p(tag.encode('utf-8'))
    c_cred_def_id = c_char_p(cred_def_id.encode('utf-8'))
    c_config_json = c_char_p(config_json.encode('utf-8'))
    c_tails_writer_handle = c_int32(tails_writer_handle)

    (rev_reg_id, rev_reg_def_json, rev_reg_entry_json) = await do_call('indy_issuer_create_and_store_revoc_reg',
                                                                       c_wallet_handle,
                                                                       c_issuer_did,
                                                                       c_revoc_def_type,
                                                                       c_tag,
                                                                       c_cred_def_id,
                                                                       c_config_json,
                                                                       c_tails_writer_handle,
                                                                       issuer_create_and_store_revoc_reg.cb)
    res = (rev_reg_id.decode(), rev_reg_def_json.decode(), rev_reg_entry_json.decode())
    logger.debug("issuer_create_and_store_revoc_reg: <<< res: %r", res)
    return res


async def issuer_create_credential_offer(wallet_handle: int,
                                         cred_def_id: str) -> str:
    """
    Create credential offer that will be used by Prover for
    credential request creation. Offer includes nonce and key correctness proof
    for authentication between protocol steps and integrity checking.

    :param wallet_handle: wallet handle (created by open_wallet).
    :param cred_def_id: id of credential definition stored in the wallet
    :return:credential offer json:
     {
         "schema_id": string, - identifier of schema
         "cred_def_id": string, - identifier of credential definition
         // Fields below can depend on Cred Def type
         "nonce": string,
         "key_correctness_proof" : key correctness proof for credential definition correspondent to cred_def_id
                                   (opaque type that contains data structures internal to Ursa.
                                   It should not be parsed and are likely to change in future versions).
     }
    """

    logger = logging.getLogger(__name__)
    logger.debug("issuer_create_credential_offer: >>> wallet_handle: %r, cred_def_id: %r",
                 wallet_handle,
                 cred_def_id)

    if not hasattr(issuer_create_credential_offer, "cb"):
        logger.debug("issuer_create_credential_offer: Creating callback")
        issuer_create_credential_offer.cb = create_cb(CFUNCTYPE(None, c_int32, c_int32, c_char_p))

    c_wallet_handle = c_int32(wallet_handle)
    c_cred_def_id = c_char_p(cred_def_id.encode('utf-8'))

    credential_offer_json = await do_call('indy_issuer_create_credential_offer',
                                          c_wallet_handle,
                                          c_cred_def_id,
                                          issuer_create_credential_offer.cb)

    res = credential_offer_json.decode()
    logger.debug("issuer_create_credential_offer: <<< res: %r", res)
    return res


async def issuer_create_credential(wallet_handle: int,
                                   cred_offer_json: str,
                                   cred_req_json: str,
                                   cred_values_json: str,
                                   rev_reg_id: Optional[str],
                                   blob_storage_reader_handle: Optional[int]) -> (str, Optional[str], Optional[str]):
    """
    Check Cred Request for the given Cred Offer and issue Credential for the given Cred Request.

    Cred Request must match Cred Offer. The credential definition and revocation registry definition
    referenced in Cred Offer and Cred Request must be already created and stored into the wallet.

    Information for this credential revocation will be store in the wallet as part of revocation registry under
    generated cred_revoc_id local for this wallet.

    This call returns revoc registry delta as json file intended to be shared as REVOC_REG_ENTRY transaction.
    Note that it is possible to accumulate deltas to reduce ledger load.

    :param wallet_handle: wallet handle (created by open_wallet).
    :param cred_offer_json: a cred offer created by issuer_create_credential_offer
    :param cred_req_json: a credential request created by prover_create_credential_req
    :param cred_values_json: a credential containing attribute values for each of requested attribute names.
     Example:
     {
      "attr1" : {"raw": "value1", "encoded": "value1_as_int" },
      "attr2" : {"raw": "value1", "encoded": "value1_as_int" }
     }
    :param rev_reg_id: (Optional) id of revocation registry definition stored in the wallet
    :param blob_storage_reader_handle: pre-configured blob storage reader instance handle that
    will allow to read revocation tails
    :return:
     cred_json: Credential json containing signed credential values
     {
         "schema_id": string,
         "cred_def_id": string,
         "rev_reg_def_id", Optional<string>,
         "values": <see cred_values_json above>,
         // Fields below can depend on Cred Def type
         "signature": <credential signature>,
                       (opaque type that contains data structures internal to Ursa.
                        It should not be parsed and are likely to change in future versions).
         "signature_correctness_proof": credential signature correctness proof
                                         (opaque type that contains data structures internal to Ursa.
                                          It should not be parsed and are likely to change in future versions).
         "rev_reg" - (Optional) revocation registry accumulator value on the issuing moment.
                     (opaque type that contains data structures internal to Ursa.
                      It should not be parsed and are likely to change in future versions).
         "witness" - (Optional) revocation related data
                     (opaque type that contains data structures internal to Ursa.
                      It should not be parsed and are likely to change in future versions).
     }
     cred_revoc_id: local id for revocation info (Can be used for revocation of this cred)
     revoc_reg_delta_json: Revocation registry delta json with a newly issued credential
    """

    logger = logging.getLogger(__name__)
    logger.debug("issuer_create_credential: >>> wallet_handle: %r, cred_offer_json: %r, cred_req_json: %r,"
                 " cred_values_json: %r, rev_reg_id: %r, blob_storage_reader_handle: %r",
                 wallet_handle,
                 cred_offer_json,
                 cred_req_json,
                 cred_values_json,
                 rev_reg_id,
                 blob_storage_reader_handle)

    if not hasattr(issuer_create_credential, "cb"):
        logger.debug("issuer_create_credential: Creating callback")
        issuer_create_credential.cb = create_cb(CFUNCTYPE(None, c_int32, c_int32, c_char_p, c_char_p, c_char_p))

    c_wallet_handle = c_int32(wallet_handle)
    c_cred_offer_json = c_char_p(cred_offer_json.encode('utf-8'))
    c_cred_req_json = c_char_p(cred_req_json.encode('utf-8'))
    c_cred_values_json = c_char_p(cred_values_json.encode('utf-8'))
    c_rev_reg_id = c_char_p(rev_reg_id.encode('utf-8')) if rev_reg_id is not None else None
    c_blob_storage_reader_handle = c_int32(blob_storage_reader_handle) if blob_storage_reader_handle else -1

    (cred_json, cred_revoc_id, revoc_reg_delta_json) = await do_call('indy_issuer_create_credential',
                                                                     c_wallet_handle,
                                                                     c_cred_offer_json,
                                                                     c_cred_req_json,
                                                                     c_cred_values_json,
                                                                     c_rev_reg_id,
                                                                     c_blob_storage_reader_handle,
                                                                     issuer_create_credential.cb)
    cred_json = cred_json.decode()
    cred_revoc_id = cred_revoc_id.decode() if cred_revoc_id else None
    revoc_reg_delta_json = revoc_reg_delta_json.decode() if revoc_reg_delta_json else None
    res = (cred_json, cred_revoc_id, revoc_reg_delta_json)

    logger.debug("issuer_create_credential: <<< res: %r", res)
    return res


async def issuer_revoke_credential(wallet_handle: int,
                                   blob_storage_reader_handle: int,
                                   rev_reg_id: str,
                                   cred_revoc_id: str) -> str:
    """
    Revoke a credential identified by a cred_revoc_id (returned by issuer_create_credential).

    The corresponding credential definition and revocation registry must be already
    created an stored into the wallet.

    This call returns revoc registry delta as json file intended to be shared as REVOC_REG_ENTRY transaction.
    Note that it is possible to accumulate deltas to reduce ledger load.

    :param wallet_handle: wallet handle (created by open_wallet).
    :param blob_storage_reader_handle: pre-configured blob storage reader instance handle that will allow
    to read revocation tails
    :param rev_reg_id: id of revocation registry stored in wallet
    :param cred_revoc_id: local id for revocation info
    :return: Revocation registry delta json with a revoked credential.
    """

    logger = logging.getLogger(__name__)
    logger.debug(
        "issuer_revoke_credential: >>> wallet_handle: %r, blob_storage_reader_handle: %r, rev_reg_id: %r, "
        "cred_revoc_id: %r",
        wallet_handle,
        blob_storage_reader_handle,
        rev_reg_id,
        cred_revoc_id)

    if not hasattr(issuer_revoke_credential, "cb"):
        logger.debug("issuer_revoke_credential: Creating callback")
        issuer_revoke_credential.cb = create_cb(CFUNCTYPE(None, c_int32, c_int32, c_char_p))

    c_wallet_handle = c_int32(wallet_handle)
    c_blob_storage_reader_handle = c_int32(blob_storage_reader_handle)
    c_rev_reg_id = c_char_p(rev_reg_id.encode('utf-8'))
    c_cred_revoc_id = c_char_p(cred_revoc_id.encode('utf-8'))

    revoc_reg_delta_json = await do_call('indy_issuer_revoke_credential',
                                         c_wallet_handle,
                                         c_blob_storage_reader_handle,
                                         c_rev_reg_id,
                                         c_cred_revoc_id,
                                         issuer_revoke_credential.cb)
    res = revoc_reg_delta_json.decode()
    logger.debug("issuer_revoke_credential: <<< res: %r", res)
    return res


# async def issuer_recover_credential(wallet_handle: int,
#                                     blob_storage_reader_handle: int,
#                                     rev_reg_id: str,
#                                     cred_revoc_id: str) -> str:
#     """
#     Recover a credential identified by a cred_revoc_id (returned by indy_issuer_create_cred).
#
#     The corresponding credential definition and revocation registry must be already
#     created an stored into the wallet.
#
#     This call returns revoc registry delta as json file intended to be shared as REVOC_REG_ENTRY transaction.
#     Note that it is possible to accumulate deltas to reduce ledger load.
#
#     :param wallet_handle: wallet handle (created by open_wallet).
#     :param blob_storage_reader_handle: pre-configured blob storage reader instance handle that will allow
#     to read revocation tails
#     :param rev_reg_id: id of revocation registry stored in wallet
#     :param cred_revoc_id: local id for revocation info
#     :return: Revocation registry update json with a revoked credential
#     """
#
#     logger = logging.getLogger(__name__)
#     logger.debug(
#         "issuer_recover_credential: >>> wallet_handle: %r, blob_storage_reader_handle: %r, rev_reg_id: %r, "
#         "cred_revoc_id: %r",
#         wallet_handle,
#         blob_storage_reader_handle,
#         rev_reg_id,
#         cred_revoc_id)
#
#     if not hasattr(issuer_recover_credential, "cb"):
#         logger.debug("issuer_recover_credential: Creating callback")
#         issuer_recover_credential.cb = create_cb(CFUNCTYPE(None, c_int32, c_int32, c_char_p))
#
#     c_wallet_handle = c_int32(wallet_handle)
#     c_blob_storage_reader_handle = c_int32(blob_storage_reader_handle)
#     c_rev_reg_id = c_char_p(rev_reg_id.encode('utf-8'))
#     c_cred_revoc_id = c_char_p(cred_revoc_id.encode('utf-8'))
#
#     revoc_reg_delta_json = await do_call('indy_issuer_recover_credential',
#                                          c_wallet_handle,
#                                          c_blob_storage_reader_handle,
#                                          c_rev_reg_id,
#                                          c_cred_revoc_id,
#                                          issuer_recover_credential.cb)
#     res = revoc_reg_delta_json.decode()
#     logger.debug("issuer_recover_credential: <<< res: %r", res)
#     return res


async def issuer_merge_revocation_registry_deltas(rev_reg_delta_json: str,
                                                  other_rev_reg_delta_json: str) -> str:
    """
    Merge two revocation registry deltas (returned by issuer_create_credential or issuer_revoke_credential) to accumulate common delta.
    Send common delta to ledger to reduce the load.

    :param rev_reg_delta_json: revocation registry delta json
    :param other_rev_reg_delta_json: revocation registry delta for which PrevAccum value  is equal to current accum value of rev_reg_delta_json.
    :return: Merged revocation registry delta
    """

    logger = logging.getLogger(__name__)
    logger.debug(
        "issuer_merge_revocation_registry_deltas: >>> rev_reg_delta_json: %r, other_rev_reg_delta_json: %r",
        rev_reg_delta_json,
        other_rev_reg_delta_json)

    if not hasattr(issuer_merge_revocation_registry_deltas, "cb"):
        logger.debug("issuer_merge_revocation_registry_deltas: Creating callback")
        issuer_merge_revocation_registry_deltas.cb = create_cb(CFUNCTYPE(None, c_int32, c_int32, c_char_p))

    c_rev_reg_delta_json = c_char_p(rev_reg_delta_json.encode('utf-8'))
    c_other_rev_reg_delta_json = c_char_p(other_rev_reg_delta_json.encode('utf-8'))

    merged_revoc_reg_delta_json = await do_call('indy_issuer_merge_revocation_registry_deltas',
                                                c_rev_reg_delta_json,
                                                c_other_rev_reg_delta_json,
                                                issuer_merge_revocation_registry_deltas.cb)
    res = merged_revoc_reg_delta_json.decode()
    logger.debug("issuer_merge_revocation_registry_deltas: <<< res: %r", res)
    return res


async def prover_create_master_secret(wallet_handle: int,
                                      master_secret_name: Optional[str]) -> str:
    """
    Creates a master secret with a given name and stores it in the wallet.
    The name must be unique.

    :param wallet_handle: wallet handle (created by open_wallet).
    :param master_secret_name: (optional, if not present random one will be generated) new master id
    :return: id of generated master secret.
    """

    logger = logging.getLogger(__name__)
    logger.debug("prover_create_master_secret: >>> wallet_handle: %r, master_secret_name: %r",
                 wallet_handle,
                 master_secret_name)

    if not hasattr(prover_create_master_secret, "cb"):
        logger.debug("prover_create_master_secret: Creating callback")
        prover_create_master_secret.cb = create_cb(CFUNCTYPE(None, c_int32, c_int32, c_char_p))

    c_wallet_handle = c_int32(wallet_handle)
    c_master_secret_name = c_char_p(master_secret_name.encode('utf-8')) if master_secret_name else None

    out_master_secret_id = await do_call('indy_prover_create_master_secret',
                                         c_wallet_handle,
                                         c_master_secret_name,
                                         prover_create_master_secret.cb)

    res = out_master_secret_id.decode()
    logger.debug("prover_create_master_secret: <<< res: %r", res)
    return res


async def prover_create_credential_req(wallet_handle: int,
                                       prover_did: str,
                                       cred_offer_json: str,
                                       cred_def_json: str,
                                       master_secret_id: str) -> (str, str):
    """
    Creates a credential request for the given credential offer.

    The method creates a blinded master secret for a master secret identified by a provided name.
    The master secret identified by the name must be already stored in the secure wallet (see prover_create_master_secret)
    The blinded master secret is a part of the credential request.

    :param wallet_handle: wallet handle (created by open_wallet).
    :param prover_did: a DID of the prover
    :param cred_offer_json: credential offer as a json containing information about the issuer and a credential
        {
            "schema_id": string, - identifier of schema
            "cred_def_id": string, - identifier of credential definition
             ...
            Other fields that contains data structures internal to Ursa.
            These fields should not be parsed and are likely to change in future versions.
        }
    :param cred_def_json: credential definition json related to <cred_def_id> in <cred_offer_json>
    :param master_secret_id: the id of the master secret stored in the wallet
    :return:
     cred_req_json: Credential request json for creation of credential by Issuer
     {
      "prover_did" : string,
      "cred_def_id" : string,
         // Fields below can depend on Cred Def type
      "blinded_ms" : <blinded_master_secret>,
                     (opaque type that contains data structures internal to Ursa.
                      It should not be parsed and are likely to change in future versions).
      "blinded_ms_correctness_proof" : <blinded_ms_correctness_proof>,
                     (opaque type that contains data structures internal to Ursa.
                      It should not be parsed and are likely to change in future versions).
      "nonce": string
    }
     cred_req_metadata_json:  Credential request metadata json for further processing of received form Issuer credential.
                              Credential request metadata contains data structures internal to Ursa.
                              Credential request metadata mustn't be shared with Issuer.
    """

    logger = logging.getLogger(__name__)
    logger.debug("prover_create_credential_req: >>> wallet_handle: %r, prover_did: %r, cred_offer_json: %r,"
                 " cred_def_json: %r, master_secret_id: %r",
                 wallet_handle,
                 prover_did,
                 cred_offer_json,
                 cred_def_json,
                 master_secret_id)

    if not hasattr(prover_create_credential_req, "cb"):
        logger.debug("prover_create_credential_req: Creating callback")
        prover_create_credential_req.cb = create_cb(CFUNCTYPE(None, c_int32, c_int32, c_char_p, c_char_p))

    c_wallet_handle = c_int32(wallet_handle)
    c_prover_did = c_char_p(prover_did.encode('utf-8'))
    c_cred_offer_json = c_char_p(cred_offer_json.encode('utf-8'))
    c_cred_def_json = c_char_p(cred_def_json.encode('utf-8'))
    c_master_secret_id = c_char_p(master_secret_id.encode('utf-8'))

    (credential_req_json, credential_req_metadata_json) = await do_call('indy_prover_create_credential_req',
                                                                        c_wallet_handle,
                                                                        c_prover_did,
                                                                        c_cred_offer_json,
                                                                        c_cred_def_json,
                                                                        c_master_secret_id,
                                                                        prover_create_credential_req.cb)

    credential_req_json = credential_req_json.decode()
    credential_req_metadata_json = credential_req_metadata_json.decode()
    res = (credential_req_json, credential_req_metadata_json)

    logger.debug("prover_create_credential_req: <<< res: %r", res)
    return res


async def prover_set_credential_attr_tag_policy(wallet_handle: int,
                                                cred_def_id: str,
                                                tag_attrs_json: Optional[str],
                                                retroactive: bool) -> None:
    """
    Set credential attribute tag policy for input credential definition id.
    Specify None to clear policy, resetting to default (tag all attributes).
    Set retroactive to force all existing credentials in wallet on input credential definition id into compliance,
    rewriting their tags accordingly.

    :param wallet_handle: wallet handle (created by open_wallet).
    :param cred_def_id: credential definition identifier.
    :param tag_attrs_json: JSON array of attribute names to tag - empty array for None, null for all.
    :param retroactive: whether to rewrite tags on existing credentials to comply with specified policy.
    """

    logger = logging.getLogger(__name__)
    logger.debug("prover_set_credential_attr_tag_policy: >>> wallet_handle: %r, cred_def_id: %r, "
                 "tag_attrs_json: %r, retroactive: %r",
                 wallet_handle,
                 cred_def_id,
                 tag_attrs_json,
                 retroactive)

    if not hasattr(prover_set_credential_attr_tag_policy, "cb"):
        logger.debug("prover_set_credential_attr_tag_policy: Creating callback")
        prover_set_credential_attr_tag_policy.cb = create_cb(CFUNCTYPE(None, c_int32, c_int32))

    c_wallet_handle = c_int32(wallet_handle)
    c_cred_def_id = c_char_p(cred_def_id.encode('utf-8'))
    c_tag_attrs_json = c_char_p(tag_attrs_json.encode('utf-8')) if tag_attrs_json is not None else None
    c_retroactive = c_bool(retroactive)

    res = await do_call('indy_prover_set_credential_attr_tag_policy',
                        c_wallet_handle,
                        c_cred_def_id,
                        c_tag_attrs_json,
                        c_retroactive,
                        prover_set_credential_attr_tag_policy.cb)

    logger.debug("prover_set_credential_attr_tag_policy: <<< res: %r", res)
    return res


async def prover_get_credential_attr_tag_policy(wallet_handle: int,
                                                cred_def_id: str) -> str:
    """
    Get current attribute tag policy for input credential definition id, as a JSON list
    of attribute names (null for default policy tagging all attributes).

    :param wallet_handle: wallet handle (created by open_wallet).
    :param cred_def_id: credential definition identifier.
    :return: credential attr tag policy as JSON list with canonical names of attributes to tag (JSON null for all).
    """

    logger = logging.getLogger(__name__)
    logger.debug("prover_get_credential_attr_tag_policy: >>> wallet_handle: %r, cred_def_id: %r",
                 wallet_handle,
                 cred_def_id)

    if not hasattr(prover_get_credential_attr_tag_policy, "cb"):
        logger.debug("prover_get_credential_attr_tag_policy: Creating callback")
        prover_get_credential_attr_tag_policy.cb = create_cb(CFUNCTYPE(None, c_int32, c_int32, c_char_p))

    c_wallet_handle = c_int32(wallet_handle)
    c_cred_def_id = c_char_p(cred_def_id.encode('utf-8'))

    catpol_json = await do_call('indy_prover_get_credential_attr_tag_policy',
                                c_wallet_handle,
                                c_cred_def_id,
                                prover_get_credential_attr_tag_policy.cb)

    res = catpol_json.decode()
    logger.debug("prover_get_credential_attr_tag_policy: <<< res: %r", res)
    return res


async def prover_store_credential(wallet_handle: int,
                                  cred_id: Optional[str],
                                  cred_req_metadata_json: str,
                                  cred_json: str,
                                  cred_def_json: str,
                                  rev_reg_def_json: Optional[str]) -> str:
    """
    Check credential provided by Issuer for the given credential request,
    updates the credential by a master secret and stores in a secure wallet.

    To support efficient search the following tags will be created for stored credential:
        {
            "schema_id": <credential schema id>,
            "schema_issuer_did": <credential schema issuer did>,
            "schema_name": <credential schema name>,
            "schema_version": <credential schema version>,
            "issuer_did": <credential issuer did>,
            "cred_def_id": <credential definition id>,
            "rev_reg_id": <credential revocation registry id>, # "None" as string if not present
            // for every attribute in <credential values> that credential attribute tagging policy marks taggable
            "attr::<attribute name>::marker": "1",
            "attr::<attribute name>::value": <attribute raw value>,
        }

    :param wallet_handle: wallet handle (created by open_wallet).
    :param cred_id: (optional, default is a random one) identifier by which credential will be stored in the wallet
    :param cred_req_metadata_json: a credential request metadata created by prover_create_credential_req
    :param cred_json: credential json received from issuer
    :param cred_def_json: credential definition json related to <cred_def_id> in <cred_json>
    :param rev_reg_def_json: revocation registry definition json related to <rev_reg_def_id> in <cred_json>
    :return: cred_id: identifier by which credential is stored in the wallet
    """

    logger = logging.getLogger(__name__)
    logger.debug("prover_store_credential: >>> wallet_handle: %r, cred_id: %r, "
                 "cred_req_metadata_json: %r, cred_json: %r, cred_def_json: %r, rev_reg_def_json: %r",
                 wallet_handle,
                 cred_id,
                 cred_req_metadata_json,
                 cred_json,
                 cred_def_json,
                 rev_reg_def_json)

    if not hasattr(prover_store_credential, "cb"):
        logger.debug("prover_store_credential: Creating callback")
        prover_store_credential.cb = create_cb(CFUNCTYPE(None, c_int32, c_int32, c_char_p))

    c_wallet_handle = c_int32(wallet_handle)
    c_cred_id = c_char_p(cred_id.encode('utf-8')) if cred_id else None
    c_cred_req_metadata_json = c_char_p(cred_req_metadata_json.encode('utf-8'))
    c_cred_json = c_char_p(cred_json.encode('utf-8'))
    c_cred_def_json = c_char_p(cred_def_json.encode('utf-8'))
    c_rev_reg_def_json = c_char_p(rev_reg_def_json.encode('utf-8')) if rev_reg_def_json is not None else None

    cred_id = await do_call('indy_prover_store_credential',
                            c_wallet_handle,
                            c_cred_id,
                            c_cred_req_metadata_json,
                            c_cred_json,
                            c_cred_def_json,
                            c_rev_reg_def_json,
                            prover_store_credential.cb)

    res = cred_id.decode()
    logger.debug("prover_store_credential: <<< res: %r", res)
    return res


async def prover_get_credential(wallet_handle: int,
                                cred_id: str) -> str:
    """
    Gets human readable credential by the given id.

    :param wallet_handle: wallet handle (created by open_wallet).
    :param cred_id: Identifier by which requested credential is stored in the wallet
    :return:  credential json
     {
         "referent": string, - id of credential in the wallet
         "attrs": {"key1":"raw_value1", "key2":"raw_value2"}, - credential attributes
         "schema_id": string, - identifier of schema
         "cred_def_id": string, - identifier of credential definition
         "rev_reg_id": Optional<string>, - identifier of revocation registry definition
         "cred_rev_id": Optional<string> - identifier of credential in the revocation registry definition
     }
    """

    logger = logging.getLogger(__name__)
    logger.debug("prover_get_credential: >>> wallet_handle: %r, cred_id: %r",
                 wallet_handle,
                 cred_id)

    if not hasattr(prover_get_credential, "cb"):
        logger.debug("prover_get_credential: Creating callback")
        prover_get_credential.cb = create_cb(CFUNCTYPE(None, c_int32, c_int32, c_char_p))

    c_wallet_handle = c_int32(wallet_handle)
    c_cred_id = c_char_p(cred_id.encode('utf-8'))

    credentials_json = await do_call('indy_prover_get_credential',
                                     c_wallet_handle,
                                     c_cred_id,
                                     prover_get_credential.cb)

    res = credentials_json.decode()
    logger.debug("prover_get_credential: <<< res: %r", res)
    return res


async def prover_delete_credential(wallet_handle: int,
                                   cred_id: str) -> None:
    """
    Delete identified credential from wallet.

    :param wallet_handle: wallet handle (created by open_wallet).
    :param cred_id: identifier by which wallet stores credential to delete
    """

    logger = logging.getLogger(__name__)
    logger.debug("prover_delete_credential: >>> wallet_handle: %r, cred_id: %r",
                 wallet_handle,
                 cred_id)

    if not hasattr(prover_delete_credential, "cb"):
        logger.debug("prover_delete_credential: Creating callback")
        prover_delete_credential.cb = create_cb(CFUNCTYPE(None, c_int32, c_int32))

    c_wallet_handle = c_int32(wallet_handle)
    c_cred_id = c_char_p(cred_id.encode('utf-8'))

    await do_call('indy_prover_delete_credential',
                  c_wallet_handle,
                  c_cred_id,
                  prover_delete_credential.cb)

    logger.debug("prover_delete_credential: <<<")


async def prover_get_credentials(wallet_handle: int,
                                 filter_json: str) -> str:
    """
    Gets human readable credentials according to the filter.
    If filter is NULL, then all credentials are returned.
    Credentials can be filtered by tags created during saving of credential.

    NOTE: This method is deprecated because immediately returns all fetched credentials.
    Use <prover_search_credentials> to fetch records by small batches.

    :param wallet_handle: wallet handle (created by open_wallet).
    :param filter_json: filter for credentials
        {
            "schema_id": string, (Optional)
            "schema_issuer_did": string, (Optional)
            "schema_name": string, (Optional)
            "schema_version": string, (Optional)
            "issuer_did": string, (Optional)
            "cred_def_id": string, (Optional)
        }
    :return:  credentials json
     [{
         "referent": string, - id of credential in the wallet
         "attrs": {"key1":"raw_value1", "key2":"raw_value2"}, - credential attributes
         "schema_id": string, - identifier of schema
         "cred_def_id": string, - identifier of credential definition
         "rev_reg_id": Optional<string>, - identifier of revocation registry definition
         "cred_rev_id": Optional<string> - identifier of credential in the revocation registry definition
     }]
    """

    logger = logging.getLogger(__name__)
    logger.debug("prover_get_credentials: >>> wallet_handle: %r, filter_json: %r",
                 wallet_handle,
                 filter_json)

    if not hasattr(prover_get_credentials, "cb"):
        logger.debug("prover_get_credentials: Creating callback")
        prover_get_credentials.cb = create_cb(CFUNCTYPE(None, c_int32, c_int32, c_char_p))

    c_wallet_handle = c_int32(wallet_handle)
    c_filter_json = c_char_p(filter_json.encode('utf-8'))

    credentials_json = await do_call('indy_prover_get_credentials',
                                     c_wallet_handle,
                                     c_filter_json,
                                     prover_get_credentials.cb)

    res = credentials_json.decode()
    logger.debug("prover_get_credentials: <<< res: %r", res)
    return res


async def prover_search_credentials(wallet_handle: int,
                                    query_json: str) -> (int, int):
    """
    Search for credentials stored in wallet.
    Credentials can be filtered by tags created during saving of credential.

    Instead of immediately returning of fetched credentials this call returns search_handle that can be used later
    to fetch records by small batches (with prover_credentials_search_fetch_records).

    :param wallet_handle: wallet handle (created by open_wallet).
    :param query_json: wql style filter for credentials searching based on tags.
        where wql query: indy-sdk/docs/design/011-wallet-query-language/README.md
    :return:
        search_handle: Search handle that can be used later to fetch records by small batches
            (with prover_credentials_search_fetch_records)
        total_count: Total count of records
    """

    logger = logging.getLogger(__name__)
    logger.debug("prover_search_credentials: >>> wallet_handle: %r, query_json: %r",
                 wallet_handle,
                 query_json)

    if not hasattr(prover_search_credentials, "cb"):
        logger.debug("prover_search_credentials: Creating callback")
        prover_search_credentials.cb = create_cb(CFUNCTYPE(None, c_int32, c_int32, c_int32, c_uint))

    c_wallet_handle = c_int32(wallet_handle)
    c_query_json = c_char_p(query_json.encode('utf-8'))

    res = await do_call('indy_prover_search_credentials',
                        c_wallet_handle,
                        c_query_json,
                        prover_search_credentials.cb)

    logger.debug("prover_search_credentials: <<< res: %r", res)
    return res


async def prover_fetch_credentials(search_handle: int,
                                   count: int) -> str:
    """
    Fetch next credentials for search.

    :param search_handle: Search handle (created by prover_open_credentials_search)
    :param count: Count of records to fetch
    :return: credentials_json: List of credentials:
    [{
         "referent": string, - id of credential in the wallet
         "attrs": {"key1":"raw_value1", "key2":"raw_value2"}, - credential attributes
         "schema_id": string, - identifier of schema
         "cred_def_id": string, - identifier of credential definition
         "rev_reg_id": Optional<string>, - identifier of revocation registry definition
         "cred_rev_id": Optional<string> - identifier of credential in the revocation registry definition
    }]
    NOTE: The list of length less than the requested count means credentials search iterator is completed.
    """

    logger = logging.getLogger(__name__)
    logger.debug("prover_fetch_credentials: >>> search_handle: %r, count: %r",
                 search_handle,
                 count)

    if not hasattr(prover_fetch_credentials, "cb"):
        logger.debug("prover_fetch_credentials: Creating callback")
        prover_fetch_credentials.cb = create_cb(CFUNCTYPE(None, c_int32, c_int32, c_char_p))

    c_search_handle = c_int32(search_handle)
    c_count = c_uint(count)

    credentials_json = await do_call('indy_prover_fetch_credentials',
                                     c_search_handle,
                                     c_count,
                                     prover_fetch_credentials.cb)

    res = credentials_json.decode()
    logger.debug("prover_fetch_credentials: <<< res: %r", res)
    return res


async def prover_close_credentials_search(search_handle: int) -> None:
    """
    Close credentials search (make search handle invalid)

    :param search_handle: Search handle (created by prover_open_credentials_search)
    :return: None
    """

    logger = logging.getLogger(__name__)
    logger.debug("prover_close_credentials_search: >>> search_handle: %r",
                 search_handle)

    if not hasattr(prover_close_credentials_search, "cb"):
        logger.debug("prover_close_credentials_search: Creating callback")
        prover_close_credentials_search.cb = create_cb(CFUNCTYPE(None, c_int32, c_int32))

    c_search_handle = c_int32(search_handle)

    res = await do_call('indy_prover_close_credentials_search',
                        c_search_handle,
                        prover_close_credentials_search.cb)

    logger.debug("prover_close_credentials_search: <<< res: %r", res)
    return res


async def prover_get_credentials_for_proof_req(wallet_handle: int,
                                               proof_request_json: str) -> str:
    """
    Gets human readable credentials matching the given proof request.

    NOTE: This method is deprecated because immediately returns all fetched credentials.
    Use <prover_search_credentials_for_proof_req> to fetch records by small batches.

    :param wallet_handle: wallet handle (created by open_wallet).
    :param proof_request_json: proof request json
        {
            "name": string,
            "version": string,
            "nonce": string, - a big number represented as a string (use `indy_generate_nonce` function to generate 80-bit number)
            "requested_attributes": { // set of requested attributes
                 "<attr_referent>": <attr_info>, // see below
                 ...,
            },
            "requested_predicates": { // set of requested predicates
                 "<predicate_referent>": <predicate_info>, // see below
                 ...,
             },
            "non_revoked": Optional<<non_revoc_interval>>, // see below,
                           // If specified prover must proof non-revocation
                           // for date in this interval for each attribute
                           // (applies to every attribute and predicate but can be overridden on attribute level)
<<<<<<< HEAD
=======
            "ver": Optional<str>  - proof request version:
                - omit to use unqualified identifiers for restrictions
                - "1.0" to use unqualified identifiers for restrictions
                - "2.0" to use fully qualified identifiers for restrictions
>>>>>>> 55b77ec7
        }
    where
    attr_referent: Proof-request local identifier of requested attribute
    attr_info: Describes requested attribute
        {
            "name": string, // attribute name, (case insensitive and ignore spaces)
            "restrictions": Optional<filter_json>, // see below
            "non_revoked": Optional<<non_revoc_interval>>, // see below,
                           // If specified prover must proof non-revocation
                           // for date in this interval this attribute
                           // (overrides proof level interval)
        }
    predicate_referent: Proof-request local identifier of requested attribute predicate
    predicate_info: Describes requested attribute predicate
        {
            "name": attribute name, (case insensitive and ignore spaces)
            "p_type": predicate type (">=", ">", "<=", "<")
            "p_value": int predicate value
            "restrictions": Optional<filter_json>, // see below
            "non_revoked": Optional<<non_revoc_interval>>, // see below,
                           // If specified prover must proof non-revocation
                           // for date in this interval this attribute
                           // (overrides proof level interval)
        }
    non_revoc_interval: Defines non-revocation interval
        {
            "from": Optional<int>, // timestamp of interval beginning
            "to": Optional<int>, // timestamp of interval ending
<<<<<<< HEAD
        }
     filter_json:
        {
           "schema_id": string, (Optional)
           "schema_issuer_did": string, (Optional)
           "schema_name": string, (Optional)
           "schema_version": string, (Optional)
           "issuer_did": string, (Optional)
           "cred_def_id": string, (Optional)
        }
=======
        }
     filter_json:
        {
           "schema_id": string, (Optional)
           "schema_issuer_did": string, (Optional)
           "schema_name": string, (Optional)
           "schema_version": string, (Optional)
           "issuer_did": string, (Optional)
           "cred_def_id": string, (Optional)
        }
>>>>>>> 55b77ec7
        
    :return: json with credentials for the given proof request.
        {
            "attrs": {
                "<attr_referent>": [{ cred_info: <credential_info>, interval: Optional<non_revoc_interval> }],
                ...,
            },
            "predicates": {
                "requested_predicates": [{ cred_info: <credential_info>, timestamp: Optional<integer> }, { cred_info: <credential_2_info>, timestamp: Optional<integer> }],
                "requested_predicate_2_referent": [{ cred_info: <credential_2_info>, timestamp: Optional<integer> }]
            }
        }, where <credential_info> is
        {
            "referent": string, - id of credential in the wallet
            "attrs": {"key1":"raw_value1", "key2":"raw_value2"}, - credential attributes
            "schema_id": string, - identifier of schema
            "cred_def_id": string, - identifier of credential definition
            "rev_reg_id": Optional<string>, - identifier of revocation registry definition
            "cred_rev_id": Optional<string> - identifier of credential in the revocation registry definition
        }
    """

    logger = logging.getLogger(__name__)
    logger.debug("prover_get_credentials_for_proof_req: >>> wallet_handle: %r, proof_request_json: %r",
                 wallet_handle,
                 proof_request_json)

    if not hasattr(prover_get_credentials_for_proof_req, "cb"):
        logger.debug("prover_get_credentials_for_proof_req: Creating callback")
        prover_get_credentials_for_proof_req.cb = create_cb(CFUNCTYPE(None, c_int32, c_int32, c_char_p))

    c_wallet_handle = c_int32(wallet_handle)
    c_proof_request_json = c_char_p(proof_request_json.encode('utf-8'))

    credentials_json = await do_call('indy_prover_get_credentials_for_proof_req',
                                     c_wallet_handle,
                                     c_proof_request_json,
                                     prover_get_credentials_for_proof_req.cb)

    res = credentials_json.decode()
    logger.debug("prover_get_credentials_for_proof_req: <<< res: %r", res)
    return res


async def prover_search_credentials_for_proof_req(wallet_handle: int,
                                                  proof_request_json: str,
                                                  extra_query_json: Optional[str]) -> int:
    """
    Search for credentials matching the given proof request.

    Instead of immediately returning of fetched credentials this call returns search_handle that can be used later
    to fetch records by small batches (with prover_fetch_credentials_for_proof_req).

    :param wallet_handle: wallet handle (created by open_wallet).
    :param proof_request_json: proof request json
        {
            "name": string,
            "version": string,
            "nonce": string, - a big number represented as a string (use `indy_generate_nonce` function to generate 80-bit number)
            "requested_attributes": { // set of requested attributes
                 "<attr_referent>": <attr_info>, // see below
                 ...,
            },
            "requested_predicates": { // set of requested predicates
                 "<predicate_referent>": <predicate_info>, // see below
                 ...,
             },
            "non_revoked": Optional<<non_revoc_interval>>, // see below,
                           // If specified prover must proof non-revocation
                           // for date in this interval for each attribute
                           // (applies to every attribute and predicate but can be overridden on attribute level)
                           // (can be overridden on attribute level)
            "ver": Optional<str>  - proof request version:
                - omit to use unqualified identifiers for restrictions
                - "1.0" to use unqualified identifiers for restrictions
                - "2.0" to use fully qualified identifiers for restrictions
        }
    :param extra_query_json:(Optional) List of extra queries that will be applied to correspondent attribute/predicate:
        {
            "<attr_referent>": <wql query>,
            "<predicate_referent>": <wql query>,
        }
        
        
    where
    attr_info: Describes requested attribute
        {
            "name": string, // attribute name, (case insensitive and ignore spaces)
            "restrictions": Optional<wql query>, // see below
            "non_revoked": Optional<<non_revoc_interval>>, // see below,
                           // If specified prover must proof non-revocation
                           // for date in this interval this attribute
                           // (overrides proof level interval)
        }
    predicate_referent: Proof-request local identifier of requested attribute predicate
    predicate_info: Describes requested attribute predicate
        {
            "name": attribute name, (case insensitive and ignore spaces)
            "p_type": predicate type (">=", ">", "<=", "<")
            "p_value": predicate value
            "restrictions": Optional<wql query>, // see below
            "non_revoked": Optional<<non_revoc_interval>>, // see below,
                           // If specified prover must proof non-revocation
                           // for date in this interval this attribute
                           // (overrides proof level interval)
        }
    non_revoc_interval: Defines non-revocation interval
        {
            "from": Optional<int>, // timestamp of interval beginning
            "to": Optional<int>, // timestamp of interval ending
        }
    extra_query_json:(Optional) List of extra queries that will be applied to correspondent attribute/predicate:
        {
            "<attr_referent>": <wql query>,
            "<predicate_referent>": <wql query>,
        }
    where wql query: indy-sdk/docs/design/011-wallet-query-language/README.md
        The list of allowed fields:
            "schema_id": <credential schema id>,
            "schema_issuer_did": <credential schema issuer did>,
            "schema_name": <credential schema name>,
            "schema_version": <credential schema version>,
            "issuer_did": <credential issuer did>,
            "cred_def_id": <credential definition id>,
            "rev_reg_id": <credential revocation registry id>, // "None" as string if not present
            
    :return: search_handle: Search handle that can be used later to fetch records by small batches (with prover_fetch_credentials_for_proof_req)
    """

    logger = logging.getLogger(__name__)
    logger.debug("prover_search_credentials_for_proof_req: >>> wallet_handle: %r, proof_request_json: %r, "
                 "extra_query_json: %r",
                 wallet_handle,
                 proof_request_json,
                 extra_query_json)

    if not hasattr(prover_search_credentials_for_proof_req, "cb"):
        logger.debug("prover_search_credentials_for_proof_req: Creating callback")
        prover_search_credentials_for_proof_req.cb = create_cb(CFUNCTYPE(None, c_int32, c_int32, c_int32))

    c_wallet_handle = c_int32(wallet_handle)
    c_proof_request_json = c_char_p(proof_request_json.encode('utf-8'))
    c_extra_query_json = c_char_p(extra_query_json.encode('utf-8')) if extra_query_json is not None else None

    res = await do_call('indy_prover_search_credentials_for_proof_req',
                        c_wallet_handle,
                        c_proof_request_json,
                        c_extra_query_json,
                        prover_search_credentials_for_proof_req.cb)

    logger.debug("prover_search_credentials_for_proof_req: <<< res: %r", res)
    return res


async def prover_fetch_credentials_for_proof_req(search_handle: int,
                                                 item_referent: str,
                                                 count: int) -> str:
    """
    Fetch next records for the requested item using proof request search handle (created by prover_search_credentials_for_proof_req).

    :param search_handle: Search handle (created by prover_search_credentials_for_proof_req)
    :param item_referent: Referent of attribute/predicate in the proof request
    :param count: Count of records to fetch
    :return: credentials_json: List of credentials for the given proof request.
        [{
            cred_info: <credential_info>,
            interval: Optional<non_revoc_interval>
        }]
    where credential_info is
        {
            "referent": string, - id of credential in the wallet
            "attrs": {"key1":"raw_value1", "key2":"raw_value2"}, - credential attributes
            "schema_id": string, - identifier of schema
            "cred_def_id": string, - identifier of credential definition
            "rev_reg_id": Optional<string>, - identifier of revocation registry definition
            "cred_rev_id": Optional<string> - identifier of credential in the revocation registry definition
        }
    NOTE: The list of length less than the requested count means that search iterator correspondent to the requested <item_referent> is completed.
    """

    logger = logging.getLogger(__name__)
    logger.debug("prover_fetch_credentials_for_proof_req: >>> search_handle: %r, item_referent: %r, count: %r",
                 search_handle,
                 item_referent,
                 count)

    if not hasattr(prover_fetch_credentials_for_proof_req, "cb"):
        logger.debug("prover_fetch_credentials_for_proof_req: Creating callback")
        prover_fetch_credentials_for_proof_req.cb = create_cb(CFUNCTYPE(None, c_int32, c_int32, c_char_p))

    c_search_handle = c_int32(search_handle)
    c_item_referent = c_char_p(item_referent.encode('utf-8'))
    c_count = c_uint(count)

    credentials_json = await do_call('indy_prover_fetch_credentials_for_proof_req',
                                     c_search_handle,
                                     c_item_referent,
                                     c_count,
                                     prover_fetch_credentials_for_proof_req.cb)

    res = credentials_json.decode()
    logger.debug("prover_fetch_credentials_for_proof_req: <<< res: %r", res)
    return res


async def prover_close_credentials_search_for_proof_req(search_handle: int) -> None:
    """
    Close credentials search for proof request (make search handle invalid)

    :param search_handle: Search handle (created by prover_search_credentials_for_proof_req)
    :return: None
    """

    logger = logging.getLogger(__name__)
    logger.debug("prover_close_credentials_search_for_proof_req: >>> search_handle: %r",
                 search_handle)

    if not hasattr(prover_close_credentials_search_for_proof_req, "cb"):
        logger.debug("prover_close_credentials_search_for_proof_req: Creating callback")
        prover_close_credentials_search_for_proof_req.cb = create_cb(CFUNCTYPE(None, c_int32, c_int32))

    c_search_handle = c_int32(search_handle)

    res = await do_call('indy_prover_close_credentials_search_for_proof_req',
                        c_search_handle,
                        prover_close_credentials_search_for_proof_req.cb)

    logger.debug("prover_close_credentials_search_for_proof_req: <<< res: %r", res)
    return res


async def prover_create_proof(wallet_handle: int,
                              proof_req_json: str,
                              requested_credentials_json: str,
                              master_secret_name: str,
                              schemas_json: str,
                              credential_defs_json: str,
                              rev_states_json: str) -> str:
    """
    Creates a proof according to the given proof request
    Either a corresponding credential with optionally revealed attributes or self-attested attribute must be provided
    for each requested attribute (see indy_prover_get_credentials_for_pool_req).
    A proof request may request multiple credentials from different schemas and different issuers.
    All required schemas, public keys and revocation registries must be provided.
    The proof request also contains nonce.
    The proof contains either proof or self-attested attribute value for each requested attribute.

    :param wallet_handle: wallet handle (created by open_wallet).
    :param proof_req_json: proof request json
        {
            "name": string,
            "version": string,
            "nonce": string, - a big number represented as a string (use `generate_nonce` function to generate 80-bit number)
            "requested_attributes": { // set of requested attributes
                 "<attr_referent>": <attr_info>, // see below
                 ...,
            },
            "requested_predicates": { // set of requested predicates
                 "<predicate_referent>": <predicate_info>, // see below
                 ...,
             },
            "non_revoked": Optional<<non_revoc_interval>>, // see below,
                           // If specified prover must proof non-revocation
                           // for date in this interval for each attribute
                           // (applies to every attribute and predicate but can be overridden on attribute level)
                           // (can be overridden on attribute level)
            "ver": Optional<str>  - proof request version:
                - omit to use unqualified identifiers for restrictions
                - "1.0" to use unqualified identifiers for restrictions
                - "2.0" to use fully qualified identifiers for restrictions
        }
    :param requested_credentials_json: either a credential or self-attested attribute for each requested attribute
        {
            "self_attested_attributes": {
                "self_attested_attribute_referent": string
            },
            "requested_attributes": {
                "requested_attribute_referent_1": {"cred_id": string, "timestamp": Optional<number>, revealed: <bool> }},
                "requested_attribute_referent_2": {"cred_id": string, "timestamp": Optional<number>, revealed: <bool> }}
            },
            "requested_predicates": {
                "requested_predicates_referent_1": {"cred_id": string, "timestamp": Optional<number> }},
            }
        }
    :param master_secret_name: the id of the master secret stored in the wallet
    :param schemas_json: all schemas json participating in the proof request
          {
              <schema1_id>: <schema1>,
              <schema2_id>: <schema2>,
              <schema3_id>: <schema3>,
          }
    :param credential_defs_json: all credential definitions json participating in the proof request
          {
              "cred_def1_id": <credential_def1>,
              "cred_def2_id": <credential_def2>,
              "cred_def3_id": <credential_def3>,
          }
    :param rev_states_json: all revocation states json participating in the proof request
          {
              "rev_reg_def1_id": {
                  "timestamp1": <rev_state1>,
                  "timestamp2": <rev_state2>,
              },
              "rev_reg_def2_id": {
                  "timestamp3": <rev_state3>
              },
              "rev_reg_def3_id": {
                  "timestamp4": <rev_state4>
              },
          }
          
    where
        attr_referent: Proof-request local identifier of requested attribute
        attr_info: Describes requested attribute
            {
                "name": string, // attribute name, (case insensitive and ignore spaces)
                "restrictions": Optional<wql query>, // see below
                "non_revoked": Optional<<non_revoc_interval>>, // see below,
                               // If specified prover must proof non-revocation
                               // for date in this interval this attribute
                               // (overrides proof level interval)
            }
        predicate_referent: Proof-request local identifier of requested attribute predicate
        predicate_info: Describes requested attribute predicate
            {
                "name": attribute name, (case insensitive and ignore spaces)
                "p_type": predicate type (">=", ">", "<=", "<")
                "p_value": predicate value
                "restrictions": Optional<wql query>, // see below
                "non_revoked": Optional<<non_revoc_interval>>, // see below,
                               // If specified prover must proof non-revocation
                               // for date in this interval this attribute
                               // (overrides proof level interval)
            }
        non_revoc_interval: Defines non-revocation interval
            {
                "from": Optional<int>, // timestamp of interval beginning
                "to": Optional<int>, // timestamp of interval ending
            }
        where wql query: indy-sdk/docs/design/011-wallet-query-language/README.md
            The list of allowed fields:
                "schema_id": <credential schema id>,
                "schema_issuer_did": <credential schema issuer did>,
                "schema_name": <credential schema name>,
                "schema_version": <credential schema version>,
                "issuer_did": <credential issuer did>,
                "cred_def_id": <credential definition id>,
                "rev_reg_id": <credential revocation registry id>, // "None" as string if not present

    :return: Proof json
      For each requested attribute either a proof (with optionally revealed attribute value) or
      self-attested attribute value is provided.
      Each proof is associated with a credential and corresponding schema_id, cred_def_id, rev_reg_id and timestamp.
      There is also aggregated proof part common for all credential proofs.
            {
                "requested_proof": {
                    "revealed_attrs": {
                        "requested_attr1_id": {sub_proof_index: number, raw: string, encoded: string},
                        "requested_attr4_id": {sub_proof_index: number: string, encoded: string},
                    },
                    "unrevealed_attrs": {
                        "requested_attr3_id": {sub_proof_index: number}
                    },
                    "self_attested_attrs": {
                        "requested_attr2_id": self_attested_value,
                    },
                    "predicates": {
                        "requested_predicate_1_referent": {sub_proof_index: int},
                        "requested_predicate_2_referent": {sub_proof_index: int},
                    }
                }
                "proof": {
                    "proofs": [ <credential_proof>, <credential_proof>, <credential_proof> ],
                    "aggregated_proof": <aggregated_proof>
                } (opaque type that contains data structures internal to Ursa.
                  It should not be parsed and are likely to change in future versions).
                "identifiers": [{schema_id, cred_def_id, Optional<rev_reg_id>, Optional<timestamp>}]
            }
    """

    logger = logging.getLogger(__name__)
    logger.debug("prover_create_proof: >>> wallet_handle: %r, proof_req_json: %r, requested_credentials_json: %r, "
                 "schemas_json: %r, master_secret_name: %r, credential_defs_json: %r, rev_infos_json: %r",
                 wallet_handle,
                 proof_req_json,
                 requested_credentials_json,
                 schemas_json,
                 master_secret_name,
                 credential_defs_json,
                 rev_states_json)

    if not hasattr(prover_create_proof, "cb"):
        logger.debug("prover_create_proof: Creating callback")
        prover_create_proof.cb = create_cb(CFUNCTYPE(None, c_int32, c_int32, c_char_p))

    c_wallet_handle = c_int32(wallet_handle)
    c_proof_req_json = c_char_p(proof_req_json.encode('utf-8'))
    c_requested_credentials_json = c_char_p(requested_credentials_json.encode('utf-8'))
    c_schemas_json = c_char_p(schemas_json.encode('utf-8'))
    c_master_secret_name = c_char_p(master_secret_name.encode('utf-8'))
    c_credential_defs_json = c_char_p(credential_defs_json.encode('utf-8'))
    c_rev_infos_json = c_char_p(rev_states_json.encode('utf-8'))

    proof_json = await do_call('indy_prover_create_proof',
                               c_wallet_handle,
                               c_proof_req_json,
                               c_requested_credentials_json,
                               c_master_secret_name,
                               c_schemas_json,
                               c_credential_defs_json,
                               c_rev_infos_json,
                               prover_create_proof.cb)

    res = proof_json.decode()
    logger.debug("prover_create_proof: <<< res: %r", res)
    return res


async def verifier_verify_proof(proof_request_json: str,
                                proof_json: str,
                                schemas_json: str,
                                credential_defs_json: str,
                                rev_reg_defs_json: str,
                                rev_regs_json: str) -> bool:
    """
    Verifies a proof (of multiple credential).
    All required schemas, public keys and revocation registries must be provided.

    IMPORTANT: You must use *_id's (`schema_id`, `cred_def_id`, `rev_reg_id`) listed in `proof[identifiers]`
        as the keys for corresponding `schemas_json`, `credential_defs_json`, `rev_reg_defs_json`, `rev_regs_json` objects.

    :param proof_request_json:
        {
            "name": string,
            "version": string,
            "nonce": string, - a big number represented as a string (use `generate_nonce` function to generate 80-bit number)
            "requested_attributes": { // set of requested attributes
                 "<attr_referent>": <attr_info>, // see below
                 ...,
            },
            "requested_predicates": { // set of requested predicates
                 "<predicate_referent>": <predicate_info>, // see below
                 ...,
             },
            "non_revoked": Optional<<non_revoc_interval>>, // see below,
                           // If specified prover must proof non-revocation
                           // for date in this interval for each attribute
                           // (can be overridden on attribute level)
<<<<<<< HEAD
=======
            "ver": Optional<str>  - proof request version:
                - omit to use unqualified identifiers for restrictions
                - "1.0" to use unqualified identifiers for restrictions
                - "2.0" to use fully qualified identifiers for restrictions
>>>>>>> 55b77ec7
        }
    :param proof_json: created for request proof json
        {
            "requested_proof": {
                "revealed_attrs": {
                    "requested_attr1_id": {sub_proof_index: number, raw: string, encoded: string}, // NOTE: check that `encoded` value match to `raw` value on application level
                    "requested_attr4_id": {sub_proof_index: number: string, encoded: string}, // NOTE: check that `encoded` value match to `raw` value on application level
                },
                "unrevealed_attrs": {
                    "requested_attr3_id": {sub_proof_index: number}
                },
                "self_attested_attrs": {
                    "requested_attr2_id": self_attested_value,
                },
                "requested_predicates": {
                    "requested_predicate_1_referent": {sub_proof_index: int},
                    "requested_predicate_2_referent": {sub_proof_index: int},
                }
            }
            "proof": {
                "proofs": [ <credential_proof>, <credential_proof>, <credential_proof> ],
                "aggregated_proof": <aggregated_proof>
            }
            "identifiers": [{schema_id, cred_def_id, Optional<rev_reg_id>, Optional<timestamp>}]
        }
    :param schemas_json: all schema jsons participating in the proof
         {
             <schema1_id>: <schema1>,
             <schema2_id>: <schema2>,
             <schema3_id>: <schema3>,
         }
    :param credential_defs_json: all credential definitions json participating in the proof
         {
             "cred_def1_id": <credential_def1>,
             "cred_def2_id": <credential_def2>,
             "cred_def3_id": <credential_def3>,
         }
    :param rev_reg_defs_json: all revocation registry definitions json participating in the proof
         {
             "rev_reg_def1_id": <rev_reg_def1>,
             "rev_reg_def2_id": <rev_reg_def2>,
             "rev_reg_def3_id": <rev_reg_def3>,
         }
    :param rev_regs_json: all revocation registries json participating in the proof
         {
             "rev_reg_def1_id": {
                 "timestamp1": <rev_reg1>,
                 "timestamp2": <rev_reg2>,
             },
             "rev_reg_def2_id": {
                 "timestamp3": <rev_reg3>
             },
             "rev_reg_def3_id": {
                 "timestamp4": <rev_reg4>
             },
         }
    :return: valid: true - if signature is valid, false - otherwise
    """

    logger = logging.getLogger(__name__)
    logger.debug("verifier_verify_proof: >>> proof_request_json: %r, proof_json: %r, schemas_json: %r, "
                 "credential_defs_jsons: %r, rev_reg_defs_json: %r, rev_regs_json: %r",
                 proof_request_json,
                 proof_json,
                 schemas_json,
                 credential_defs_json,
                 rev_reg_defs_json,
                 rev_regs_json)

    if not hasattr(verifier_verify_proof, "cb"):
        logger.debug("verifier_verify_proof: Creating callback")
        verifier_verify_proof.cb = create_cb(CFUNCTYPE(None, c_int32, c_int32, c_bool))

    c_proof_request_json = c_char_p(proof_request_json.encode('utf-8'))
    c_proof_json = c_char_p(proof_json.encode('utf-8'))
    c_schemas_json = c_char_p(schemas_json.encode('utf-8'))
    c_credential_defs_json = c_char_p(credential_defs_json.encode('utf-8'))
    c_rev_reg_defs_json = c_char_p(rev_reg_defs_json.encode('utf-8'))
    c_rev_regs_json = c_char_p(rev_regs_json.encode('utf-8'))

    res = await do_call('indy_verifier_verify_proof',
                        c_proof_request_json,
                        c_proof_json,
                        c_schemas_json,
                        c_credential_defs_json,
                        c_rev_reg_defs_json,
                        c_rev_regs_json,
                        verifier_verify_proof.cb)

    logger.debug("verifier_verify_proof: <<< res: %r", res)
    return res


async def create_revocation_state(blob_storage_reader_handle: int,
                                  rev_reg_def_json: str,
                                  rev_reg_delta_json: str,
                                  timestamp: int,
                                  cred_rev_id: str) -> str:
    """
    Create revocation state for a credential in the particular time moment.

    :param blob_storage_reader_handle: configuration of blob storage reader handle that will allow to read revocation tails
    :param rev_reg_def_json: revocation registry definition json
    :param rev_reg_delta_json: revocation registry definition delta json
    :param timestamp: time represented as a total number of seconds from Unix Epoch
    :param cred_rev_id: user credential revocation id in revocation registry
    :return: revocation state json {
         "rev_reg": <revocation registry>,
         "witness": <witness>,
         "timestamp" : integer
    }
    """

    logger = logging.getLogger(__name__)
    logger.debug("create_revocation_info: >>> blob_storage_reader_handle: %r, rev_reg_def_json: %r,"
                 " rev_reg_delta_json: %r, timestamp: %r, cred_rev_id: %r",
                 blob_storage_reader_handle,
                 rev_reg_def_json,
                 rev_reg_delta_json,
                 timestamp,
                 cred_rev_id)

    if not hasattr(create_revocation_state, "cb"):
        logger.debug("create_revocation_state: Creating callback")
        create_revocation_state.cb = create_cb(CFUNCTYPE(None, c_int32, c_int32, c_char_p))

    c_blob_storage_reader_handle = c_int32(blob_storage_reader_handle)
    c_rev_reg_def_json = c_char_p(rev_reg_def_json.encode('utf-8'))
    c_rev_reg_delta_json = c_char_p(rev_reg_delta_json.encode('utf-8'))
    c_timestamp = c_uint64(timestamp)
    c_cred_rev_id = c_char_p(cred_rev_id.encode('utf-8'))

    rev_state_json = await do_call('indy_create_revocation_state',
                                   c_blob_storage_reader_handle,
                                   c_rev_reg_def_json,
                                   c_rev_reg_delta_json,
                                   c_timestamp,
                                   c_cred_rev_id,
                                   create_revocation_state.cb)

    res = rev_state_json.decode()
    logger.debug("create_revocation_state: <<< res: %r", res)
    return res


async def update_revocation_state(blob_storage_reader_handle: int,
                                  rev_state_json: str,
                                  rev_reg_def_json: str,
                                  rev_reg_delta_json: str,
                                  timestamp: int,
                                  cred_rev_id: str) -> str:
    """
    Create new revocation state for a credential based on existed state
    at the particular time moment (to reduce calculation time).

    :param blob_storage_reader_handle: configuration of blob storage reader handle that will allow to read revocation tails
    :param rev_state_json: revocation registry state json
    :param rev_reg_def_json: revocation registry definition json
    :param rev_reg_delta_json: revocation registry definition delta json
    :param timestamp: time represented as a total number of seconds from Unix Epoch
    :param cred_rev_id: user credential revocation id in revocation registry
    :return: revocation state json {
         "rev_reg": <revocation registry>,
         "witness": <witness>,
         "timestamp" : integer
    }
    """

    logger = logging.getLogger(__name__)
    logger.debug("update_revocation_state: >>> blob_storage_reader_handle: %r, rev_state_json: %r, "
                 "rev_reg_def_json: %r, rev_reg_delta_json: %r, timestamp: %r, cred_rev_id: %r",
                 blob_storage_reader_handle,
                 rev_state_json,
                 rev_reg_def_json,
                 rev_reg_delta_json,
                 timestamp,
                 cred_rev_id)

    if not hasattr(update_revocation_state, "cb"):
        logger.debug("update_revocation_state: Creating callback")
        update_revocation_state.cb = create_cb(CFUNCTYPE(None, c_int32, c_int32, c_char_p))

    c_blob_storage_reader_handle = c_int32(blob_storage_reader_handle)
    c_rev_state_json = c_char_p(rev_state_json.encode('utf-8'))
    c_rev_reg_def_json = c_char_p(rev_reg_def_json.encode('utf-8'))
    c_rev_reg_delta_json = c_char_p(rev_reg_delta_json.encode('utf-8'))
    c_timestamp = c_uint64(timestamp)
    c_cred_rev_id = c_char_p(cred_rev_id.encode('utf-8'))

    updated_rev_state_json = await do_call('indy_update_revocation_state',
                                           c_blob_storage_reader_handle,
                                           c_rev_state_json,
                                           c_rev_reg_def_json,
                                           c_rev_reg_delta_json,
                                           c_timestamp,
                                           c_cred_rev_id,
                                           update_revocation_state.cb)

    res = updated_rev_state_json.decode()
    logger.debug("update_revocation_state: <<< res: %r", res)
    return res


async def generate_nonce() -> str:
    """
    Generates 80-bit numbers that can be used as a nonce for proof request.

    :return: nonce: generated number as a string
    """

    logger = logging.getLogger(__name__)
    logger.debug("generate_nonce: >>>")

    if not hasattr(generate_nonce, "cb"):
        logger.debug("generate_nonce: Creating callback")
        generate_nonce.cb = create_cb(CFUNCTYPE(None, c_int32, c_int32, c_char_p))

    nonce = await do_call('indy_generate_nonce',
                          generate_nonce.cb)

    res = nonce.decode()
    logger.debug("generate_nonce: <<< res: %r", res)
<<<<<<< HEAD
=======
    return res


async def to_unqualified(entity: str) -> str:
    """
    Get unqualified form (short form without method) of a fully qualified entity like DID.
   
    This function should be used to the proper casting of fully qualified entity to unqualified form in the following cases:
        Issuer, which works with fully qualified identifiers, creates a Credential Offer for Prover, which doesn't support fully qualified identifiers.
        Verifier prepares a Proof Request based on fully qualified identifiers or Prover, which doesn't support fully qualified identifiers.
        another case when casting to unqualified form needed

    :param entity: target entity to disqualify. Can be one of:
                Did
                SchemaId
                CredentialDefinitionId
                RevocationRegistryId
                Schema
                CredentialDefinition
                RevocationRegistryDefinition
                CredentialOffer
                CredentialRequest
                ProofRequest

    :return: entity either in unqualified form or original if casting isn't possible
    """

    logger = logging.getLogger(__name__)
    logger.debug("to_unqualified: >>> entity: %r", entity)

    if not hasattr(to_unqualified, "cb"):
        logger.debug("to_unqualified: Creating callback")
        to_unqualified.cb = create_cb(CFUNCTYPE(None, c_int32, c_int32, c_char_p))

    c_entity = c_char_p(entity.encode('utf-8'))

    res = await do_call('indy_to_unqualified',
                        c_entity,
                        to_unqualified.cb)

    res = res.decode()
    logger.debug("to_unqualified: <<< res: %r", res)
>>>>>>> 55b77ec7
    return res<|MERGE_RESOLUTION|>--- conflicted
+++ resolved
@@ -96,7 +96,7 @@
 
     :param wallet_handle: wallet handle (created by open_wallet).
     :param issuer_did: a DID of the issuer signing cred_def transaction to the Ledger
-    :param schema_json: credential schema as a json 
+    :param schema_json: credential schema as a json
         {
             id: identifier of schema
             attrNames: array of attribute name strings
@@ -173,7 +173,7 @@
                                              config_json: Optional[str]) -> str:
     """
     Generate temporary credential definitional keys for an existing one (owned by the caller of the library).
-   
+
     Use `issuer_rotate_credential_def_apply` function to set generated temporary keys as the main.
 
     WARNING: Rotating the credential definitional keys will result in making all credentials issued under the previous keys unverifiable.
@@ -320,7 +320,7 @@
                     revoked: array<number> an array of revoked indices.
                 },
                 ver: string - version revocation registry entry json
-            }    
+            }
     """
 
     logger = logging.getLogger(__name__)
@@ -1140,13 +1140,10 @@
                            // If specified prover must proof non-revocation
                            // for date in this interval for each attribute
                            // (applies to every attribute and predicate but can be overridden on attribute level)
-<<<<<<< HEAD
-=======
             "ver": Optional<str>  - proof request version:
                 - omit to use unqualified identifiers for restrictions
                 - "1.0" to use unqualified identifiers for restrictions
                 - "2.0" to use fully qualified identifiers for restrictions
->>>>>>> 55b77ec7
         }
     where
     attr_referent: Proof-request local identifier of requested attribute
@@ -1175,7 +1172,6 @@
         {
             "from": Optional<int>, // timestamp of interval beginning
             "to": Optional<int>, // timestamp of interval ending
-<<<<<<< HEAD
         }
      filter_json:
         {
@@ -1186,19 +1182,7 @@
            "issuer_did": string, (Optional)
            "cred_def_id": string, (Optional)
         }
-=======
-        }
-     filter_json:
-        {
-           "schema_id": string, (Optional)
-           "schema_issuer_did": string, (Optional)
-           "schema_name": string, (Optional)
-           "schema_version": string, (Optional)
-           "issuer_did": string, (Optional)
-           "cred_def_id": string, (Optional)
-        }
->>>>>>> 55b77ec7
-        
+
     :return: json with credentials for the given proof request.
         {
             "attrs": {
@@ -1280,8 +1264,8 @@
             "<attr_referent>": <wql query>,
             "<predicate_referent>": <wql query>,
         }
-        
-        
+
+
     where
     attr_info: Describes requested attribute
         {
@@ -1323,7 +1307,7 @@
             "issuer_did": <credential issuer did>,
             "cred_def_id": <credential definition id>,
             "rev_reg_id": <credential revocation registry id>, // "None" as string if not present
-            
+
     :return: search_handle: Search handle that can be used later to fetch records by small batches (with prover_fetch_credentials_for_proof_req)
     """
 
@@ -1508,7 +1492,7 @@
                   "timestamp4": <rev_state4>
               },
           }
-          
+
     where
         attr_referent: Proof-request local identifier of requested attribute
         attr_info: Describes requested attribute
@@ -1646,13 +1630,10 @@
                            // If specified prover must proof non-revocation
                            // for date in this interval for each attribute
                            // (can be overridden on attribute level)
-<<<<<<< HEAD
-=======
             "ver": Optional<str>  - proof request version:
                 - omit to use unqualified identifiers for restrictions
                 - "1.0" to use unqualified identifiers for restrictions
                 - "2.0" to use fully qualified identifiers for restrictions
->>>>>>> 55b77ec7
         }
     :param proof_json: created for request proof json
         {
@@ -1875,15 +1856,13 @@
 
     res = nonce.decode()
     logger.debug("generate_nonce: <<< res: %r", res)
-<<<<<<< HEAD
-=======
     return res
 
 
 async def to_unqualified(entity: str) -> str:
     """
     Get unqualified form (short form without method) of a fully qualified entity like DID.
-   
+
     This function should be used to the proper casting of fully qualified entity to unqualified form in the following cases:
         Issuer, which works with fully qualified identifiers, creates a Credential Offer for Prover, which doesn't support fully qualified identifiers.
         Verifier prepares a Proof Request based on fully qualified identifiers or Prover, which doesn't support fully qualified identifiers.
@@ -1919,5 +1898,4 @@
 
     res = res.decode()
     logger.debug("to_unqualified: <<< res: %r", res)
->>>>>>> 55b77ec7
     return res