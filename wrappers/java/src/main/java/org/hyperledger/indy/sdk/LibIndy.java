--- conflicted
+++ resolved
@@ -143,10 +143,7 @@
 		public int indy_create_revocation_state(int command_handle, int blob_storage_reader_handle, String rev_reg_def_json, String rev_reg_delta_json, long timestamp, String cred_rev_id, Callback cb);
 		public int indy_update_revocation_state(int command_handle, int blob_storage_reader_handle, String rev_state_json, String rev_reg_def_json, String rev_reg_delta_json, long timestamp, String cred_rev_id, Callback cb);
 		public int indy_generate_nonce(int command_handle, Callback cb);
-<<<<<<< HEAD
-=======
 		public int indy_to_unqualified(int command_handle, String entity, Callback cb);
->>>>>>> 55b77ec7
 
 
 		// pairwise.rs
