use super::*;

use {CString, Error, CommandHandle, WalletHandle};

extern {

    #[no_mangle]
    pub fn indy_issuer_create_schema(command_handle: CommandHandle,
                                     issuer_did: CString,
                                     name: CString,
                                     version: CString,
                                     attrs: CString,
                                     cb: Option<ResponseStringStringCB>) -> Error;

    #[no_mangle]
    pub fn indy_issuer_create_and_store_credential_def(command_handle: CommandHandle,
                                                       wallet_handle: WalletHandle,
                                                       issuer_did: CString,
                                                       schema_json: CString,
                                                       tag: CString,
                                                       signature_type: CString,
                                                       config_json: CString,
                                                       cb: Option<ResponseStringStringCB>) -> Error;

    #[no_mangle]
    pub fn indy_issuer_create_and_store_revoc_reg(command_handle: CommandHandle,
                                                  wallet_handle: WalletHandle,
                                                  issuer_did: CString,
                                                  revoc_def_type: CString,
                                                  tag: CString,
                                                  cred_def_id: CString,
                                                  config_json: CString,
                                                  tails_writer_handle: TailWriterHandle,
                                                  cb: Option<ResponseStringStringStringCB>) -> Error;

    #[no_mangle]
    pub fn indy_issuer_create_credential_offer(command_handle: CommandHandle,
                                               wallet_handle: WalletHandle,
                                               cred_def_id: CString,
                                               cb: Option<ResponseStringCB>) -> Error;

    #[no_mangle]
    pub fn indy_issuer_create_credential(command_handle: CommandHandle,
                                         wallet_handle: WalletHandle,
                                         cred_offer_json: CString,
                                         cred_req_json: CString,
                                         cred_values_json: CString,
                                         rev_reg_id: CString,
                                         blob_storage_reader_handle: BlobStorageReaderHandle,
                                         cb: Option<ResponseStringStringStringCB>) -> Error;

    #[no_mangle]
    pub fn indy_issuer_revoke_credential(command_handle: CommandHandle,
                                         wallet_handle: WalletHandle,
                                         blob_storage_reader_cfg_handle: BlobStorageReaderCfgHandle,
                                         rev_reg_id: CString,
                                         cred_revoc_id: CString,
                                         cb: Option<ResponseStringCB>) -> Error;

    #[no_mangle]
    pub fn indy_issuer_merge_revocation_registry_deltas(command_handle: CommandHandle,
                                                        rev_reg_delta_json: CString,
                                                        other_rev_reg_delta_json: CString,
                                                        cb: Option<ResponseStringCB>) -> Error;

    #[no_mangle]
    pub fn indy_prover_create_master_secret(command_handle: CommandHandle,
                                            wallet_handle: WalletHandle,
                                            master_secret_id: CString,
                                            cb: Option<ResponseStringCB>) -> Error;

    #[no_mangle]
    pub fn indy_prover_create_credential_req(command_handle: CommandHandle,
                                             wallet_handle: WalletHandle,
                                             prover_did: CString,
                                             cred_offer_json: CString,
                                             cred_def_json: CString,
                                             master_secret_id: CString,
                                             cb: Option<ResponseStringStringCB>) -> Error;

    #[no_mangle]
    pub fn indy_prover_store_credential(command_handle: CommandHandle,
                                        wallet_handle: WalletHandle,
                                        cred_id: CString,
                                        cred_req_metadata_json: CString,
                                        cred_json: CString,
                                        cred_def_json: CString,
                                        rev_reg_def_json: CString,
                                        cb: Option<ResponseStringCB>) -> Error;

    #[no_mangle]
    pub fn indy_prover_get_credential(command_handle: CommandHandle,
                                      wallet_handle: WalletHandle,
                                      cred_id: CString,
                                      cb: Option<ResponseStringCB>) -> Error;

    #[no_mangle]
    pub fn indy_prover_delete_credential(command_handle: CommandHandle,
                                         wallet_handle: WalletHandle,
                                         cred_id: CString,
                                         cb: Option<ResponseEmptyCB>) -> Error;

<<<<<<< HEAD
=======
    #[no_mangle]
>>>>>>> cda32725
    pub fn indy_prover_get_credentials(command_handle: CommandHandle,
                                       wallet_handle: WalletHandle,
                                       filter_json: CString,
                                       cb: Option<ResponseStringCB>) -> Error;

    #[no_mangle]
    pub fn indy_prover_search_credentials(command_handle: CommandHandle,
                                          wallet_handle: WalletHandle,
                                          query_json: CString,
                                          cb: Option<ResponseI32UsizeCB>) -> Error;

    #[no_mangle]
    pub fn indy_prover_fetch_credentials(command_handle: CommandHandle,
                                         search_handle: SearchHandle,
                                         count: usize,
                                         cb: Option<ResponseStringCB>) -> Error;

    #[no_mangle]
    pub fn indy_prover_close_credentials_search(command_handle: CommandHandle,
                                                search_handle: SearchHandle,
                                                cb: Option<ResponseEmptyCB>) -> Error;

    #[no_mangle]
    pub fn indy_prover_get_credentials_for_proof_req(command_handle: CommandHandle,
                                                     wallet_handle: WalletHandle,
                                                     proof_request_json: CString,
                                                     cb: Option<ResponseStringCB>) -> Error;

    #[no_mangle]
    pub fn indy_prover_search_credentials_for_proof_req(command_handle: CommandHandle,
                                                        wallet_handle: WalletHandle,
                                                        proof_request_json: CString,
                                                        extra_query_json: CString,
                                                        cb: Option<ResponseI32CB>) -> Error;

    #[no_mangle]
    pub fn indy_prover_fetch_credentials_for_proof_req(command_handle: CommandHandle,
                                                       search_handle: SearchHandle,
                                                       item_referent: CString,
                                                       count: usize,
                                                       cb: Option<ResponseStringCB>) -> Error;

    #[no_mangle]
    pub fn indy_prover_close_credentials_search_for_proof_req(command_handle: CommandHandle,
                                                              search_handle: SearchHandle,
                                                              cb: Option<ResponseEmptyCB>) -> Error;

    #[no_mangle]
    pub fn indy_prover_create_proof(command_handle: CommandHandle,
                                    wallet_handle: WalletHandle,
                                    proof_req_json: CString,
                                    requested_credentials_json: CString,
                                    master_secret_id: CString,
                                    schemas_json: CString,
                                    credential_defs_json: CString,
                                    rev_states_json: CString,
                                    cb: Option<ResponseStringCB>) -> Error;

    #[no_mangle]
    pub fn indy_verifier_verify_proof(command_handle: CommandHandle,
                                      proof_request_json: CString,
                                      proof_json: CString,
                                      schemas_json: CString,
                                      credential_defs_json: CString,
                                      rev_reg_defs_json: CString,
                                      rev_regs_json: CString,
                                      cb: Option<ResponseBoolCB>) -> Error;

    #[no_mangle]
    pub fn indy_create_revocation_state(command_handle: CommandHandle,
                                        blob_storage_reader_handle: BlobStorageReaderHandle,
                                        rev_reg_def_json: CString,
                                        rev_reg_delta_json: CString,
                                        timestamp: u64,
                                        cred_rev_id: CString,
                                        cb: Option<ResponseStringCB>) -> Error;

    #[no_mangle]
    pub fn indy_update_revocation_state(command_handle: CommandHandle,
                                        blob_storage_reader_handle: BlobStorageReaderHandle,
                                        rev_state_json: CString,
                                        rev_reg_def_json: CString,
                                        rev_reg_delta_json: CString,
                                        timestamp: u64,
                                        cred_rev_id: CString,
                                        cb: Option<ResponseStringCB>) -> Error;
}
<|MERGE_RESOLUTION|>--- conflicted
+++ resolved
@@ -100,10 +100,7 @@
                                          cred_id: CString,
                                          cb: Option<ResponseEmptyCB>) -> Error;
 
-<<<<<<< HEAD
-=======
     #[no_mangle]
->>>>>>> cda32725
     pub fn indy_prover_get_credentials(command_handle: CommandHandle,
                                        wallet_handle: WalletHandle,
                                        filter_json: CString,
