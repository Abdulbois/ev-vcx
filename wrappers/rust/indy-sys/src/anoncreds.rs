--- conflicted
+++ resolved
@@ -218,11 +218,8 @@
     #[no_mangle]
     pub fn indy_generate_nonce(command_handle: CommandHandle,
                                cb: Option<ResponseStringCB>) -> Error;
-<<<<<<< HEAD
-=======
     #[no_mangle]
     pub fn indy_to_unqualified(command_handle: CommandHandle,
                                entity: CString,
                                cb: Option<ResponseStringCB>) -> Error;
->>>>>>> 55b77ec7
 }
