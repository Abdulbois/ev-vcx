use {ErrorCode, IndyError};

use std::ffi::CString;
use std::ptr::null;

use futures::Future;

use utils::callbacks::{ClosureHandler, ResultHandler};

use ffi::anoncreds;
use ffi::{ResponseStringStringCB,
          ResponseI32UsizeCB,
          ResponseStringStringStringCB,
          ResponseStringCB,
          ResponseI32CB,
          ResponseEmptyCB,
          ResponseBoolCB};
use {CommandHandle, WalletHandle, SearchHandle, BlobStorageReaderHandle, TailsWriterHandle};
use ffi::BlobStorageReaderCfgHandle;

/*
These functions wrap the Ursa algorithm as documented in this paper:
https://github.com/hyperledger/ursa/blob/master/libursa/docs/AnonCred.pdf

And is documented in this HIPE:
https://github.com/hyperledger/indy-hipe/blob/c761c583b1e01c1e9d3ceda2b03b35336fdc8cc1/text/anoncreds-protocol/README.md
*/


/// Create credential schema entity that describes credential attributes list and allows credentials
/// interoperability.
///
/// Schema is public and intended to be shared with all anoncreds workflow actors usually by publishing SCHEMA transaction
/// to Indy distributed ledger.
///
/// It is IMPORTANT for current version POST Schema in Ledger and after that GET it from Ledger
/// with correct seq_no to save compatibility with Ledger.
/// After that can call create_and_store_credential_def to build corresponding Credential Definition.
///
/// # Arguments
/// * `pool_handle` - pool handle (created by Pool::open_ledger).
/// * `issuer_did`: DID of schema issuer
/// * `name`: a name the schema
/// * `version`: a version of the schema
/// * `attrs`: a list of schema attributes descriptions (the number of attributes should be less or equal than 125)
///
/// # Returns
/// * `schema_id`: identifier of created schema
/// * `schema_json`: schema as json
pub fn issuer_create_schema(issuer_did: &str, name: &str, version: &str, attrs: &str) -> Box<dyn Future<Item=(String, String), Error=IndyError>> {
    let (receiver, command_handle, cb) = ClosureHandler::cb_ec_string_string();

    let err = _issuer_create_schema(command_handle, issuer_did, name, version, attrs, cb);

    ResultHandler::str_str(command_handle, err, receiver)
}

fn _issuer_create_schema(command_handle: CommandHandle, issuer_did: &str, name: &str, version: &str, attrs: &str, cb: Option<ResponseStringStringCB>) -> ErrorCode {
    let issuer_did = c_str!(issuer_did);
    let name = c_str!(name);
    let version = c_str!(version);
    let attrs = c_str!(attrs);

    ErrorCode::from(unsafe {
        anoncreds::indy_issuer_create_schema(command_handle, issuer_did.as_ptr(), name.as_ptr(), version.as_ptr(), attrs.as_ptr(), cb)
    })
}

/// Create credential definition entity that encapsulates credentials issuer DID, credential schema, secrets used for signing credentials
/// and secrets used for credentials revocation.
///
/// Credential definition entity contains private and public parts. Private part will be stored in the wallet. Public part
/// will be returned as json intended to be shared with all anoncreds workflow actors usually by publishing CRED_DEF transaction
/// to Indy distributed ledger.
///
/// It is IMPORTANT for current version GET Schema from Ledger with correct seq_no to save compatibility with Ledger.
///
/// Note: Use combination of `issuer_rotate_credential_def_start` and `issuer_rotate_credential_def_apply` functions
/// to generate new keys for an existing credential definition.
///
/// # Arguments
/// * `wallet_handle`: wallet handle (created by Wallet::open_wallet).
/// * `issuer_did`: a DID of the issuer signing cred_def transaction to the Ledger
/// * `schema_json`: credential schema as a json
/// * `tag`: allows to distinct between credential definitions for the same issuer and schema
/// * `signature_type`: credential definition type (optional, 'CL' by default) that defines credentials signature and revocation math. Supported types are:
///     - 'CL': Camenisch-Lysyanskaya credential signature type that is implemented according to the algorithm in this paper:
///             https://github.com/hyperledger/ursa/blob/master/libursa/docs/AnonCred.pdf
///         And is documented in this HIPE:
///             https://github.com/hyperledger/indy-hipe/blob/c761c583b1e01c1e9d3ceda2b03b35336fdc8cc1/text/anoncreds-protocol/README.md
/// * `config_json`: (optional) type-specific configuration of credential definition as json:
///     - 'CL':
///         - support_revocation: whether to request non-revocation credential (optional, default false)
///
/// # Returns
/// * `cred_def_id`: identifier of created credential definition
/// * `cred_def_json`: public part of created credential definition
/// {
///     id: string - identifier of credential definition
///     schemaId: string - identifier of stored in ledger schema
///     type: string - type of the credential definition. CL is the only supported type now.
///     tag: string - allows to distinct between credential definitions for the same issuer and schema
///     value: Dictionary with Credential Definition's data is depended on the signature type: {
///         primary: primary credential public key,
///         Optional<revocation>: revocation credential public key
///     },
///     ver: Version of the CredDef json
/// }
///
/// Note: `primary` and `revocation` fields of credential definition are complex opaque types that contain data structures internal to Ursa.
/// They should not be parsed and are likely to change in future versions.
///
pub fn issuer_create_and_store_credential_def(wallet_handle: WalletHandle, issuer_did: &str, schema_json: &str, tag: &str, signature_type: Option<&str>, config_json: &str) -> Box<dyn Future<Item=(String, String), Error=IndyError>> {
    let (receiver, command_handle, cb) = ClosureHandler::cb_ec_string_string();

    let err = _issuer_create_and_store_credential_def(command_handle, wallet_handle, issuer_did, schema_json, tag, signature_type, config_json, cb);

    ResultHandler::str_str(command_handle, err, receiver)
}

fn _issuer_create_and_store_credential_def(command_handle: CommandHandle, wallet_handle: WalletHandle, issuer_did: &str, schema_json: &str, tag: &str, signature_type: Option<&str>, config_json: &str, cb: Option<ResponseStringStringCB>) -> ErrorCode {
    let issuer_did = c_str!(issuer_did);
    let schema_json = c_str!(schema_json);
    let tag = c_str!(tag);
    let signature_type_str = opt_c_str!(signature_type);
    let config_json = c_str!(config_json);

    ErrorCode::from(unsafe {
        anoncreds::indy_issuer_create_and_store_credential_def(
            command_handle,
            wallet_handle,
            issuer_did.as_ptr(),
            schema_json.as_ptr(),
            tag.as_ptr(),
            opt_c_ptr!(signature_type, signature_type_str),
            config_json.as_ptr(),
            cb
        )
    })
}

/// Generate temporary credential definitional keys for an existing one (owned by the caller of the library).
///
/// Use `issuer_rotate_credential_def_apply` function to set generated temporary keys as the main.
///
/// # Arguments
/// * `wallet_handle`: wallet handle (created by Wallet::open_wallet).
/// * `cred_def_id`: an identifier of created credential definition stored in the wallet
/// * `config_json`: (optional) type-specific configuration of credential definition as json:
///     - 'CL':
///         - support_revocation: whether to request non-revocation credential (optional, default false)
///
/// # Returns
/// * `cred_def_json`: public part of temporary created credential definition
pub fn issuer_rotate_credential_def_start(wallet_handle: WalletHandle, cred_def_id: &str, config_json: Option<&str>) -> Box<dyn Future<Item=String, Error=IndyError>> {
    let (receiver, command_handle, cb) = ClosureHandler::cb_ec_string();

    let err = _issuer_rotate_credential_def_start(command_handle, wallet_handle, cred_def_id, config_json, cb);

    ResultHandler::str(command_handle, err, receiver)
}

fn _issuer_rotate_credential_def_start(command_handle: CommandHandle, wallet_handle: WalletHandle, cred_def_id: &str, config: Option<&str>, cb: Option<ResponseStringCB>) -> ErrorCode {
    let cred_def_id = c_str!(cred_def_id);
    let config_str = opt_c_str!(config);

    ErrorCode::from(unsafe {
        anoncreds::indy_issuer_rotate_credential_def_start(
            command_handle,
            wallet_handle,
            cred_def_id.as_ptr(),
            opt_c_ptr!(config, config_str),
            cb
        )
    })
}

/// Apply temporary keys as main for an existing Credential Definition (owned by the caller of the library).
///
/// # Arguments
/// * `wallet_handle`: wallet handle (created by Wallet::open_wallet).
/// * `cred_def_id`: an identifier of created credential definition stored in the wallet
///
/// # Returns
pub fn issuer_rotate_credential_def_apply(wallet_handle: WalletHandle, cred_def_id: &str) -> Box<dyn Future<Item=(), Error=IndyError>> {
    let (receiver, command_handle, cb) = ClosureHandler::cb_ec();

    let err = _issuer_rotate_credential_def_apply(command_handle, wallet_handle, cred_def_id, cb);

    ResultHandler::empty(command_handle, err, receiver)
}

fn _issuer_rotate_credential_def_apply(command_handle: CommandHandle, wallet_handle: WalletHandle, cred_def_id: &str, cb: Option<ResponseEmptyCB>) -> ErrorCode {
    let cred_def_id = c_str!(cred_def_id);

    ErrorCode::from(unsafe {
        anoncreds::indy_issuer_rotate_credential_def_apply(
            command_handle,
            wallet_handle,
            cred_def_id.as_ptr(),
            cb
        )
    })
}

/// Create a new revocation registry for the given credential definition as tuple of entities
/// - Revocation registry definition that encapsulates credentials definition reference, revocation type specific configuration and
///   secrets used for credentials revocation
/// - Revocation registry state that stores the information about revoked entities in a non-disclosing way. The state can be
///   represented as ordered list of revocation registry entries were each entry represents the list of revocation or issuance operations.
///
/// Revocation registry definition entity contains private and public parts. Private part will be stored in the wallet. Public part
/// will be returned as json intended to be shared with all anoncreds workflow actors usually by publishing REVOC_REG_DEF transaction
/// to Indy distributed ledger.
///
/// Revocation registry state is stored on the wallet and also intended to be shared as the ordered list of REVOC_REG_ENTRY transactions.
/// This call initializes the state in the wallet and returns the initial entry.
///
/// Some revocation registry types (for example, 'CL_ACCUM') can require generation of binary blob called tails used to hide information about revoked credentials in public
/// revocation registry and intended to be distributed out of leger (REVOC_REG_DEF transaction will still contain uri and hash of tails).
/// This call requires access to pre-configured blob storage writer instance handle that will allow to write generated tails.
///
/// # Arguments
/// * `wallet_handle`: wallet handle (created by Wallet::open_wallet).
/// * `issuer_did`: a DID of the issuer signing transaction to the Ledger
/// * `revoc_def_type`: revocation registry type (optional, default value depends on credential definition type). Supported types are:
/// - 'CL_ACCUM': Type-3 pairing based accumulator implemented according to the algorithm in this paper:
///                   https://github.com/hyperledger/ursa/blob/master/libursa/docs/AnonCred.pdf
///               This type is default for 'CL' credential definition type./// * `tag`: allows to distinct between revocation registries for the same issuer and credential definition
/// * `cred_def_id`: id of stored in ledger credential definition
/// * `config_json`: type-specific configuration of revocation registry as json:
///     - 'CL_ACCUM': {
///         "issuance_type": (optional) type of issuance. Currently supported:
///             1) ISSUANCE_BY_DEFAULT: all indices are assumed to be issued and initial accumulator is calculated over all indices;
///             Revocation Registry is updated only during revocation.
///             2) ISSUANCE_ON_DEMAND: nothing is issued initially accumulator is 1 (used by default);
///         "max_cred_num": maximum number of credentials the new registry can process (optional, default 100000)
///     }
/// * `tails_writer_handle`: handle of blob storage to store tails
///
/// NOTE:
///     Recursive creation of folder for Default Tails Writer (correspondent to `tails_writer_handle`)
///     in the system-wide temporary directory may fail in some setup due to permissions: `IO error: Permission denied`.
///     In this case use `TMPDIR` environment variable to define temporary directory specific for an application.
///
/// # Returns
/// * `revoc_reg_id`: identifier of created revocation registry definition
/// * `revoc_reg_def_json`: public part of revocation registry definition
///     {
///         "id": string - ID of the Revocation Registry,
///         "revocDefType": string - Revocation Registry type (only CL_ACCUM is supported for now),
///         "tag": string - Unique descriptive ID of the Registry,
///         "credDefId": string - ID of the corresponding CredentialDefinition,
///         "value": Registry-specific data {
///             "issuanceType": string - Type of Issuance(ISSUANCE_BY_DEFAULT or ISSUANCE_ON_DEMAND),
///             "maxCredNum": number - Maximum number of credentials the Registry can serve.
///             "tailsHash": string - Hash of tails.
///             "tailsLocation": string - Location of tails file.
///             "publicKeys": <public_keys> - Registry's public key (opaque type that contains data structures internal to Ursa.
///                                                                  It should not be parsed and are likely to change in future versions).
///         },
///         "ver": string - version of revocation registry definition json.
///     }
/// * `revoc_reg_entry_json`: revocation registry entry that defines initial state of revocation registry
/// {
///     value: {
///         prevAccum: string - previous accumulator value.
///         accum: string - current accumulator value.
///         issued: array<number> - an array of issued indices.
///         revoked: array<number> an array of revoked indices.
///     },
///     ver: string - version revocation registry entry json
/// }
pub fn issuer_create_and_store_revoc_reg(wallet_handle: WalletHandle,
                                         issuer_did: &str,
                                         revoc_def_type: Option<&str>,
                                         tag: &str,
                                         cred_def_id: &str,
                                         config_json: &str,
                                         tails_writer_handle: TailsWriterHandle) -> Box<dyn Future<Item=(String, String, String), Error=IndyError>> {
    let (receiver, command_handle, cb) = ClosureHandler::cb_ec_string_string_string();

    let err = _issuer_create_and_store_revoc_reg(command_handle, wallet_handle, issuer_did, revoc_def_type, tag, cred_def_id, config_json, tails_writer_handle, cb);

    ResultHandler::str_str_str(command_handle, err, receiver)
}

fn _issuer_create_and_store_revoc_reg(command_handle: CommandHandle, wallet_handle: WalletHandle, issuer_did: &str, revoc_def_type: Option<&str>, tag: &str, cred_def_id: &str, config_json: &str, tails_writer_handle: TailsWriterHandle, cb: Option<ResponseStringStringStringCB>) -> ErrorCode {
    let issuer_did = c_str!(issuer_did);
    let revoc_def_type_str = opt_c_str!(revoc_def_type);
    let tag = c_str!(tag);
    let cred_def_id = c_str!(cred_def_id);
    let config_json = c_str!(config_json);

    ErrorCode::from(unsafe {
        anoncreds::indy_issuer_create_and_store_revoc_reg(command_handle, wallet_handle, issuer_did.as_ptr(), opt_c_ptr!(revoc_def_type, revoc_def_type_str), tag.as_ptr(), cred_def_id.as_ptr(), config_json.as_ptr(), tails_writer_handle, cb)
    })
}

/// Create credential offer that will be used by Prover for
/// credential request creation. Offer includes nonce and key correctness proof
/// for authentication between protocol steps and integrity checking.
///
/// # Arguments
/// * `wallet_handle`: wallet handle (created by Wallet::open_wallet)
/// * `cred_def_id`: id of credential definition stored in the wallet
///
/// # Returns
/// * `credential_offer_json` - {
///     "schema_id": string,
///     "cred_def_id": string,
///     // Fields below can depend on Cred Def type
///     "nonce": string,
///     "key_correctness_proof" : key correctness proof for credential definition correspondent to cred_def_id
///                                   (opaque type that contains data structures internal to Ursa.
///                                   It should not be parsed and are likely to change in future versions).
/// }
pub fn issuer_create_credential_offer(wallet_handle: WalletHandle, cred_def_id: &str) -> Box<dyn Future<Item=String, Error=IndyError>> {
    let (receiver, command_handle, cb) = ClosureHandler::cb_ec_string();

    let err = _issuer_create_credential_offer(command_handle, wallet_handle, cred_def_id, cb);

    ResultHandler::str(command_handle, err, receiver)
}

fn _issuer_create_credential_offer(command_handle: CommandHandle, wallet_handle: WalletHandle, cred_def_id: &str, cb: Option<ResponseStringCB>) -> ErrorCode {
    let cred_def_id = c_str!(cred_def_id);

    ErrorCode::from(unsafe {
        anoncreds::indy_issuer_create_credential_offer(command_handle, wallet_handle, cred_def_id.as_ptr(), cb)
    })
}

/// Check Cred Request for the given Cred Offer and issue Credential for the given Cred Request.
///
/// Cred Request must match Cred Offer. The credential definition and revocation registry definition
/// referenced in Cred Offer and Cred Request must be already created and stored into the wallet.
///
/// Information for this credential revocation will be store in the wallet as part of revocation registry under
/// generated cred_revoc_id local for this wallet.
///
/// This call returns revoc registry delta as json file intended to be shared as REVOC_REG_ENTRY transaction.
/// Note that it is possible to accumulate deltas to reduce ledger load.
///
/// # Arguments
/// * `wallet_handle`: wallet handle (created by Wallet::open_wallet).
/// * `cred_offer_json`: a cred offer created by create_credential_offer
/// * `cred_req_json`: a credential request created by store_credential
/// * `cred_values_json`: a credential containing attribute values for each of requested attribute names.
///     Example:
///     {
///      "attr1" : {"raw": "value1", "encoded": "value1_as_int" },
///      "attr2" : {"raw": "value1", "encoded": "value1_as_int" }
///     }
/// * `rev_reg_id`: id of revocation registry stored in the wallet
/// * `blob_storage_reader_handle`: configuration of blob storage reader handle that will allow to read revocation tails
///
/// # Returns
/// * `cred_json`: Credential json containing signed credential values
///     {
///         "schema_id": string,
///         "cred_def_id": string,
///         "rev_reg_def_id", Optional<string>,
///         "values": <see cred_values_json above>,
///         // Fields below can depend on Cred Def type
///         "signature": <credential signature>,
///                      (opaque type that contains data structures internal to Ursa.
///                       It should not be parsed and are likely to change in future versions).
///         "signature_correctness_proof": credential signature correctness proof
///                      (opaque type that contains data structures internal to Ursa.
///                       It should not be parsed and are likely to change in future versions).
///     }
/// * `cred_revoc_id`: local id for revocation info (Can be used for revocation of this credential)
/// * `revoc_reg_delta_json`: Revocation registry delta json with a newly issued credential
pub fn issuer_create_credential(wallet_handle: WalletHandle,
                                cred_offer_json: &str,
                                cred_req_json: &str,
                                cred_values_json: &str,
                                rev_reg_id: Option<&str>,
                                blob_storage_reader_handle: BlobStorageReaderHandle) -> Box<dyn Future<Item=(String, Option<String>, Option<String>), Error=IndyError>> {
    let (receiver, command_handle, cb) = ClosureHandler::cb_ec_string_opt_string_opt_string();

    let err = _issuer_create_credential(command_handle, wallet_handle, cred_offer_json, cred_req_json, cred_values_json, rev_reg_id, blob_storage_reader_handle, cb);

    ResultHandler::str_optstr_optstr(command_handle, err, receiver)
}

fn _issuer_create_credential(
    command_handle: CommandHandle,
    wallet_handle: WalletHandle,
    cred_offer_json: &str,
    cred_req_json: &str,
    cred_values_json: &str,
    rev_reg_id: Option<&str>,
    blob_storage_reader_handle: BlobStorageReaderHandle,
    cb: Option<ResponseStringStringStringCB>
) -> ErrorCode {
    let cred_offer_json = c_str!(cred_offer_json);
    let cred_req_json = c_str!(cred_req_json);
    let cred_values_json = c_str!(cred_values_json);
    let rev_reg_id_str = opt_c_str!(rev_reg_id);

    ErrorCode::from(unsafe {
        anoncreds::indy_issuer_create_credential(command_handle, wallet_handle, cred_offer_json.as_ptr(), cred_req_json.as_ptr(), cred_values_json.as_ptr(), opt_c_ptr!(rev_reg_id, rev_reg_id_str), blob_storage_reader_handle, cb)
    })
}

/// Revoke a credential identified by a cred_revoc_id (returned by indy_issuer_create_credential).
///
/// The corresponding credential definition and revocation registry must be already
/// created an stored into the wallet.
///
/// This call returns revoc registry delta as json file intended to be shared as REVOC_REG_ENTRY transaction.
/// Note that it is possible to accumulate deltas to reduce ledger load.
///
/// # Arguments
/// * `wallet_handle`: wallet handle (created by Wallet::open_wallet).
/// * `blob_storage_reader_cfg_handle`: configuration of blob storage reader handle that will allow to read revocation tails
/// * `rev_reg_id: id of revocation` registry stored in wallet
/// * `cred_revoc_id`: local id for revocation info
///
/// # Returns
/// * `revoc_reg_delta_json`: Revocation registry delta json with a revoked credential
pub fn issuer_revoke_credential(wallet_handle: WalletHandle, blob_storage_reader_cfg_handle: BlobStorageReaderCfgHandle, rev_reg_id: &str, cred_revoc_id: &str) -> Box<dyn Future<Item=String, Error=IndyError>> {
    let (receiver, command_handle, cb) = ClosureHandler::cb_ec_string();

    let err = _issuer_revoke_credential(command_handle, wallet_handle, blob_storage_reader_cfg_handle, rev_reg_id, cred_revoc_id, cb);

    ResultHandler::str(command_handle, err, receiver)
}

fn _issuer_revoke_credential(command_handle: CommandHandle,
                             wallet_handle: WalletHandle,
                             blob_storage_reader_cfg_handle: BlobStorageReaderCfgHandle,
                             rev_reg_id: &str,
                             cred_revoc_id: &str,
                             cb: Option<ResponseStringCB>) -> ErrorCode {
    let rev_reg_id = c_str!(rev_reg_id);
    let cred_revoc_id = c_str!(cred_revoc_id);

    ErrorCode::from(unsafe {
        anoncreds::indy_issuer_revoke_credential(command_handle, wallet_handle, blob_storage_reader_cfg_handle, rev_reg_id.as_ptr(), cred_revoc_id.as_ptr(), cb)
    })
}

/// Merge two revocation registry deltas (returned by create_credential or revoke_credential) to accumulate common delta.
/// Send common delta to ledger to reduce the load.
///
/// # Arguments
/// * `rev_reg_delta_json`: revocation registry delta.
/// * `other_rev_reg_delta_json`: revocation registry delta for which PrevAccum value  is equal to current accum value of rev_reg_delta_json.
///
/// # Returns
/// * `merged_rev_reg_delta` - Merged revocation registry delta
pub fn issuer_merge_revocation_registry_deltas(rev_reg_delta_json: &str, other_rev_reg_delta_json: &str) -> Box<dyn Future<Item=String, Error=IndyError>> {
    let (receiver, command_handle, cb) = ClosureHandler::cb_ec_string();

    let err = _issuer_merge_revocation_registry_deltas(command_handle, rev_reg_delta_json, other_rev_reg_delta_json, cb);

    ResultHandler::str(command_handle, err, receiver)
}

fn _issuer_merge_revocation_registry_deltas(command_handle: CommandHandle, rev_reg_delta_json: &str, other_rev_reg_delta_json: &str, cb: Option<ResponseStringCB>) -> ErrorCode {
    let rev_reg_delta_json = c_str!(rev_reg_delta_json);
    let other_rev_reg_delta_json = c_str!(other_rev_reg_delta_json);

    ErrorCode::from(unsafe {
        anoncreds::indy_issuer_merge_revocation_registry_deltas(command_handle, rev_reg_delta_json.as_ptr(), other_rev_reg_delta_json.as_ptr(), cb)
    })
}


/// Creates a master secret with a given id and stores it in the wallet.
/// The id must be unique.
///
/// # Arguments
/// * `wallet_handle`: wallet handle (created by Wallet::open_wallet).
/// * `master_secret_id`: (optional, if not present random one will be generated) new master id
///
/// # Returns
/// * `out_master_secret_id` - Id of generated master secret
pub fn prover_create_master_secret(wallet_handle: WalletHandle, master_secret_id: Option<&str>) -> Box<dyn Future<Item=String, Error=IndyError>> {
    let (receiver, command_handle, cb) = ClosureHandler::cb_ec_string();

    let err = _prover_create_master_secret(command_handle, wallet_handle, master_secret_id, cb);

    ResultHandler::str(command_handle, err, receiver)
}

fn _prover_create_master_secret(command_handle: CommandHandle, wallet_handle: WalletHandle, master_secret_id: Option<&str>, cb: Option<ResponseStringCB>) -> ErrorCode {
    let master_secret_id_str = opt_c_str!(master_secret_id);

    ErrorCode::from(unsafe {
        anoncreds::indy_prover_create_master_secret(command_handle, wallet_handle, opt_c_ptr!(master_secret_id, master_secret_id_str), cb)
    })
}

/// Gets human readable credential by the given id.
///
/// # Arguments
/// * `wallet_handle`: wallet handle (created by Wallet::open_wallet).
/// * `cred_id`: Identifier by which requested credential is stored in the wallet
///
/// # Returns
/// * `credential_json` - {
///     "referent": string, // cred_id in the wallet
///     "attrs": {"key1":"raw_value1", "key2":"raw_value2"},
///     "schema_id": string,
///     "cred_def_id": string,
///     "rev_reg_id": Optional<string>,
///     "cred_rev_id": Optional<string>
/// }
pub fn prover_get_credential(wallet_handle: WalletHandle, cred_id: &str) -> Box<dyn Future<Item=String, Error=IndyError>> {
    let (receiver, command_handle, cb) = ClosureHandler::cb_ec_string();

    let err = _prover_get_credential(command_handle, wallet_handle, cred_id, cb);

    ResultHandler::str(command_handle, err, receiver)
}

fn _prover_get_credential(command_handle: CommandHandle, wallet_handle: WalletHandle, cred_id: &str, cb: Option<ResponseStringCB>) -> ErrorCode {
    let cred_id = c_str!(cred_id);

    ErrorCode::from(unsafe {
        anoncreds::indy_prover_get_credential(command_handle, wallet_handle, cred_id.as_ptr(), cb)
    })
}

/// Deletes credential by given id.
///
/// # Arguments
/// * `wallet_handle`: wallet handle (created by Wallet::open_wallet).
/// * `cred_id`: Identifier by which requested credential is stored in the wallet
pub fn prover_delete_credential(wallet_handle: WalletHandle, cred_id: &str) -> Box<dyn Future<Item=(), Error=IndyError>> {
    let (receiver, command_handle, cb) = ClosureHandler::cb_ec();

    let err = _prover_delete_credential(command_handle, wallet_handle, cred_id, cb);

    ResultHandler::empty(command_handle, err, receiver)
}

fn _prover_delete_credential(command_handle: CommandHandle, wallet_handle: WalletHandle, cred_id: &str, cb: Option<ResponseEmptyCB>) -> ErrorCode {
    let cred_id = c_str!(cred_id);

    ErrorCode::from(unsafe {
        anoncreds::indy_prover_delete_credential(command_handle, wallet_handle, cred_id.as_ptr(), cb)
    })
}

/// Creates a credential request for the given credential offer.
///
/// The method creates a blinded master secret for a master secret identified by a provided name.
/// The master secret identified by the name must be already stored in the secure wallet (see create_master_secret)
/// The blinded master secret is a part of the credential request.
///
/// # Arguments
/// * `wallet_handle`: wallet handle (created by open_wallet)
/// * `prover_did`: a DID of the prover
/// * `cred_offer_json`: credential offer as a json containing information about the issuer and a credential
/// * `cred_def_json`: credential definition json related to <cred_def_id> in <cred_offer_json>
/// * `master_secret_id`: the id of the master secret stored in the wallet
///
/// # Returns
/// * `cred_req_json`: Credential request json for creation of credential by Issuer
///     {
///      "prover_did" : string,
///      "cred_def_id" : string,
///         // Fields below can depend on Cred Def type
///      "blinded_ms" : <blinded_master_secret>,
///                     (opaque type that contains data structures internal to Ursa.
///                      It should not be parsed and are likely to change in future versions).
///      "blinded_ms_correctness_proof" : <blinded_ms_correctness_proof>,
///                     (opaque type that contains data structures internal to Ursa.
///                      It should not be parsed and are likely to change in future versions).
///      "nonce": string
///    }
/// * `cred_req_metadata_json`: Credential request metadata json for further processing of received form Issuer credential.
///     Note: cred_req_metadata_json mustn't be shared with Issuer.
pub fn prover_create_credential_req(wallet_handle: WalletHandle, prover_did: &str, cred_offer_json: &str, cred_def_json: &str, master_secret_id: &str) -> Box<dyn Future<Item=(String, String), Error=IndyError>> {
    let (receiver, command_handle, cb) = ClosureHandler::cb_ec_string_string();

    let err = _prover_create_credential_req(command_handle, wallet_handle, prover_did, cred_offer_json, cred_def_json, master_secret_id, cb);

    ResultHandler::str_str(command_handle, err, receiver)
}

fn _prover_create_credential_req(command_handle: CommandHandle, wallet_handle: WalletHandle, prover_did: &str, cred_offer_json: &str, cred_def_json: &str, master_secret_id: &str, cb: Option<ResponseStringStringCB>) -> ErrorCode {
    let prover_did = c_str!(prover_did);
    let cred_offer_json = c_str!(cred_offer_json);
    let cred_def_json = c_str!(cred_def_json);
    let master_secret_id = c_str!(master_secret_id);

    ErrorCode::from(unsafe {
        anoncreds::indy_prover_create_credential_req(command_handle, wallet_handle, prover_did.as_ptr(), cred_offer_json.as_ptr(), cred_def_json.as_ptr(), master_secret_id.as_ptr(), cb)
    })
}

/// Set credential attribute tagging policy.
/// Writes a non-secret record marking attributes to tag, and optionally
/// updates tags on existing credentials on the credential definition to match.
///
/// The following tags are always present on write:
///     {
///         "schema_id": <credential schema id>,
///         "schema_issuer_did": <credential schema issuer did>,
///         "schema_name": <credential schema name>,
///         "schema_version": <credential schema version>,
///         "issuer_did": <credential issuer did>,
///         "cred_def_id": <credential definition id>,
///         "rev_reg_id": <credential revocation registry id>, // "None" as string if not present
///     }
///
/// The policy sets the following tags for each attribute it marks taggable, written to subsequent
/// credentials and (optionally) all existing credentials on the credential definition:
///     {
///         "attr::<attribute name>::marker": "1",
///         "attr::<attribute name>::value": <attribute raw value>,
///     }
///
/// # Arguments
/// command_handle: command handle to map callback to user context.
/// wallet_handle: wallet handle (created by Wallet::open_wallet).
/// cred_def_id: credential definition id
/// tag_attrs_json: JSON array with names of attributes to tag by policy, or null for all
/// retroactive: boolean, whether to apply policy to existing credentials on credential definition identifier
pub fn prover_set_credential_attr_tag_policy(wallet_handle: WalletHandle, cred_def_id: &str, tag_attrs_json: Option<&str>, retroactive: bool) -> Box<dyn Future<Item=(), Error=IndyError>> {
    let (receiver, command_handle, cb) = ClosureHandler::cb_ec();

    let err = _prover_set_credential_attr_tag_policy(command_handle, wallet_handle, cred_def_id, tag_attrs_json, retroactive, cb);

    ResultHandler::empty(command_handle, err, receiver)
}

fn _prover_set_credential_attr_tag_policy(command_handle: CommandHandle, wallet_handle: WalletHandle, cred_def_id: &str, tag_attrs_json: Option<&str>, retroactive: bool, cb: Option<ResponseEmptyCB>) -> ErrorCode {
    let cred_def_id = c_str!(cred_def_id);
    let tag_attrs_json_str = opt_c_str!(tag_attrs_json);

    ErrorCode::from(unsafe {
        anoncreds::indy_prover_set_credential_attr_tag_policy(command_handle, wallet_handle, cred_def_id.as_ptr(), opt_c_ptr!(tag_attrs_json, tag_attrs_json_str), retroactive, cb)
    })
}

/// Get credential attribute tagging policy by credential definition id.
///
/// # Arguments
/// * `wallet_handle`: wallet handle (created by Wallet::open_wallet).
/// * `cred_id`: Identifier by which requested credential is stored in the wallet
///
/// # Returns
/// JSON array with all attributes that current policy marks taggable;
/// null for default policy (tag all credential attributes).
pub fn prover_get_credential_attr_tag_policy(wallet_handle: WalletHandle, cred_id: &str) -> Box<dyn Future<Item=String, Error=IndyError>> {
    let (receiver, command_handle, cb) = ClosureHandler::cb_ec_string();

    let err = _prover_get_credential_attr_tag_policy(command_handle, wallet_handle, cred_id, cb);

    ResultHandler::str(command_handle, err, receiver)
}

fn _prover_get_credential_attr_tag_policy(command_handle: CommandHandle, wallet_handle: WalletHandle, cred_id: &str, cb: Option<ResponseStringCB>) -> ErrorCode {
    let cred_id = c_str!(cred_id);

    ErrorCode::from(unsafe {
        anoncreds::indy_prover_get_credential_attr_tag_policy(command_handle, wallet_handle, cred_id.as_ptr(), cb)
    })
}

/// Check credential provided by Issuer for the given credential request,
/// updates the credential by a master secret and stores in a secure wallet.
///
/// To support efficient and flexible search the following tags will be created for stored credential:
///     {
///         "schema_id": <credential schema id>,
///         "schema_issuer_did": <credential schema issuer did>,
///         "schema_name": <credential schema name>,
///         "schema_version": <credential schema version>,
///         "issuer_did": <credential issuer did>,
///         "cred_def_id": <credential definition id>,
///         "rev_reg_id": <credential revocation registry id>, // "None" as string if not present
///         // for every attribute in <credential values> that credential attribute tagging policy marks taggable
///         "attr::<attribute name>::marker": "1",
///         "attr::<attribute name>::value": <attribute raw value>,
///     }
///
/// # Arguments
/// * `wallet_handle`: wallet handle (created by open_wallet).
/// * `cred_id`: (optional, default is a random one) identifier by which credential will be stored in the wallet
/// * `cred_req_metadata_json`: a credential request metadata created by create_credential_req
/// * `cred_json`: credential json received from issuer
/// * `cred_def_json`: credential definition json related to <cred_def_id> in <cred_json>
/// * `rev_reg_def_json`: revocation registry definition json related to <rev_reg_def_id> in <cred_json>
///
/// # Returns
/// * `out_cred_id` - identifier by which credential is stored in the wallet
pub fn prover_store_credential(wallet_handle: WalletHandle, cred_id: Option<&str>, cred_req_metadata_json: &str, cred_json: &str, cred_def_json: &str, rev_reg_def_json: Option<&str>) -> Box<dyn Future<Item=String, Error=IndyError>> {
    let (receiver, command_handle, cb) = ClosureHandler::cb_ec_string();

    let err = _prover_store_credential(command_handle, wallet_handle, cred_id, cred_req_metadata_json, cred_json, cred_def_json, rev_reg_def_json, cb);

    ResultHandler::str(command_handle, err, receiver)
}

fn _prover_store_credential(command_handle: CommandHandle, wallet_handle: WalletHandle, cred_id: Option<&str>, cred_req_metadata_json: &str, cred_json: &str, cred_def_json: &str, rev_reg_def_json: Option<&str>, cb: Option<ResponseStringCB>) -> ErrorCode {
    let cred_id_str = opt_c_str!(cred_id);
    let cred_req_metadata_json = c_str!(cred_req_metadata_json);
    let cred_json = c_str!(cred_json);
    let cred_def_json = c_str!(cred_def_json);
    let rev_reg_def_json_str = opt_c_str!(rev_reg_def_json);

    ErrorCode::from(unsafe {
        anoncreds::indy_prover_store_credential(command_handle, wallet_handle, opt_c_ptr!(cred_id, cred_id_str), cred_req_metadata_json.as_ptr(), cred_json.as_ptr(), cred_def_json.as_ptr(), opt_c_ptr!(rev_reg_def_json, rev_reg_def_json_str), cb)
    })
}

/// Gets human readable credentials according to the filter.
/// If filter is NULL, then all credentials are returned.
/// Credentials can be filtered by Issuer, credential_def and/or Schema.
///
/// # Arguments
/// * `wallet_handle`: wallet handle (created by open_wallet).
/// * `filter_json`: filter for credentials {
///    "schema_id": string, (Optional)
///    "schema_issuer_did": string, (Optional)
///    "schema_name": string, (Optional)
///    "schema_version": string, (Optional)
///    "issuer_did": string, (Optional)
///    "cred_def_id": string, (Optional)
///  }
///
/// # Returns
/// * `credentials_json` - [{
///     "referent": string, // cred_id in the wallet
///     "attrs": {"key1":"raw_value1", "key2":"raw_value2"},
///     "schema_id": string,
///     "cred_def_id": string,
///     "rev_reg_id": Optional<string>,
///     "cred_rev_id": Optional<string>
/// }]
pub fn prover_get_credentials(wallet_handle: WalletHandle, filter_json: Option<&str>) -> Box<dyn Future<Item=String, Error=IndyError>> {
    let (receiver, command_handle, cb) = ClosureHandler::cb_ec_string();

    let err = _prover_get_credentials(command_handle, wallet_handle, filter_json, cb);

    ResultHandler::str(command_handle, err, receiver)
}

fn _prover_get_credentials(command_handle: CommandHandle, wallet_handle: WalletHandle, filter_json: Option<&str>, cb: Option<ResponseStringCB>) -> ErrorCode {
    let filter_json_str = opt_c_str!(filter_json);

    ErrorCode::from(unsafe {
        anoncreds::indy_prover_get_credentials(command_handle, wallet_handle, opt_c_ptr!(filter_json, filter_json_str), cb)
    })
}

/// Search for credentials stored in wallet.
/// Credentials can be filtered by tags created during saving of credential.
///
/// Instead of immediately returning of fetched credentials
/// this call returns search_handle that can be used later
/// to fetch records by small batches (with fetch_credentials).
///
/// # Arguments
/// * `wallet_handle`: wallet handle (created by Wallet::open_wallet).
/// * `query_json`: Wql query filter for credentials searching based on tags.
///     where query: indy-sdk/doc/design/011-wallet-query-language/README.md
///
/// # Returns
/// * `search_handle`: Search handle that can be used later to fetch records by small batches (with fetch_credentials)
/// * `total_count`: Total count of records
pub fn prover_search_credentials(wallet_handle: WalletHandle, query_json: Option<&str>) -> Box<dyn Future<Item=(SearchHandle, usize), Error=IndyError>> {
    let (receiver, command_handle, cb) = ClosureHandler::cb_ec_handle_usize();

    let err = _prover_search_credentials(command_handle, wallet_handle, query_json, cb);

    ResultHandler::handle_usize(command_handle, err, receiver)
}

fn _prover_search_credentials(command_handle: CommandHandle, wallet_handle: WalletHandle, query_json: Option<&str>, cb: Option<ResponseI32UsizeCB>) -> ErrorCode {
    let query_json_str = opt_c_str!(query_json);

    ErrorCode::from(unsafe {
        anoncreds::indy_prover_search_credentials(command_handle, wallet_handle, opt_c_ptr!(query_json, query_json_str), cb)
    })
}

/// Fetch next credentials for search.
///
/// # Arguments
/// * `search_handle`: Search handle (created by search_credentials)
/// * `count`: Count of credentials to fetch
///
/// # Returns
/// * `credentials_json`: List of human readable credentials:
///  [{
///     "referent": string, // cred_id in the wallet
///     "attrs": {"key1":"raw_value1", "key2":"raw_value2"},
///     "schema_id": string,
///     "cred_def_id": string,
///     "rev_reg_id": Optional<string>,
///     "cred_rev_id": Optional<string>
///  }]
pub fn prover_fetch_credentials(search_handle: SearchHandle, count: usize) -> Box<dyn Future<Item=String, Error=IndyError>> {
    let (receiver, command_handle, cb) = ClosureHandler::cb_ec_string();

    let err = _prover_fetch_credentials(command_handle, search_handle, count, cb);

    ResultHandler::str(command_handle, err, receiver)
}

fn _prover_fetch_credentials(command_handle: CommandHandle, search_handle: SearchHandle, count: usize, cb: Option<ResponseStringCB>) -> ErrorCode {
    ErrorCode::from(unsafe {
        anoncreds::indy_prover_fetch_credentials(command_handle, search_handle, count, cb)
    })
}

/// Close credentials search (make search handle invalid)
///
/// # Arguments
/// * `search_handle`: Search handle (created by search_credentials)
pub fn prover_close_credentials_search(search_handle: SearchHandle) -> Box<dyn Future<Item=(), Error=IndyError>> {
    let (receiver, command_handle, cb) = ClosureHandler::cb_ec();

    let err = _prover_close_credentials_search(command_handle, search_handle, cb);

    ResultHandler::empty(command_handle, err, receiver)
}

fn _prover_close_credentials_search(command_handle: CommandHandle, search_handle: SearchHandle, cb: Option<ResponseEmptyCB>) -> ErrorCode {
    ErrorCode::from(unsafe {
        anoncreds::indy_prover_close_credentials_search(command_handle, search_handle, cb)
    })
}

/// Gets human readable credentials matching the given proof request.
///
/// NOTE: This method is deprecated because immediately returns all fetched credentials.
/// Use <search_credentials_for_proof_req> to fetch records by small batches.
///
/// # Arguments
/// * `wallet_handle`: wallet handle (created by Wallet::open_wallet).
/// * `proof_request_json`: proof request json
///     {
///         "name": string,
///         "version": string,
///         "nonce": string, - a big number represented as a string (use `generate_nonce` function to generate 80-bit number)
///         "requested_attributes": { // set of requested attributes
///              "<attr_referent>": <attr_info>, // see below
///              ...,
///         },
///         "requested_predicates": { // set of requested predicates
///              "<predicate_referent>": <predicate_info>, // see below
///              ...,
///          },
///         "non_revoked": Optional<<non_revoc_interval>>, // see below,
///                        // If specified prover must proof non-revocation
///                        // for date in this interval for each attribute
///                        // (can be overridden on attribute level)
///         "ver": Optional<str>  - proof request version:
///             - omit to use unqualified identifiers for restrictions
///             - "1.0" to use unqualified identifiers for restrictions
///             - "2.0" to use fully qualified identifiers for restrictions
///     }
///
/// where
/// `attr_referent`: Proof-request local identifier of requested attribute
/// `attr_info`: Describes requested attribute
///     {
///         "name": string, // attribute name, (case insensitive and ignore spaces)
///         "restrictions": Optional<filter_json>, // see above
///         "non_revoked": Optional<<non_revoc_interval>>, // see below,
///                        // If specified prover must proof non-revocation
///                        // for date in this interval this attribute
///                        // (overrides proof level interval)
///     }
/// `predicate_referent`: Proof-request local identifier of requested attribute predicate
/// `predicate_info`: Describes requested attribute predicate
///     {
///         "name": attribute name, (case insensitive and ignore spaces)
///         "p_type": predicate type (Currently ">=" only)
///         "p_value": int predicate value
///         "restrictions": Optional<filter_json>, // see above
///         "non_revoked": Optional<<non_revoc_interval>>, // see below,
///                        // If specified prover must proof non-revocation
///                        // for date in this interval this attribute
///                        // (overrides proof level interval)
///     }
/// `non_revoc_interval`: Defines non-revocation interval
///     {
///         "from": Optional<int>, // timestamp of interval beginning
///         "to": Optional<int>, // timestamp of interval ending
///     }
///
/// # Returns
/// * `credentials_json`: json with credentials for the given proof request.
///     {
///         "requested_attrs": {
///             "<attr_referent>": [{ cred_info: <credential_info>, interval: Optional<non_revoc_interval> }],
///             ...,
///         },
///         "requested_predicates": {
///             "requested_predicates": [{ cred_info: <credential_info>, timestamp: Optional<integer> }, { cred_info: <credential_2_info>, timestamp: Optional<integer> }],
///             "requested_predicate_2_referent": [{ cred_info: <credential_2_info>, timestamp: Optional<integer> }]
///         }
///     }, where credential is
///     {
///         "referent": <string>,
///         "attrs": {"attr_name" : "attr_raw_value"},
///         "schema_id": string,
///         "cred_def_id": string,
///         "rev_reg_id": Optional<int>,
///         "cred_rev_id": Optional<int>,
///     }
pub fn prover_get_credentials_for_proof_req(wallet_handle: WalletHandle, proof_request_json: &str) -> Box<dyn Future<Item=String, Error=IndyError>> {
    let (receiver, command_handle, cb) = ClosureHandler::cb_ec_string();

    let err = _prover_get_credentials_for_proof_req(command_handle, wallet_handle, proof_request_json, cb);

    ResultHandler::str(command_handle, err, receiver)
}

fn _prover_get_credentials_for_proof_req(command_handle: CommandHandle, wallet_handle: WalletHandle, proof_request_json: &str, cb: Option<ResponseStringCB>) -> ErrorCode {
    let proof_request_json = c_str!(proof_request_json);

    ErrorCode::from(unsafe {
        anoncreds::indy_prover_get_credentials_for_proof_req(command_handle, wallet_handle, proof_request_json.as_ptr(), cb)
    })
}

/// Search for credentials matching the given proof request.
///
/// Instead of immediately returning of fetched credentials
/// this call returns search_handle that can be used later
/// to fetch records by small batches (with fetch_credentials_for_proof_req).
///
/// # Arguments
/// * `wallet_handle`: wallet handle (created by Wallet::open_wallet).
/// * `proof_request_json`: proof request json
///     {
///         "name": string,
///         "version": string,
///         "nonce": string, - a big number represented as a string (use `generate_nonce` function to generate 80-bit number)
///         "requested_attributes": { // set of requested attributes
///              "<attr_referent>": <attr_info>, // see below
///              ...,
///         },
///         "requested_predicates": { // set of requested predicates
///              "<predicate_referent>": <predicate_info>, // see below
///              ...,
///          },
///         "non_revoked": Optional<<non_revoc_interval>>, // see below,
///                        // If specified prover must proof non-revocation
///                        // for date in this interval for each attribute
///                        // (can be overridden on attribute level)
///         "ver": Optional<str>  - proof request version:
///             - omit to use unqualified identifiers for restrictions
///             - "1.0" to use unqualified identifiers for restrictions
///             - "2.0" to use fully qualified identifiers for restrictions
///     }
/// * `extra_query_json`: (Optional) List of extra queries that will be applied to correspondent attribute/predicate:
///     {
///         "<attr_referent>": <wql query>,
///         "<predicate_referent>": <wql query>,
///     }
/// where wql query: indy-sdk/doc/design/011-wallet-query-language/README.md
///
/// where
/// `attr_referent`: Proof-request local identifier of requested attribute
/// `attr_info`: Describes requested attribute
///     {
///         "name": string, // attribute name, (case insensitive and ignore spaces)
///         "restrictions": Optional<filter_json>, // see above
///         "non_revoked": Optional<<non_revoc_interval>>, // see below,
///                        // If specified prover must proof non-revocation
///                        // for date in this interval this attribute
///                        // (overrides proof level interval)
///     }
/// `predicate_referent`: Proof-request local identifier of requested attribute predicate
/// `predicate_info`: Describes requested attribute predicate
///     {
///         "name": attribute name, (case insensitive and ignore spaces)
///         "p_type": predicate type (Currently ">=" only)
///         "p_value": int predicate value
///         "restrictions": Optional<filter_json>, // see above
///         "non_revoked": Optional<<non_revoc_interval>>, // see below,
///                        // If specified prover must proof non-revocation
///                        // for date in this interval this attribute
///                        // (overrides proof level interval)
///     }
/// `non_revoc_interval`: Defines non-revocation interval
///     {
///         "from": Optional<int>, // timestamp of interval beginning
///         "to": Optional<int>, // timestamp of interval ending
///     }
///
/// # Returns
/// * `search_handle`: Search handle that can be used later to fetch records by small batches (with fetch_credentials_for_proof_req)
pub fn prover_search_credentials_for_proof_req(wallet_handle: WalletHandle,
                                               proof_request_json: &str,
                                               extra_query_json: Option<&str>) -> Box<dyn Future<Item=CommandHandle, Error=IndyError>> {
    let (receiver, command_handle, cb) = ClosureHandler::cb_ec_handle();

    let err = _prover_search_credentials_for_proof_req(command_handle, wallet_handle, proof_request_json, extra_query_json, cb);

    ResultHandler::handle(command_handle, err, receiver)
}

fn _prover_search_credentials_for_proof_req(command_handle: CommandHandle,
                                            wallet_handle: WalletHandle,
                                            proof_request_json: &str,
                                            extra_query_json: Option<&str>, cb: Option<ResponseI32CB>) -> ErrorCode {
    let proof_request_json = c_str!(proof_request_json);
    let extra_query_json_str = opt_c_str!(extra_query_json);

    ErrorCode::from(unsafe {
        anoncreds::indy_prover_search_credentials_for_proof_req(command_handle, wallet_handle, proof_request_json.as_ptr(), opt_c_ptr!(extra_query_json, extra_query_json_str), cb)
    })
}

/// Fetch next credentials for the requested item using proof request search
/// handle (created by search_credentials_for_proof_req).
///
/// # Arguments
/// * `search_handle`: Search handle (created by search_credentials_for_proof_req)
/// * `item_referent`: Referent of attribute/predicate in the proof request
/// * `count`: Count of credentials to fetch
///
/// # Returns
/// * `credentials_json`: List of credentials for the given proof request.
///     [{
///         cred_info: <credential_info>,
///         interval: Optional<non_revoc_interval>
///     }]
/// where
/// `credential_info`:
///     {
///         "referent": <string>,
///         "attrs": {"attr_name" : "attr_raw_value"},
///         "schema_id": string,
///         "cred_def_id": string,
///         "rev_reg_id": Optional<int>,
///         "cred_rev_id": Optional<int>,
///     }
/// `non_revoc_interval`:
///     {
///         "from": Optional<int>, // timestamp of interval beginning
///         "to": Optional<int>, // timestamp of interval ending
///     }
/// NOTE: The list of length less than the requested count means that search iterator
/// correspondent to the requested <item_referent> is completed.
pub fn prover_fetch_credentials_for_proof_req(search_handle: SearchHandle, item_referent: &str, count: usize) -> Box<dyn Future<Item=String, Error=IndyError>> {
    let (receiver, command_handle, cb) = ClosureHandler::cb_ec_string();

    let err = _prover_fetch_credentials_for_proof_req(command_handle, search_handle, item_referent, count, cb);

    ResultHandler::str(command_handle, err, receiver)
}

fn _prover_fetch_credentials_for_proof_req(command_handle: CommandHandle, search_handle: SearchHandle, item_referent: &str, count: usize, cb: Option<ResponseStringCB>) -> ErrorCode {
    let item_referent = c_str!(item_referent);

    ErrorCode::from(unsafe {
        anoncreds::indy_prover_fetch_credentials_for_proof_req(command_handle, search_handle, item_referent.as_ptr(), count, cb)
    })
}

/// Close credentials search for proof request (make search handle invalid)
///
/// # Arguments
/// * `search_handle`: Search handle (created by search_credentials_for_proof_req)
pub fn prover_close_credentials_search_for_proof_req(search_handle: SearchHandle) -> Box<dyn Future<Item=(), Error=IndyError>> {
    let (receiver, command_handle, cb) = ClosureHandler::cb_ec();

    let err = _prover_close_credentials_search_for_proof_req(command_handle, search_handle, cb);

    ResultHandler::empty(command_handle, err, receiver)
}

fn _prover_close_credentials_search_for_proof_req(command_handle: CommandHandle, search_handle: SearchHandle, cb: Option<ResponseEmptyCB>) -> ErrorCode {
    ErrorCode::from(unsafe {
        anoncreds::indy_prover_close_credentials_search_for_proof_req(command_handle, search_handle, cb)
    })
}

/// Creates a proof according to the given proof request
/// Either a corresponding credential with optionally revealed attributes or self-attested attribute must be provided
/// for each requested attribute (see indy_prover_get_credentials_for_pool_req).
/// A proof request may request multiple credentials from different schemas and different issuers.
/// All required schemas, public keys and revocation registries must be provided.
/// The proof request also contains nonce.
/// The proof contains either proof or self-attested attribute value for each requested attribute.
///
/// # Arguments
/// * `wallet_handle`: wallet handle (created by Wallet::open_wallet).
/// * `proof_request_json`: proof request json
///     {
///         "name": string,
///         "version": string,
///         "nonce": string, - a big number represented as a string (use `generate_nonce` function to generate 80-bit number)
///         "requested_attributes": { // set of requested attributes
///              "<attr_referent>": <attr_info>, // see below
///              ...,
///         },
///         "requested_predicates": { // set of requested predicates
///              "<predicate_referent>": <predicate_info>, // see below
///              ...,
///          },
///         "non_revoked": Optional<<non_revoc_interval>>, // see below,
///                        // If specified prover must proof non-revocation
///                        // for date in this interval for each attribute
///                        // (can be overridden on attribute level)
///         "ver": Optional<str>  - proof request version:
///             - omit to use unqualified identifiers for restrictions
///             - "1.0" to use unqualified identifiers for restrictions
///             - "2.0" to use fully qualified identifiers for restrictions
///     }
/// * `requested_credentials_json`: either a credential or self-attested attribute for each requested attribute
///     {
///         "self_attested_attributes": {
///             "self_attested_attribute_referent": string
///         },
///         "requested_attributes": {
///             "requested_attribute_referent_1": {"cred_id": string, "timestamp": Optional<number>, revealed: <bool> }},
///             "requested_attribute_referent_2": {"cred_id": string, "timestamp": Optional<number>, revealed: <bool> }}
///         },
///         "requested_predicates": {
///             "requested_predicates_referent_1": {"cred_id": string, "timestamp": Optional<number> }},
///         }
///     }
/// * `master_secret_id`: the id of the master secret stored in the wallet
/// * `schemas_json`: all schemas json participating in the proof request
///     {
///         <schema1_id>: <schema1_json>,
///         <schema2_id>: <schema2_json>,
///         <schema3_id>: <schema3_json>,
///     }
/// * `credential_defs_json`: all credential definitions json participating in the proof request
///     {
///         "cred_def1_id": <credential_def1_json>,
///         "cred_def2_id": <credential_def2_json>,
///         "cred_def3_id": <credential_def3_json>,
///     }
/// * `rev_states_json`: all revocation states json participating in the proof request
///     {
///         "rev_reg_def1_id": {
///             "timestamp1": <rev_state1>,
///             "timestamp2": <rev_state2>,
///         },
///         "rev_reg_def2_id": {
///             "timestamp3": <rev_state3>
///         },
///         "rev_reg_def3_id": {
///             "timestamp4": <rev_state4>
///         },
///     }
///
/// where
/// where wql query: indy-sdk/doc/design/011-wallet-query-language/README.md
/// attr_referent: Proof-request local identifier of requested attribute
/// attr_info: Describes requested attribute
///     {
///         "name": string, // attribute name, (case insensitive and ignore spaces)
///         "restrictions": Optional<wql query>,
///         "non_revoked": Optional<<non_revoc_interval>>, // see below,
///                        // If specified prover must proof non-revocation
///                        // for date in this interval this attribute
///                        // (overrides proof level interval)
///     }
/// predicate_referent: Proof-request local identifier of requested attribute predicate
/// predicate_info: Describes requested attribute predicate
///     {
///         "name": attribute name, (case insensitive and ignore spaces)
///         "p_type": predicate type (Currently >= only)
///         "p_value": predicate value
///         "restrictions": Optional<wql query>,
///         "non_revoked": Optional<<non_revoc_interval>>, // see below,
///                        // If specified prover must proof non-revocation
///                        // for date in this interval this attribute
///                        // (overrides proof level interval)
///     }
/// non_revoc_interval: Defines non-revocation interval
///     {
///         "from": Optional<int>, // timestamp of interval beginning
///         "to": Optional<int>, // timestamp of interval ending
///     }
///
/// # Returns
/// * `proof_json` - proof json
/// For each requested attribute either a proof (with optionally revealed attribute value) or
/// self-attested attribute value is provided.
/// Each proof is associated with a credential and corresponding schema_id, cred_def_id, rev_reg_id and timestamp.
/// There is also aggregated proof part common for all credential proofs.
///     {
///         "requested_proof": {
///             "revealed_attrs": {
///                 "requested_attr1_id": {sub_proof_index: number, raw: string, encoded: string},
///                 "requested_attr4_id": {sub_proof_index: number: string, encoded: string},
///             },
///             "unrevealed_attrs": {
///                 "requested_attr3_id": {sub_proof_index: number}
///             },
///             "self_attested_attrs": {
///                 "requested_attr2_id": self_attested_value,
///             },
///             "requested_predicates": {
///                 "requested_predicate_1_referent": {sub_proof_index: int},
///                 "requested_predicate_2_referent": {sub_proof_index: int},
///             }
///         }
///         "proof": {
///             "proofs": [ <credential_proof>, <credential_proof>, <credential_proof> ],
///             "aggregated_proof": <aggregated_proof>
///         } (opaque type that contains data structures internal to Ursa.
///           It should not be parsed and are likely to change in future versions).
///         "identifiers": [{schema_id, cred_def_id, Optional<rev_reg_id>, Optional<timestamp>}]
///     }
pub fn prover_create_proof(wallet_handle: WalletHandle, proof_req_json: &str, requested_credentials_json: &str, master_secret_id: &str, schemas_json: &str, credential_defs_json: &str, rev_states_json: &str) -> Box<dyn Future<Item=String, Error=IndyError>> {
    let (receiver, command_handle, cb) = ClosureHandler::cb_ec_string();

    let err = _prover_create_proof(command_handle, wallet_handle, proof_req_json, requested_credentials_json, master_secret_id, schemas_json, credential_defs_json, rev_states_json, cb);

    ResultHandler::str(command_handle, err, receiver)
}

fn _prover_create_proof(command_handle: CommandHandle, wallet_handle: WalletHandle, proof_req_json: &str, requested_credentials_json: &str, master_secret_id: &str, schemas_json: &str, credential_defs_json: &str, rev_states_json: &str, cb: Option<ResponseStringCB>) -> ErrorCode {
    let proof_req_json = c_str!(proof_req_json);
    let requested_credentials_json = c_str!(requested_credentials_json);
    let master_secret_id = c_str!(master_secret_id);
    let schemas_json = c_str!(schemas_json);
    let credential_defs_json = c_str!(credential_defs_json);
    let rev_states_json = c_str!(rev_states_json);

    ErrorCode::from(unsafe {
        anoncreds::indy_prover_create_proof(command_handle, wallet_handle, proof_req_json.as_ptr(), requested_credentials_json.as_ptr(), master_secret_id.as_ptr(), schemas_json.as_ptr(), credential_defs_json.as_ptr(), rev_states_json.as_ptr(), cb)
    })
}


/// Verifies a proof (of multiple credential).
/// All required schemas, public keys and revocation registries must be provided.
///
/// IMPORTANT: You must use *_id's (`schema_id`, `cred_def_id`, `rev_reg_id`) listed in `proof[identifiers]`
/// as the keys for corresponding `schemas_json`, `credential_defs_json`, `rev_reg_defs_json`, `rev_regs_json` objects.
///
/// # Arguments
/// * `wallet_handle`: wallet handle (created by Wallet::open_wallet).
/// * `proof_request_json`: proof request json
///     {
///         "name": string,
///         "version": string,
///         "nonce": string, - a big number represented as a string (use `generate_nonce` function to generate 80-bit number)
///         "requested_attributes": { // set of requested attributes
///              "<attr_referent>": <attr_info>, // see below
///              ...,
///         },
///         "requested_predicates": { // set of requested predicates
///              "<predicate_referent>": <predicate_info>, // see below
///              ...,
///          },
///         "non_revoked": Optional<<non_revoc_interval>>, // see below,
///                        // If specified prover must proof non-revocation
///                        // for date in this interval for each attribute
///                        // (can be overridden on attribute level)
///         "ver": Optional<str>  - proof request version:
///             - omit to use unqualified identifiers for restrictions
///             - "1.0" to use unqualified identifiers for restrictions
///             - "2.0" to use fully qualified identifiers for restrictions
///     }
/// * `proof_json`: created for request proof json
///     {
///         "requested_proof": {
///             "revealed_attrs": {
///                 "requested_attr1_id": {sub_proof_index: number, raw: string, encoded: string},
///                 "requested_attr4_id": {sub_proof_index: number: string, encoded: string},
///             },
///             "unrevealed_attrs": {
///                 "requested_attr3_id": {sub_proof_index: number}
///             },
///             "self_attested_attrs": {
///                 "requested_attr2_id": self_attested_value,
///             },
///             "requested_predicates": {
///                 "requested_predicate_1_referent": {sub_proof_index: int},
///                 "requested_predicate_2_referent": {sub_proof_index: int},
///             }
///         }
///         "proof": {
///             "proofs": [ <credential_proof>, <credential_proof>, <credential_proof> ],
///             "aggregated_proof": <aggregated_proof>
///         }
///         "identifiers": [{schema_id, cred_def_id, Optional<rev_reg_id>, Optional<timestamp>}]
///     }
/// * `schemas_json`: all schema jsons participating in the proof
///     {
///         <schema1_id>: <schema1_json>,
///         <schema2_id>: <schema2_json>,
///         <schema3_id>: <schema3_json>,
///     }
/// * `credential_defs_json`: all credential definitions json participating in the proof
///     {
///         "cred_def1_id": <credential_def1_json>,
///         "cred_def2_id": <credential_def2_json>,
///         "cred_def3_id": <credential_def3_json>,
///     }
/// * `rev_reg_defs_json`: all revocation registry definitions json participating in the proof
///     {
///         "rev_reg_def1_id": <rev_reg_def1_json>,
///         "rev_reg_def2_id": <rev_reg_def2_json>,
///         "rev_reg_def3_id": <rev_reg_def3_json>,
///     }
/// * `rev_regs_json`: all revocation registries json participating in the proof
///     {
///         "rev_reg_def1_id": {
///             "timestamp1": <rev_reg1>,
///             "timestamp2": <rev_reg2>,
///         },
///         "rev_reg_def2_id": {
///             "timestamp3": <rev_reg3>
///         },
///         "rev_reg_def3_id": {
///             "timestamp4": <rev_reg4>
///         },
///     }
///
/// # Returns
/// * `valid`: true - if signature is valid, false - otherwise
pub fn verifier_verify_proof(proof_request_json: &str, proof_json: &str, schemas_json: &str, credential_defs_json: &str, rev_reg_defs_json: &str, rev_regs_json: &str) -> Box<dyn Future<Item=bool, Error=IndyError>> {
    let (receiver, command_handle, cb) = ClosureHandler::cb_ec_bool();

    let err = _verifier_verify_proof(command_handle, proof_request_json, proof_json, schemas_json, credential_defs_json, rev_reg_defs_json, rev_regs_json, cb);

    ResultHandler::bool(command_handle, err, receiver)
}

fn _verifier_verify_proof(command_handle: CommandHandle, proof_request_json: &str, proof_json: &str, schemas_json: &str, credential_defs_json: &str, rev_reg_defs_json: &str, rev_regs_json: &str, cb: Option<ResponseBoolCB>) -> ErrorCode {
    let proof_request_json = c_str!(proof_request_json);
    let proof_json = c_str!(proof_json);
    let schemas_json = c_str!(schemas_json);
    let credential_defs_json = c_str!(credential_defs_json);
    let rev_reg_defs_json = c_str!(rev_reg_defs_json);
    let rev_regs_json = c_str!(rev_regs_json);

    ErrorCode::from(unsafe {
        anoncreds::indy_verifier_verify_proof(command_handle, proof_request_json.as_ptr(), proof_json.as_ptr(), schemas_json.as_ptr(), credential_defs_json.as_ptr(), rev_reg_defs_json.as_ptr(), rev_regs_json.as_ptr(), cb)
    })
}


/// Create revocation state for a credential in the particular time moment.
///
/// # Arguments
/// * `blob_storage_reader_handle`: configuration of blob storage reader handle that will allow to read revocation tails
/// * `rev_reg_def_json`: revocation registry definition json
/// * `rev_reg_delta_json`: revocation registry definition delta json
/// * `timestamp`: time represented as a total number of seconds from Unix Epoch
/// * `cred_rev_id`: user credential revocation id in revocation registry
///
/// # Returns
/// * `revocation_state_json`:
/// {
///     "rev_reg": <revocation registry>,
///     "witness": <witness>,  (opaque type that contains data structures internal to Ursa.
///                             It should not be parsed and are likely to change in future versions).
///     "timestamp" : integer
/// }
pub fn create_revocation_state(blob_storage_reader_handle: BlobStorageReaderHandle, rev_reg_def_json: &str, rev_reg_delta_json: &str, timestamp: u64, cred_rev_id: &str) -> Box<dyn Future<Item=String, Error=IndyError>> {
    let (receiver, command_handle, cb) = ClosureHandler::cb_ec_string();

    let err = _create_revocation_state(command_handle, blob_storage_reader_handle, rev_reg_def_json, rev_reg_delta_json, timestamp, cred_rev_id, cb);

    ResultHandler::str(command_handle, err, receiver)
}

fn _create_revocation_state(command_handle: CommandHandle, blob_storage_reader_handle: BlobStorageReaderHandle, rev_reg_def_json: &str, rev_reg_delta_json: &str, timestamp: u64, cred_rev_id: &str, cb: Option<ResponseStringCB>) -> ErrorCode {
    let rev_reg_def_json = c_str!(rev_reg_def_json);
    let rev_reg_delta_json = c_str!(rev_reg_delta_json);
    let cred_rev_id = c_str!(cred_rev_id);

    ErrorCode::from(unsafe {
        anoncreds::indy_create_revocation_state(command_handle, blob_storage_reader_handle, rev_reg_def_json.as_ptr(), rev_reg_delta_json.as_ptr(), timestamp, cred_rev_id.as_ptr(), cb)
    })
}

/// Create new revocation state for a credential based on existed state
/// at the particular time moment (to reduce calculation time).
///
/// # Arguments
/// * `blob_storage_reader_handle`: configuration of blob storage reader handle that will allow to read revocation tails
/// * `rev_state_json`: revocation registry state json
/// * `rev_reg_def_json`: revocation registry definition json
/// * `rev_reg_delta_json`: revocation registry definition delta json
/// * `timestamp`: time represented as a total number of seconds from Unix Epoch
/// * `cred_rev_id`: user credential revocation id in revocation registry
///
/// # Returns
/// * `revocation_state_json`:
/// {
///     "rev_reg": <revocation registry>,
///     "witness": <witness>,  (opaque type that contains data structures internal to Ursa.
///                            It should not be parsed and are likely to change in future versions).
///     "timestamp" : integer
/// }
pub fn update_revocation_state(blob_storage_reader_handle: BlobStorageReaderHandle, rev_state_json: &str, rev_reg_def_json: &str, rev_reg_delta_json: &str, timestamp: u64, cred_rev_id: &str) -> Box<dyn Future<Item=String, Error=IndyError>> {
    let (receiver, command_handle, cb) = ClosureHandler::cb_ec_string();

    let err = _update_revocation_state(command_handle, blob_storage_reader_handle, rev_state_json, rev_reg_def_json, rev_reg_delta_json, timestamp, cred_rev_id, cb);

    ResultHandler::str(command_handle, err, receiver)
}

fn _update_revocation_state(command_handle: CommandHandle, blob_storage_reader_handle: BlobStorageReaderHandle, rev_state_json: &str, rev_reg_def_json: &str, rev_reg_delta_json: &str, timestamp: u64, cred_rev_id: &str, cb: Option<ResponseStringCB>) -> ErrorCode {
    let rev_state_json = c_str!(rev_state_json);
    let rev_reg_def_json = c_str!(rev_reg_def_json);
    let rev_reg_delta_json = c_str!(rev_reg_delta_json);
    let cred_rev_id = c_str!(cred_rev_id);

    ErrorCode::from(unsafe {
        anoncreds::indy_update_revocation_state(command_handle, blob_storage_reader_handle, rev_state_json.as_ptr(), rev_reg_def_json.as_ptr(), rev_reg_delta_json.as_ptr(), timestamp, cred_rev_id.as_ptr(), cb)
    })
}

/// Generates 80-bit numbers that can be used as a nonce for proof request.
///
/// # Arguments
/// * `blob_storage_reader_handle`: configuration of blob storage reader handle that will allow to read revocation tails
/// * `rev_state_json`: revocation registry state json
/// * `rev_reg_def_json`: revocation registry definition json
/// * `rev_reg_delta_json`: revocation registry definition delta json
/// * `timestamp`: time represented as a total number of seconds from Unix Epoch
/// * `cred_rev_id`: user credential revocation id in revocation registry
///
/// # Returns
/// * `nonce`: generated number as a string
pub fn generate_nonce() -> Box<dyn Future<Item=String, Error=IndyError>> {
    let (receiver, command_handle, cb) = ClosureHandler::cb_ec_string();

    let err = _generate_nonce(command_handle, cb);

    ResultHandler::str(command_handle, err, receiver)
}

fn _generate_nonce(command_handle: CommandHandle, cb: Option<ResponseStringCB>) -> ErrorCode {
    ErrorCode::from(unsafe {
        anoncreds::indy_generate_nonce(command_handle, cb)
    })
<<<<<<< HEAD
=======
}

/// Get unqualified form (short form without method) of a fully qualified entity like DID.
///
/// This function should be used to the proper casting of fully qualified entity to unqualified form in the following cases:
///     Issuer, which works with fully qualified identifiers, creates a Credential Offer for Prover, which doesn't support fully qualified identifiers.
///     Verifier prepares a Proof Request based on fully qualified identifiers or Prover, which doesn't support fully qualified identifiers.
///     another case when casting to unqualified form needed
///
/// # Arguments
/// * `entity`: target entity to disqualify. Can be one of:
///             Did
///             SchemaId
///             CredentialDefinitionId
///             RevocationRegistryId
///             Schema
///             CredentialDefinition
///             RevocationRegistryDefinition
///             CredentialOffer
///             CredentialRequest
///             ProofRequest
///
/// # Returns
/// * `res`: entity either in unqualified form or original if casting isn't possible
pub fn to_unqualified(entity: &str) -> Box<dyn Future<Item=String, Error=IndyError>> {
    let (receiver, command_handle, cb) = ClosureHandler::cb_ec_string();

    let err = _to_unqualified(command_handle, entity, cb);

    ResultHandler::str(command_handle, err, receiver)
}

fn _to_unqualified(command_handle: CommandHandle, entity: &str, cb: Option<ResponseStringCB>) -> ErrorCode {
    let entity = c_str!(entity);

    ErrorCode::from(unsafe {
        anoncreds::indy_to_unqualified(command_handle, entity.as_ptr(), cb)
    })
>>>>>>> 55b77ec7
}<|MERGE_RESOLUTION|>--- conflicted
+++ resolved
@@ -1442,8 +1442,6 @@
     ErrorCode::from(unsafe {
         anoncreds::indy_generate_nonce(command_handle, cb)
     })
-<<<<<<< HEAD
-=======
 }
 
 /// Get unqualified form (short form without method) of a fully qualified entity like DID.
@@ -1482,5 +1480,4 @@
     ErrorCode::from(unsafe {
         anoncreds::indy_to_unqualified(command_handle, entity.as_ptr(), cb)
     })
->>>>>>> 55b77ec7
 }