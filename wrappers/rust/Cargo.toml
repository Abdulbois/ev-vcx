--- conflicted
+++ resolved
@@ -1,10 +1,6 @@
 [package]
 name = "indy"
-<<<<<<< HEAD
-version = "1.11.1"
-=======
 version = "1.12.0"
->>>>>>> 55b77ec7
 description = "A library for assisting developers using LibIndy API"
 authors = ["Hyperledger Indy Contributors <hyperledger-indy@lists.hyperledger.org>"]
 homepage = "https://github.com/hyperledger/indy-sdk"
@@ -28,11 +24,7 @@
 log = { version = "0.4.1", features = ["std"] }
 num-traits = "0.2"
 num-derive = "0.2"
-<<<<<<< HEAD
-indy-sys = { path ="indy-sys", version = "=1.11.1" }
-=======
 indy-sys = { path ="indy-sys", version = "=1.12.0" }
->>>>>>> 55b77ec7
 libc = "=0.2.60"
 serde_json = "1.0.40"
 serde_derive = "1.0.97"
