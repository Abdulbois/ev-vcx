--- conflicted
+++ resolved
@@ -14,11 +14,7 @@
 		3E2A7F951EC36186006194EC /* Assets.xcassets in Resources */ = {isa = PBXBuildFile; fileRef = 3E2A7F941EC36186006194EC /* Assets.xcassets */; };
 		3E2A7F981EC36187006194EC /* LaunchScreen.storyboard in Resources */ = {isa = PBXBuildFile; fileRef = 3E2A7F961EC36187006194EC /* LaunchScreen.storyboard */; };
 		7C7243E8873EB75A41166DF8 /* libPods-libsovrin-demoTests.a in Frameworks */ = {isa = PBXBuildFile; fileRef = 531A898BBDFEC0A267CFA0E9 /* libPods-libsovrin-demoTests.a */; };
-<<<<<<< HEAD
-		8404D1421EF7D0E900709F1B /* NSString+Checks.m in Sources */ = {isa = PBXBuildFile; fileRef = 8404D1411EF7D0E900709F1B /* NSString+Checks.m */; };
-=======
 		8404D1421EF7D0E900709F1B /* NSString+Validation.m in Sources */ = {isa = PBXBuildFile; fileRef = 8404D1411EF7D0E900709F1B /* NSString+Validation.m */; };
->>>>>>> 39618720
 		84275F2E1EFA5B5C00352D72 /* AnoncredsMediumCasesDemos.m in Sources */ = {isa = PBXBuildFile; fileRef = 84275F2D1EFA5B5C00352D72 /* AnoncredsMediumCasesDemos.m */; };
 		84275F301EFA84C700352D72 /* LedgerHignCases.mm in Sources */ = {isa = PBXBuildFile; fileRef = 84275F2F1EFA84C700352D72 /* LedgerHignCases.mm */; };
 		846CE3501F0113B000B57188 /* libsovrin.framework in Frameworks */ = {isa = PBXBuildFile; fileRef = 846CE34F1F0113B000B57188 /* libsovrin.framework */; };
@@ -106,13 +102,8 @@
 		3E2A7FA41EC36187006194EC /* Info.plist */ = {isa = PBXFileReference; lastKnownFileType = text.plist.xml; path = Info.plist; sourceTree = "<group>"; };
 		4321F9BC0EC374D87F80862C /* Pods-libsovrin-demoTests.release.xcconfig */ = {isa = PBXFileReference; includeInIndex = 1; lastKnownFileType = text.xcconfig; name = "Pods-libsovrin-demoTests.release.xcconfig"; path = "Pods/Target Support Files/Pods-libsovrin-demoTests/Pods-libsovrin-demoTests.release.xcconfig"; sourceTree = "<group>"; };
 		531A898BBDFEC0A267CFA0E9 /* libPods-libsovrin-demoTests.a */ = {isa = PBXFileReference; explicitFileType = archive.ar; includeInIndex = 0; path = "libPods-libsovrin-demoTests.a"; sourceTree = BUILT_PRODUCTS_DIR; };
-<<<<<<< HEAD
-		8404D1411EF7D0E900709F1B /* NSString+Checks.m */ = {isa = PBXFileReference; fileEncoding = 4; lastKnownFileType = sourcecode.c.objc; path = "NSString\U0010+Checks.m"; sourceTree = "<group>"; };
-		8404D1431EF7D0F900709F1B /* NSString+Checks.h */ = {isa = PBXFileReference; lastKnownFileType = sourcecode.c.h; path = "NSString\U0010+Checks.h"; sourceTree = "<group>"; };
-=======
 		8404D1411EF7D0E900709F1B /* NSString+Validation.m */ = {isa = PBXFileReference; fileEncoding = 4; lastKnownFileType = sourcecode.c.objc; path = "NSString+Validation.m"; sourceTree = "<group>"; };
 		8404D1431EF7D0F900709F1B /* NSString+Validation.h */ = {isa = PBXFileReference; lastKnownFileType = sourcecode.c.h; path = "NSString+Validation.h"; sourceTree = "<group>"; };
->>>>>>> 39618720
 		84275F2D1EFA5B5C00352D72 /* AnoncredsMediumCasesDemos.m */ = {isa = PBXFileReference; fileEncoding = 4; lastKnownFileType = sourcecode.c.objc; path = AnoncredsMediumCasesDemos.m; sourceTree = "<group>"; };
 		84275F2F1EFA84C700352D72 /* LedgerHignCases.mm */ = {isa = PBXFileReference; fileEncoding = 4; lastKnownFileType = sourcecode.cpp.objcpp; path = LedgerHignCases.mm; sourceTree = "<group>"; };
 		846CE34F1F0113B000B57188 /* libsovrin.framework */ = {isa = PBXFileReference; explicitFileType = wrapper.framework; path = libsovrin.framework; sourceTree = BUILT_PRODUCTS_DIR; };
@@ -323,13 +314,8 @@
 			children = (
 				84CFCAFC1EF3F7D900F91426 /* NSDictionary+JSON.h */,
 				84CFCAFD1EF3F7D900F91426 /* NSDictionary+JSON.m */,
-<<<<<<< HEAD
-				8404D1431EF7D0F900709F1B /* NSString+Checks.h */,
-				8404D1411EF7D0E900709F1B /* NSString+Checks.m */,
-=======
 				8404D1431EF7D0F900709F1B /* NSString+Validation.h */,
 				8404D1411EF7D0E900709F1B /* NSString+Validation.m */,
->>>>>>> 39618720
 				84F0FD3F1EF7F0E40022A01D /* NSArray+JSON.h */,
 				84F0FD3D1EF7F0D80022A01D /* NSArray+JSON.m */,
 				848FF41F1EFD46AB009D2FC9 /* NSString+Base58.h */,
@@ -621,11 +607,7 @@
 				848FF4211EFD46B3009D2FC9 /* NSString+Base58.mm in Sources */,
 				848FF4141EFC0D66009D2FC9 /* AgentUtils.m in Sources */,
 				84CFCAF81EF3F7D300F91426 /* PoolUtils.m in Sources */,
-<<<<<<< HEAD
-				8404D1421EF7D0E900709F1B /* NSString+Checks.m in Sources */,
-=======
 				8404D1421EF7D0E900709F1B /* NSString+Validation.m in Sources */,
->>>>>>> 39618720
 				84CFCADF1EF3F7C500F91426 /* WalletHighCases.m in Sources */,
 				848FF4121EFC0987009D2FC9 /* AgentMediumCases.m in Sources */,
 				84F0FD3E1EF7F0D80022A01D /* NSArray+JSON.m in Sources */,
