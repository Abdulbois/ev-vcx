--- conflicted
+++ resolved
@@ -281,10 +281,7 @@
 				TargetAttributes = {
 					3E08C01A1EB3336A000A73BA = {
 						CreatedOnToolsVersion = 8.3.2;
-<<<<<<< HEAD
-=======
 						DevelopmentTeam = MZ3U758J7T;
->>>>>>> e85e1a08
 						LastSwiftMigration = 0830;
 						ProvisioningStyle = Automatic;
 					};
@@ -493,11 +490,7 @@
 				CODE_SIGN_IDENTITY = "iPhone Developer";
 				CODE_SIGN_STYLE = Automatic;
 				DEFINES_MODULE = YES;
-<<<<<<< HEAD
-				DEVELOPMENT_TEAM = "";
-=======
 				DEVELOPMENT_TEAM = MZ3U758J7T;
->>>>>>> e85e1a08
 				DYLIB_COMPATIBILITY_VERSION = 1;
 				DYLIB_CURRENT_VERSION = 1;
 				DYLIB_INSTALL_NAME_BASE = "@rpath";
@@ -545,11 +538,7 @@
 				CODE_SIGN_IDENTITY = "iPhone Developer";
 				CODE_SIGN_STYLE = Automatic;
 				DEFINES_MODULE = YES;
-<<<<<<< HEAD
-				DEVELOPMENT_TEAM = "";
-=======
 				DEVELOPMENT_TEAM = MZ3U758J7T;
->>>>>>> e85e1a08
 				DYLIB_COMPATIBILITY_VERSION = 1;
 				DYLIB_CURRENT_VERSION = 1;
 				DYLIB_INSTALL_NAME_BASE = "@rpath";
