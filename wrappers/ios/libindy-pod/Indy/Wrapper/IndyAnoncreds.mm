//
//  IndyAnoncreds.m
//  libindy
//

#import "IndyAnoncreds.h"
#import "IndyCallbacks.h"
#import "indy_core.h"
#import "NSError+IndyError.h"
#import "IndyTypes.h"

@implementation IndyAnoncreds

+ (void)issuerCreateSchemaWithName:(NSString *)name
                           version:(NSString *)version
                             attrs:(NSString *)attrs
                         issuerDID:(NSString *)issuerDID
                        completion:(void (^)(NSError *error, NSString *schemaId, NSString *schemaJSON))completion; {
    indy_error_t ret;

    indy_handle_t handle = [[IndyCallbacks sharedInstance] createCommandHandleFor:completion];

    ret = indy_issuer_create_schema(handle,
            [issuerDID UTF8String],
            [name UTF8String],
            [version UTF8String],
            [attrs UTF8String],
            IndyWrapperCommonStringStringCallback);
    if (ret != Success) {
        [[IndyCallbacks sharedInstance] deleteCommandHandleFor:handle];

        dispatch_async(dispatch_get_main_queue(), ^{
            completion([NSError errorFromIndyError:ret], nil, nil);
        });
    }
}

+ (void)issuerCreateAndStoreCredentialDefForSchema:(NSString *)schemaJSON
                                         issuerDID:(NSString *)issuerDID
                                               tag:(NSString *)tag
                                              type:(NSString *)type
                                        configJSON:(NSString *)configJSON
                                      walletHandle:(IndyHandle)walletHandle
                                        completion:(void (^)(NSError *error, NSString *credDefId, NSString *credDefJSON))completion; {
    indy_error_t ret;

    indy_handle_t handle = [[IndyCallbacks sharedInstance] createCommandHandleFor:completion];

    ret = indy_issuer_create_and_store_credential_def(handle,
            walletHandle,
            [issuerDID UTF8String],
            [schemaJSON UTF8String],
            [tag UTF8String],
            [type UTF8String],
            [configJSON UTF8String],
            IndyWrapperCommonStringStringCallback);
    if (ret != Success) {
        [[IndyCallbacks sharedInstance] deleteCommandHandleFor:handle];

        dispatch_async(dispatch_get_main_queue(), ^{
            completion([NSError errorFromIndyError:ret], nil, nil);
        });
    }
}

+ (void)issuerRotateCredentialDefStartForId:(NSString *)credDefId
                                 configJSON:(NSString *)configJSON
                               walletHandle:(IndyHandle)walletHandle
                                 completion:(void (^)(NSError *error, NSString *credDefJSON))completion; {
    indy_error_t ret;

    indy_handle_t handle = [[IndyCallbacks sharedInstance] createCommandHandleFor:completion];

    ret = indy_issuer_rotate_credential_def_start(handle,
            walletHandle,
            [credDefId UTF8String],
            [configJSON UTF8String],
            IndyWrapperCommonStringCallback);
    if (ret != Success) {
        [[IndyCallbacks sharedInstance] deleteCommandHandleFor:handle];

        dispatch_async(dispatch_get_main_queue(), ^{
            completion([NSError errorFromIndyError:ret], nil);
        });
    }
}

+ (void)issuerRotateCredentialDefApplyForId:(NSString *)credDefId
                               walletHandle:(IndyHandle)walletHandle
                                 completion:(void (^)(NSError *error))completion; {
    indy_error_t ret;

    indy_handle_t handle = [[IndyCallbacks sharedInstance] createCommandHandleFor:completion];

    ret = indy_issuer_rotate_credential_def_apply(handle,
            walletHandle,
            [credDefId UTF8String],
            IndyWrapperCommonCallback
    );

    if (ret != Success) {
        [[IndyCallbacks sharedInstance] deleteCommandHandleFor:handle];

        dispatch_async(dispatch_get_main_queue(), ^{
            completion([NSError errorFromIndyError:ret]);
        });
    }
}

+ (void)issuerCreateAndStoreRevocRegForCredentialDefId:(NSString *)credDefId
                                             issuerDID:(NSString *)issuerDID
                                                  type:(NSString *)type
                                                   tag:(NSString *)tag
                                            configJSON:(NSString *)configJSON
                                     tailsWriterHandle:(IndyHandle)tailsWriterHandle
                                          walletHandle:(IndyHandle)walletHandle
                                            completion:(void (^)(NSError *error, NSString *revocRegID, NSString *revocRegDefJSON, NSString *revocRegEntryJSON))completion; {
    indy_error_t ret;

    indy_handle_t handle = [[IndyCallbacks sharedInstance] createCommandHandleFor:completion];

    ret = indy_issuer_create_and_store_revoc_reg(handle,
            walletHandle,
            [issuerDID UTF8String],
            [type UTF8String],
            [tag UTF8String],
            [credDefId UTF8String],
            [configJSON UTF8String],
            tailsWriterHandle,
            IndyWrapperCommonStringStringStringCallback);
    if (ret != Success) {
        [[IndyCallbacks sharedInstance] deleteCommandHandleFor:handle];

        dispatch_async(dispatch_get_main_queue(), ^{
            completion([NSError errorFromIndyError:ret], nil, nil, nil);
        });
    }
}

+ (void)issuerCreateCredentialOfferForCredDefId:(NSString *)credDefId
                                   walletHandle:(IndyHandle)walletHandle
                                     completion:(void (^)(NSError *error, NSString *credOfferJSON))completion; {
    indy_error_t ret;

    indy_handle_t handle = [[IndyCallbacks sharedInstance] createCommandHandleFor:completion];

    ret = indy_issuer_create_credential_offer(handle,
            walletHandle,
            [credDefId UTF8String],
            IndyWrapperCommonStringCallback);
    if (ret != Success) {
        [[IndyCallbacks sharedInstance] deleteCommandHandleFor:handle];

        dispatch_async(dispatch_get_main_queue(), ^{
            completion([NSError errorFromIndyError:ret], nil);
        });
    }
}


+ (void)issuerCreateCredentialForCredentialRequest:(NSString *)credReqJSON
                                     credOfferJSON:(NSString *)credOfferJSON
                                    credValuesJSON:(NSString *)credValuesJSON
                                          revRegId:(NSString *)revRegId
                           blobStorageReaderHandle:(NSNumber *)blobStorageReaderHandle
                                      walletHandle:(IndyHandle)walletHandle
                                        completion:(void (^)(NSError *error, NSString *credJSON, NSString *credRevocID, NSString *revocRegDeltaJSON))completion; {
    indy_error_t ret;

    indy_handle_t handle = [[IndyCallbacks sharedInstance] createCommandHandleFor:completion];

    ret = indy_issuer_create_credential(handle,
            walletHandle,
            [credOfferJSON UTF8String],
            [credReqJSON UTF8String],
            [credValuesJSON UTF8String],
            [revRegId UTF8String],
            blobStorageReaderHandle ? [blobStorageReaderHandle intValue] : -1,
            IndyWrapperCommonStringOptStringOptStringCallback);

    if (ret != Success) {
        [[IndyCallbacks sharedInstance] deleteCommandHandleFor:handle];

        dispatch_async(dispatch_get_main_queue(), ^{
            completion([NSError errorFromIndyError:ret], nil, nil, nil);
        });
    }
}

+ (void)issuerRevokeCredentialByCredRevocId:(NSString *)credRevocId
                                   revRegId:(NSString *)revRegId
                    blobStorageReaderHandle:(NSNumber *)blobStorageReaderHandle
                               walletHandle:(IndyHandle)walletHandle
                                 completion:(void (^)(NSError *error, NSString *revocRegDeltaJSON))completion {
    indy_error_t ret;

    indy_handle_t handle = [[IndyCallbacks sharedInstance] createCommandHandleFor:completion];

    ret = indy_issuer_revoke_credential(handle,
            walletHandle,
            [blobStorageReaderHandle intValue],
            [revRegId UTF8String],
            [credRevocId UTF8String],
            IndyWrapperCommonStringCallback);

    if (ret != Success) {
        [[IndyCallbacks sharedInstance] deleteCommandHandleFor:handle];

        dispatch_async(dispatch_get_main_queue(), ^{
            completion([NSError errorFromIndyError:ret], nil);
        });
    }
}

/*+ (void)issuerRecoverCredentialByCredRevocId:(NSString *)credRevocId
                                    revRegId:(NSString *)revRegId
                     blobStorageReaderHandle:(NSNumber *)blobStorageReaderHandle
                                walletHandle:(IndyHandle)walletHandle
                                  completion:(void (^)(NSError *error, NSString *revocRegDeltaJSON))completion {
    indy_error_t ret;

    indy_handle_t handle = [[IndyCallbacks sharedInstance] createCommandHandleFor:completion];

    ret = indy_issuer_recover_credential(handle,
            walletHandle,
            [blobStorageReaderHandle intValue],
            [revRegId UTF8String],
            [credRevocId UTF8String],
            IndyWrapperCommonStringCallback);

    if (ret != Success) {
        [[IndyCallbacks sharedInstance] deleteCommandHandleFor:handle];

        dispatch_async(dispatch_get_main_queue(), ^{
            completion([NSError errorFromIndyError:ret], nil);
        });
    }
}*/

+ (void)issuerMergerRevocationRegistryDelta:(NSString *)revRegDelta
                                  withDelta:(NSString *)otherRevRegDelta
                                 completion:(void (^)(NSError *error, NSString *credOfferJSON))completion; {
    indy_error_t ret;

    indy_handle_t handle = [[IndyCallbacks sharedInstance] createCommandHandleFor:completion];

    ret = indy_issuer_merge_revocation_registry_deltas(handle,
            [revRegDelta UTF8String],
            [otherRevRegDelta UTF8String],
            IndyWrapperCommonStringCallback);
    if (ret != Success) {
        [[IndyCallbacks sharedInstance] deleteCommandHandleFor:handle];

        dispatch_async(dispatch_get_main_queue(), ^{
            completion([NSError errorFromIndyError:ret], nil);
        });
    }
}

+ (void)proverCreateMasterSecret:(NSString *)masterSecretID
                    walletHandle:(IndyHandle)walletHandle
                      completion:(void (^)(NSError *error, NSString *outMasterSecretId))completion {
    indy_error_t ret;

    indy_handle_t handle = [[IndyCallbacks sharedInstance] createCommandHandleFor:completion];

    ret = indy_prover_create_master_secret(handle,
            walletHandle,
            [masterSecretID UTF8String],
            IndyWrapperCommonStringCallback
    );

    if (ret != Success) {
        [[IndyCallbacks sharedInstance] deleteCommandHandleFor:handle];

        dispatch_async(dispatch_get_main_queue(), ^{
            completion([NSError errorFromIndyError:ret], nil);
        });
    }
}

+ (void)proverCreateCredentialReqForCredentialOffer:(NSString *)credOfferJSON
                                  credentialDefJSON:(NSString *)credentialDefJSON
                                          proverDID:(NSString *)proverDID
                                     masterSecretID:(NSString *)masterSecretID
                                       walletHandle:(IndyHandle)walletHandle
                                         completion:(void (^)(NSError *error, NSString *credReqJSON, NSString *credReqMetadataJSON))completion {
    indy_error_t ret;

    indy_handle_t handle = [[IndyCallbacks sharedInstance] createCommandHandleFor:completion];

    ret = indy_prover_create_credential_req(handle,
            walletHandle,
            [proverDID UTF8String],
            [credOfferJSON UTF8String],
            [credentialDefJSON UTF8String],
            [masterSecretID UTF8String],
            IndyWrapperCommonStringStringCallback
    );

    if (ret != Success) {
        [[IndyCallbacks sharedInstance] deleteCommandHandleFor:handle];

        dispatch_async(dispatch_get_main_queue(), ^{
            completion([NSError errorFromIndyError:ret], nil, nil);
        });
    }
}

+ (void)proverStoreCredential:(NSString *)credJson
                       credID:(NSString *)credID
          credReqMetadataJSON:(NSString *)credReqMetadataJSON
                  credDefJSON:(NSString *)credDefJSON
                revRegDefJSON:(NSString *)revRegDefJSON
                 walletHandle:(IndyHandle)walletHandle
                   completion:(void (^)(NSError *error, NSString *outCredID))completion {
    indy_error_t ret;

    indy_handle_t handle = [[IndyCallbacks sharedInstance] createCommandHandleFor:completion];

    ret = indy_prover_store_credential(handle,
            walletHandle,
            [credID UTF8String],
            [credReqMetadataJSON UTF8String],
            [credJson UTF8String],
            [credDefJSON UTF8String],
            [revRegDefJSON UTF8String],
            IndyWrapperCommonStringCallback
    );
    if (ret != Success) {
        [[IndyCallbacks sharedInstance] deleteCommandHandleFor:handle];

        dispatch_async(dispatch_get_main_queue(), ^{
            completion([NSError errorFromIndyError:ret], nil);
        });
    }
}

+ (void)proverGetCredentialWithId:(NSString *)credId
                     walletHandle:(IndyHandle)walletHandle
                       completion:(void (^)(NSError *error, NSString *credentialJSON))completion {
    indy_error_t ret;

    indy_handle_t handle = [[IndyCallbacks sharedInstance] createCommandHandleFor:completion];

    ret = indy_prover_get_credential(handle,
            walletHandle,
            [credId UTF8String],
            IndyWrapperCommonStringCallback
    );
    if (ret != Success) {
        [[IndyCallbacks sharedInstance] deleteCommandHandleFor:handle];

        dispatch_async(dispatch_get_main_queue(), ^{
            completion([NSError errorFromIndyError:ret], nil);
        });
    }
}

+ (void)proverGetCredentialsForFilter:(NSString *)filterJSON
                         walletHandle:(IndyHandle)walletHandle
                           completion:(void (^)(NSError *error, NSString *credentialsJSON))completion {
    indy_error_t ret;

    indy_handle_t handle = [[IndyCallbacks sharedInstance] createCommandHandleFor:completion];

    ret = indy_prover_get_credentials(handle,
            walletHandle,
            [filterJSON UTF8String],
            IndyWrapperCommonStringCallback
    );
    if (ret != Success) {
        [[IndyCallbacks sharedInstance] deleteCommandHandleFor:handle];

        dispatch_async(dispatch_get_main_queue(), ^{
            completion([NSError errorFromIndyError:ret], nil);
        });
    }
}

+ (void)proverSearchCredentialsForQuery:(NSString *)queryJSON
                            walletHandle:(IndyHandle)walletHandle
                              completion:(void (^)(NSError *error, IndyHandle searchHandle, NSNumber *totalCount))completion {
    indy_error_t ret;

    indy_handle_t handle = [[IndyCallbacks sharedInstance] createCommandHandleFor:completion];

    ret = indy_prover_search_credentials(handle,
            walletHandle,
            [queryJSON UTF8String],
            IndyWrapperCommonHandleNumberCallback
    );
    if (ret != Success) {
        [[IndyCallbacks sharedInstance] deleteCommandHandleFor:handle];

        dispatch_async(dispatch_get_main_queue(), ^{
            completion([NSError errorFromIndyError:ret], 0, nil);
        });
    }
}

+ (void)proverFetchCredentialsWithSearchHandle:(IndyHandle)searchHandle
                                         count:(NSNumber *)count
                                    completion:(void (^)(NSError *error, NSString *credentialsJson))completion {
    indy_error_t ret;

    indy_handle_t handle = [[IndyCallbacks sharedInstance] createCommandHandleFor:completion];

    ret = indy_prover_fetch_credentials(handle,
            searchHandle,
            [count unsignedIntValue],
            IndyWrapperCommonStringCallback
    );
    if (ret != Success) {
        [[IndyCallbacks sharedInstance] deleteCommandHandleFor:handle];

        dispatch_async(dispatch_get_main_queue(), ^{
            completion([NSError errorFromIndyError:ret], nil);
        });
    }
}

+ (void)proverCloseCredentialsSearchWithHandle:(IndyHandle)searchHandle
                                    completion:(void (^)(NSError *error))completion {
    indy_error_t ret;

    indy_handle_t handle = [[IndyCallbacks sharedInstance] createCommandHandleFor:completion];

    ret = indy_prover_close_credentials_search(handle,
            searchHandle,
            IndyWrapperCommonCallback
    );
    if (ret != Success) {
        [[IndyCallbacks sharedInstance] deleteCommandHandleFor:handle];

        dispatch_async(dispatch_get_main_queue(), ^{
            completion([NSError errorFromIndyError:ret]);
        });
    }
}

+ (void)proverGetCredentialsForProofReq:(NSString *)proofReqJSON
                           walletHandle:(IndyHandle)walletHandle
                             completion:(void (^)(NSError *error, NSString *credentialsJSON))completion {
    indy_error_t ret;

    indy_handle_t handle = [[IndyCallbacks sharedInstance] createCommandHandleFor:completion];

    ret = indy_prover_get_credentials_for_proof_req(handle,
            walletHandle,
            [proofReqJSON UTF8String],
            IndyWrapperCommonStringCallback
    );
    if (ret != Success) {
        [[IndyCallbacks sharedInstance] deleteCommandHandleFor:handle];

        dispatch_async(dispatch_get_main_queue(), ^{
            completion([NSError errorFromIndyError:ret], nil);
        });
    }
}

+ (void)proverSearchCredentialsForProofRequest:(NSString *)proofRequest
                                extraQueryJSON:(NSString *)extraQueryJSON
                                  walletHandle:(IndyHandle)walletHandle
                                    completion:(void (^)(NSError *error, IndyHandle searchHandle))completion {
    indy_error_t ret;

    indy_handle_t handle = [[IndyCallbacks sharedInstance] createCommandHandleFor:completion];

    ret = indy_prover_search_credentials_for_proof_req(handle,
            walletHandle,
            [proofRequest UTF8String],
            [extraQueryJSON UTF8String],
            IndyWrapperCommonHandleCallback
    );
    if (ret != Success) {
        [[IndyCallbacks sharedInstance] deleteCommandHandleFor:handle];

        dispatch_async(dispatch_get_main_queue(), ^{
            completion([NSError errorFromIndyError:ret], 0);
        });
    }
}

+ (void)proverFetchCredentialsForProofReqItemReferent:(NSString *)itemReferent
                                         searchHandle:(IndyHandle)searchHandle
                                                count:(NSNumber *)count
                                           completion:(void (^)(NSError *error, NSString *credentialsJson))completion {
    indy_error_t ret;

    indy_handle_t handle = [[IndyCallbacks sharedInstance] createCommandHandleFor:completion];

    ret = indy_prover_fetch_credentials_for_proof_req(handle,
            searchHandle,
            [itemReferent UTF8String],
            [count unsignedIntValue],
            IndyWrapperCommonStringCallback
    );
    if (ret != Success) {
        [[IndyCallbacks sharedInstance] deleteCommandHandleFor:handle];

        dispatch_async(dispatch_get_main_queue(), ^{
            completion([NSError errorFromIndyError:ret], nil);
        });
    }
}

+ (void)proverCloseCredentialsSearchForProofReqWithHandle:(IndyHandle)searchHandle
                                               completion:(void (^)(NSError *error))completion {
    indy_error_t ret;

    indy_handle_t handle = [[IndyCallbacks sharedInstance] createCommandHandleFor:completion];

    ret = indy_prover_close_credentials_search_for_proof_req(handle,
            searchHandle,
            IndyWrapperCommonCallback
    );
    if (ret != Success) {
        [[IndyCallbacks sharedInstance] deleteCommandHandleFor:handle];

        dispatch_async(dispatch_get_main_queue(), ^{
            completion([NSError errorFromIndyError:ret]);
        });
    }
}

+ (void)proverCreateProofForRequest:(NSString *)proofRequestJSON
           requestedCredentialsJSON:(NSString *)requestedCredentialsJSON
                     masterSecretID:(NSString *)masterSecretID
                        schemasJSON:(NSString *)schemasJSON
                 credentialDefsJSON:(NSString *)credentialDefsJSON
                    revocStatesJSON:(NSString *)revocStatesJSON
                       walletHandle:(IndyHandle)walletHandle
                         completion:(void (^)(NSError *error, NSString *proofJSON))completion; {
    indy_error_t ret;

    indy_handle_t handle = [[IndyCallbacks sharedInstance] createCommandHandleFor:completion];

    ret = indy_prover_create_proof(handle,
            walletHandle,
            [proofRequestJSON UTF8String],
            [requestedCredentialsJSON UTF8String],
            [masterSecretID UTF8String],
            [schemasJSON UTF8String],
            [credentialDefsJSON UTF8String],
            [revocStatesJSON UTF8String],
            IndyWrapperCommonStringCallback
    );
    if (ret != Success) {
        [[IndyCallbacks sharedInstance] deleteCommandHandleFor:handle];

        dispatch_async(dispatch_get_main_queue(), ^{
            completion([NSError errorFromIndyError:ret], nil);
        });
    }
}

+ (void)verifierVerifyProofRequest:(NSString *)proofRequestJson
                         proofJSON:(NSString *)proofJSON
                       schemasJSON:(NSString *)schemasJSON
                credentialDefsJSON:(NSString *)credentialDefsJSON
                  revocRegDefsJSON:(NSString *)revocRegDefsJSON
                     revocRegsJSON:(NSString *)revocRegsJSON
                        completion:(void (^)(NSError *error, BOOL valid))completion {
    indy_error_t ret;

    indy_handle_t handle = [[IndyCallbacks sharedInstance] createCommandHandleFor:completion];

    ret = indy_verifier_verify_proof(handle,
            [proofRequestJson UTF8String],
            [proofJSON UTF8String],
            [schemasJSON UTF8String],
            [credentialDefsJSON UTF8String],
            [revocRegDefsJSON UTF8String],
            [revocRegsJSON UTF8String],
            IndyWrapperCommonBoolCallback
    );
    if (ret != Success) {
        [[IndyCallbacks sharedInstance] deleteCommandHandleFor:handle];

        dispatch_async(dispatch_get_main_queue(), ^{
            completion([NSError errorFromIndyError:ret], false);
        });
    }
}

+ (void)createRevocationStateForCredRevID:(NSString *)credRevID
                                timestamp:(NSNumber *)timestamp
                            revRegDefJSON:(NSString *)revRegDefJSON
                          revRegDeltaJSON:(NSString *)revRegDeltaJSON
                  blobStorageReaderHandle:(NSNumber *)blobStorageReaderHandle
                               completion:(void (^)(NSError *error, NSString *revStateJSON))completion {
    indy_error_t ret;

    indy_handle_t handle = [[IndyCallbacks sharedInstance] createCommandHandleFor:completion];

    ret = indy_create_revocation_state(handle,
            [blobStorageReaderHandle intValue],
            [revRegDefJSON UTF8String],
            [revRegDeltaJSON UTF8String],
            [timestamp unsignedIntValue],
            [credRevID UTF8String],
            IndyWrapperCommonStringCallback
    );
    if (ret != Success) {
        [[IndyCallbacks sharedInstance] deleteCommandHandleFor:handle];

        dispatch_async(dispatch_get_main_queue(), ^{
            completion([NSError errorFromIndyError:ret], nil);
        });
    }
}

+ (void)updateRevocationState:(NSString *)revStateJSON
                    credRevID:(NSString *)credRevID
                    timestamp:(NSNumber *)timestamp
                revRegDefJSON:(NSString *)revRegDefJSON
              revRegDeltaJSON:(NSString *)revRegDeltaJSON
      blobStorageReaderHandle:(NSNumber *)blobStorageReaderHandle
                   completion:(void (^)(NSError *error, NSString *updatedRevStateJSON))completion {
    indy_error_t ret;

    indy_handle_t handle = [[IndyCallbacks sharedInstance] createCommandHandleFor:completion];

    ret = indy_update_revocation_state(handle,
            [blobStorageReaderHandle intValue],
            [revStateJSON UTF8String],
            [revRegDefJSON UTF8String],
            [revRegDeltaJSON UTF8String],
            [timestamp unsignedIntValue],
            [credRevID UTF8String],
            IndyWrapperCommonStringCallback
    );
    if (ret != Success) {
        [[IndyCallbacks sharedInstance] deleteCommandHandleFor:handle];

        dispatch_async(dispatch_get_main_queue(), ^{
            completion([NSError errorFromIndyError:ret], nil);
        });
    }
}

+ (void)generateNonce:(void (^)(NSError *error, NSString *nonce))completion {
    indy_error_t ret;

    indy_handle_t handle = [[IndyCallbacks sharedInstance] createCommandHandleFor:completion];

    ret = indy_generate_nonce(handle,
            IndyWrapperCommonStringCallback
    );
    if (ret != Success) {
        [[IndyCallbacks sharedInstance] deleteCommandHandleFor:handle];

        dispatch_async(dispatch_get_main_queue(), ^{
            completion([NSError errorFromIndyError:ret], nil);
        });
    }
}

<<<<<<< HEAD
=======
+ (void)toUnqualified:(NSString *)entity
           completion:(void (^)(NSError *error, NSString *res))completion {
    indy_error_t ret;

    indy_handle_t handle = [[IndyCallbacks sharedInstance] createCommandHandleFor:completion];

    ret = indy_to_unqualified(handle,
            [entity UTF8String],
            IndyWrapperCommonStringCallback
    );
    if (ret != Success) {
        [[IndyCallbacks sharedInstance] deleteCommandHandleFor:handle];

        dispatch_async(dispatch_get_main_queue(), ^{
            completion([NSError errorFromIndyError:ret], nil);
        });
    }
}

>>>>>>> 55b77ec7
@end<|MERGE_RESOLUTION|>--- conflicted
+++ resolved
@@ -658,8 +658,6 @@
     }
 }
 
-<<<<<<< HEAD
-=======
 + (void)toUnqualified:(NSString *)entity
            completion:(void (^)(NSError *error, NSString *res))completion {
     indy_error_t ret;
@@ -679,5 +677,4 @@
     }
 }
 
->>>>>>> 55b77ec7
 @end