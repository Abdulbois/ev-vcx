//
//  IndyAnoncreds.h
//  libindy
//


#import <Foundation/Foundation.h>
#import "IndyTypes.h"

@interface IndyAnoncreds : NSObject

/**
These functions wrap the Ursa algorithm as documented in this paper:
https://github.com/hyperledger/ursa/blob/master/libursa/docs/AnonCred.pdf

And is documented in this HIPE:
https://github.com/hyperledger/indy-hipe/blob/c761c583b1e01c1e9d3ceda2b03b35336fdc8cc1/text/anoncreds-protocol/README.md
*.

/**
 Create credential schema entity that describes credential attributes list and allows credentials
 interoperability.

 Schema is public and intended to be shared with all anoncreds workflow actors usually by publishing SCHEMA transaction
 to Indy distributed ledger.

 It is IMPORTANT for current version POST Schema in Ledger and after that GET it from Ledger
 with correct seq_no to save compatibility with Ledger.
 After that can call indy_issuer_create_and_store_credential_def to build corresponding Credential Definition.
 
 @param issuerDID DID of schema issuer
 @param name a name the schema
 @param version a version of the schema
 @param attrs a list of schema attributes descriptions (the number of attributes should be less or equal than 125)
 @param completion Callback that takes command result as parameter.
 Returns:
    schemaId: identifier of created schema
    schemaJson: schema as json
*/
+ (void)issuerCreateSchemaWithName:(NSString *)name
                           version:(NSString *)version
                             attrs:(NSString *)attrs
                         issuerDID:(NSString *)issuerDID
                        completion:(void (^)(NSError *error, NSString *schemaId, NSString *schemaJSON))completion;

/**
 Create credential definition entity that encapsulates credentials issuer DID, credential schema, secrets used for signing credentials
 and secrets used for credentials revocation.

 Credential definition entity contains private and public parts. Private part will be stored in the wallet. Public part
 will be returned as json intended to be shared with all anoncreds workflow actors usually by publishing CRED_DEF transaction
 to Indy distributed ledger.
 
 It is IMPORTANT for current version GET Schema from Ledger with correct seq_no to save compatibility with Ledger.
 
 @param issuerDID DID of the issuer signing credential_def transaction to the Ledger
 @param schemaJSON Schema as a json
 @param tag: allows to distinct between credential definitions for the same issuer and schema
 @param type: type_: credential definition type (optional, 'CL' by default) that defines credentials signature and revocation math.
 Supported types are:
    - 'CL': Camenisch-Lysyanskaya credential signature type that is implemented according to the algorithm in this paper:
                https://github.com/hyperledger/ursa/blob/master/libursa/docs/AnonCred.pdf
            And is documented in this HIPE:
                https://github.com/hyperledger/indy-hipe/blob/c761c583b1e01c1e9d3ceda2b03b35336fdc8cc1/text/anoncreds-protocol/README.md

 @param configJSON: type-specific configuration of credential definition as json:
 - 'CL':
   - revocationSupport: whether to request non-revocation credential (optional, default false)
 @param walletHandle Wallet handler (created by IndyWallet::openWalletWithName).
 @param completion Callback that takes command result as parameter.

 Note: Use combination of `issuerRotateCredentialDefStartForId` and `issuerRotateCredentialDefApplyForId` functions
 to generate new keys for an existing credential definition

 Returns:
    credDefId: identifier of created credential definition.
    credDefJson: public part of created credential definition
   {
       id: string - identifier of credential definition
       schemaId: string - identifier of stored in ledger schema
       type: string - type of the credential definition. CL is the only supported type now.
       tag: string - allows to distinct between credential definitions for the same issuer and schema
       value: Dictionary with Credential Definition's data is depended on the signature type: {
           primary: primary credential public key,
           Optional<revocation>: revocation credential public key
       },
       ver: Version of the CredDef json
   }
   
   Note: `primary` and `revocation` fields of credential definition are complex opaque types that contain data structures internal to Ursa.
   They should not be parsed and are likely to change in future versions.
*/
+ (void)issuerCreateAndStoreCredentialDefForSchema:(NSString *)schemaJSON
                                         issuerDID:(NSString *)issuerDID
                                               tag:(NSString *)tag
                                              type:(NSString *)type
                                        configJSON:(NSString *)configJSON
                                      walletHandle:(IndyHandle)walletHandle
                                        completion:(void (^)(NSError *error, NSString *credDefId, NSString *credDefJSON))completion;

/**
 Generate temporary credential definitional keys for an existing one (owned by the caller of the library).

 Use `issuerRotateCredentialDefApplyForId` function to set temporary keys as the main.

 WARNING: Rotating the credential definitional keys will result in making all credentials issued under the previous keys unverifiable.

 @param credDefId an identifier of created credential definition stored in the wallet
 @param configJSON: type-specific configuration of credential definition as json:
 - 'CL':
   - revocationSupport: whether to request non-revocation credential (optional, default false)
 @param walletHandle Wallet handler (created by IndyWallet::openWalletWithName).
 @param completion Callback that takes command result as parameter.
 Returns:
    credDefJson: public part of temporary created credential definition
*/
+ (void)issuerRotateCredentialDefStartForId:(NSString *)credDefId
                                 configJSON:(NSString *)configJSON
                               walletHandle:(IndyHandle)walletHandle
                                 completion:(void (^)(NSError *error, NSString *credDefJSON))completion;

/**
 Apply temporary keys as main for an existing Credential Definition (owned by the caller of the library).

 WARNING: Rotating the credential definitional keys will result in making all credentials issued under the previous keys unverifiable.

 @param credDefId an identifier of created credential definition stored in the wallet
 @param walletHandle Wallet handler (created by IndyWallet::openWalletWithName).
 @param completion Callback that takes command result as parameter.
 Returns: void
*/
+ (void)issuerRotateCredentialDefApplyForId:(NSString *)credDefId
                               walletHandle:(IndyHandle)walletHandle
                                 completion:(void (^)(NSError *error))completion;

/**
 Create a new revocation registry for the given credential definition as tuple of entities:
 - Revocation registry definition that encapsulates credentials definition reference, revocation type specific configuration and
   secrets used for credentials revocation
 - Revocation registry state that stores the information about revoked entities in a non-disclosing way. The state can be
   represented as ordered list of revocation registry entries were each entry represents the list of revocation or issuance operations.

 Revocation registry definition entity contains private and public parts. Private part will be stored in the wallet. Public part
 will be returned as json intended to be shared with all anoncreds workflow actors usually by publishing REVOC_REG_DEF transaction
 to Indy distributed ledger.

 Revocation registry state is stored on the wallet and also intended to be shared as the ordered list of REVOC_REG_ENTRY transactions.
 This call initializes the state in the wallet and returns the initial entry.

 Some revocation registry types (for example, 'CL_ACCUM') can require generation of binary blob called tails used to hide information about revoked credentials in public
 revocation registry and intended to be distributed out of leger (REVOC_REG_DEF transaction will still contain uri and hash of tails).
 This call requires access to pre-configured blob storage writer instance handle that will allow to write generated tails.
 
 @param walletHandle: wallet handler (created by open_wallet).
 @param issuerDID: a DID of the issuer signing transaction to the Ledger
 @param type: (optional, default value depends on credential definition type). Supported types are:
               - 'CL_ACCUM': Type-3 pairing based accumulator implemented according to the algorithm in this paper:
                                 https://github.com/hyperledger/ursa/blob/master/libursa/docs/AnonCred.pdf
                             This type is default for 'CL' credential definition type.
 @param tag: allows to distinct between revocation registries for the same issuer and credential definition
 @param credDefID: id of stored in ledger credential definition
 @param configJSON: type-specific configuration of revocation registry as json:
     - 'CL_ACCUM': {
         "issuance_type": (optional) type of issuance. Currently supported:
             1) ISSUANCE_BY_DEFAULT: all indices are assumed to be issued and initial accumulator is calculated over all indices;
                Revocation Registry is updated only during revocation.
             2) ISSUANCE_ON_DEMAND: nothing is issued initially accumulator is 1 (used by default);
         "max_cred_num": maximum number of credentials the new registry can process (optional, default 100000)
     }
 @param tailsWriterHandle: handle of blob storage to store tails
 @param completion Callback that takes command result as parameter.
 
 NOTE:
     Recursive creation of folder for Default Tails Writer (correspondent to `tailsWriterHandle`)
     in the system-wide temporary directory may fail in some setup due to permissions: `IO error: Permission denied`.
     In this case use `TMPDIR` environment variable to define temporary directory specific for an application.
 
 Returns 
    revocRegID: identifier of created revocation registry definition
    revocRegDefJSON: public part of revocation registry definition
       {
           "id": string - ID of the Revocation Registry,
           "revocDefType": string - Revocation Registry type (only CL_ACCUM is supported for now),
           "tag": string - Unique descriptive ID of the Registry,
           "credDefId": string - ID of the corresponding CredentialDefinition,
           "value": Registry-specific data {
               "issuanceType": string - Type of Issuance(ISSUANCE_BY_DEFAULT or ISSUANCE_ON_DEMAND),
               "maxCredNum": number - Maximum number of credentials the Registry can serve.
               "tailsHash": string - Hash of tails.
               "tailsLocation": string - Location of tails file.
               "publicKeys": <public_keys> - Registry's public key (opaque type that contains data structures internal to Ursa.
                                                                    It should not be parsed and are likely to change in future versions).
           },
           "ver": string - version of revocation registry definition json.
       }
    revocRegEntryJSON: revocation registry entry that defines initial state of revocation registry
       {
           value: {
               prevAccum: string - previous accumulator value.
               accum: string - current accumulator value.
               issued: array<number> - an array of issued indices.
               revoked: array<number> an array of revoked indices.
           },
           ver: string - version revocation registry entry json
       }
*/
+ (void)issuerCreateAndStoreRevocRegForCredentialDefId:(NSString *)credDefID
                                             issuerDID:(NSString *)issuerDID
                                                  type:(NSString *)type
                                                   tag:(NSString *)tag
                                            configJSON:(NSString *)configJSON
                                     tailsWriterHandle:(IndyHandle)tailsWriterHandle
                                          walletHandle:(IndyHandle)walletHandle
                                            completion:(void (^)(NSError *error, NSString *revocRegID, NSString *revocRegDefJSON, NSString *revocRegEntryJSON))completion;

/**
 Create credential offer that will be used by Prover for
 credential request creation. Offer includes nonce and key correctness proof
 for authentication between protocol steps and integrity checking.

 @param credDefID: id of credential definition stored in the wallet
 @param walletHandle Wallet handler (created by IndyWallet::openWalletWithName).
 @param completion Callback that takes command result as parameter.
 Returns credential offer json:
     {
         "schema_id": string,
         "cred_def_id": string,
         // Fields below can depend on Cred Def type
         "nonce": string,
         "key_correctness_proof" : key correctness proof for credential definition correspondent to cred_def_id
                                   (opaque type that contains data structures internal to Ursa.
                                   It should not be parsed and are likely to change in future versions).
     }
*/
+ (void)issuerCreateCredentialOfferForCredDefId:(NSString *)credDefID
                                   walletHandle:(IndyHandle)walletHandle
                                     completion:(void (^)(NSError *error, NSString *credentialOfferJSON))completion;

/**
 Check Cred Request for the given Cred Offer and issue Credential for the given Cred Request.

 Cred Request must match Cred Offer. The credential definition and revocation registry definition
 referenced in Cred Offer and Cred Request must be already created and stored into the wallet.

 Information for this credential revocation will be store in the wallet as part of revocation registry under
 generated cred_revoc_id local for this wallet.

 This call returns revoc registry delta as json file intended to be shared as REVOC_REG_ENTRY transaction.
 Note that it is possible to accumulate deltas to reduce ledger load.

 @param  credOfferJSON: a cred offer created by issuerCreateCredentialOfferForCredDefId
 @param  credRequestJSON: a credential request created by proverCreateCredentialReqForCredentialOffer
 @param  credValuesJSON: a credential containing attribute values for each of requested attribute names.
     Example:
     {
      "attr1" : {"raw": "value1", "encoded": "value1_as_int" },
      "attr2" : {"raw": "value1", "encoded": "value1_as_int" }
     }
 @param revRegId: (Optional) id of stored revocation registry definition
 @param blobStorageReaderHandle: (Optional) Pre-configured blob storage reader instance handle that will allow to read revocation tails
 @param walletHandle Wallet handler (created by IndyWallet::openWalletWithName).
 @param completion Callback that takes command result as parameter. 
 Returns:
     credJSON: Credential json containing signed credential values
        {
            "schema_id": string,
            "cred_def_id": string,
            "rev_reg_def_id", Optional<string>,
            "values": <see cred_values_json above>,
            // Fields below can depend on Cred Def type
            "signature": <credential signature>,
                         (opaque type that contains data structures internal to Ursa.
                          It should not be parsed and are likely to change in future versions).
            "signature_correctness_proof": credential signature correctness proof
                         (opaque type that contains data structures internal to Ursa.
                          It should not be parsed and are likely to change in future versions).
        }
     credRevocID: local id for revocation info (Can be used for revocation of this cred)
     revocRegDeltaJSON: Revocation registry delta json with a newly issued credential
 */
+ (void)issuerCreateCredentialForCredentialRequest:(NSString *)credReqJSON
                                     credOfferJSON:(NSString *)credOfferJSON
                                    credValuesJSON:(NSString *)credValuesJSON
                                          revRegId:(NSString *)revRegId
                           blobStorageReaderHandle:(NSNumber *)blobStorageReaderHandle
                                      walletHandle:(IndyHandle)walletHandle
                                        completion:(void (^)(NSError *error, NSString *credJSON, NSString *credRevocID, NSString *revocRegDeltaJSON))completion;

/**
 Revoke a credential identified by a cred_revoc_id (returned by issuerCreateCredentialForCredentialRequest).

 The corresponding credential definition and revocation registry must be already
 created an stored into the wallet.

 This call returns revoc registry delta as json file intended to be shared as REVOC_REG_ENTRY transaction.
 Note that it is possible to accumulate deltas to reduce ledger load.

 @param revRegId: id of revocation registry stored in wallet
 @param blobStorageReaderHandle: pre-configured blob storage reader instance handle that will allow to read revocation tails
 @param credRevocId: local id for revocation info
 @param walletHandle Wallet handler (created by IndyWallet::openWalletWithName).
 @param completion Callback that takes command result as parameter. 
 Returns Revocation registry delta json with a revoked credential
 */
+ (void)issuerRevokeCredentialByCredRevocId:(NSString *)credRevocId
                                   revRegId:(NSString *)revRegId
                    blobStorageReaderHandle:(NSNumber *)blobStorageReaderHandle
                               walletHandle:(IndyHandle)walletHandle
                                 completion:(void (^)(NSError *error, NSString *revocRegDeltaJSON))completion;

/*+ (void)issuerRecoverCredentialByCredRevocId:(NSString *)credRevocId
                                    revRegId:(NSString *)revRegId
                     blobStorageReaderHandle:(NSNumber *)blobStorageReaderHandle
                                walletHandle:(IndyHandle)walletHandle
                                  completion:(void (^)(NSError *error, NSString *revocRegDeltaJSON))completion;*/

/**
 Merge two revocation registry deltas (returned by issuerCreateCredentialForCredentialRequest or issuerRevokeCredentialByCredRevocId) to accumulate common delta.
 Send common delta to ledger to reduce the load.

 @param revRegDelta: revocation registry delta.
 @param otherRevRegDelta: revocation registry delta for which PrevAccum value  is equal to current accum value of revRegDelta.
 @param completion Callback that takes command result as parameter. 
 Returns merged revocation registry delta
 */
+ (void)issuerMergerRevocationRegistryDelta:(NSString *)revRegDelta
                                  withDelta:(NSString *)otherRevRegDelta
                                 completion:(void (^)(NSError *error, NSString *credOfferJSON))completion;

/**
 Creates a master secret with a given name and stores it in the wallet.
 The name must be unique.
 
 @param masterSecretID (optional, if not present random one will be generated) new master id
 @param walletHandle Wallet handler (created by IndyWallet::openWalletWithName).
 @param completion Callback that takes command result as parameter. 
 Returns id of generated master secret.
 
 */
+ (void)proverCreateMasterSecret:(NSString *)masterSecretID
                    walletHandle:(IndyHandle)walletHandle
                      completion:(void (^)(NSError *error, NSString *outMasterSecretId))completion;

/**
 Creates a credential request for the given credential offer.

 The method creates a blinded master secret for a master secret identified by a provided name.
 The master secret identified by the name must be already stored in the secure wallet (see proverCreateMasterSecret)
 The blinded master secret is a part of the credential request.

 @param proverDID: a DID of the prover
 @param credOfferJSON: credential offer as a json containing information about the issuer and a credential
 @param credentialDefJSON: credential definition json related to <cred_def_id> in <credOfferJSON> 
 @param masterSecretID: the id of the master secret stored in the wallet
 @param walletHandle Wallet handler (created by IndyWallet::openWalletWithName).
 @param completion Callback that takes command result as parameter. 
 Returns 
     credReqJSON: Credential request json for creation of credential by Issuer
     {
      "prover_did" : string,
      "cred_def_id" : string,
         // Fields below can depend on Cred Def type
      "blinded_ms" : <blinded_master_secret>,
                    (opaque type that contains data structures internal to Ursa.
                     It should not be parsed and are likely to change in future versions).
      "blinded_ms_correctness_proof" : <blinded_ms_correctness_proof>,
                    (opaque type that contains data structures internal to Ursa.
                     It should not be parsed and are likely to change in future versions).
      "nonce": string
    }
    credReqMetadataJSON: Credential request metadata json for further processing of received form Issuer credential.
        Note: credReqMetadataJSON mustn't be shared with Issuer.
 */
+ (void)proverCreateCredentialReqForCredentialOffer:(NSString *)credOfferJSON
                                  credentialDefJSON:(NSString *)credentialDefJSON
                                          proverDID:(NSString *)proverDID
                                     masterSecretID:(NSString *)masterSecretID
                                       walletHandle:(IndyHandle)walletHandle
                                         completion:(void (^)(NSError *error, NSString *credReqJSON, NSString *credReqMetadataJSON))completion;

/**
 Check credential provided by Issuer for the given credential request,
 updates the credential by a master secret and stores in a secure wallet.

 To support efficient and flexible search the following tags will be created for stored credential:
     {
         "schema_id": <credential schema id>,
         "schema_issuer_did": <credential schema issuer did>,
         "schema_name": <credential schema name>,
         "schema_version": <credential schema version>,
         "issuer_did": <credential issuer did>,
         "cred_def_id": <credential definition id>,
         "rev_reg_id": <credential revocation registry id>, // "None" as string if not present
         // for every attribute in <credential values>
         "attr::<attribute name>::marker": "1",
         "attr::<attribute name>::value": <attribute raw value>,
     }
 
 @param credID: (optional, default is a random one) identifier by which credential will be stored in the wallet
 @param credReqMetadataJSON: a credential request metadata created by proverCreateCredentialReqForCredentialOffer
 @param credJson:  credential json received from issuer
 @param credDefJSON: credential definition json related to <cred_def_id> in <credJson>
 @param revRegDefJSON: revocation registry definition json related to <rev_reg_def_id> in <credJson>
 @param walletHandle Wallet handler (created by IndyWallet::openWalletWithName).
 @param completion Callback that takes command result as parameter.
 Returns
     outCredID: identifier by which credential is stored in the wallet
 */
+ (void)proverStoreCredential:(NSString *)credJson
                       credID:(NSString *)credID
          credReqMetadataJSON:(NSString *)credReqMetadataJSON
                  credDefJSON:(NSString *)credDefJSON
                revRegDefJSON:(NSString *)revRegDefJSON
                 walletHandle:(IndyHandle)walletHandle
                   completion:(void (^)(NSError *error, NSString *outCredID))completion;

/**
 Gets human readable credential by the given id.

 @param credId: Identifier by which requested credential is stored in the wallet
 @param walletHandle Wallet handler (created by IndyWallet::openWalletWithName).
 @param completion Callback that takes command result as parameter.
 Returns credential json:
    {
        "referent": string, - id of credential in the wallet
        "attrs": {"key1":"raw_value1", "key2":"raw_value2"}, - credential attributes
        "schema_id": string, - identifier of schema
        "cred_def_id": string, - identifier of credential definition
        "rev_reg_id": Optional<string>, - identifier of revocation registry definition
        "cred_rev_id": Optional<string> - identifier of credential in the revocation registry definition
     }

 */
+ (void)proverGetCredentialWithId:(NSString *)credId
                     walletHandle:(IndyHandle)walletHandle
                       completion:(void (^)(NSError *error, NSString *credentialJSON))completion;

/**
 Gets human readable credentials according to the filter.
 If filter is NULL, then all credentials are returned.
 Credentials can be filtered by tags created during saving of credential.

 NOTE: This method is deprecated because immediately returns all fetched credentials. 
 Use <proverSearchCredentialsForQuery> to fetch records by small batches.

 @param filterJSON: filter for credentials
    {
        "schema_id": string, (Optional)
        "schema_issuer_did": string, (Optional)
        "schema_name": string, (Optional)
        "schema_version": string, (Optional)
        "issuer_did": string, (Optional)
        "cred_def_id": string, (Optional)
    }
 @param walletHandle Wallet handler (created by IndyWallet::openWalletWithName).
 @param completion Callback that takes command result as parameter. 
 Returns credentials json. 
     [{ 
        "referent": string, - id of credential in the wallet
        "attrs": {"key1":"raw_value1", "key2":"raw_value2"}, - credential attributes
        "schema_id": string, - identifier of schema
        "cred_def_id": string, - identifier of credential definition
        "rev_reg_id": Optional<string>, - identifier of revocation registry definition
        "cred_rev_id": Optional<string> - identifier of credential in the revocation registry definition
     }]

 */
+ (void)proverGetCredentialsForFilter:(NSString *)filterJSON
                         walletHandle:(IndyHandle)walletHandle
                           completion:(void (^)(NSError *error, NSString *credentialsJSON))completion;

/**
 Search for credentials stored in wallet.
 Credentials can be filtered by tags created during saving of credential.

 Instead of immediately returning of fetched credentials
 this call returns search_handle that can be used later
 to fetch records by small batches (with proverFetchCredentialsWithSearchHandle).
  
 @param walletHandle Wallet handler (created by IndyWallet::openWalletWithName).
 @param queryJSON Wql style filter for credentials searching based on tags.
        (indy-sdk/docs/design/011-wallet-query-language/README.md)
 @param completion Callback that takes command result as parameter. 
 Returns 
    searchHandle: Search handle that can be used later to fetch records by small batches (with proverFetchCredentialsWithSearchHandle)
    totalCount: Total count of records

 */
+ (void)proverSearchCredentialsForQuery:(NSString *)queryJSON
                            walletHandle:(IndyHandle)walletHandle
                              completion:(void (^)(NSError *error, IndyHandle searchHandle, NSNumber *totalCount))completion;

/**
 Fetch next credentials for search.
  
 @param searchHandle Search handle (created by proverSearchCredentialsForQuery).
 @param count Count of credentials to fetch
 @param completion Callback that takes command result as parameter. 
 Returns 
    credentialsJson: List of human readable credentials:
      [{
        "referent": string, - id of credential in the wallet
        "attrs": {"key1":"raw_value1", "key2":"raw_value2"}, - credential attributes
        "schema_id": string, - identifier of schema
        "cred_def_id": string, - identifier of credential definition
        "rev_reg_id": Optional<string>, - identifier of revocation registry definition
        "cred_rev_id": Optional<string> - identifier of credential in the revocation registry definition
      }]

      NOTE: The list of length less than the requested count means credentials search iterator is completed.
 */
+ (void)proverFetchCredentialsWithSearchHandle:(IndyHandle)searchHandle
                                         count:(NSNumber *)count
                                    completion:(void (^)(NSError *error, NSString *credentialsJson))completion;

/**
 Close credentials search (make search handle invalid)
  
 @param searchHandle Search handle (created by proverSearchCredentialsForQuery).
 Returns no result

 */
+ (void)proverCloseCredentialsSearchWithHandle:(IndyHandle)searchHandle
                                    completion:(void (^)(NSError *error))completion;

/**
 Gets human readable credentials matching the given proof request.

 NOTE: This method is deprecated because immediately returns all fetched credentials. 
 Use <proverSearchCredentialsForProofRequest> to fetch records by small batches.

 @param  proofReqJSON: proof request json
    {
        "name": string,
        "version": string,
        "nonce": string, - a big number represented as a string (use `indy_generate_nonce` function to generate 80-bit number)
        "requested_attributes": { // set of requested attributes
             "<attr_referent>": <attr_info>, // see below
             ...,
        },
        "requested_predicates": { // set of requested predicates
             "<predicate_referent>": <predicate_info>, // see below
             ...,
         },
        "non_revoked": Optional<<non_revoc_interval>>, // see below,
                       // If specified prover must proof non-revocation
                       // for date in this interval for each attribute
                       // (applies to every attribute and predicate but can be overridden on attribute level)
<<<<<<< HEAD
=======
        "ver": Optional<str>  - proof request version:
            - omit to use unqualified identifiers for restrictions
            - "1.0" to use unqualified identifiers for restrictions
            - "2.0" to use fully qualified identifiers for restrictions
>>>>>>> 55b77ec7
    }
 attr_referent: Proof-request local identifier of requested attribute
 attr_info: Describes requested attribute
     {
         "name": string, // attribute name, (case insensitive and ignore spaces)
         "restrictions": Optional<filter_json>, // see below
         "non_revoked": Optional<<non_revoc_interval>>, // see below,
                        // If specified prover must proof non-revocation
                        // for date in this interval this attribute
                        // (overrides proof level interval)
     }
 predicate_referent: Proof-request local identifier of requested attribute predicate
 predicate_info: Describes requested attribute predicate
     {
         "name": attribute name, (case insensitive and ignore spaces)
         "p_type": predicate type (">=", ">", "<=", "<")
         "p_value": int predicate value
         "restrictions": Optional<filter_json>, // see below
         "non_revoked": Optional<<non_revoc_interval>>, // see below,
                        // If specified prover must proof non-revocation
                        // for date in this interval this attribute
                        // (overrides proof level interval)
     }
 non_revoc_interval: Defines non-revocation interval
     {
         "from": Optional<int>, // timestamp of interval beginning
         "to": Optional<int>, // timestamp of interval ending
     }
  filter_json:
     {
        "schema_id": string, (Optional)
        "schema_issuer_did": string, (Optional)
        "schema_name": string, (Optional)
        "schema_version": string, (Optional)
        "issuer_did": string, (Optional)
        "cred_def_id": string, (Optional)
     }
     
 @param walletHandle Wallet handler (created by IndyWallet::openWalletWithNam).
 @param completion Callback that takes command result as parameter. Returns json with credentials for the given proof request.
     {
         "attrs": {
             "<attr_referent>": [{ cred_info: <credential_info>, interval: Optional<non_revoc_interval> }],
             ...,
         },
         "predicates": {
             "requested_predicates": [{ cred_info: <credential_info>, timestamp: Optional<integer> }, { cred_info: <credential_2_info>, timestamp: Optional<integer> }],
             "requested_predicate_2_referent": [{ cred_info: <credential_2_info>, timestamp: Optional<integer> }]
         }
     }, where <credential_info> is
     {
         "referent": string, - id of credential in the wallet
         "attrs": {"key1":"raw_value1", "key2":"raw_value2"}, - credential attributes
         "schema_id": string, - identifier of schema
         "cred_def_id": string, - identifier of credential definition
         "rev_reg_id": Optional<string>, - identifier of revocation registry definition
         "cred_rev_id": Optional<string> - identifier of credential in the revocation registry definition
     }
 */
+ (void)proverGetCredentialsForProofReq:(NSString *)proofReqJSON
                           walletHandle:(IndyHandle)walletHandle
                             completion:(void (^)(NSError *error, NSString *credentialsJSON))completion;

/**
 Search for credentials matching the given proof request.

 Instead of immediately returning of fetched credentials
 this call returns search_handle that can be used later
 to fetch records by small batches (with proverFetchCredentialsForProofReqItemReferent).

 @param walletHandle Wallet handler (created by IndyWallet::openWalletWithName).
 @param proofReqJSON: proof request json
    {
         "name": string,
         "version": string,
         "nonce": string, - a big number represented as a string (use `indy_generate_nonce` function to generate 80-bit number)
         "requested_attributes": { // set of requested attributes
              "<attr_referent>": <attr_info>, // see below
              ...,
         },
         "requested_predicates": { // set of requested predicates
              "<predicate_referent>": <predicate_info>, // see below
              ...,
          },
         "non_revoked": Optional<<non_revoc_interval>>, // see below,
                        // If specified prover must proof non-revocation
                        // for date in this interval for each attribute
                        // (applies to every attribute and predicate but can be overridden on attribute level)
                        // (can be overridden on attribute level)
<<<<<<< HEAD
=======
        "ver": Optional<str>  - proof request version:
            - omit to use unqualified identifiers for restrictions
            - "1.0" to use unqualified identifiers for restrictions
            - "2.0" to use fully qualified identifiers for restrictions
>>>>>>> 55b77ec7
    }
 @param extraQueryJSON: (Optional) List of extra queries that will be applied to correspondent attribute/predicate:
    {
        "<attr_referent>": <wql query>,
        "<predicate_referent>": <wql query>,
    }
    
 attr_info: Describes requested attribute
     {
         "name": string, // attribute name, (case insensitive and ignore spaces)
         "restrictions": Optional<wql query>, // see below
         "non_revoked": Optional<<non_revoc_interval>>, // see below,
                        // If specified prover must proof non-revocation
                        // for date in this interval this attribute
                        // (overrides proof level interval)
     }
 predicate_referent: Proof-request local identifier of requested attribute predicate
 predicate_info: Describes requested attribute predicate
     {
         "name": attribute name, (case insensitive and ignore spaces)
         "p_type": predicate type (">=", ">", "<=", "<")
         "p_value": predicate value
         "restrictions": Optional<wql query>, // see below
         "non_revoked": Optional<<non_revoc_interval>>, // see below,
                        // If specified prover must proof non-revocation
                        // for date in this interval this attribute
                        // (overrides proof level interval)
     }
 non_revoc_interval: Defines non-revocation interval
     {
         "from": Optional<int>, // timestamp of interval beginning
         "to": Optional<int>, // timestamp of interval ending
     }
 extra_query_json:(Optional) List of extra queries that will be applied to correspondent attribute/predicate:
     {
         "<attr_referent>": <wql query>,
         "<predicate_referent>": <wql query>,
     }
 where wql query: indy-sdk/docs/design/011-wallet-query-language/README.md
     The list of allowed fields:
         "schema_id": <credential schema id>,
         "schema_issuer_did": <credential schema issuer did>,
         "schema_name": <credential schema name>,
         "schema_version": <credential schema version>,
         "issuer_did": <credential issuer did>,
         "cred_def_id": <credential definition id>,
         "rev_reg_id": <credential revocation registry id>, // "None" as string if not present
     
 @param completion Callback that takes command result as parameter.
 Returns
    searchHandle: Search handle that can be used later to fetch records by small batches (with proverFetchCredentialsForProofReqItemReferent)
 */
+ (void)proverSearchCredentialsForProofRequest:(NSString *)proofRequest
                                extraQueryJSON:(NSString *)extraQueryJSON
                                  walletHandle:(IndyHandle)walletHandle
                                    completion:(void (^)(NSError *error, IndyHandle searchHandle))completion;

/**
 Fetch next records for the requested item using proof request search handle (created by proverSearchCredentialsForProofRequest).

 @param searchHandle Search handle (created by proverSearchCredentialsForProofRequest).
 @param itemReferent Referent of attribute/predicate in the proof request.
 @param count Count records to fetch.
 @param completion Callback that takes command result as parameter.
 Returns 
    credentialsJson: List of credentials for the given proof request.
         [{
             cred_info: <credential_info>,
             interval: Optional<non_revoc_interval>
         }]
    where
    credential_info:
         {
            "referent": string, - id of credential in the wallet
            "attrs": {"key1":"raw_value1", "key2":"raw_value2"}, - credential attributes
            "schema_id": string, - identifier of schema
            "cred_def_id": string, - identifier of credential definition
            "rev_reg_id": Optional<string>, - identifier of revocation registry definition
            "cred_rev_id": Optional<string> - identifier of credential in the revocation registry definition
         }
    non_revoc_interval:
         {
             "from": Optional<int>, // timestamp of interval beginning
             "to": Optional<int>, // timestamp of interval ending
         }
      }

    NOTE: The list of length less than the requested count means that search iterator
    correspondent to the requested <itemReferent> is completed.
 */
+ (void)proverFetchCredentialsForProofReqItemReferent:(NSString *)itemReferent
                                         searchHandle:(IndyHandle)searchHandle
                                                count:(NSNumber *)count
                                           completion:(void (^)(NSError *error, NSString *credentialsJson))completion;

/**
 Close credentials search for proof request (make search handle invalid)

 @param searchHandle Search handle (created by proverSearchCredentialsForProofRequest).
 Returns no result

 */
+ (void)proverCloseCredentialsSearchForProofReqWithHandle:(IndyHandle)searchHandle
                                               completion:(void (^)(NSError *error))completion;

/**
 Creates a proof according to the given proof request
 Either a corresponding credential with optionally revealed attributes or self-attested attribute must be provided
 for each requested attribute (see indy_prover_get_credentials_for_pool_req).
 A proof request may request multiple credentials from different schemas and different issuers.
 All required schemas, public keys and revocation registries must be provided.
 The proof request also contains nonce.
 The proof contains either proof or self-attested attribute value for each requested attribute.
 
 @param  proofReqJSON: proof request json
     {
         "name": string,
         "version": string,
         "nonce": string, - a big number represented as a string (use `indy_generate_nonce` function to generate 80-bit number)
         "requested_attributes": { // set of requested attributes
              "<attr_referent>": <attr_info>, // see below
              ...,
         },
         "requested_predicates": { // set of requested predicates
              "<predicate_referent>": <predicate_info>, // see below
              ...,
          },
         "non_revoked": Optional<<non_revoc_interval>>, // see below,
                        // If specified prover must proof non-revocation
                        // for date in this interval for each attribute
                        // (applies to every attribute and predicate but can be overridden on attribute level)
                        // (can be overridden on attribute level)
<<<<<<< HEAD
=======
         "ver": Optional<str>  - proof request version:
            - omit to use unqualified identifiers for restrictions
            - "1.0" to use unqualified identifiers for restrictions
            - "2.0" to use fully qualified identifiers for restrictions
>>>>>>> 55b77ec7
     }
 @param requestedCredentialsJSON: either a credential or self-attested attribute for each requested attribute
     {
         "self_attested_attributes": {
             "self_attested_attribute_referent": string
         },
         "requested_attributes": {
             "requested_attribute_referent_1": {"cred_id": string, "timestamp": Optional<number>, revealed: <bool> }},
             "requested_attribute_referent_2": {"cred_id": string, "timestamp": Optional<number>, revealed: <bool> }}
         },
         "requested_predicates": {
             "requested_predicates_referent_1": {"cred_id": string, "timestamp": Optional<number> }},
         }
     }
 @param masterSecretID: the id of the master secret stored in the wallet
 @param schemasJSON: all schemas json participating in the proof request
     {
         <schema1_id>: <schema1>,
         <schema2_id>: <schema2>,
         <schema3_id>: <schema3>,
     }
 @param credentialDefsJSON: all credential definitions json participating in the proof request
     {
         "cred_def1_id": <credential_def1>,
         "cred_def2_id": <credential_def2>,
         "cred_def3_id": <credential_def3>,
     }
 @param revocStatesJSON: all revocation states json participating in the proof request
     {
         "rev_reg_def1_id": {
             "timestamp1": <rev_state1>,
             "timestamp2": <rev_state2>,
         },
         "rev_reg_def2_id": {
             "timestamp3": <rev_state3>
         },
         "rev_reg_def3_id": {
             "timestamp4": <rev_state4>
         },
     }

  where
  attr_referent: Proof-request local identifier of requested attribute
  attr_info: Describes requested attribute
      {
          "name": string, // attribute name, (case insensitive and ignore spaces)
          "restrictions": Optional<wql query>, // see below
          "non_revoked": Optional<<non_revoc_interval>>, // see below,
                         // If specified prover must proof non-revocation
                         // for date in this interval this attribute
                         // (overrides proof level interval)
      }
  predicate_referent: Proof-request local identifier of requested attribute predicate
  predicate_info: Describes requested attribute predicate
      {
          "name": attribute name, (case insensitive and ignore spaces)
          "p_type": predicate type (">=", ">", "<=", "<")
          "p_value": predicate value
          "restrictions": Optional<wql query>, // see below
          "non_revoked": Optional<<non_revoc_interval>>, // see below,
                         // If specified prover must proof non-revocation
                         // for date in this interval this attribute
                         // (overrides proof level interval)
<<<<<<< HEAD
=======
          "ver": Optional<str>  - proof request version:
            - omit to use unqualified identifiers for restrictions
            - "1.0" to use unqualified identifiers for restrictions
            - "2.0" to use fully qualified identifiers for restrictions
>>>>>>> 55b77ec7
      }
  non_revoc_interval: Defines non-revocation interval
      {
          "from": Optional<int>, // timestamp of interval beginning
          "to": Optional<int>, // timestamp of interval ending
      }
  where wql query: indy-sdk/docs/design/011-wallet-query-language/README.md
      The list of allowed fields:
          "schema_id": <credential schema id>,
          "schema_issuer_did": <credential schema issuer did>,
          "schema_name": <credential schema name>,
          "schema_version": <credential schema version>,
          "issuer_did": <credential issuer did>,
          "cred_def_id": <credential definition id>,
          "rev_reg_id": <credential revocation registry id>, // "None" as string if not present
 
 @param walletHandle Wallet handler (created by IndyWallet::openWalletWithNam).
 
 @param completion Callback that takes command result as parameter. 
  Proof json
  For each requested attribute either a proof (with optionally revealed attribute value) or
  self-attested attribute value is provided.
  Each proof is associated with a credential and corresponding schema_id, cred_def_id, rev_reg_id and timestamp.
  There is also aggregated proof part common for all credential proofs.
     {
         "requested_proof": {
             "revealed_attrs": {
                 "requested_attr1_id": {sub_proof_index: number, raw: string, encoded: string},
                 "requested_attr4_id": {sub_proof_index: number: string, encoded: string},
             },
             "unrevealed_attrs": {
                 "requested_attr3_id": {sub_proof_index: number}
             },
             "self_attested_attrs": {
                 "requested_attr2_id": self_attested_value,
             },
             "predicates": {
                 "requested_predicate_1_referent": {sub_proof_index: int},
                 "requested_predicate_2_referent": {sub_proof_index: int},
             }
         }
         "proof": {
             "proofs": [ <credential_proof>, <credential_proof>, <credential_proof> ],
             "aggregated_proof": <aggregated_proof>
         } (opaque type that contains data structures internal to Ursa.
           It should not be parsed and are likely to change in future versions).
         "identifiers": [{schema_id, cred_def_id, Optional<rev_reg_id>, Optional<timestamp>}]
     }
<<<<<<< HEAD
///
=======
>>>>>>> 55b77ec7
  */
+ (void)proverCreateProofForRequest:(NSString *)proofRequestJSON
           requestedCredentialsJSON:(NSString *)requestedCredentialsJSON
                     masterSecretID:(NSString *)masterSecretID
                        schemasJSON:(NSString *)schemasJSON
                 credentialDefsJSON:(NSString *)credentialDefsJSON
                    revocStatesJSON:(NSString *)revocStatesJSON
                       walletHandle:(IndyHandle)walletHandle
                         completion:(void (^)(NSError *error, NSString *proofJSON))completion;

/**
 Verifies a proof (of multiple credential).
 All required schemas, public keys and revocation registries must be provided.

 IMPORTANT: You must use *_id's (`schema_id`, `cred_def_id`, `rev_reg_id`) listed in `proof[identifiers]`
 as the keys for corresponding `schemasJSON`, `credentialDefsJSON`, `revocRegDefsJSON`, `revocRegsJSON` objects.

 @param  proofRequestJson: proof request json
     {
         "name": string,
         "version": string,
         "nonce": string, - a big number represented as a string (use `indy_generate_nonce` function to generate 80-bit number)
         "requested_attributes": { // set of requested attributes
              "<attr_referent>": <attr_info>, // see below
              ...,
         },
         "requested_predicates": { // set of requested predicates
              "<predicate_referent>": <predicate_info>, // see below
              ...,
          },
         "non_revoked": Optional<<non_revoc_interval>>, // see below,
                        // If specified prover must proof non-revocation
                        // for date in this interval for each attribute
                        // (can be overridden on attribute level)
<<<<<<< HEAD
=======
         "ver": Optional<str>  - proof request version:
            - omit to use unqualified identifiers for restrictions
            - "1.0" to use unqualified identifiers for restrictions
            - "2.0" to use fully qualified identifiers for restrictions
>>>>>>> 55b77ec7
     }
 @param proofJSON: proof json
     {
         "requested_proof": {
             "revealed_attrs": {
                 "requested_attr1_id": {sub_proof_index: number, raw: string, encoded: string}, // NOTE: check that `encoded` value match to `raw` value on application level
                 "requested_attr4_id": {sub_proof_index: number: string, encoded: string}, // NOTE: check that `encoded` value match to `raw` value on application level
             },
             "unrevealed_attrs": {
                 "requested_attr3_id": {sub_proof_index: number}
             },
             "self_attested_attrs": {
                 "requested_attr2_id": self_attested_value,
             },
             "requested_predicates": {
                 "requested_predicate_1_referent": {sub_proof_index: int},
                 "requested_predicate_2_referent": {sub_proof_index: int},
             }
         }
         "proof": {
             "proofs": [ <credential_proof>, <credential_proof>, <credential_proof> ],
             "aggregated_proof": <aggregated_proof>
         }
         "identifiers": [{schema_id, cred_def_id, Optional<rev_reg_id>, Optional<timestamp>}]
     }
 @param schemasJSON: all schemas json participating in the proof request
     {
         <schema1_id>: <schema1>,
         <schema2_id>: <schema2>,
         <schema3_id>: <schema3>,
     }
 @param credentialDefsJSON: all credential definitions json participating in the proof request
     {
         "cred_def1_id": <credential_def1>,
         "cred_def2_id": <credential_def2>,
         "cred_def3_id": <credential_def3>,
     }
 @param revocRegDefsJSON: all revocation registry definitions json participating in the proof
     {
         "rev_reg_def1_id": <rev_reg_def1>,
         "rev_reg_def2_id": <rev_reg_def2>,
         "rev_reg_def3_id": <rev_reg_def3>,
     }
 @param revocRegsJSON: all revocation registries json participating in the proof
     {
         "rev_reg_def1_id": {
             "timestamp1": <rev_reg1>,
             "timestamp2": <rev_reg2>,
         },
         "rev_reg_def2_id": {
             "timestamp3": <rev_reg3>
         },
         "rev_reg_def3_id": {
             "timestamp4": <rev_reg4>
         },
     }
     
 where
 attr_referent: Proof-request local identifier of requested attribute
 attr_info: Describes requested attribute
     {
         "name": string, // attribute name, (case insensitive and ignore spaces)
         "restrictions": Optional<wql query>, // see below
         "non_revoked": Optional<<non_revoc_interval>>, // see below,
                        // If specified prover must proof non-revocation
                        // for date in this interval this attribute
                        // (overrides proof level interval)
     }
 predicate_referent: Proof-request local identifier of requested attribute predicate
 predicate_info: Describes requested attribute predicate
     {
         "name": attribute name, (case insensitive and ignore spaces)
         "p_type": predicate type (">=", ">", "<=", "<")
         "p_value": predicate value
         "restrictions": Optional<wql query>, // see below
         "non_revoked": Optional<<non_revoc_interval>>, // see below,
                        // If specified prover must proof non-revocation
                        // for date in this interval this attribute
                        // (overrides proof level interval)
     }
 non_revoc_interval: Defines non-revocation interval
     {
         "from": Optional<int>, // timestamp of interval beginning
         "to": Optional<int>, // timestamp of interval ending
     }
 where wql query: indy-sdk/docs/design/011-wallet-query-language/README.md
     The list of allowed fields:
         "schema_id": <credential schema id>,
         "schema_issuer_did": <credential schema issuer did>,
         "schema_name": <credential schema name>,
         "schema_version": <credential schema version>,
         "issuer_did": <credential issuer did>,
         "cred_def_id": <credential definition id>,
         "rev_reg_id": <credential revocation registry id>, // "None" as string if not present

 @param completion Callback that takes command result as parameter. Returns result flag: valid: true - if signature is valid, false - otherwise.

 */
+ (void)verifierVerifyProofRequest:(NSString *)proofRequestJson
                         proofJSON:(NSString *)proofJSON
                       schemasJSON:(NSString *)schemasJSON
                credentialDefsJSON:(NSString *)credentialDefsJSON
                  revocRegDefsJSON:(NSString *)revocRegDefsJSON
                     revocRegsJSON:(NSString *)revocRegsJSON
                        completion:(void (^)(NSError *error, BOOL valid))completion;

/**
 Create revocation state for a credential in the particular time moment.

 @param  credRevID: user credential revocation id in revocation registry
 @param  timestamp: time represented as a total number of seconds from Unix Epoch
 @param  revRegDefJSON: revocation registry definition json
 @param  revRegDeltaJSON: revocation registry definition delta json
 @param  blobStorageReaderHandle: configuration of blob storage reader handle that will allow to read revocation tails
 @param completion Callback that takes command result as parameter. 
 Returns result revocation state json:
 {
     "rev_reg": <revocation registry>,
     "witness": <witness>,  (opaque type that contains data structures internal to Ursa.
                             It should not be parsed and are likely to change in future versions).
     "timestamp" : integer
 }
 */
+ (void)createRevocationStateForCredRevID:(NSString *)credRevID
                                timestamp:(NSNumber *)timestamp
                            revRegDefJSON:(NSString *)revRegDefJSON
                          revRegDeltaJSON:(NSString *)revRegDeltaJSON
                  blobStorageReaderHandle:(NSNumber *)blobStorageReaderHandle
                               completion:(void (^)(NSError *error, NSString *revStateJSON))completion;

/**
 Create new revocation state for a credential based on existed state at the particular time moment (to reduce calculation time).

 @param  revStateJSON: revocation registry state json
 @param  credRevID: user credential revocation id in revocation registry
 @param  timestamp: time represented as a total number of seconds from Unix Epoch
 @param  revRegDefJSON: revocation registry definition json
 @param  revRegDeltaJSON: revocation registry definition delta json
 @param  blobStorageReaderHandle: configuration of blob storage reader handle that will allow to read revocation tails
 @param completion Callback that takes command result as parameter.
 Returns result revocation state json:
 {
     "rev_reg": <revocation registry>,
     "witness": <witness>,  (opaque type that contains data structures internal to Ursa.
                             It should not be parsed and are likely to change in future versions).
     "timestamp" : integer
 }
 */
+ (void)updateRevocationState:(NSString *)revStateJSON
                    credRevID:(NSString *)credRevID
                    timestamp:(NSNumber *)timestamp
                revRegDefJSON:(NSString *)revRegDefJSON
              revRegDeltaJSON:(NSString *)revRegDeltaJSON
      blobStorageReaderHandle:(NSNumber *)blobStorageReaderHandle
                   completion:(void (^)(NSError *error, NSString *updatedRevStateJSON))completion;

/**
 Generates 80-bit numbers that can be used as a nonce for proof request.

 @param completion Callback that takes command result as parameter.
 Returns nonce: generated number as a string
 */
+ (void)generateNonce:(void (^)(NSError *error, NSString *nonce))completion;

<<<<<<< HEAD
=======
/**
 Get unqualified form (short form without method) of a fully qualified entity like DIDs..

 This function should be used to the proper casting of fully qualified entity to unqualified form in the following cases:
     Issuer, which works with fully qualified identifiers, creates a Credential Offer for Prover, which doesn't support fully qualified identifiers.
     Verifier prepares a Proof Request based on fully qualified identifiers or Prover, which doesn't support fully qualified identifiers.
     another case when casting to unqualified form needed

 @param  entity: utarget entity to disqualify.
    Can be one of:
        Did
        SchemaId
        CredentialDefinitionId
        RevocationRegistryId
        Schema
        CredentialDefinition
        RevocationRegistryDefinition
        CredentialOffer
        CredentialRequest
        ProofRequest

 Returns entity either in unqualified form or original if casting isn't possible
 */
+ (void)toUnqualified:(NSString *)entity
        completion:(void (^)(NSError *error, NSString *res))completion;

>>>>>>> 55b77ec7
@end<|MERGE_RESOLUTION|>--- conflicted
+++ resolved
@@ -27,7 +27,7 @@
  It is IMPORTANT for current version POST Schema in Ledger and after that GET it from Ledger
  with correct seq_no to save compatibility with Ledger.
  After that can call indy_issuer_create_and_store_credential_def to build corresponding Credential Definition.
- 
+
  @param issuerDID DID of schema issuer
  @param name a name the schema
  @param version a version of the schema
@@ -50,9 +50,9 @@
  Credential definition entity contains private and public parts. Private part will be stored in the wallet. Public part
  will be returned as json intended to be shared with all anoncreds workflow actors usually by publishing CRED_DEF transaction
  to Indy distributed ledger.
- 
+
  It is IMPORTANT for current version GET Schema from Ledger with correct seq_no to save compatibility with Ledger.
- 
+
  @param issuerDID DID of the issuer signing credential_def transaction to the Ledger
  @param schemaJSON Schema as a json
  @param tag: allows to distinct between credential definitions for the same issuer and schema
@@ -86,7 +86,7 @@
        },
        ver: Version of the CredDef json
    }
-   
+
    Note: `primary` and `revocation` fields of credential definition are complex opaque types that contain data structures internal to Ursa.
    They should not be parsed and are likely to change in future versions.
 */
@@ -150,7 +150,7 @@
  Some revocation registry types (for example, 'CL_ACCUM') can require generation of binary blob called tails used to hide information about revoked credentials in public
  revocation registry and intended to be distributed out of leger (REVOC_REG_DEF transaction will still contain uri and hash of tails).
  This call requires access to pre-configured blob storage writer instance handle that will allow to write generated tails.
- 
+
  @param walletHandle: wallet handler (created by open_wallet).
  @param issuerDID: a DID of the issuer signing transaction to the Ledger
  @param type: (optional, default value depends on credential definition type). Supported types are:
@@ -169,13 +169,13 @@
      }
  @param tailsWriterHandle: handle of blob storage to store tails
  @param completion Callback that takes command result as parameter.
- 
+
  NOTE:
      Recursive creation of folder for Default Tails Writer (correspondent to `tailsWriterHandle`)
      in the system-wide temporary directory may fail in some setup due to permissions: `IO error: Permission denied`.
      In this case use `TMPDIR` environment variable to define temporary directory specific for an application.
- 
- Returns 
+
+ Returns
     revocRegID: identifier of created revocation registry definition
     revocRegDefJSON: public part of revocation registry definition
        {
@@ -259,7 +259,7 @@
  @param revRegId: (Optional) id of stored revocation registry definition
  @param blobStorageReaderHandle: (Optional) Pre-configured blob storage reader instance handle that will allow to read revocation tails
  @param walletHandle Wallet handler (created by IndyWallet::openWalletWithName).
- @param completion Callback that takes command result as parameter. 
+ @param completion Callback that takes command result as parameter.
  Returns:
      credJSON: Credential json containing signed credential values
         {
@@ -299,7 +299,7 @@
  @param blobStorageReaderHandle: pre-configured blob storage reader instance handle that will allow to read revocation tails
  @param credRevocId: local id for revocation info
  @param walletHandle Wallet handler (created by IndyWallet::openWalletWithName).
- @param completion Callback that takes command result as parameter. 
+ @param completion Callback that takes command result as parameter.
  Returns Revocation registry delta json with a revoked credential
  */
 + (void)issuerRevokeCredentialByCredRevocId:(NSString *)credRevocId
@@ -320,7 +320,7 @@
 
  @param revRegDelta: revocation registry delta.
  @param otherRevRegDelta: revocation registry delta for which PrevAccum value  is equal to current accum value of revRegDelta.
- @param completion Callback that takes command result as parameter. 
+ @param completion Callback that takes command result as parameter.
  Returns merged revocation registry delta
  */
 + (void)issuerMergerRevocationRegistryDelta:(NSString *)revRegDelta
@@ -330,12 +330,12 @@
 /**
  Creates a master secret with a given name and stores it in the wallet.
  The name must be unique.
- 
+
  @param masterSecretID (optional, if not present random one will be generated) new master id
  @param walletHandle Wallet handler (created by IndyWallet::openWalletWithName).
- @param completion Callback that takes command result as parameter. 
+ @param completion Callback that takes command result as parameter.
  Returns id of generated master secret.
- 
+
  */
 + (void)proverCreateMasterSecret:(NSString *)masterSecretID
                     walletHandle:(IndyHandle)walletHandle
@@ -350,11 +350,11 @@
 
  @param proverDID: a DID of the prover
  @param credOfferJSON: credential offer as a json containing information about the issuer and a credential
- @param credentialDefJSON: credential definition json related to <cred_def_id> in <credOfferJSON> 
+ @param credentialDefJSON: credential definition json related to <cred_def_id> in <credOfferJSON>
  @param masterSecretID: the id of the master secret stored in the wallet
  @param walletHandle Wallet handler (created by IndyWallet::openWalletWithName).
- @param completion Callback that takes command result as parameter. 
- Returns 
+ @param completion Callback that takes command result as parameter.
+ Returns
      credReqJSON: Credential request json for creation of credential by Issuer
      {
       "prover_did" : string,
@@ -395,7 +395,7 @@
          "attr::<attribute name>::marker": "1",
          "attr::<attribute name>::value": <attribute raw value>,
      }
- 
+
  @param credID: (optional, default is a random one) identifier by which credential will be stored in the wallet
  @param credReqMetadataJSON: a credential request metadata created by proverCreateCredentialReqForCredentialOffer
  @param credJson:  credential json received from issuer
@@ -440,7 +440,7 @@
  If filter is NULL, then all credentials are returned.
  Credentials can be filtered by tags created during saving of credential.
 
- NOTE: This method is deprecated because immediately returns all fetched credentials. 
+ NOTE: This method is deprecated because immediately returns all fetched credentials.
  Use <proverSearchCredentialsForQuery> to fetch records by small batches.
 
  @param filterJSON: filter for credentials
@@ -453,9 +453,9 @@
         "cred_def_id": string, (Optional)
     }
  @param walletHandle Wallet handler (created by IndyWallet::openWalletWithName).
- @param completion Callback that takes command result as parameter. 
- Returns credentials json. 
-     [{ 
+ @param completion Callback that takes command result as parameter.
+ Returns credentials json.
+     [{
         "referent": string, - id of credential in the wallet
         "attrs": {"key1":"raw_value1", "key2":"raw_value2"}, - credential attributes
         "schema_id": string, - identifier of schema
@@ -476,12 +476,12 @@
  Instead of immediately returning of fetched credentials
  this call returns search_handle that can be used later
  to fetch records by small batches (with proverFetchCredentialsWithSearchHandle).
-  
+
  @param walletHandle Wallet handler (created by IndyWallet::openWalletWithName).
  @param queryJSON Wql style filter for credentials searching based on tags.
         (indy-sdk/docs/design/011-wallet-query-language/README.md)
- @param completion Callback that takes command result as parameter. 
- Returns 
+ @param completion Callback that takes command result as parameter.
+ Returns
     searchHandle: Search handle that can be used later to fetch records by small batches (with proverFetchCredentialsWithSearchHandle)
     totalCount: Total count of records
 
@@ -492,11 +492,11 @@
 
 /**
  Fetch next credentials for search.
-  
+
  @param searchHandle Search handle (created by proverSearchCredentialsForQuery).
  @param count Count of credentials to fetch
- @param completion Callback that takes command result as parameter. 
- Returns 
+ @param completion Callback that takes command result as parameter.
+ Returns
     credentialsJson: List of human readable credentials:
       [{
         "referent": string, - id of credential in the wallet
@@ -515,7 +515,7 @@
 
 /**
  Close credentials search (make search handle invalid)
-  
+
  @param searchHandle Search handle (created by proverSearchCredentialsForQuery).
  Returns no result
 
@@ -526,7 +526,7 @@
 /**
  Gets human readable credentials matching the given proof request.
 
- NOTE: This method is deprecated because immediately returns all fetched credentials. 
+ NOTE: This method is deprecated because immediately returns all fetched credentials.
  Use <proverSearchCredentialsForProofRequest> to fetch records by small batches.
 
  @param  proofReqJSON: proof request json
@@ -546,13 +546,10 @@
                        // If specified prover must proof non-revocation
                        // for date in this interval for each attribute
                        // (applies to every attribute and predicate but can be overridden on attribute level)
-<<<<<<< HEAD
-=======
         "ver": Optional<str>  - proof request version:
             - omit to use unqualified identifiers for restrictions
             - "1.0" to use unqualified identifiers for restrictions
             - "2.0" to use fully qualified identifiers for restrictions
->>>>>>> 55b77ec7
     }
  attr_referent: Proof-request local identifier of requested attribute
  attr_info: Describes requested attribute
@@ -590,7 +587,7 @@
         "issuer_did": string, (Optional)
         "cred_def_id": string, (Optional)
      }
-     
+
  @param walletHandle Wallet handler (created by IndyWallet::openWalletWithNam).
  @param completion Callback that takes command result as parameter. Returns json with credentials for the given proof request.
      {
@@ -642,20 +639,17 @@
                         // for date in this interval for each attribute
                         // (applies to every attribute and predicate but can be overridden on attribute level)
                         // (can be overridden on attribute level)
-<<<<<<< HEAD
-=======
         "ver": Optional<str>  - proof request version:
             - omit to use unqualified identifiers for restrictions
             - "1.0" to use unqualified identifiers for restrictions
             - "2.0" to use fully qualified identifiers for restrictions
->>>>>>> 55b77ec7
     }
  @param extraQueryJSON: (Optional) List of extra queries that will be applied to correspondent attribute/predicate:
     {
         "<attr_referent>": <wql query>,
         "<predicate_referent>": <wql query>,
     }
-    
+
  attr_info: Describes requested attribute
      {
          "name": string, // attribute name, (case insensitive and ignore spaces)
@@ -696,7 +690,7 @@
          "issuer_did": <credential issuer did>,
          "cred_def_id": <credential definition id>,
          "rev_reg_id": <credential revocation registry id>, // "None" as string if not present
-     
+
  @param completion Callback that takes command result as parameter.
  Returns
     searchHandle: Search handle that can be used later to fetch records by small batches (with proverFetchCredentialsForProofReqItemReferent)
@@ -713,7 +707,7 @@
  @param itemReferent Referent of attribute/predicate in the proof request.
  @param count Count records to fetch.
  @param completion Callback that takes command result as parameter.
- Returns 
+ Returns
     credentialsJson: List of credentials for the given proof request.
          [{
              cred_info: <credential_info>,
@@ -762,7 +756,7 @@
  All required schemas, public keys and revocation registries must be provided.
  The proof request also contains nonce.
  The proof contains either proof or self-attested attribute value for each requested attribute.
- 
+
  @param  proofReqJSON: proof request json
      {
          "name": string,
@@ -781,13 +775,10 @@
                         // for date in this interval for each attribute
                         // (applies to every attribute and predicate but can be overridden on attribute level)
                         // (can be overridden on attribute level)
-<<<<<<< HEAD
-=======
          "ver": Optional<str>  - proof request version:
             - omit to use unqualified identifiers for restrictions
             - "1.0" to use unqualified identifiers for restrictions
             - "2.0" to use fully qualified identifiers for restrictions
->>>>>>> 55b77ec7
      }
  @param requestedCredentialsJSON: either a credential or self-attested attribute for each requested attribute
      {
@@ -851,13 +842,10 @@
                          // If specified prover must proof non-revocation
                          // for date in this interval this attribute
                          // (overrides proof level interval)
-<<<<<<< HEAD
-=======
           "ver": Optional<str>  - proof request version:
             - omit to use unqualified identifiers for restrictions
             - "1.0" to use unqualified identifiers for restrictions
             - "2.0" to use fully qualified identifiers for restrictions
->>>>>>> 55b77ec7
       }
   non_revoc_interval: Defines non-revocation interval
       {
@@ -873,10 +861,10 @@
           "issuer_did": <credential issuer did>,
           "cred_def_id": <credential definition id>,
           "rev_reg_id": <credential revocation registry id>, // "None" as string if not present
- 
+
  @param walletHandle Wallet handler (created by IndyWallet::openWalletWithNam).
- 
- @param completion Callback that takes command result as parameter. 
+
+ @param completion Callback that takes command result as parameter.
   Proof json
   For each requested attribute either a proof (with optionally revealed attribute value) or
   self-attested attribute value is provided.
@@ -906,10 +894,6 @@
            It should not be parsed and are likely to change in future versions).
          "identifiers": [{schema_id, cred_def_id, Optional<rev_reg_id>, Optional<timestamp>}]
      }
-<<<<<<< HEAD
-///
-=======
->>>>>>> 55b77ec7
   */
 + (void)proverCreateProofForRequest:(NSString *)proofRequestJSON
            requestedCredentialsJSON:(NSString *)requestedCredentialsJSON
@@ -944,13 +928,10 @@
                         // If specified prover must proof non-revocation
                         // for date in this interval for each attribute
                         // (can be overridden on attribute level)
-<<<<<<< HEAD
-=======
          "ver": Optional<str>  - proof request version:
             - omit to use unqualified identifiers for restrictions
             - "1.0" to use unqualified identifiers for restrictions
             - "2.0" to use fully qualified identifiers for restrictions
->>>>>>> 55b77ec7
      }
  @param proofJSON: proof json
      {
@@ -1007,7 +988,7 @@
              "timestamp4": <rev_reg4>
          },
      }
-     
+
  where
  attr_referent: Proof-request local identifier of requested attribute
  attr_info: Describes requested attribute
@@ -1065,7 +1046,7 @@
  @param  revRegDefJSON: revocation registry definition json
  @param  revRegDeltaJSON: revocation registry definition delta json
  @param  blobStorageReaderHandle: configuration of blob storage reader handle that will allow to read revocation tails
- @param completion Callback that takes command result as parameter. 
+ @param completion Callback that takes command result as parameter.
  Returns result revocation state json:
  {
      "rev_reg": <revocation registry>,
@@ -1115,8 +1096,6 @@
  */
 + (void)generateNonce:(void (^)(NSError *error, NSString *nonce))completion;
 
-<<<<<<< HEAD
-=======
 /**
  Get unqualified form (short form without method) of a fully qualified entity like DIDs..
 
@@ -1143,5 +1122,4 @@
 + (void)toUnqualified:(NSString *)entity
         completion:(void (^)(NSError *error, NSString *res))completion;
 
->>>>>>> 55b77ec7
 @end