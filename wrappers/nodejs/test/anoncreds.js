--- conflicted
+++ resolved
@@ -173,14 +173,11 @@
 
   await indy.issuerRotateCredentialDefApply(wh, credDefId)
 
-<<<<<<< HEAD
-=======
   var qualified = 'did:sov:NcYxiDXkpYi6ov5FcYDi1e'
   var unqualified = 'NcYxiDXkpYi6ov5FcYDi1e'
   t.is(unqualified, await indy.toUnqualified(qualified))
   t.is(unqualified, await indy.toUnqualified(unqualified))
 
->>>>>>> 55b77ec7
   await indy.closeWallet(wh)
   await indy.deleteWallet(walletConfig, walletCredentials)
   pool.cleanup()
