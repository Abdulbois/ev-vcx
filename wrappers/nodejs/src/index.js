--- conflicted
+++ resolved
@@ -215,15 +215,12 @@
   return cb.promise
 }
 
-<<<<<<< HEAD
-=======
 indy.toUnqualified = function toUnqualified (entity, cb) {
   cb = wrapIndyCallback(cb)
   capi.toUnqualified(entity, cb)
   return cb.promise
 }
 
->>>>>>> 55b77ec7
 indy.openBlobStorageReader = function openBlobStorageReader (type, config, cb) {
   cb = wrapIndyCallback(cb)
   capi.openBlobStorageReader(type, toJson(config), cb)
