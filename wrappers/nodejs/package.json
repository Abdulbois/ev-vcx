{
  "name": "indy-sdk",
<<<<<<< HEAD
  "version": "1.11.1",
=======
  "version": "1.12.0",
>>>>>>> 55b77ec7
  "description": "Native bindings for hyperledger indy",
  "author": "hyperledger",
  "license": "Apache-2.0",
  "repository": {
    "type": "git",
    "url": "git+https://github.com/hyperledger/indy-sdk.git"
  },
  "bugs": {
    "url": "https://github.com/hyperledger/indy-sdk/issues"
  },
  "homepage": "https://github.com/hyperledger/indy-sdk/tree/master/wrappers/nodejs#readme",
  "main": "src/index.js",
  "gypfile": true,
  "engines": {
    "node": ">=8"
  },
  "files": [
    "src",
    "binding.gyp",
    "include"
  ],
  "scripts": {
    "prepare": "cp -r ../../libindy/include .",
    "test": "standard && ava --fail-fast",
    "rebuild": "node-gyp rebuild"
  },
  "dependencies": {
    "bindings": "^1.3.1",
    "nan": "^2.11.1",
    "node-gyp": "^4.0.0"
  },
  "devDependencies": {
    "ava": "^1.4.1",
    "cuid": "^2.1.4",
    "home-dir": "^1.0.0",
    "standard": "^12.0.1",
    "tempy": "^0.3.0"
  }
}<|MERGE_RESOLUTION|>--- conflicted
+++ resolved
@@ -1,10 +1,6 @@
 {
   "name": "indy-sdk",
-<<<<<<< HEAD
-  "version": "1.11.1",
-=======
   "version": "1.12.0",
->>>>>>> 55b77ec7
   "description": "Native bindings for hyperledger indy",
   "author": "hyperledger",
   "license": "Apache-2.0",
