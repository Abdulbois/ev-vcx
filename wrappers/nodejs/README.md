--- conflicted
+++ resolved
@@ -161,11 +161,11 @@
 #### issuerRotateCredentialDefStart \( wh, credDefId, config \) -&gt; credDef
 
  Generate temporary credential definitional keys for an existing one (owned by the caller of the library).
- 
+
  Use `issuerRotateCredentialDefApply` function to set temporary keys as the main.
- 
+
  **WARNING**: Rotating the credential definitional keys will result in making all credentials issued under the previous keys unverifiable.
- 
+
 * `wh`: Handle (Number) - wallet handle (created by openWallet)
 * `credDefId`: String - an identifier of created credential definition stored in the wallet
 * `config`: Json - \(optional\) type-specific configuration of credential definition as json:
@@ -178,9 +178,9 @@
 #### issuerRotateCredentialDefApply \( wh, credDefId \) -&gt; void
 
  Apply temporary keys as main for an existing Credential Definition (owned by the caller of the library).
- 
+
  **WARNING**: Rotating the credential definitional keys will result in making all credentials issued under the previous keys unverifiable.
- 
+
 * `wh`: Handle (Number) - wallet handle (created by openWallet)
 * `credDefId`: String - an identifier of created credential definition stored in the wallet
 * __->__  void
@@ -225,7 +225,7 @@
     "max_cred_num": maximum number of credentials the new registry can process (optional, default 100000)
 }
 ````
-* `tailsWriterHandle`: Handle (Number) - handle of blob storage to store tails 
+* `tailsWriterHandle`: Handle (Number) - handle of blob storage to store tails
 
 NOTE:
 Recursive creation of folder for Default Tails Writer (correspondent to `tailsWriterHandle`)
@@ -922,8 +922,6 @@
 
 Errors: `Common*`
 
-<<<<<<< HEAD
-=======
 #### toUnqualified \( entity \) -&gt; res
 
 Get unqualified form (short form without method) of a fully qualified entity like DID.
@@ -936,7 +934,6 @@
 * `entity`: String - target entity to disqualify. Can be one of: Did, SchemaId, CredentialDefinitionId, RevocationRegistryId, Schema, CredentialDefinition, RevocationRegistryDefinition, CredentialOffer, CredentialRequest, ProofRequest.
 * __->__ `res`: Json - entity either in unqualified form or original if casting isn't possible
 
->>>>>>> 55b77ec7
 ### blob_storage
 
 #### openBlobStorageReader \( type, config \) -&gt; handle
@@ -1028,7 +1025,7 @@
 #### cryptoAuthCrypt \( wh, senderVk, recipientVk, messageRaw \) -&gt; encryptedMsgRaw
 
   **** THIS FUNCTION WILL BE DEPRECATED USE packMessage INSTEAD ****
-  
+
 Encrypt a message by authenticated-encryption scheme.
 
 Sender can encrypt a confidential message specifically for Recipient, using Sender's public key.
@@ -1051,7 +1048,7 @@
 #### cryptoAuthDecrypt \( wh, recipientVk, encryptedMsgRaw \) -&gt; \[ senderVk, decryptedMsgRaw \]
 
   **** THIS FUNCTION WILL BE DEPRECATED USE unpackMessage INSTEAD ****
-  
+
 Decrypt a message by authenticated-encryption scheme.
 
 Sender can encrypt a confidential message specifically for Recipient, using Sender's public key.
@@ -1120,7 +1117,7 @@
 * `receiverKeys`: Array - an array of strings which contains receiver's keys the message is being encrypted for.
     Example: \['receiver edge_agent_1 verkey', 'receiver edge_agent_2 verkey'\]
 * `senderVk`: String - the sender's verkey as a string When null pointer is used in this parameter, anoncrypt is used
-* __->__ `jwe`: Buffer - a JWE 
+* __->__ `jwe`: Buffer - a JWE
 ```
 using authcrypt alg:
 {
@@ -1920,7 +1917,7 @@
     * "EDIT" - to edit an existing one
 * `field`: String - transaction field.
 * `oldValue`: String - \(Optional\) old value of a field, which can be changed to a new_value (mandatory for EDIT action).
-* `newValue`: String - \(Optional\) new value that can be used to fill the field. 
+* `newValue`: String - \(Optional\) new value that can be used to fill the field.
 * `constraint`: Json - set of constraints required for execution of an action in the following format:
 ```
  {
@@ -1929,7 +1926,7 @@
      role - <string> (optional) role of a user which satisfy to constrain.
      sig_count - <u32> the number of signatures required to execution action.
      need_to_be_owner - <bool> (optional) if user must be an owner of transaction (false by default).
-     off_ledger_signature - <bool> (optional) allow signature of unknow for ledger did (false by default). 
+     off_ledger_signature - <bool> (optional) allow signature of unknow for ledger did (false by default).
      metadata - <object> (optional) additional parameters of the constraint.
  }
 can be combined by
@@ -1941,7 +1938,7 @@
 
 Default ledger auth rules: https://github.com/hyperledger/indy-node/blob/master/docs/source/auth_rules.md
 
-More about AUTH_RULE request: https://github.com/hyperledger/indy-node/blob/master/docs/source/requests.md#auth_rule   
+More about AUTH_RULE request: https://github.com/hyperledger/indy-node/blob/master/docs/source/requests.md#auth_rule
 
 * __->__ `request`: Json
 
@@ -1970,7 +1967,7 @@
 
 Default ledger auth rules: https://github.com/hyperledger/indy-node/blob/master/docs/source/auth_rules.md
 
-More about AUTH_RULE request: https://github.com/hyperledger/indy-node/blob/master/docs/source/requests.md#auth_rules   
+More about AUTH_RULE request: https://github.com/hyperledger/indy-node/blob/master/docs/source/requests.md#auth_rules
 
 * __->__ `request`: Json
 
@@ -1990,7 +1987,7 @@
 * `action`: String - target action type. Can be either "ADD" or "EDIT".
 * `field`: String - target transaction field.
 * `oldValue`: String - \(Optional\) old value of field, which can be changed to a new_value (mandatory for EDIT action).
-* `newValue`: String - \(Optional\) new value that can be used to fill the field. 
+* `newValue`: String - \(Optional\) new value that can be used to fill the field.
 
 * __->__ `request`: Json
 
@@ -1998,7 +1995,7 @@
 
 #### buildTxnAuthorAgreementRequest \( submitterDid, text, version \) -&gt; request
 
-Builds a TXN_AUTHR_AGRMT request. 
+Builds a TXN_AUTHR_AGRMT request.
 Request to add a new version of Transaction Author Agreement to the ledger.
 
 EXPERIMENTAL
@@ -2015,7 +2012,7 @@
 
 #### buildGetTxnAuthorAgreementRequest \( submitterDid, data \) -&gt; request
 
-Builds a GET_TXN_AUTHR_AGRMT request. 
+Builds a GET_TXN_AUTHR_AGRMT request.
 Request to get a specific Transaction Author Agreement from the ledger.
 
 EXPERIMENTAL
@@ -2038,7 +2035,7 @@
 
 #### buildAcceptanceMechanismsRequest \( submitterDid, aml, version, amlContext \) -&gt; request
 
-Builds a SET_TXN_AUTHR_AGRMT_AML request. 
+Builds a SET_TXN_AUTHR_AGRMT_AML request.
 Request to add a new list of acceptance mechanisms for transaction author agreement.
 Acceptance Mechanism is a description of the ways how the user may accept a transaction author agreement.
 
@@ -2063,7 +2060,7 @@
 
 #### buildGetAcceptanceMechanismsRequest \( submitterDid, timestamp \) -&gt; request
 
-Builds a GET_TXN_AUTHR_AGRMT_AML request. 
+Builds a GET_TXN_AUTHR_AGRMT_AML request.
 Request to get a list of  acceptance mechanisms from the ledger valid for specified time or the latest one.
 
 EXPERIMENTAL
@@ -2096,7 +2093,7 @@
      * `text` and `version` parameters are required if taaDigest parameter is omitted.
 * `taaDigest`: String - \(Optional\) hash on text and version. This parameter is required if text and version parameters are omitted.
 * `accMechType`: String - mechanism how user has accepted the TAA.
-* `timeOfAcceptance`: Timestamp (Number) - UTC timestamp when user has accepted the TAA. Note that the time portion will be discarded to avoid a privacy risk. 
+* `timeOfAcceptance`: Timestamp (Number) - UTC timestamp when user has accepted the TAA. Note that the time portion will be discarded to avoid a privacy risk.
 
 * __->__ `request`: Json
 
