--- conflicted
+++ resolved
@@ -315,11 +315,7 @@
         sh "cp libindy/target/debug/libindy.so cli"
         sh "cp libindy/target/debug/libindy.so libnullpay"
         sh "cp libindy/target/debug/libindy.so vcx/libvcx"
-<<<<<<< HEAD
-        sh "cp libindy/target/debug/libindy.so vcx/wrappers/java"
-=======
         sh "cp libindy/target/debug/libindy.so vcx/wrappers/node"
->>>>>>> 7192e036
 
         dir('libnullpay') {
             echo "${env_name} Libnullpay Test: Build docker image"
@@ -332,8 +328,7 @@
 
         sh "cp libnullpay/target/debug/libnullpay.so cli"
         sh "cp libnullpay/target/debug/libnullpay.so vcx/libvcx"
-<<<<<<< HEAD
-        sh "cp libnullpay/target/debug/libnullpay.so vcx/wrappers/java"
+        sh "cp libnullpay/target/debug/libnullpay.so vcx/wrappers/node"
 
         dir('vcx/libvcx') {
             testEnv.inside {
@@ -345,9 +340,6 @@
         }
 
         sh "cp vcx/libvcx/target/debug/libvcx.so vcx/wrappers/java"
-=======
-        sh "cp libnullpay/target/debug/libnullpay.so vcx/wrappers/node"
->>>>>>> 7192e036
 
         stash includes: 'wrappers/java/lib/libindy.so', name: "LibindyJavaSO${env_name}"
         stash includes: 'wrappers/python/libindy.so', name: "LibindyPythonSO${env_name}"
@@ -355,16 +347,8 @@
         stash includes: 'wrappers/rust/libindy.so', name: "LibindyRustSO${env_name}"
         stash includes: 'cli/libindy.so', name: "LibindyCliSO${env_name}"
         stash includes: 'cli/libnullpay.so', name: "LibnullpayCliSO${env_name}"
-<<<<<<< HEAD
-        stash includes: 'vcx/libvcx/libindy.so', name: "LibindyVCXSO${env_name}"
-        stash includes: 'vcx/libvcx/libnullpay.so', name: "LibnullpayVCXSO${env_name}"
-        stash includes: 'vcx/wrappers/java/libindy.so,' +
-                'vcx/wrappers/java/libvcx.so,' +
-                'vcx/wrappers/java/libnullpay.so', name: "VcxJavaDependenciesSO${env_name}"
-=======
         stash includes: 'vcx/libvcx/libindy.so,vcx/libvcx/libnullpay.so', name: "VCXLibindyAndLibnullpaySO${env_name}"
         stash includes: 'vcx/wrappers/node/libindy.so,vcx/wrappers/node/libnullpay.so', name: "VcxNodeLibindyAndLibnullpaySO${env_name}"
->>>>>>> 7192e036
 
         libindyBuildFinished[env_name] = true
 
