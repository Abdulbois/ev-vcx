use command_executor::{Command, CommandContext, CommandMetadata, CommandParams, CommandGroup, CommandGroupMetadata};
use commands::*;
use utils::table::print_list_table;

use libindy::ErrorCode;

use libindy::did::Did;
use libindy::ledger::Ledger;

use std::fs::File;
use serde_json::Value as JSONValue;
use serde_json::Map as JSONMap;

use commands::ledger::handle_send_command_error;

pub mod group {
    use super::*;

    command_group!(CommandGroupMetadata::new("did", "Identity management commands"));
}

pub mod new_command {
    use super::*;

    command!(CommandMetadata::build("new", "Create new DID")
                .add_param("did", true, "Known DID for new wallet instance")
                .add_param("seed", true, "Seed for creating DID key-pair")
<<<<<<< HEAD
=======
                .add_param("cid", true, "Create DID as CID. Can be true or false (default false)")
>>>>>>> ee9d078f
                .add_param("metadata", true, "DID metadata")
                .add_example("did new")
                .add_example("did new did=VsKV7grR1BUE29mG2Fm2kX")
                .add_example("did new did=VsKV7grR1BUE29mG2Fm2kX seed=00000000000000000000000000000My1")
                .add_example("did new seed=00000000000000000000000000000My1 metadata=did_metadata")
                .finalize()
    );

    fn execute(ctx: &CommandContext, params: &CommandParams) -> Result<(), ()> {
        trace!("execute >> ctx {:?} params {:?}", ctx, params);

        let wallet_handle = ensure_opened_wallet_handle(&ctx)?;

        let did = get_opt_str_param("did", params).map_err(error_err!())?;
        let seed = get_opt_str_param("seed", params).map_err(error_err!())?;
<<<<<<< HEAD
        let metadata = get_opt_str_param("metadata", params).map_err(error_err!())?;
=======
        let cid = get_opt_bool_param("cid", params).map_err(error_err!())?;
        let metadata = get_opt_empty_str_param("metadata", params).map_err(error_err!())?;
>>>>>>> ee9d078f

        let config = {
            let mut json = JSONMap::new();
            update_json_map_opt_key!(json, "did", did);
            update_json_map_opt_key!(json, "seed", seed);
            JSONValue::from(json).to_string()
        };

        trace!(r#"Did::new try: config {:?}"#, config);

        let res = Did::new(wallet_handle, config.as_str());

        trace!(r#"Did::new return: {:?}"#, res);

        let res = match res {
            Ok((did, vk)) => {
                println_succ!("Did \"{}\" has been created with \"{}\" verkey", did, vk);
                Ok(did)
            }
            Err(ErrorCode::UnknownCryptoTypeError) => Err(println_err!("Unknown crypto type")),
            Err(ErrorCode::CommonInvalidStructure) => Err(println_err!("Invalid format of command params. Please check format of posted JSONs, Keys, DIDs and etc...")),
            Err(err) => Err(println_err!("Indy SDK error occurred {:?}", err)),
        };

        let res = if let Some(metadata) = metadata {
            res.and_then(|did| {
                let res = Did::set_metadata(wallet_handle, &did, metadata);
                match res {
                    Ok(()) => Ok(println_succ!("Metadata has been saved for DID \"{}\"", did)),
                    Err(ErrorCode::CommonInvalidStructure) => Err(println_err!("Invalid format of command params. Please check format of posted JSONs, Keys, DIDs and etc...")),
                    Err(err) => Err(println_err!("Indy SDK error occurred {:?}", err)),
                }
            })
        } else {
            res.map(|_| ())
        };

        trace!("execute << {:?}", res);
        res
    }
}

pub mod import_command {
    use super::*;
    use std::io::Read;

    command!(CommandMetadata::build("import", "Import DIDs entities from file to the current wallet.
        File format:
        {
            \"version\": 1
            \"dids\": [
                { \"did\": \"did1\", \"seed\": \"UTF-8 or base64 seed string\" },
            ]
        }")
                .add_main_param("file", "Path to file with DIDs")
                .finalize()
    );

    fn execute(ctx: &CommandContext, params: &CommandParams) -> Result<(), ()> {
        trace!("execute >> ctx {:?} params {:?}", ctx, params);

        let wallet_handle = ensure_opened_wallet_handle(&ctx)?;

        let path = get_str_param("file", params).map_err(error_err!())?;

        let mut buf = String::new();
        let res = File::open(path)
            .and_then(|mut file| {
                file.read_to_string(&mut buf)
            })
            .map_err(|err| format!("Error during reading file {}", err))
            .and_then(|_| {
                serde_json::from_str::<JSONValue>(&buf)
                    .map_err(|err| format!("Can't parse JSON {:?}", err))
                    .and_then(|json: JSONValue| -> Result<JSONValue, String> {
                        let is_correct_version = json["version"].as_i64().map(|ver| (ver == 1)).unwrap_or(false);
                        if is_correct_version { Ok(json) } else { Err("Invalid or missed version".to_owned()) }
                    })
                    .and_then(|json| {
                        json["dids"].as_array().map(Clone::clone).ok_or("missed DIDs".to_owned())
                    })
                    .and_then(|dids| {
                        for did in dids {
                            match Did::new(wallet_handle, &did.to_string()) {
                                Ok((did, vk)) =>
                                    println_succ!("Did \"{}\" has been created with \"{}\" verkey", did, vk),
                                Err(err) =>
                                    println_warn!("Indy SDK error occured {:?} while importing DID {}", err, did)
                            }
                        }
                        Ok(())
                    })
            });

        let res = if let Err(err) = res {
            Err(println_err!("{}", err))
        } else {
            Ok(println_succ!("DIDs import finished"))
        };

        trace!("execute << {:?}", res);
        res
    }
}

pub mod use_command {
    use super::*;

    command!(CommandMetadata::build("use", "Use DID")
                .add_main_param("did", "Did stored in wallet")
                .add_example("did use VsKV7grR1BUE29mG2Fm2kX")
                .finalize());

    fn execute(ctx: &CommandContext, params: &CommandParams) -> Result<(), ()> {
        trace!("execute >> ctx {:?}, params {:?}", ctx, params);

        let did = get_str_param("did", params).map_err(error_err!())?;

        let wallet_handle = ensure_opened_wallet_handle(ctx)?;

        let res = match Did::get_did_with_meta(wallet_handle, did) {
            Ok(_) => {
                set_active_did(ctx, Some(did.to_owned()));
                Ok(println_succ!("Did \"{}\" has been set as active", did))
            }
            Err(ErrorCode::CommonInvalidStructure) => Err(println_err!("Invalid DID format")),
            Err(ErrorCode::WalletNotFoundError) => Err(println_err!("Requested DID not found")),
            Err(err) => Err(println_err!("Indy SDK error occurred {:?}", err))
        };

        trace!("execute << {:?}", res);
        res
    }
}

pub mod rotate_key_command {
    use super::*;

    command!(CommandMetadata::build("rotate-key", "Rotate keys for active did")
                .add_param("seed", true, "If not provide then a random one will be created")
                .add_example("did rotate-key")
                .add_example("did rotate-key seed=00000000000000000000000000000My2")
                .finalize());

    fn execute(ctx: &CommandContext, params: &CommandParams) -> Result<(), ()> {
        trace!("execute >> ctx {:?} params {:?}", ctx, params);

        let seed = get_opt_str_param("seed", params).map_err(error_err!())?;

        let did = ensure_active_did(&ctx)?;
        let (pool_handle, pool_name) = ensure_connected_pool(&ctx)?;
        let (wallet_handle, wallet_name) = ensure_opened_wallet(&ctx)?;

        let identity_json = {
            let mut json = JSONMap::new();
            update_json_map_opt_key!(json, "seed", seed);
            JSONValue::from(json).to_string()
        };

        let new_verkey = match Did::replace_keys_start(wallet_handle, &did, &identity_json) {
            Ok(request) => Ok(request),
            Err(ErrorCode::WalletNotFoundError) => Err(println_err!("Active DID: \"{}\" not found", did)),
            Err(_) => return Err(println_err!("Invalid format of command params. Please check format of posted JSONs, Keys, DIDs and etc...")),
        }?;

        let nym_res = Ledger::build_nym_request(&did, &did, Some(&new_verkey), None, None)
            .and_then(|request| Ledger::sign_and_submit_request(pool_handle, wallet_handle, &did, &request));

        if let Err(err) = nym_res {
            handle_send_command_error(err, &did, &pool_name, &wallet_name).map(|_| ())?
        }

        let res = match Did::replace_keys_apply(wallet_handle, &did) {
            Ok(_) => Ok(println_succ!("Verkey has been updated. New verkey: \"{}\"", new_verkey)),
            Err(ErrorCode::WalletNotFoundError) => Err(println_err!("Active DID: \"{}\" not found", did)),
            Err(_) => return Err(println_err!("Invalid format of command params. Please check format of posted JSONs, Keys, DIDs and etc...")),
        };

        trace!("execute << {:?}", res);
        res
    }
}

pub mod list_command {
    use super::*;

    command!(CommandMetadata::build("list", "List my DIDs stored in the opened wallet.")
                .finalize());

    fn execute(ctx: &CommandContext, params: &CommandParams) -> Result<(), ()> {
        trace!("execute >> ctx {:?} params {:?}", ctx, params);

        let wallet_handle = ensure_opened_wallet_handle(&ctx)?;

        let res = match Did::list_dids_with_meta(wallet_handle) {
            Ok(dids) => {
                let dids: Vec<serde_json::Value> = serde_json::from_str(&dids)
                    .map_err(|_| println_err!("Wrong data has been received"))?;
                if dids.len() > 0 {
                    print_list_table(&dids,
                                     &vec![("did", "Did"),
                                           ("verkey", "Verkey"),
                                           ("metadata", "Metadata")]);
                } else {
                    println_succ!("There are no dids");
                }
                if let Some(cur_did) = get_active_did(ctx) {
                    println_succ!("Current did \"{}\"", cur_did);
                }
                Ok(())
            }
            Err(err) => Err(println_err!("Indy SDK error occurred {:?}", err)),
        };

        trace!("execute << {:?}", res);
        res
    }
}


#[cfg(test)]
pub mod tests {
    use super::*;
    use libindy::did::Did;
    use commands::wallet::tests::{create_and_open_wallet, close_and_delete_wallet};
    use commands::pool::tests::{create_and_connect_pool, disconnect_and_delete_pool};
    use commands::ledger::tests::send_nym;

    pub const SEED_TRUSTEE: &'static str = "000000000000000000000000Trustee1";
    pub const DID_TRUSTEE: &'static str = "V4SGRU86Z58d6TV7PBUe6f";
    pub const VERKEY_TRUSTEE: &'static str = "GJ1SzoWzavQYfNL9XkaJdrQejfztN4XqdsiV4ct3LXKL";

    pub const SEED_MY1: &'static str = "00000000000000000000000000000My1";
    pub const DID_MY1: &'static str = "VsKV7grR1BUE29mG2Fm2kX";
    pub const VERKEY_MY1: &'static str = "GjZWsBLgZCR18aL468JAT7w9CZRiBnpxUPPgyQxh4voa";

    pub const SEED_MY2: &'static str = "00000000000000000000000000000My2";
    pub const DID_MY2: &'static str = "2PRyVHmkXQnQzJQKxHxnXC";
    pub const VERKEY_MY2: &'static str = "kqa2HyagzfMAq42H5f9u3UMwnSBPQx2QfrSyXbUPxMn";

    pub const SEED_MY3: &'static str = "00000000000000000000000000000My3";
    pub const DID_MY3: &'static str = "5Uu7YveFSGcT3dSzjpvPab";
    pub const VERKEY_MY3: &'static str = "3SeuRm3uYuQDYmHeuMLu1xNHozNTtzS3kbZRFMMCWrX4";

    mod did_new {
        use super::*;

        #[test]
        pub fn new_works() {
            let ctx = CommandContext::new();

            let wallet_handle = create_and_open_wallet(&ctx);
            {
                let cmd = new_command::new();
                let params = CommandParams::new();
                cmd.execute(&ctx, &params).unwrap();
            }
            let dids = get_dids(wallet_handle);
            assert_eq!(1, dids.len());

            close_and_delete_wallet(&ctx);
        }

        #[test]
        pub fn new_works_for_did() {
            let ctx = CommandContext::new();

            let wallet_handle = create_and_open_wallet(&ctx);
            {
                let cmd = new_command::new();
                let mut params = CommandParams::new();
                params.insert("did", DID_TRUSTEE.to_string());
                cmd.execute(&ctx, &params).unwrap();
            }
            let dids = get_dids(wallet_handle);
            assert_eq!(1, dids.len());
            assert_eq!(dids[0]["did"].as_str().unwrap(), DID_TRUSTEE);

            close_and_delete_wallet(&ctx);
        }

        #[test]
        pub fn new_works_for_seed() {
            let ctx = CommandContext::new();

            let wallet_handle = create_and_open_wallet(&ctx);
            {
                let cmd = new_command::new();
                let mut params = CommandParams::new();
                params.insert("seed", SEED_TRUSTEE.to_string());
                cmd.execute(&ctx, &params).unwrap();
            }
            let dids = get_dids(wallet_handle);
            assert_eq!(1, dids.len());
            assert_eq!(dids[0]["did"].as_str().unwrap(), DID_TRUSTEE);
            assert_eq!(dids[0]["verkey"].as_str().unwrap(), VERKEY_TRUSTEE);

            close_and_delete_wallet(&ctx);
        }

        #[test]
        pub fn new_works_for_meta() {
            let ctx = CommandContext::new();

            let metadata = "metadata";

            let wallet_handle = create_and_open_wallet(&ctx);
            {
                let cmd = new_command::new();
                let mut params = CommandParams::new();
                params.insert("metadata", metadata.to_string());
                cmd.execute(&ctx, &params).unwrap();
            }
            let dids = get_dids(wallet_handle);
            assert_eq!(1, dids.len());
            assert_eq!(dids[0]["metadata"].as_str().unwrap(), metadata);

            close_and_delete_wallet(&ctx);
        }

        #[test]
        pub fn new_works_for_no_opened_wallet() {
            let ctx = CommandContext::new();

            {
                let cmd = new_command::new();
                let params = CommandParams::new();
                cmd.execute(&ctx, &params).unwrap_err();
            }
        }

        #[test]
        pub fn new_works_for_wrong_seed() {
            let ctx = CommandContext::new();

            create_and_open_wallet(&ctx);
            {
                let cmd = new_command::new();
                let mut params = CommandParams::new();
                params.insert("seed", "invalid_base58_string".to_string());
                cmd.execute(&ctx, &params).unwrap_err();
            }
            close_and_delete_wallet(&ctx);
        }
    }

    mod did_use {
        use super::*;

        #[test]
        pub fn use_works() {
            let ctx = CommandContext::new();

            create_and_open_wallet(&ctx);
            new_did(&ctx, SEED_TRUSTEE);
            {
                let cmd = use_command::new();
                let mut params = CommandParams::new();
                params.insert("did", DID_TRUSTEE.to_string());
                cmd.execute(&ctx, &params).unwrap();
            }
            assert_eq!(ensure_active_did(&ctx).unwrap(), DID_TRUSTEE);

            close_and_delete_wallet(&ctx);
        }

        #[test]
        pub fn use_works_for_unknow_did() {
            let ctx = CommandContext::new();

            create_and_open_wallet(&ctx);
            {
                let cmd = use_command::new();
                let mut params = CommandParams::new();
                params.insert("did", DID_TRUSTEE.to_string());
                cmd.execute(&ctx, &params).unwrap_err();
            }
            close_and_delete_wallet(&ctx);
        }

        #[test]
        pub fn use_works_for_closed_wallet() {
            let ctx = CommandContext::new();

            create_and_open_wallet(&ctx);
            new_did(&ctx, SEED_TRUSTEE);
            close_and_delete_wallet(&ctx);
            {
                let cmd = new_command::new();
                let params = CommandParams::new();
                cmd.execute(&ctx, &params).unwrap_err();
            }
        }
    }

    mod did_list {
        use super::*;

        #[test]
        pub fn list_works() {
            let ctx = CommandContext::new();

            create_and_open_wallet(&ctx);
            new_did(&ctx, SEED_TRUSTEE);
            {
                let cmd = list_command::new();
                let params = CommandParams::new();
                cmd.execute(&ctx, &params).unwrap();
            }
            close_and_delete_wallet(&ctx);
        }

        #[test]
        pub fn list_works_for_empty_result() {
            let ctx = CommandContext::new();

            create_and_open_wallet(&ctx);
            {
                let cmd = list_command::new();
                let params = CommandParams::new();
                cmd.execute(&ctx, &params).unwrap();
            }
            close_and_delete_wallet(&ctx);
        }

        #[test]
        pub fn list_works_for_closed_wallet() {
            let ctx = CommandContext::new();

            create_and_open_wallet(&ctx);
            new_did(&ctx, SEED_TRUSTEE);
            close_and_delete_wallet(&ctx);
            {
                let cmd = list_command::new();
                let params = CommandParams::new();
                cmd.execute(&ctx, &params).unwrap_err();
            }
        }
    }

    mod did_rotate_key {
        use super::*;

        #[test]
        pub fn rotate_works() {
            let ctx = CommandContext::new();

            let wallet_handle = create_and_open_wallet(&ctx);
            create_and_connect_pool(&ctx);

            new_did(&ctx, SEED_TRUSTEE);
            new_did(&ctx, SEED_MY2);
            use_did(&ctx, DID_TRUSTEE);
            send_nym(&ctx, DID_MY2, VERKEY_MY2, None);
            use_did(&ctx, DID_MY2);

            let dids = get_dids(wallet_handle);
            assert_eq!(dids[0]["verkey"].as_str().unwrap(), VERKEY_MY2);
            {
                let cmd = rotate_key_command::new();
                let params = CommandParams::new();
                cmd.execute(&ctx, &params).unwrap();
            }
            let dids = get_dids(wallet_handle);
            assert_ne!(dids[0]["verkey"].as_str().unwrap(), VERKEY_MY2);

            close_and_delete_wallet(&ctx);
            disconnect_and_delete_pool(&ctx);
        }

        #[test]
        pub fn rotate_works_for_no_active_did() {
            let ctx = CommandContext::new();

            create_and_open_wallet(&ctx);
            create_and_connect_pool(&ctx);
            {
                let cmd = rotate_key_command::new();
                let params = CommandParams::new();
                cmd.execute(&ctx, &params).unwrap_err();
            }
            close_and_delete_wallet(&ctx);
            disconnect_and_delete_pool(&ctx);
        }
    }

    fn get_dids(wallet_handle: i32) -> Vec<serde_json::Value> {
        let dids = Did::list_dids_with_meta(wallet_handle).unwrap();
        serde_json::from_str(&dids).unwrap()
    }

    pub fn new_did(ctx: &CommandContext, seed: &str) {
        {
            let cmd = new_command::new();
            let mut params = CommandParams::new();
            params.insert("seed", seed.to_string());
            cmd.execute(&ctx, &params).unwrap();
        }
    }

    pub fn use_did(ctx: &CommandContext, did: &str) {
        {
            let cmd = use_command::new();
            let mut params = CommandParams::new();
            params.insert("did", did.to_string());
            cmd.execute(&ctx, &params).unwrap();
        }
    }
}<|MERGE_RESOLUTION|>--- conflicted
+++ resolved
@@ -25,10 +25,6 @@
     command!(CommandMetadata::build("new", "Create new DID")
                 .add_param("did", true, "Known DID for new wallet instance")
                 .add_param("seed", true, "Seed for creating DID key-pair")
-<<<<<<< HEAD
-=======
-                .add_param("cid", true, "Create DID as CID. Can be true or false (default false)")
->>>>>>> ee9d078f
                 .add_param("metadata", true, "DID metadata")
                 .add_example("did new")
                 .add_example("did new did=VsKV7grR1BUE29mG2Fm2kX")
@@ -44,12 +40,7 @@
 
         let did = get_opt_str_param("did", params).map_err(error_err!())?;
         let seed = get_opt_str_param("seed", params).map_err(error_err!())?;
-<<<<<<< HEAD
-        let metadata = get_opt_str_param("metadata", params).map_err(error_err!())?;
-=======
-        let cid = get_opt_bool_param("cid", params).map_err(error_err!())?;
         let metadata = get_opt_empty_str_param("metadata", params).map_err(error_err!())?;
->>>>>>> ee9d078f
 
         let config = {
             let mut json = JSONMap::new();
