--- conflicted
+++ resolved
@@ -1,12 +1,7 @@
 [package]
 name = "indy-cli"
-<<<<<<< HEAD
-version = "1.11.1"
-authors = ["Vyacheslav Gudkov <vyacheslav.gudkov@dsr-company.com>"]
-=======
 version = "1.12.0"
 authors = ["Hyperledger Indy Contributors <hyperledger-indy@lists.hyperledger.org>"]
->>>>>>> 55b77ec7
 
 [features]
 nullpay_plugin = []
@@ -33,8 +28,4 @@
 serde_derive = "1.0.97"
 term = "0.4.6"
 rpassword = "1.0.0"
-<<<<<<< HEAD
-indy = { version = "1.11.1", path = "../wrappers/rust/" }
-=======
-indy = { version = "1.12.0", path = "../wrappers/rust/" }
->>>>>>> 55b77ec7
+indy = { version = "1.12.0", path = "../wrappers/rust/" }