<<<<<<< HEAD
indy-cli (1.11.1) unstable; urgency=medium

[ Hyperledger ]

=======
indy-cli (1.12.0) unstable; urgency=medium

[ Hyperledger ]

## 1.12.0
* added `qualify` command to `did` to qualify did for some namespace.

>>>>>>> 55b77ec7
## 1.11.1
* Supported endorsing of transactions:
    * added `endorser` parameter into `nym`, `attrib`, `ledger`, `cred def` command to set endorser for transaction.
    * added `ledger endorse` command to endorse a transaction.
* Added optional `number-read-nodes` parameter into `pool connect` to set a number of nodes to send read requests.
* Bugfixes

## 1.11.0
* Added new `payment-address sign/verify` commands to sign/verify a message with a payment address.
* Updated Indy CLI behavior to complete values for the following parameters: wallet names, pool names, dids, payment addresses.
* Updated  behavior to work with payment addresses for `ledger payment` command and commands providing the ability to set fees for a request.
* Updated `constraint` parameter of `ledger auth-rule` command to accept optional `off_ledger_signature` field that specifies if a signature of unknown `DID` is allowed for an action performing (false by default).
* Bugfixes:
    * CLI to build transactions without adding a signature.
    * CLI to handle exit signals proper way.
    * CLI to persist both successes and failed commands.
    * others minor bugfixes

## 1.10.1
* Updated behavior to persist command history between sessions.
* Bugfixes:
    * Corrected behavior of `ledger set-fees-prepare` command to not add `Transaction Author Agreement` to request.
    * Corrected response data types in `ledger get-fees` command.
    * others minor bugfixes

## 1.10.0
* Added `ledger auth-rules` command to change multiple auth rules.
* Allowed offline signing of transactions.
* Handle `exit` command within a batch mode.

## 1.9.0
* Updated Indy-CLI to use session based approach to support work with `Transaction Author Agreement` concept.
    * user will be asked if he would like to accept TAA on `pool open` command.
    * added `pool show-taa` to show and accept TAA.
* Added new commands to set up Transaction Author Agreement on the ledger.
    * `ledger txn-author-agreement` to send Transaction Author Agreement to the ledger.
    * `ledger txn-acceptance-mechanisms` to send TAA Acceptance Mechanisms to the ledger.
* Updated Indy-CLI to provide a functionality of saving requests into CLI context and the following usage of them.
* Added optional `send` parameter to ledger related CLI commands.
* Added commands to read/store transaction into a file.
    * `ledger save-transaction` to save transaction from CLI context into a file.
    * `ledger load-transaction` to read transaction from a file and store it into CLI context.

## 1.8.3
* Updated `ledger auth-rule` and `ledger get-auth-rule` commands.

## 1.8.2
* Added new commands to work with ledger auth rules:
    * `ledger auth-rule` to change an existing.
    * `ledger get-auth-rule` to get either specific one or all.
* Updated Cli wallet related commands to accept `storage_config` and `storage_credentials` as optional params.

* 1.8.0
    * Updated error handling to show Libindy error message in some cases.
    * Added `NETWORK_MONITOR` to list of supported values for parameter `role` in `ledger nym` command.

* 1.7.0
    * Piped logs from Libindy into logger configured by CLI.

* 1.6.8
    * Update CLI help

* 1.6.7
    * Supported setting fees in `did rotate-key` command.

* 1.6.5
    * `ledger get-*` commands can be called without having an active `did`.<|MERGE_RESOLUTION|>--- conflicted
+++ resolved
@@ -1,9 +1,3 @@
-<<<<<<< HEAD
-indy-cli (1.11.1) unstable; urgency=medium
-
-[ Hyperledger ]
-
-=======
 indy-cli (1.12.0) unstable; urgency=medium
 
 [ Hyperledger ]
@@ -11,7 +5,6 @@
 ## 1.12.0
 * added `qualify` command to `did` to qualify did for some namespace.
 
->>>>>>> 55b77ec7
 ## 1.11.1
 * Supported endorsing of transactions:
     * added `endorser` parameter into `nym`, `attrib`, `ledger`, `cred def` command to set endorser for transaction.
