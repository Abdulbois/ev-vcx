--- conflicted
+++ resolved
@@ -28,13 +28,9 @@
 ARG indy_node_ver=1.11.0~dev1112
 ARG python3_indy_crypto_ver=0.4.5
 ARG indy_crypto_ver=0.4.5
-<<<<<<< HEAD
-ARG python3_pyzmq_ver=18.1.0
-=======
 ARG python3_pyzmq_ver=17.0.0
 ARG token_ver=1.0.2~dev79
 ARG fees_ver=1.0.2~dev79
->>>>>>> 8e128885
 
 RUN apt-get update -y && apt-get install -y \
         python3-pyzmq=${python3_pyzmq_ver} \
