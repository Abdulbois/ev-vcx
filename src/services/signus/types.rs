use utils::json::{JsonEncodable, JsonDecodable};

#[derive(Serialize, Deserialize, Clone)]
pub struct MyDidInfo {
    pub did: Option<String>,
    pub seed: Option<String>,
    pub crypto_type: Option<String>,
    pub cid: Option<bool>
}

impl MyDidInfo {
    pub fn new(did: Option<String>, seed: Option<String>,
               crypto_type: Option<String>, cid: Option<bool>) -> MyDidInfo {
        MyDidInfo {
            did: did,
            seed: seed,
            crypto_type: crypto_type,
            cid: cid
        }
    }
}

impl JsonEncodable for MyDidInfo {}

impl<'a> JsonDecodable<'a> for MyDidInfo {}

#[derive(Serialize, Deserialize)]
pub struct MyKyesInfo {
    pub seed: Option<String>,
    pub crypto_type: Option<String>
}

impl MyKyesInfo {
    pub fn new(seed: Option<String>, crypto_type: Option<String>) -> MyKyesInfo {
        MyKyesInfo {
            seed: seed,
            crypto_type: crypto_type
        }
    }
}

impl JsonEncodable for MyKyesInfo {}

impl<'a> JsonDecodable<'a> for MyKyesInfo {}

#[derive(Serialize, Deserialize, Clone)]
pub struct MyDid {
    pub did: String,
    pub crypto_type: String,
    pub pk: String,
    pub sk: String,
    pub verkey: String,
    pub signkey: String
}

impl MyDid {
    pub fn new(did: String, crypto_type: String, pk: String, sk: String, verkey: String, signkey: String) -> MyDid {
        MyDid {
            did: did,
            crypto_type: crypto_type,
            pk: pk,
            sk: sk,
            verkey: verkey,
            signkey: signkey
        }
    }
}

impl JsonEncodable for MyDid {}

impl<'a> JsonDecodable<'a> for MyDid {}

#[derive(Debug, Serialize, Deserialize, Clone)]
pub struct TheirDidInfo {
    pub did: String,
    pub crypto_type: Option<String>,
<<<<<<< HEAD
    pub pk: Option<String>,
    pub verkey: Option<String>,
    pub endpoint: Option<String>,
=======
    pub verkey: Option<String>
>>>>>>> 73609ff6
}

impl TheirDidInfo {
    pub fn new(did: String, crypto_type: Option<String>, verkey: Option<String>) -> TheirDidInfo {
        TheirDidInfo {
            did: did,
            crypto_type: crypto_type,
            verkey: verkey
        }
    }
}

impl JsonEncodable for TheirDidInfo {}

impl<'a> JsonDecodable<'a> for TheirDidInfo {}

#[derive(Debug, Serialize, Deserialize, Clone)]
pub struct TheirDid {
    pub did: String,
    pub crypto_type: String,
    pub verkey: Option<String>,
    pub pk: Option<String>
}

impl TheirDid {
<<<<<<< HEAD
    pub fn new(did: String, crypto_type: Option<String>, pk: Option<String>, verkey: Option<String>, endpoint: Option<String>) -> TheirDid {
        TheirDid {
            did: did,
            crypto_type: crypto_type,
            pk: pk,
            verkey: verkey,
            endpoint: endpoint,
=======
    pub fn new(did: String, crypto_type: String, verkey: Option<String>, pk: Option<String>) -> TheirDid {
        TheirDid {
            did: did,
            crypto_type: crypto_type,
            verkey: verkey,
            pk: pk
>>>>>>> 73609ff6
        }
    }
}

impl JsonEncodable for TheirDid {}

impl<'a> JsonDecodable<'a> for TheirDid {}<|MERGE_RESOLUTION|>--- conflicted
+++ resolved
@@ -74,21 +74,17 @@
 pub struct TheirDidInfo {
     pub did: String,
     pub crypto_type: Option<String>,
-<<<<<<< HEAD
-    pub pk: Option<String>,
     pub verkey: Option<String>,
     pub endpoint: Option<String>,
-=======
-    pub verkey: Option<String>
->>>>>>> 73609ff6
 }
 
 impl TheirDidInfo {
-    pub fn new(did: String, crypto_type: Option<String>, verkey: Option<String>) -> TheirDidInfo {
+    pub fn new(did: String, crypto_type: Option<String>, verkey: Option<String>, endpoint: Option<String>) -> TheirDidInfo {
         TheirDidInfo {
             did: did,
             crypto_type: crypto_type,
-            verkey: verkey
+            verkey: verkey,
+            endpoint: endpoint,
         }
     }
 }
@@ -102,26 +98,18 @@
     pub did: String,
     pub crypto_type: String,
     pub verkey: Option<String>,
-    pub pk: Option<String>
+    pub pk: Option<String>,
+    pub endpoint: Option<String>,
 }
 
 impl TheirDid {
-<<<<<<< HEAD
-    pub fn new(did: String, crypto_type: Option<String>, pk: Option<String>, verkey: Option<String>, endpoint: Option<String>) -> TheirDid {
-        TheirDid {
-            did: did,
-            crypto_type: crypto_type,
-            pk: pk,
-            verkey: verkey,
-            endpoint: endpoint,
-=======
-    pub fn new(did: String, crypto_type: String, verkey: Option<String>, pk: Option<String>) -> TheirDid {
+    pub fn new(did: String, crypto_type: String, verkey: Option<String>, pk: Option<String>, endpoint: Option<String>) -> TheirDid {
         TheirDid {
             did: did,
             crypto_type: crypto_type,
             verkey: verkey,
-            pk: pk
->>>>>>> 73609ff6
+            pk: pk,
+            endpoint: endpoint,
         }
     }
 }
