use services::crypto::wrappers::bn::BigNumber;
use services::crypto::wrappers::pair::{GroupOrderElement, PointG1, Pair};
<<<<<<< HEAD
=======
use std::collections::{HashMap, HashSet};
>>>>>>> d860a15b
use errors::crypto::CryptoError;
use services::crypto::anoncreds::helpers::AppendBigNumArray;
use std::collections::{HashMap, HashSet};
use std::cell::RefCell;

pub enum ByteOrder {
    Big,
    Little
}

#[derive(Clone, Debug, PartialEq, Eq, Hash)]
pub struct SchemaKey {
    pub name: String,
    pub version: String,
    pub issue_id: String
}

#[derive(Clone, Debug, PartialEq, Eq)]
pub struct Schema {
    pub name: String,
    pub version: String,
    pub attribute_names: HashSet<String>
}

#[derive(Debug)]
pub struct PublicKey {
    pub n: BigNumber,
    pub s: BigNumber,
    pub rms: BigNumber,
    pub r: HashMap<String, BigNumber>,
    pub rctxt: BigNumber,
    pub z: BigNumber
}

pub struct RevocationPublicKey {
    pub g: PointG1,
    pub h: PointG1,
    pub h0: PointG1,
    pub h1: PointG1,
    pub h2: PointG1,
    pub htilde: PointG1,
    pub u: PointG1,
    pub pk: PointG1,
    pub y: PointG1,
    pub x: GroupOrderElement
}

pub struct RevocationSecretKey {
    pub x: GroupOrderElement,
    pub sk: GroupOrderElement
}

#[derive(Debug)]
pub struct SecretKey {
    pub p: BigNumber,
    pub q: BigNumber
}

pub struct AccumulatorPublicKey {
    pub z: Pair
}

pub struct AccumulatorSecretKey {
    pub gamma: GroupOrderElement
}

pub struct Accumulator {
    pub accumulator_id: i32,
    pub acc: PointG1,
    pub v: HashSet<i32>,
    pub max_claim_num: i32,
    pub current_i: i32
}

impl Accumulator {
    pub fn is_full(&self) -> bool {
        self.current_i > self.max_claim_num
    }
}

pub struct Witness {
    pub sigma_i: PointG1,
    pub u_i: PointG1,
    pub g_i: PointG1,
    pub omega: PointG1,
    pub v: HashSet<i32>
}

pub struct ClaimRequest {
    pub user_id: String,
    pub u: BigNumber,
<<<<<<< HEAD
    pub ur: Option<PointG1>
=======
    pub ur: PointG1
>>>>>>> d860a15b
}

#[derive(Clone, Debug, PartialEq, Eq, Hash)]
pub struct Predicate {
    pub attr_name: String,
    pub p_type: String,
    pub value: i32
}

#[derive(Debug)]
pub struct Attribute {
    pub name: String,
    pub value: String,
    pub encode: bool
}

pub struct ClaimInitData {
    pub u: BigNumber,
    pub v_prime: BigNumber
}

pub struct Claims {
    pub primary_claim: PrimaryClaim,
    pub non_revocation_claim: Option<RefCell<NonRevocationClaim>>
}

#[derive(Debug)]
pub struct PrimaryClaim {
    pub encoded_attributes: HashMap<String, BigNumber>,
    pub m2: BigNumber,
    pub a: BigNumber,
    pub e: BigNumber,
    pub v_prime: BigNumber
}

pub struct NonRevocationClaim {
    pub accumulator_id: i32,
    pub sigma: PointG1,
    pub c: GroupOrderElement,
    pub vr_prime_prime: GroupOrderElement,
    pub witness: Witness,
    pub g_i: PointG1,
    pub i: i32,
    pub m2: GroupOrderElement
}

pub struct NonRevocProofXList {
    pub rho: GroupOrderElement,
    pub r: GroupOrderElement,
    pub r_prime: GroupOrderElement,
    pub r_prime_prime: GroupOrderElement,
    pub r_prime_prime_prime: GroupOrderElement,
    pub o: GroupOrderElement,
    pub o_prime: GroupOrderElement,
    pub m: GroupOrderElement,
    pub m_prime: GroupOrderElement,
    pub t: GroupOrderElement,
    pub t_prime: GroupOrderElement,
    pub m2: GroupOrderElement,
    pub s: GroupOrderElement,
    pub c: GroupOrderElement
}

pub struct NonRevocProofTauList {
    pub t1: Pair,
    pub t2: Pair,
    pub t3: Pair,
    pub t4: Pair,
    pub t5: Pair,
    pub t6: Pair,
    pub t7: Pair,
    pub t8: Pair
}

#[derive(Clone)]
pub struct NonRevocProofCList {
    pub e: PointG1,
    pub d: PointG1,
    pub a: PointG1,
    pub g: PointG1,
    pub w: PointG1,
    pub s: PointG1,
    pub u: PointG1
}

pub struct ProofInput {
    pub revealed_attrs: HashSet<String>,
    pub predicates: Vec<Predicate>,
    pub ts: Option<String>,
    pub pubseq_no: Option<String>
}

pub struct ProofClaims {
    pub claims: Claims,
    pub revealed_attrs: HashSet<String>,
    pub predicates: Vec<Predicate>
}

pub struct FullProof {
    pub c_hash: BigNumber,
    pub schema_keys: Vec<SchemaKey>,
    pub proofs: Vec<Proof>,
    pub c_list: Vec<Vec<u8>>
}

pub struct Proof {
    pub primary_proof: PrimaryProof,
    pub non_revoc_proof: Option<NonRevocProof>
}

pub struct InitProof {
    pub primary_init_proof: PrimaryInitProof,
    pub non_revoc_init_proof: Option<NonRevocInitProof>
}

pub struct PrimaryInitProof {
    pub eq_proof: PrimaryEqualInitProof,
    pub ge_proofs: Vec<PrimaryPrecicateGEInitProof>
}

pub struct PrimaryProof {
    pub eq_proof: PrimaryEqualProof,
    pub ge_proofs: Vec<PrimaryPredicateGEProof>
}

pub struct PrimaryEqualInitProof {
    pub a_prime: BigNumber,
    pub t: BigNumber,
    pub etilde: BigNumber,
    pub eprime: BigNumber,
    pub vtilde: BigNumber,
    pub vprime: BigNumber,
    pub mtilde: HashMap<String, BigNumber>,
    pub m1_tilde: BigNumber,
    pub m2_tilde: BigNumber,
    pub unrevealed_attrs: HashSet<String>,
    pub revealed_attrs: HashSet<String>,
    pub encoded_attributes: HashMap<String, BigNumber>,
    pub m2: BigNumber
}

pub struct PrimaryPrecicateGEInitProof {
    pub c_list: Vec<BigNumber>,
    pub tau_list: Vec<BigNumber>,
    pub u: HashMap<String, BigNumber>,
    pub u_tilde: HashMap<String, BigNumber>,
    pub r: HashMap<String, BigNumber>,
    pub r_tilde: HashMap<String, BigNumber>,
    pub alpha_tilde: BigNumber,
    pub predicate: Predicate,
    pub t: HashMap<String, BigNumber>
}

pub struct PrimaryEqualProof {
    pub revealed_attr_names: HashSet<String>,
    pub a_prime: BigNumber,
    pub e: BigNumber,
    pub v: BigNumber,
    pub m: HashMap<String, BigNumber>,
    pub m1: BigNumber,
    pub m2: BigNumber
}

pub struct PrimaryPredicateGEProof {
    pub u: HashMap<String, BigNumber>,
    pub r: HashMap<String, BigNumber>,
    pub mj: BigNumber,
    pub alpha: BigNumber,
    pub t: HashMap<String, BigNumber>,
    pub predicate: Predicate
}

pub struct RevocationClaimInitData {
    pub u: PointG1,
    pub v_prime: GroupOrderElement
}

pub struct Witness {
    pub sigmai: PointG1,
    pub ui: PointG1,
    pub gi: PointG1,
    pub omega: PointG1,
    pub v: HashSet<i32>
}

pub struct NonRevocationClaim {
    pub ia: String,
    pub sigma: PointG1,
    pub c: GroupOrderElement,
    pub v: GroupOrderElement,
    pub gi: PointG1,
    pub witness: Witness,
    pub i: i32,
    pub m2: BigNumber
}

pub struct NonRevocProofXList {
    pub rho: GroupOrderElement,
    pub r: GroupOrderElement,
    pub r_prime: GroupOrderElement,
    pub r_prime_prime: GroupOrderElement,
    pub r_prime_prime_prime: GroupOrderElement,
    pub o: GroupOrderElement,
    pub o_prime: GroupOrderElement,
    pub m: GroupOrderElement,
    pub m_prime: GroupOrderElement,
    pub t: GroupOrderElement,
    pub t_prime: GroupOrderElement,
    pub m2: GroupOrderElement,
    pub s: GroupOrderElement,
    pub c: GroupOrderElement
}

pub struct NonRevocProofTauList {
    pub t1: Pair,
    pub t2: Pair,
    pub t3: Pair,
    pub t4: Pair,
    pub t5: Pair,
    pub t6: Pair,
    pub t7: Pair,
    pub t8: Pair
}

#[derive(Clone)]
pub struct NonRevocProofCList {
    pub e: PointG1,
    pub d: PointG1,
    pub a: PointG1,
    pub g: PointG1,
    pub w: PointG1,
    pub s: PointG1,
    pub u: PointG1
}

#[derive(Clone)]
pub struct Accumulator {
    pub l: i32,
    pub v: HashSet<i32>,
    pub acc: PointG1,
    pub current_i: i32,
    pub ia: String
}

pub struct NonRevocInitProof {
    pub c_list_params: NonRevocProofXList,
    pub tau_list_params: NonRevocProofXList,
    pub c_list: NonRevocProofCList,
    pub tau_list: NonRevocProofTauList
}

pub struct NonRevocProof {
    pub x_list: NonRevocProofXList,
    pub c_list: NonRevocProofCList
}

pub struct AccumulatorPublicKey {
    pub z: Pair,
    pub seq_id: i32
}


//impl block
impl PrimaryEqualInitProof {
    pub fn as_list(&self) -> Result<Vec<BigNumber>, CryptoError> {
        Ok(vec![self.a_prime.clone()?])
    }

    pub fn as_tau_list(&self) -> Result<Vec<BigNumber>, CryptoError> {
        Ok(vec![self.t.clone()?])
    }
}

impl PrimaryPrecicateGEInitProof {
    pub fn as_list(&self) -> Result<&Vec<BigNumber>, CryptoError> {
        Ok(&self.c_list)
    }

    pub fn as_tau_list(&self) -> Result<&Vec<BigNumber>, CryptoError> {
        Ok(&self.tau_list)
    }
}

impl PrimaryInitProof {
    pub fn as_c_list(&self) -> Result<Vec<BigNumber>, CryptoError> {
        let mut c_list: Vec<BigNumber> = self.eq_proof.as_list()?;
        for ge_proof in self.ge_proofs.iter() {
            c_list.append_vec(ge_proof.as_list()?)?;
        }
        Ok(c_list)
    }

    pub fn as_tau_list(&self) -> Result<Vec<BigNumber>, CryptoError> {
        let mut tau_list: Vec<BigNumber> = self.eq_proof.as_tau_list()?;
        for ge_proof in self.ge_proofs.iter() {
            tau_list.append_vec(ge_proof.as_tau_list()?)?;
        }
        Ok(tau_list)
    }
}

impl NonRevocProofCList {
    pub fn as_list(&self) -> Result<Vec<PointG1>, CryptoError> {
        Ok(vec![self.e, self.d, self.a, self.g, self.w, self.s, self.u])
    }
}

impl NonRevocProofTauList {
    pub fn as_list(&self) -> Result<Vec<Pair>, CryptoError> {
        Ok(vec![self.t1, self.t2, self.t3, self.t4, self.t5, self.t6, self.t7, self.t8])
    }
}

impl NonRevocInitProof {
    pub fn as_c_list(&self) -> Result<Vec<PointG1>, CryptoError> {
        let vec = self.c_list.as_list()?;
        Ok(vec)
    }

    pub fn as_tau_list(&self) -> Result<Vec<Pair>, CryptoError> {
        let vec = self.tau_list.as_list()?;
        Ok(vec)
    }
}

impl NonRevocProofXList {
    pub fn as_list(&self) -> Result<Vec<GroupOrderElement>, CryptoError> {
        Ok(vec![self.rho, self.o, self.c, self.o_prime, self.m, self.m_prime, self.t, self.t_prime,
                self.m2, self.s, self.r, self.r_prime, self.r_prime_prime, self.r_prime_prime_prime])
    }

    pub fn from_list(seq: Vec<GroupOrderElement>) -> NonRevocProofXList {
        NonRevocProofXList {
            rho: seq[0],
            o: seq[1],
            c: seq[2],
            o_prime: seq[3],
            m: seq[4],
            m_prime: seq[5],
            t: seq[6],
            t_prime: seq[7],
            m2: seq[8],
            s: seq[9],
            r: seq[10],
            r_prime: seq[11],
            r_prime_prime: seq[12],
            r_prime_prime_prime: seq[13]
        }
    }
}<|MERGE_RESOLUTION|>--- conflicted
+++ resolved
@@ -1,9 +1,5 @@
 use services::crypto::wrappers::bn::BigNumber;
 use services::crypto::wrappers::pair::{GroupOrderElement, PointG1, Pair};
-<<<<<<< HEAD
-=======
-use std::collections::{HashMap, HashSet};
->>>>>>> d860a15b
 use errors::crypto::CryptoError;
 use services::crypto::anoncreds::helpers::AppendBigNumArray;
 use std::collections::{HashMap, HashSet};
@@ -95,11 +91,7 @@
 pub struct ClaimRequest {
     pub user_id: String,
     pub u: BigNumber,
-<<<<<<< HEAD
     pub ur: Option<PointG1>
-=======
-    pub ur: PointG1
->>>>>>> d860a15b
 }
 
 #[derive(Clone, Debug, PartialEq, Eq, Hash)]
