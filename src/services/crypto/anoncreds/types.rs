use services::crypto::wrappers::bn::BigNumber;
use services::crypto::wrappers::pair::{GroupOrderElement, PointG1, Pair};
use errors::crypto::CryptoError;
use services::crypto::anoncreds::helpers::{AppendByteArray, clone_bignum_map};
use std::collections::{HashMap, HashSet};
use std::cell::RefCell;
use utils::json::{JsonEncodable, JsonDecodable};

pub enum ByteOrder {
    Big,
    Little
}

#[derive(Clone, Debug, PartialEq, Eq, Hash, Deserialize, Serialize)]
pub enum PredicateType {
    GE
}

#[derive(Clone, Debug, Serialize, Deserialize)]
pub struct Accumulator {
    pub acc: PointG1,
    pub v: HashSet<i32>,
    pub max_claim_num: i32,
    pub current_i: i32
}

impl Accumulator {
    pub fn new(acc: PointG1, v: HashSet<i32>, max_claim_num: i32,
               current_i: i32) -> Accumulator {
        Accumulator {
            acc: acc,
            v: v,
            max_claim_num: max_claim_num,
            current_i: current_i
        }
    }

    pub fn is_full(&self) -> bool {
        self.current_i > self.max_claim_num
    }
}

impl JsonEncodable for Accumulator {}

impl<'a> JsonDecodable<'a> for Accumulator {}

#[derive(Clone, Debug, Serialize, Deserialize)]
pub struct AccumulatorPublicKey {
    pub z: Pair
}

impl AccumulatorPublicKey {
    pub fn new(z: Pair) -> AccumulatorPublicKey {
        AccumulatorPublicKey {
            z: z
        }
    }
}

impl JsonEncodable for AccumulatorPublicKey {}

impl<'a> JsonDecodable<'a> for AccumulatorPublicKey {}

#[derive(Clone, Debug, Serialize, Deserialize)]
pub struct AccumulatorSecretKey {
    pub gamma: GroupOrderElement
}

impl AccumulatorSecretKey {
    pub fn new(gamma: GroupOrderElement) -> AccumulatorSecretKey {
        AccumulatorSecretKey {
            gamma: gamma
        }
    }
}

impl JsonEncodable for AccumulatorSecretKey {}

impl<'a> JsonDecodable<'a> for AccumulatorSecretKey {}

#[derive(Debug, Serialize, Deserialize)]
pub struct AggregatedProof {
    pub c_hash: BigNumber,
    pub c_list: Vec<Vec<u8>>
}

impl AggregatedProof {
    pub fn new(c_hash: BigNumber, c_list: Vec<Vec<u8>>) -> AggregatedProof {
        AggregatedProof {
            c_hash: c_hash,
            c_list: c_list
        }
    }
}

#[derive(Clone, Debug, Deserialize, Serialize)]
pub struct AttributeInfo {
    pub schema_seq_no: i32,
    pub name: String
}

impl AttributeInfo {
    pub fn new(schema_seq_no: i32, name: String) -> AttributeInfo {
        AttributeInfo {
            schema_seq_no: schema_seq_no,
            name: name
        }
    }
}

impl JsonEncodable for AttributeInfo {}

impl<'a> JsonDecodable<'a> for AttributeInfo {}

#[derive(Debug, Deserialize, Serialize)]
pub struct ClaimOffer {
    pub issuer_did: String,
    pub claim_def_seq_no: i32
}

impl ClaimOffer {
    pub fn new(issuer_did: String, claim_def_seq_no: i32) -> ClaimOffer {
        ClaimOffer {
            issuer_did: issuer_did,
            claim_def_seq_no: claim_def_seq_no
        }
    }
}

#[derive(Debug, Deserialize, Serialize)]
pub struct ClaimOfferFilter{
    pub issuer_did: Option<String>,
    pub claim_def_seq_no: Option<i32>

}

impl<'a> JsonDecodable<'a> for ClaimOfferFilter {}

impl JsonEncodable for ClaimOffer {}

impl<'a> JsonDecodable<'a> for ClaimOffer {}

#[derive(Debug, Deserialize, Serialize)]
pub struct ClaimRequestJson {
    pub claim_request: ClaimRequest,
    pub issuer_did: String,
    pub claim_def_seq_no: i32
}

impl ClaimRequestJson {
    pub fn new(claim_request: ClaimRequest, issuer_did: String, claim_def_seq_no: i32) -> ClaimRequestJson {
        ClaimRequestJson {
            claim_request: claim_request,
            issuer_did: issuer_did,
            claim_def_seq_no: claim_def_seq_no
        }
    }
}

impl JsonEncodable for ClaimRequestJson {}

impl<'a> JsonDecodable<'a> for ClaimRequestJson {}

#[derive(Clone, Debug, Deserialize, Serialize)]
pub struct ClaimInfo {
    pub claim_uuid: String,
    pub attrs: HashMap<String, String>,
    pub claim_def_seq_no: i32,
    pub revoc_reg_seq_no: i32,
    pub schema_seq_no: i32
}

impl ClaimInfo {
    pub fn new(claim_uuid: String, attrs: HashMap<String, String>, claim_def_seq_no: i32,
               revoc_reg_seq_no: i32, schema_seq_no: i32) -> ClaimInfo {
        ClaimInfo {
            claim_uuid: claim_uuid,
            attrs: attrs,
            claim_def_seq_no: claim_def_seq_no,
            revoc_reg_seq_no: revoc_reg_seq_no,
            schema_seq_no: schema_seq_no
        }
    }
}

#[derive(Debug, Deserialize, Serialize)]
pub struct ClaimInfoFilter{
    pub issuer_did: Option<String>,
    pub claim_def_seq_no: Option<i32>,
    pub schema_seq_no: Option<i32>

}

impl<'a> JsonDecodable<'a> for ClaimInfoFilter {}

#[derive(Debug, Serialize, Deserialize)]
pub struct ClaimRequest {
    pub prover_did: String,
    pub u: BigNumber,
    pub ur: Option<PointG1>
}

impl ClaimRequest {
    pub fn new(prover_did: String, u: BigNumber, ur: Option<PointG1>) -> ClaimRequest {
        ClaimRequest {
            prover_did: prover_did,
            u: u,
            ur: ur
        }
    }
}

impl JsonEncodable for ClaimRequest {}

impl<'a> JsonDecodable<'a> for ClaimRequest {}

#[derive(Debug, Serialize, Deserialize)]
pub struct ClaimProof {
    pub proof: Proof,
    pub claim_def_seq_no: i32,
    pub revoc_reg_seq_no: Option<i32>
}

impl ClaimProof {
    pub fn new(proof: Proof, claim_def_seq_no: i32, revoc_reg_seq_no: Option<i32>) -> ClaimProof {
        ClaimProof {
            proof: proof,
            claim_def_seq_no: claim_def_seq_no,
            revoc_reg_seq_no: revoc_reg_seq_no
        }
    }
}

#[derive(Deserialize, Debug, Serialize, PartialEq)]
pub struct ClaimDefinition {
    pub public_key: PublicKey,
    pub public_key_revocation: Option<RevocationPublicKey>,
    pub schema_seq_no: i32,
    pub signature_type: String
}

impl ClaimDefinition {
    pub fn new(public_key: PublicKey, public_key_revocation: Option<RevocationPublicKey>,
               schema_seq_no: i32, signature_type: String) -> ClaimDefinition {
        ClaimDefinition {
            public_key: public_key,
            public_key_revocation: public_key_revocation,
            schema_seq_no: schema_seq_no,
            signature_type: signature_type
        }
    }

    pub fn clone(&self) -> Result<ClaimDefinition, CryptoError> {
        Ok(ClaimDefinition {
            public_key: self.public_key.clone()?,
            public_key_revocation: self.public_key_revocation.clone(),
            schema_seq_no: self.schema_seq_no.clone(),
            signature_type: self.signature_type.clone(),
        })
    }
}

impl JsonEncodable for ClaimDefinition {}

impl<'a> JsonDecodable<'a> for ClaimDefinition {}

#[derive(Deserialize, Debug, Serialize, PartialEq)]
pub struct ClaimDefinitionPrivate {
    pub secret_key: SecretKey,
    pub secret_key_revocation: Option<RevocationSecretKey>
}

impl ClaimDefinitionPrivate {
    pub fn new(secret_key: SecretKey, secret_key_revocation: Option<RevocationSecretKey>) -> ClaimDefinitionPrivate {
        ClaimDefinitionPrivate {
            secret_key: secret_key,
            secret_key_revocation: secret_key_revocation
        }
    }
}

impl JsonEncodable for ClaimDefinitionPrivate {}

impl<'a> JsonDecodable<'a> for ClaimDefinitionPrivate {}

#[derive(Debug, Deserialize, Serialize)]
pub struct Claims {
    pub primary_claim: PrimaryClaim,
    pub non_revocation_claim: Option<RefCell<NonRevocationClaim>>
}

impl Claims {
    pub fn new(primary_claim: PrimaryClaim,
               non_revocation_claim: Option<RefCell<NonRevocationClaim>>) -> Claims {
        Claims {
            primary_claim: primary_claim,
            non_revocation_claim: non_revocation_claim
        }
    }
}

impl JsonEncodable for Claims {}

impl<'a> JsonDecodable<'a> for Claims {}

#[derive(Deserialize, Serialize)]
pub struct ClaimInitData {
    pub u: BigNumber,
    pub v_prime: BigNumber
}

impl ClaimInitData {
    pub fn new(u: BigNumber, v_prime: BigNumber) -> ClaimInitData {
        ClaimInitData {
            u: u,
            v_prime: v_prime
        }
    }
}

impl JsonEncodable for ClaimInitData {}

impl<'a> JsonDecodable<'a> for ClaimInitData {}

#[derive(Debug, Deserialize, Serialize)]
pub struct ClaimJson {
    pub claim: HashMap<String, Vec<String>>,
    pub claim_def_seq_no: i32,
<<<<<<< HEAD
    pub revoc_reg_seq_no: Option<i32>,
=======
    pub revoc_reg_seq_no: i32,
    pub schema_seq_no: i32,
>>>>>>> d26c6b4e
    pub signature: Claims
}

impl ClaimJson {
<<<<<<< HEAD
    pub fn new(claim: HashMap<String, Vec<String>>, claim_def_seq_no: i32, revoc_reg_seq_no: Option<i32>,
               signature: Claims) -> ClaimJson {
=======
    pub fn new(claim: HashMap<String, Vec<String>>, claim_def_seq_no: i32, revoc_reg_seq_no: i32,
               signature: Claims, schema_seq_no: i32) -> ClaimJson {
>>>>>>> d26c6b4e
        ClaimJson {
            claim: claim,
            claim_def_seq_no: claim_def_seq_no,
            revoc_reg_seq_no: revoc_reg_seq_no,
            schema_seq_no: schema_seq_no,
            signature: signature
        }
    }
}

impl JsonEncodable for ClaimJson {}

impl<'a> JsonDecodable<'a> for ClaimJson {}

pub struct InitProof {
    pub primary_init_proof: PrimaryInitProof,
    pub non_revoc_init_proof: Option<NonRevocInitProof>
}

impl InitProof {
    pub fn new(primary_init_proof: PrimaryInitProof, non_revoc_init_proof: Option<NonRevocInitProof>) -> InitProof {
        InitProof {
            primary_init_proof: primary_init_proof,
            non_revoc_init_proof: non_revoc_init_proof
        }
    }
}

#[derive(Clone, Debug, Deserialize, Serialize)]
pub struct NonRevocationClaim {
    pub sigma: PointG1,
    pub c: GroupOrderElement,
    pub vr_prime_prime: GroupOrderElement,
    pub witness: Witness,
    pub g_i: PointG1,
    pub i: i32,
    pub m2: GroupOrderElement
}

impl NonRevocationClaim {
    pub fn new(sigma: PointG1, c: GroupOrderElement, vr_prime_prime: GroupOrderElement,
               witness: Witness, g_i: PointG1, i: i32, m2: GroupOrderElement) -> NonRevocationClaim {
        NonRevocationClaim {
            sigma: sigma,
            c: c,
            vr_prime_prime: vr_prime_prime,
            witness: witness,
            g_i: g_i,
            i: i,
            m2: m2
        }
    }
}

#[derive(Debug, Deserialize, Serialize)]
pub struct NonRevocProofXList {
    pub rho: GroupOrderElement,
    pub r: GroupOrderElement,
    pub r_prime: GroupOrderElement,
    pub r_prime_prime: GroupOrderElement,
    pub r_prime_prime_prime: GroupOrderElement,
    pub o: GroupOrderElement,
    pub o_prime: GroupOrderElement,
    pub m: GroupOrderElement,
    pub m_prime: GroupOrderElement,
    pub t: GroupOrderElement,
    pub t_prime: GroupOrderElement,
    pub m2: GroupOrderElement,
    pub s: GroupOrderElement,
    pub c: GroupOrderElement
}

impl NonRevocProofXList {
    pub fn new(rho: GroupOrderElement, r: GroupOrderElement, r_prime: GroupOrderElement,
               r_prime_prime: GroupOrderElement, r_prime_prime_prime: GroupOrderElement,
               o: GroupOrderElement, o_prime: GroupOrderElement, m: GroupOrderElement,
               m_prime: GroupOrderElement, t: GroupOrderElement, t_prime: GroupOrderElement,
               m2: GroupOrderElement, s: GroupOrderElement,
               c: GroupOrderElement) -> NonRevocProofXList {
        NonRevocProofXList {
            rho: rho,
            r: r,
            r_prime: r_prime,
            r_prime_prime: r_prime_prime,
            r_prime_prime_prime: r_prime_prime_prime,
            o: o,
            o_prime: o_prime,
            m: m,
            m_prime: m_prime,
            t: t,
            t_prime: t_prime,
            m2: m2,
            s: s,
            c: c
        }
    }

    pub fn as_list(&self) -> Result<Vec<GroupOrderElement>, CryptoError> {
        Ok(vec![self.rho, self.o, self.c, self.o_prime, self.m, self.m_prime, self.t, self.t_prime,
                self.m2, self.s, self.r, self.r_prime, self.r_prime_prime, self.r_prime_prime_prime])
    }

    pub fn from_list(seq: Vec<GroupOrderElement>) -> NonRevocProofXList {
        NonRevocProofXList::new(seq[0], seq[1], seq[2], seq[3], seq[4], seq[5], seq[6], seq[7],
                                seq[8], seq[9], seq[10], seq[11], seq[12], seq[13])
    }
}

impl JsonEncodable for NonRevocProofXList {}

impl<'a> JsonDecodable<'a> for NonRevocProofXList {}

pub struct NonRevocProofTauList {
    pub t1: PointG1,
    pub t2: PointG1,
    pub t3: Pair,
    pub t4: Pair,
    pub t5: PointG1,
    pub t6: PointG1,
    pub t7: Pair,
    pub t8: Pair
}

impl NonRevocProofTauList {
    pub fn new(t1: PointG1, t2: PointG1, t3: Pair, t4: Pair, t5: PointG1, t6: PointG1, t7: Pair,
               t8: Pair) -> NonRevocProofTauList {
        NonRevocProofTauList {
            t1: t1,
            t2: t2,
            t3: t3,
            t4: t4,
            t5: t5,
            t6: t6,
            t7: t7,
            t8: t8
        }
    }

    pub fn as_slice(&self) -> Result<Vec<Vec<u8>>, CryptoError> {
        Ok(vec![self.t1.to_bytes()?, self.t2.to_bytes()?, self.t3.to_bytes()?, self.t4.to_bytes()?,
                self.t5.to_bytes()?, self.t6.to_bytes()?, self.t7.to_bytes()?, self.t8.to_bytes()?])
    }
}

#[derive(Clone, Debug, Deserialize, Serialize)]
pub struct NonRevocProofCList {
    pub e: PointG1,
    pub d: PointG1,
    pub a: PointG1,
    pub g: PointG1,
    pub w: PointG1,
    pub s: PointG1,
    pub u: PointG1
}

impl NonRevocProofCList {
    pub fn new(e: PointG1, d: PointG1, a: PointG1, g: PointG1, w: PointG1, s: PointG1,
               u: PointG1) -> NonRevocProofCList {
        NonRevocProofCList {
            e: e,
            d: d,
            a: a,
            g: g,
            w: w,
            s: s,
            u: u
        }
    }

    pub fn as_list(&self) -> Result<Vec<PointG1>, CryptoError> {
        Ok(vec![self.e, self.d, self.a, self.g, self.w, self.s, self.u])
    }
}

impl JsonEncodable for NonRevocProofCList {}

impl<'a> JsonDecodable<'a> for NonRevocProofCList {}

pub struct NonRevocInitProof {
    pub c_list_params: NonRevocProofXList,
    pub tau_list_params: NonRevocProofXList,
    pub c_list: NonRevocProofCList,
    pub tau_list: NonRevocProofTauList
}

impl NonRevocInitProof {
    pub fn new(c_list_params: NonRevocProofXList, tau_list_params: NonRevocProofXList,
               c_list: NonRevocProofCList, tau_list: NonRevocProofTauList) -> NonRevocInitProof {
        NonRevocInitProof {
            c_list_params: c_list_params,
            tau_list_params: tau_list_params,
            c_list: c_list,
            tau_list: tau_list
        }
    }

    pub fn as_c_list(&self) -> Result<Vec<PointG1>, CryptoError> {
        let vec = self.c_list.as_list()?;
        Ok(vec)
    }

    pub fn as_tau_list(&self) -> Result<Vec<Vec<u8>>, CryptoError> {
        let vec = self.tau_list.as_slice()?;
        Ok(vec)
    }
}

#[derive(Debug, Serialize, Deserialize)]
pub struct NonRevocProof {
    pub x_list: NonRevocProofXList,
    pub c_list: NonRevocProofCList
}

impl NonRevocProof {
    pub fn new(x_list: NonRevocProofXList, c_list: NonRevocProofCList) -> NonRevocProof {
        NonRevocProof {
            x_list: x_list,
            c_list: c_list
        }
    }
}

#[derive(Debug, Serialize, Deserialize, PartialEq)]
pub struct PublicKey {
    pub n: BigNumber,
    pub s: BigNumber,
    pub rms: BigNumber,
    pub r: HashMap<String, BigNumber>,
    pub rctxt: BigNumber,
    pub z: BigNumber
}

impl PublicKey {
    pub fn new(n: BigNumber, s: BigNumber, rms: BigNumber, r: HashMap<String, BigNumber>,
               rctxt: BigNumber, z: BigNumber) -> PublicKey {
        PublicKey {
            n: n,
            s: s,
            rms: rms,
            r: r,
            rctxt: rctxt,
            z: z
        }
    }

    pub fn clone(&self) -> Result<PublicKey, CryptoError> {
        Ok(PublicKey {
            s: self.n.clone()?,
            n: self.n.clone()?,
            rms: self.rms.clone()?,
            r: clone_bignum_map(&self.r)?,
            rctxt: self.rctxt.clone()?,
            z: self.z.clone()?
        })
    }
}

impl JsonEncodable for PublicKey {}

impl<'a> JsonDecodable<'a> for PublicKey {}

#[derive(Clone, Debug, PartialEq, Eq, Hash, Deserialize, Serialize)]
pub struct Predicate {
    pub attr_name: String,
    pub p_type: PredicateType,
    pub value: i32
}

impl Predicate {
    pub fn new(attr_name: String, p_type: PredicateType, value: i32) -> Predicate {
        Predicate {
            attr_name: attr_name,
            p_type: p_type,
            value: value
        }
    }
}

#[derive(Debug, Deserialize, Serialize)]
pub struct PrimaryClaim {
    pub m2: BigNumber,
    pub a: BigNumber,
    pub e: BigNumber,
    pub v_prime: BigNumber
}

impl PrimaryClaim {
    pub fn new(m2: BigNumber, a: BigNumber, e: BigNumber, v_prime: BigNumber) -> PrimaryClaim {
        PrimaryClaim {
            m2: m2,
            a: a,
            e: e,
            v_prime: v_prime
        }
    }
}

pub struct ProofClaims {
    pub claim_json: ClaimJson,
    pub schema: Schema,
    pub claim_definition: ClaimDefinition,
    pub revocation_registry: Option<RevocationRegistry>,
    pub revealed_attrs: Vec<String>,
    pub unrevealed_attrs: Vec<String>,
    pub predicates: Vec<Predicate>
}

impl ProofClaims {
    pub fn new(claim_json: ClaimJson, schema: Schema, claim_definition: ClaimDefinition,
               revocation_registry: Option<RevocationRegistry>, predicates: Vec<Predicate>,
               revealed_attrs: Vec<String>, unrevealed_attrs: Vec<String>) -> ProofClaims {
        ProofClaims {
            claim_json: claim_json,
            schema: schema,
            claim_definition: claim_definition,
            revocation_registry: revocation_registry,
            revealed_attrs: revealed_attrs,
            predicates: predicates,
            unrevealed_attrs: unrevealed_attrs
        }
    }
}

#[derive(Debug, Serialize, Deserialize)]
pub struct Proof {
    pub primary_proof: PrimaryProof,
    pub non_revoc_proof: Option<NonRevocProof>
}

impl Proof {
    pub fn new(primary_proof: PrimaryProof, non_revoc_proof: Option<NonRevocProof>) -> Proof {
        Proof {
            primary_proof: primary_proof,
            non_revoc_proof: non_revoc_proof
        }
    }
}

pub struct PrimaryInitProof {
    pub eq_proof: PrimaryEqualInitProof,
    pub ge_proofs: Vec<PrimaryPredicateGEInitProof>
}

impl PrimaryInitProof {
    pub fn new(eq_proof: PrimaryEqualInitProof,
               ge_proofs: Vec<PrimaryPredicateGEInitProof>) -> PrimaryInitProof {
        PrimaryInitProof {
            eq_proof: eq_proof,
            ge_proofs: ge_proofs
        }
    }

    pub fn as_c_list(&self) -> Result<Vec<Vec<u8>>, CryptoError> {
        let mut c_list: Vec<Vec<u8>> = self.eq_proof.as_list()?;
        for ge_proof in self.ge_proofs.iter() {
            c_list.append_vec(ge_proof.as_list()?)?;
        }
        Ok(c_list)
    }

    pub fn as_tau_list(&self) -> Result<Vec<Vec<u8>>, CryptoError> {
        let mut tau_list: Vec<Vec<u8>> = self.eq_proof.as_tau_list()?;
        for ge_proof in self.ge_proofs.iter() {
            tau_list.append_vec(ge_proof.as_tau_list()?)?;
        }
        Ok(tau_list)
    }
}

#[derive(Debug, Serialize, Deserialize)]
pub struct PrimaryProof {
    pub eq_proof: PrimaryEqualProof,
    pub ge_proofs: Vec<PrimaryPredicateGEProof>
}

impl PrimaryProof {
    pub fn new(eq_proof: PrimaryEqualProof, ge_proofs: Vec<PrimaryPredicateGEProof>) -> PrimaryProof {
        PrimaryProof {
            eq_proof: eq_proof,
            ge_proofs: ge_proofs
        }
    }
}

pub struct PrimaryEqualInitProof {
    pub a_prime: BigNumber,
    pub t: BigNumber,
    pub etilde: BigNumber,
    pub eprime: BigNumber,
    pub vtilde: BigNumber,
    pub vprime: BigNumber,
    pub mtilde: HashMap<String, BigNumber>,
    pub m1_tilde: BigNumber,
    pub m2_tilde: BigNumber,
    pub m2: BigNumber
}

impl PrimaryEqualInitProof {
    pub fn new(a_prime: BigNumber, t: BigNumber, etilde: BigNumber, eprime: BigNumber,
               vtilde: BigNumber, vprime: BigNumber, mtilde: HashMap<String, BigNumber>,
               m1_tilde: BigNumber, m2_tilde: BigNumber, m2: BigNumber) -> PrimaryEqualInitProof {
        PrimaryEqualInitProof {
            a_prime: a_prime,
            t: t,
            etilde: etilde,
            eprime: eprime,
            vtilde: vtilde,
            vprime: vprime,
            mtilde: mtilde,
            m1_tilde: m1_tilde,
            m2_tilde: m2_tilde,
            m2: m2
        }
    }

    pub fn as_list(&self) -> Result<Vec<Vec<u8>>, CryptoError> {
        Ok(vec![self.a_prime.to_bytes()?])
    }

    pub fn as_tau_list(&self) -> Result<Vec<Vec<u8>>, CryptoError> {
        Ok(vec![self.t.to_bytes()?])
    }
}

pub struct PrimaryPredicateGEInitProof {
    pub c_list: Vec<BigNumber>,
    pub tau_list: Vec<BigNumber>,
    pub u: HashMap<String, BigNumber>,
    pub u_tilde: HashMap<String, BigNumber>,
    pub r: HashMap<String, BigNumber>,
    pub r_tilde: HashMap<String, BigNumber>,
    pub alpha_tilde: BigNumber,
    pub predicate: Predicate,
    pub t: HashMap<String, BigNumber>
}

impl PrimaryPredicateGEInitProof {
    pub fn new(c_list: Vec<BigNumber>, tau_list: Vec<BigNumber>, u: HashMap<String, BigNumber>,
               u_tilde: HashMap<String, BigNumber>, r: HashMap<String, BigNumber>,
               r_tilde: HashMap<String, BigNumber>, alpha_tilde: BigNumber, predicate: Predicate,
               t: HashMap<String, BigNumber>) -> PrimaryPredicateGEInitProof {
        PrimaryPredicateGEInitProof {
            c_list: c_list,
            tau_list: tau_list,
            u: u,
            u_tilde: u_tilde,
            r: r,
            r_tilde: r_tilde,
            alpha_tilde: alpha_tilde,
            predicate: predicate,
            t: t
        }
    }

    pub fn as_list(&self) -> Result<&Vec<BigNumber>, CryptoError> {
        Ok(&self.c_list)
    }

    pub fn as_tau_list(&self) -> Result<&Vec<BigNumber>, CryptoError> {
        Ok(&self.tau_list)
    }
}

#[derive(Debug, Serialize, Deserialize)]
pub struct PrimaryEqualProof {
    pub revealed_attrs: HashMap<String, String>,
    pub a_prime: BigNumber,
    pub e: BigNumber,
    pub v: BigNumber,
    pub m: HashMap<String, BigNumber>,
    pub m1: BigNumber,
    pub m2: BigNumber
}

impl PrimaryEqualProof {
    pub fn new(revealed_attrs: HashMap<String, String>, a_prime: BigNumber, e: BigNumber,
               v: BigNumber, m: HashMap<String, BigNumber>, m1: BigNumber,
               m2: BigNumber) -> PrimaryEqualProof {
        PrimaryEqualProof {
            revealed_attrs: revealed_attrs,
            a_prime: a_prime,
            e: e,
            v: v,
            m: m,
            m1: m1,
            m2: m2
        }
    }
}

#[derive(Debug, Serialize, Deserialize)]
pub struct PrimaryPredicateGEProof {
    pub u: HashMap<String, BigNumber>,
    pub r: HashMap<String, BigNumber>,
    pub mj: BigNumber,
    pub alpha: BigNumber,
    pub t: HashMap<String, BigNumber>,
    pub predicate: Predicate
}

impl PrimaryPredicateGEProof {
    pub fn new(u: HashMap<String, BigNumber>, r: HashMap<String, BigNumber>, mj: BigNumber,
               alpha: BigNumber, t: HashMap<String, BigNumber>,
               predicate: Predicate) -> PrimaryPredicateGEProof {
        PrimaryPredicateGEProof {
            u: u,
            r: r,
            mj: mj,
            alpha: alpha,
            t: t,
            predicate: predicate
        }
    }
}

#[derive(Debug, Deserialize, Serialize)]
pub struct ProofClaimsJson {
    pub attrs: HashMap<String, Vec<ClaimInfo>>,
    pub predicates: HashMap<String, Vec<ClaimInfo>>
}

impl ProofClaimsJson {
    pub fn new(attrs: HashMap<String, Vec<ClaimInfo>>, predicates: HashMap<String, Vec<ClaimInfo>>) -> ProofClaimsJson {
        ProofClaimsJson {
            attrs: attrs,
            predicates: predicates
        }
    }
}

impl JsonEncodable for ProofClaimsJson {}

impl<'a> JsonDecodable<'a> for ProofClaimsJson {}

#[derive(Debug, Deserialize, Serialize)]
pub struct ProofRequestJson {
    pub nonce: BigNumber,
    pub requested_attrs: HashMap<String, AttributeInfo>,
    pub requested_predicates: HashMap<String, Predicate>
}

impl ProofRequestJson {
    pub fn new(nonce: BigNumber, requested_attr: HashMap<String, AttributeInfo>,
               requested_predicate: HashMap<String, Predicate>) -> ProofRequestJson {
        ProofRequestJson {
            nonce: nonce,
            requested_attrs: requested_attr,
            requested_predicates: requested_predicate
        }
    }
}

impl JsonEncodable for ProofRequestJson {}

impl<'a> JsonDecodable<'a> for ProofRequestJson {}

#[derive(Debug, Serialize, Deserialize)]
pub struct ProofJson {
    pub proofs: HashMap<String, ClaimProof>,
    pub aggregated_proof: AggregatedProof,
    pub requested_proof: RequestedProofJson
}

impl ProofJson {
    pub fn new(proofs: HashMap<String, ClaimProof>, aggregated_proof: AggregatedProof,
               requested_proof: RequestedProofJson) -> ProofJson {
        ProofJson {
            proofs: proofs,
            aggregated_proof: aggregated_proof,
            requested_proof: requested_proof
        }
    }
}

impl JsonEncodable for ProofJson {}

impl<'a> JsonDecodable<'a> for ProofJson {}

#[derive(Deserialize, Debug, Serialize, Clone)]
pub struct RevocationRegistry {
    pub claim_def_seq_no: i32,
    pub accumulator: Accumulator,
    pub acc_pk: AccumulatorPublicKey
}

impl RevocationRegistry {
    pub fn new(accumulator: Accumulator, acc_pk: AccumulatorPublicKey,
               claim_def_seq_no: i32) -> RevocationRegistry {
        RevocationRegistry {
            accumulator: accumulator,
            acc_pk: acc_pk,
            claim_def_seq_no: claim_def_seq_no
        }
    }
}

impl JsonEncodable for RevocationRegistry {}

impl<'a> JsonDecodable<'a> for RevocationRegistry {}

#[derive(Deserialize, Debug, Serialize, Clone)]
pub struct RevocationRegistryPrivate {
    pub acc_sk: AccumulatorSecretKey,
    pub tails: HashMap<i32, PointG1>
}

impl RevocationRegistryPrivate {
    pub fn new(acc_sk: AccumulatorSecretKey, tails: HashMap<i32, PointG1>) -> RevocationRegistryPrivate {
        RevocationRegistryPrivate {
            acc_sk: acc_sk,
            tails: tails
        }
    }
}

impl JsonEncodable for RevocationRegistryPrivate {}

impl<'a> JsonDecodable<'a> for RevocationRegistryPrivate {}

#[derive(Clone, Debug, Serialize, Deserialize, PartialEq)]
pub struct RevocationPublicKey {
    pub g: PointG1,
    pub h: PointG1,
    pub h0: PointG1,
    pub h1: PointG1,
    pub h2: PointG1,
    pub htilde: PointG1,
    pub u: PointG1,
    pub pk: PointG1,
    pub y: PointG1,
    pub x: GroupOrderElement
}

impl RevocationPublicKey {
    pub fn new(g: PointG1, h: PointG1, h0: PointG1, h1: PointG1, h2: PointG1, htilde: PointG1,
               u: PointG1, pk: PointG1, y: PointG1, x: GroupOrderElement) -> RevocationPublicKey {
        RevocationPublicKey {
            g: g,
            h: h,
            h0: h0,
            h1: h1,
            h2: h2,
            htilde: htilde,
            u: u,
            pk: pk,
            y: y,
            x: x
        }
    }
}

impl JsonEncodable for RevocationPublicKey {}

impl<'a> JsonDecodable<'a> for RevocationPublicKey {}

#[derive(Debug, Serialize, Deserialize, Clone, PartialEq)]
pub struct RevocationSecretKey {
    pub x: GroupOrderElement,
    pub sk: GroupOrderElement
}

impl RevocationSecretKey {
    pub fn new(x: GroupOrderElement, sk: GroupOrderElement) -> RevocationSecretKey {
        RevocationSecretKey {
            x: x,
            sk: sk
        }
    }
}

impl JsonEncodable for RevocationSecretKey {}

impl<'a> JsonDecodable<'a> for RevocationSecretKey {}

#[derive(Debug, Deserialize, Serialize)]
pub struct RevocationClaimInitData {
    pub u: PointG1,
    pub v_prime: GroupOrderElement
}

impl RevocationClaimInitData {
    pub fn new(u: PointG1, v_prime: GroupOrderElement) -> RevocationClaimInitData {
        RevocationClaimInitData {
            u: u,
            v_prime: v_prime
        }
    }
}

impl JsonEncodable for RevocationClaimInitData {}

impl<'a> JsonDecodable<'a> for RevocationClaimInitData {}

#[derive(Debug, Deserialize, Serialize)]
pub struct RequestedClaimsJson {
    pub self_attested_attributes: HashMap<String, String>,
    pub requested_attrs: HashMap<String, (String, bool)>,
    pub requested_predicates: HashMap<String, String>
}

impl RequestedClaimsJson {
    pub fn new(self_attested_attributes: HashMap<String, String>, requested_attrs: HashMap<String, (String, bool)>,
               requested_predicates: HashMap<String, String>) -> RequestedClaimsJson {
        RequestedClaimsJson {
            self_attested_attributes: self_attested_attributes,
            requested_attrs: requested_attrs,
            requested_predicates: requested_predicates
        }
    }
}

impl JsonEncodable for RequestedClaimsJson {}

impl<'a> JsonDecodable<'a> for RequestedClaimsJson {}

#[derive(Debug, Serialize, Deserialize)]
pub struct RequestedProofJson {
    pub revealed_attrs: HashMap<String, (String, String, String)>,
    pub unrevealed_attrs: HashMap<String, String>,
    pub self_attested_attrs: HashMap<String, String>,
    pub predicates: HashMap<String, String>
}

impl RequestedProofJson {
    pub fn new(revealed_attrs: HashMap<String, (String, String, String)>,
               unrevealed_attrs: HashMap<String, String>,
               self_attested_attrs: HashMap<String, String>,
               predicates: HashMap<String, String>) -> RequestedProofJson {
        RequestedProofJson {
            revealed_attrs: revealed_attrs,
            unrevealed_attrs: unrevealed_attrs,
            self_attested_attrs: self_attested_attrs,
            predicates: predicates
        }
    }
}

#[derive(Clone, Debug, PartialEq, Eq, Serialize, Deserialize)]
pub struct Schema {
    pub name: String,
    pub version: String,
    pub attribute_names: HashSet<String>,
    pub seq_no: i32
}

impl Schema {
    pub fn new(name: String, version: String, attributes_names: HashSet<String>, seq_no: i32) -> Schema {
        Schema {
            name: name,
            version: version,
            attribute_names: attributes_names,
            seq_no: seq_no
        }
    }
}

impl JsonEncodable for Schema {}

impl<'a> JsonDecodable<'a> for Schema {}

#[derive(Debug, Serialize, Deserialize, PartialEq)]
pub struct SecretKey {
    pub p: BigNumber,
    pub q: BigNumber
}

impl SecretKey {
    pub fn new(p: BigNumber, q: BigNumber) -> SecretKey {
        SecretKey {
            p: p,
            q: q
        }
    }
}

impl JsonEncodable for SecretKey {}

impl<'a> JsonDecodable<'a> for SecretKey {}

#[derive(Clone, Debug, Deserialize, Serialize)]
pub struct Witness {
    pub sigma_i: PointG1,
    pub u_i: PointG1,
    pub g_i: PointG1,
    pub omega: PointG1,
    pub v: HashSet<i32>
}

impl Witness {
    pub fn new(sigma_i: PointG1, u_i: PointG1, g_i: PointG1, omega: PointG1,
               v: HashSet<i32>) -> Witness {
        Witness {
            sigma_i: sigma_i,
            u_i: u_i,
            g_i: g_i,
            omega: omega,
            v: v
        }
    }
}<|MERGE_RESOLUTION|>--- conflicted
+++ resolved
@@ -326,23 +326,14 @@
 pub struct ClaimJson {
     pub claim: HashMap<String, Vec<String>>,
     pub claim_def_seq_no: i32,
-<<<<<<< HEAD
     pub revoc_reg_seq_no: Option<i32>,
-=======
-    pub revoc_reg_seq_no: i32,
     pub schema_seq_no: i32,
->>>>>>> d26c6b4e
     pub signature: Claims
 }
 
 impl ClaimJson {
-<<<<<<< HEAD
-    pub fn new(claim: HashMap<String, Vec<String>>, claim_def_seq_no: i32, revoc_reg_seq_no: Option<i32>,
-               signature: Claims) -> ClaimJson {
-=======
     pub fn new(claim: HashMap<String, Vec<String>>, claim_def_seq_no: i32, revoc_reg_seq_no: i32,
                signature: Claims, schema_seq_no: i32) -> ClaimJson {
->>>>>>> d26c6b4e
         ClaimJson {
             claim: claim,
             claim_def_seq_no: claim_def_seq_no,
