--- conflicted
+++ resolved
@@ -84,15 +84,9 @@
 
         Ok((
             ClaimRequest {
-<<<<<<< HEAD
-                user_id: prover_id,
+                user_id: prover_id.clone(),
                 u: primary_claim_init_data.u.clone()?,
                 ur: ur
-=======
-                user_id: prover_id.clone(),
-                u: claim_init_data.u.clone()?,
-                ur: unimplemented!()
->>>>>>> d860a15b
             },
             primary_claim_init_data,
             revocation_primary_claim_init_data
