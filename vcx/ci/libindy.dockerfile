# Development
FROM ubuntu:16.04

# JRE installation and gcc
RUN apt-get update -y && apt-get install -y \
    gcc \
    pkg-config \
    build-essential \
    libsodium-dev \
    libssl-dev \
    libgmp3-dev \
    libsqlite3-dev \
    libsqlite0 \
    cmake \
    apt-transport-https \
    ca-certificates \
    software-properties-common \
    debhelper \
    wget \
    git \
    curl \
    libffi-dev \
    ruby \
    ruby-dev \
    rubygems \
    libzmq5 \
    python3 \
    libtool \
    openjdk-8-jdk \
    maven \
    apt-transport-https \
    libzmq3-dev \
    zip \
    unzip \
    sudo

# Install Nodejs
RUN curl -sL https://deb.nodesource.com/setup_8.x | bash - \
    && apt-get install -y nodejs

# Install Rust
<<<<<<< HEAD
ARG RUST_VER
RUN curl https://sh.rustup.rs -sSf | sh -s -- -y --default-toolchain $RUST_VER
ENV PATH /root/.cargo/bin:$PATH
RUN cargo install cargo-deb --color=never
=======
ARG RUST_VER="1.39.0"
ENV RUST_ARCHIVE=rust-${RUST_VER}-x86_64-unknown-linux-gnu.tar.gz
ENV RUST_DOWNLOAD_URL=https://static.rust-lang.org/dist/$RUST_ARCHIVE
>>>>>>> 77edb4e4

# Install Gradle
RUN wget -q https://services.gradle.org/distributions/gradle-3.4.1-bin.zip
RUN mkdir /opt/gradle
RUN unzip -q -d /opt/gradle gradle-3.4.1-bin.zip

# fpm for deb packaging of npm
RUN gem install fpm
RUN apt-get install rpm -y

COPY ./vcx/ci/scripts/installCert.sh /tmp
RUN /tmp/installCert.sh

# Add sovrin to sources.list
RUN apt-key adv --keyserver keyserver.ubuntu.com --recv-keys CE7709D068DB5E88 && \
    add-apt-repository "deb https://repo.sovrin.org/sdk/deb xenial master" && \
    add-apt-repository "deb https://repo.sovrin.org/sdk/deb xenial stable" && \
    add-apt-repository 'deb https://repo.sovrin.org/deb xenial master' && \
    add-apt-repository 'deb https://repo.sovrin.org/deb xenial stable' && \
    add-apt-repository 'deb https://repo.corp.evernym.com/deb evernym-agency-dev-ubuntu main' && \
    curl https://repo.corp.evernym.com/repo.corp.evenym.com-sig.key | apt-key add -

# these are default values if they are not passed into the environment with
# the --build-arg flag from 'docker build' command.
ARG LIBINDY_VER
ARG LIBNULL_VER
ARG LIBSOVTOKEN_VER

RUN apt-get update && apt-get install -y \
    libindy=${LIBINDY_VER} \
    libsovtoken=${LIBSOVTOKEN_VER}<|MERGE_RESOLUTION|>--- conflicted
+++ resolved
@@ -39,16 +39,9 @@
     && apt-get install -y nodejs
 
 # Install Rust
-<<<<<<< HEAD
-ARG RUST_VER
-RUN curl https://sh.rustup.rs -sSf | sh -s -- -y --default-toolchain $RUST_VER
-ENV PATH /root/.cargo/bin:$PATH
-RUN cargo install cargo-deb --color=never
-=======
 ARG RUST_VER="1.39.0"
 ENV RUST_ARCHIVE=rust-${RUST_VER}-x86_64-unknown-linux-gnu.tar.gz
 ENV RUST_DOWNLOAD_URL=https://static.rust-lang.org/dist/$RUST_ARCHIVE
->>>>>>> 77edb4e4
 
 # Install Gradle
 RUN wget -q https://services.gradle.org/distributions/gradle-3.4.1-bin.zip
