--- conflicted
+++ resolved
@@ -4,12 +4,7 @@
 RUN useradd -ms /bin/bash -u $uid vcx
 USER vcx
 
-<<<<<<< HEAD
-ARG RUST_VER
-RUN curl https://sh.rustup.rs -sSf | sh -s -- -y --default-toolchain ${RUST_VER}
-=======
 RUN curl https://sh.rustup.rs -sSf | sh -s -- -y --default-toolchain 1.39.0
->>>>>>> 77edb4e4
 ENV PATH /home/vcx/.cargo/bin:$PATH
 WORKDIR /home/vcx
 ENV PATH /home/vcx:$PATH
