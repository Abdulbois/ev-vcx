--- conflicted
+++ resolved
@@ -45,13 +45,8 @@
     add-apt-repository "deb https://repo.sovrin.org/sdk/deb xenial stable" && \
     add-apt-repository 'deb https://repo.sovrin.org/deb xenial master'
 
-<<<<<<< HEAD
-ARG LIBINDY_VER="1.11.1"
-ARG LIBNULL_VER="1.11.1"
-=======
-ARG LIBINDY_VER="1.10.1"
-ARG LIBNULL_VER="1.10.1"
->>>>>>> 55b77ec7
+ARG LIBINDY_VER="1.12.0"
+ARG LIBNULL_VER="1.12.0"
 
 RUN apt-get update && apt-get install -y \
     libindy=${LIBINDY_VER} \
