use failure::*;
use futures::*;
use rmp_serde;
use serde::{de, Deserialize, Deserializer, ser, Serialize, Serializer};
use serde_json::{self, Value};
use crate::utils::futures::*;

<<<<<<< HEAD
use domain::a2connection::*;
use domain::invite::{InviteDetail, SenderDetail, RedirectDetail, ForwardAgentDetail};
use domain::key_deligation_proof::KeyDlgProof;
use domain::status::{MessageStatusCode, ConnectionStatus};
use domain::message_type::*;
use domain::protocol_type::{ProtocolType, ProtocolTypes};
use domain::payload::Thread;
=======
use crate::domain::a2connection::*;
use crate::domain::invite::{InviteDetail, SenderDetail, RedirectDetail, ForwardAgentDetail};
use crate::domain::key_deligation_proof::KeyDlgProof;
use crate::domain::status::{MessageStatusCode, ConnectionStatus};
use crate::domain::message_type::*;
use crate::domain::protocol_type::{ProtocolType, ProtocolTypes};
use crate::domain::payload::Thread;
use crate::indy::{crypto, WalletHandle};
>>>>>>> 47cd1f8c

#[derive(Debug)]
pub enum A2AMessageV1 {
    /// base
    Forward(ForwardV1),

    /// onboarding
    Connect(Connect),
    Connected(Connected),
    SignUp(SignUp),
    SignedUp(SignedUp),
    CreateAgent(CreateAgent),
    AgentCreated(AgentCreated),

    /// PW Connection
    CreateKey(CreateKey),
    KeyCreated(KeyCreated),

    CreateMessage(CreateMessage),
    MessageDetail(MessageDetail),
    MessageCreated(MessageCreated),
    MessageSent(MessageSent),

    UpdateConnectionStatus(UpdateConnectionStatus),
    ConnectionStatusUpdated(ConnectionStatusUpdated),
    SendMessages(SendMessages),
    UpdateMessageStatus(UpdateMessageStatus),
    MessageStatusUpdated(MessageStatusUpdated),
    GetMessages(GetMessages),
    Messages(Messages),
    GetMessagesByConnections(GetMessagesByConnections),
    MessagesByConnections(MessagesByConnections),
    UpdateMessageStatusByConnections(UpdateMessageStatusByConnections),
    MessageStatusUpdatedByConnections(MessageStatusUpdatedByConnections),

    /// PW Configs
    UpdateConfigs(UpdateConfigs),
    ConfigsUpdated(ConfigsUpdated),
    GetConfigs(GetConfigs),
    Configs(Configs),
    RemoveConfigs(RemoveConfigs),
    ConfigsRemoved(ConfigsRemoved),
    UpdateComMethod(UpdateComMethod),
    ComMethodUpdated(ComMethodUpdated),
}

#[derive(Debug)]
pub enum A2AMessageV2 {
    /// base
    Forward(ForwardV2),
    ForwardV3(ForwardV3),

    /// onboarding
    Connect(Connect),
    Connected(Connected),
    SignUp(SignUp),
    SignedUp(SignedUp),
    CreateAgent(CreateAgent),
    AgentCreated(AgentCreated),

    /// PW Connection
    CreateKey(CreateKey),
    KeyCreated(KeyCreated),
    UpdateConnectionStatus(UpdateConnectionStatus),
    ConnectionStatusUpdated(ConnectionStatusUpdated),
    SendMessages(SendMessages),
    MessageSent(MessageSent),
    UpdateMessageStatus(UpdateMessageStatus),
    MessageStatusUpdated(MessageStatusUpdated),
    GetMessages(GetMessages),
    Messages(Messages),
    GetMessagesByConnections(GetMessagesByConnections),
    MessagesByConnections(MessagesByConnections),
    UpdateMessageStatusByConnections(UpdateMessageStatusByConnections),
    MessageStatusUpdatedByConnections(MessageStatusUpdatedByConnections),

    /// PW Configs
    UpdateConfigs(UpdateConfigs),
    ConfigsUpdated(ConfigsUpdated),
    GetConfigs(GetConfigs),
    Configs(Configs),
    RemoveConfigs(RemoveConfigs),
    ConfigsRemoved(ConfigsRemoved),
    UpdateComMethod(UpdateComMethod),
    ComMethodUpdated(ComMethodUpdated),

    ConnectionRequest(ConnectionRequest),
    ConnectionRequestResponse(ConnectionRequestResponse),
    ConnectionRequestAnswer(ConnectionRequestAnswer),
    ConnectionRequestAnswerResponse(ConnectionRequestAnswerResponse),
    ConnectionRequestRedirect(ConnectionRequestRedirect),
    ConnectionRequestRedirectResponse(ConnectionRequestRedirectResponse),
    SendRemoteMessage(SendRemoteMessage),
    SendRemoteMessageResponse(SendRemoteMessageResponse),
}

#[derive(Debug)]
pub enum A2AMessage {
    Version1(A2AMessageV1),
    Version2(A2AMessageV2),
}

#[derive(Clone, Serialize, Deserialize, Debug)]
pub struct ForwardV1 {
    #[serde(rename = "@fwd")]
    pub fwd: String,
    #[serde(rename = "@msg")]
    pub msg: Vec<u8>,
}

#[derive(Clone, Serialize, Deserialize, Debug)]
pub struct ForwardV2 {
    #[serde(rename = "@fwd")]
    pub fwd: String,
    #[serde(rename = "@msg")]
    pub msg: Value,
}

#[derive(Clone, Serialize, Deserialize, Debug)]
pub struct ForwardV3 {
    pub to: String,
    #[serde(rename = "msg")]
    pub msg: Value,
}

#[derive(Serialize, Deserialize, Debug)]
pub struct Connect {
    #[serde(rename = "fromDID")]
    pub from_did: String,
    #[serde(rename = "fromDIDVerKey")]
    pub from_did_verkey: String,
}

#[derive(Serialize, Deserialize, Debug)]
pub struct Connected {
    #[serde(rename = "withPairwiseDID")]
    pub with_pairwise_did: String,
    #[serde(rename = "withPairwiseDIDVerKey")]
    pub with_pairwise_did_verkey: String,
}

#[derive(Serialize, Deserialize, Debug)]
pub struct SignUp {}

#[derive(Serialize, Deserialize, Debug)]
pub struct SignedUp {}

#[derive(Serialize, Deserialize, Debug)]
pub struct CreateAgent {}

#[derive(Serialize, Deserialize, Debug)]
pub struct AgentCreated {
    #[serde(rename = "withPairwiseDID")]
    pub with_pairwise_did: String,
    #[serde(rename = "withPairwiseDIDVerKey")]
    pub with_pairwise_did_verkey: String,
}

#[derive(Debug, Deserialize, Serialize)]
pub struct CreateKey {
    #[serde(rename = "forDID")]
    pub for_did: String,
    #[serde(rename = "forDIDVerKey")]
    pub for_did_verkey: String,
}

#[derive(Debug, Deserialize, Serialize)]
pub struct KeyCreated {
    #[serde(rename = "withPairwiseDID")]
    pub with_pairwise_did: String,
    #[serde(rename = "withPairwiseDIDVerKey")]
    pub with_pairwise_did_verkey: String,
}

#[derive(Debug, Deserialize, Serialize)]
pub struct CreateMessage {
    pub mtype: RemoteMessageType,
    #[serde(rename = "sendMsg")]
    pub send_msg: bool,
    #[serde(skip_serializing_if = "Option::is_none")]
    pub uid: Option<String>,
    #[serde(rename = "replyToMsgId")]
    pub reply_to_msg_id: Option<String>,
}

#[derive(Debug, Deserialize, Serialize)]
pub struct MessageCreated {
    pub uid: String
}

#[derive(Debug, Deserialize, Serialize)]
pub struct SendMessages {
    pub uids: Vec<String>,
}

#[serde(untagged)]
#[derive(Debug, Deserialize, Serialize)]
pub enum MessageDetail {
    ConnectionRequestRedirect(ConnectionRequestRedirectMessageDetail),
    ConnectionRequestAnswer(ConnectionRequestAnswerMessageDetail),
    ConnectionRequest(ConnectionRequestMessageDetail),
    ConnectionRequestResp(ConnectionRequestMessageDetailResp),
    General(GeneralMessageDetail),
    Send(SendMessageDetail),
}

#[derive(Debug, Deserialize, Serialize)]
pub struct MessageSent {
    pub uids: Vec<String>,
}

#[derive(Debug, Deserialize, Serialize)]
pub struct UpdateConnectionStatus {
    #[serde(rename = "statusCode")]
    pub status_code: ConnectionStatus,
}

#[derive(Debug, Deserialize, Serialize)]
pub struct ConnectionStatusUpdated {
    #[serde(rename = "statusCode")]
    pub status_code: ConnectionStatus,
}

#[derive(Debug, Deserialize, Serialize)]
pub struct UpdateMessageStatus {
    pub uids: Vec<String>,
    #[serde(rename = "statusCode")]
    pub status_code: MessageStatusCode,
}

#[derive(Debug, Deserialize, Serialize)]
pub struct MessageStatusUpdated {
    pub uids: Vec<String>,
    #[serde(rename = "statusCode")]
    pub status_code: MessageStatusCode,
}

#[derive(Clone, Debug, Deserialize, Serialize)]
pub struct GetMessages {
    #[serde(rename = "excludePayload")]
    #[serde(skip_serializing_if = "Option::is_none")]
    pub exclude_payload: Option<String>,
    #[serde(default)]
    pub uids: Vec<String>,
    #[serde(rename = "statusCodes")]
    #[serde(default)]
    pub status_codes: Vec<MessageStatusCode>,
}

#[derive(Debug, Deserialize, Serialize)]
pub struct GetMessagesByConnections {
    #[serde(rename = "excludePayload")]
    #[serde(skip_serializing_if = "Option::is_none")]
    pub exclude_payload: Option<String>,
    #[serde(default)]
    pub uids: Vec<String>,
    #[serde(rename = "statusCodes")]
    #[serde(default)]
    pub status_codes: Vec<MessageStatusCode>,
    #[serde(rename = "pairwiseDIDs")]
    #[serde(default)]
    pub pairwise_dids: Vec<String>,
}

#[derive(Debug, Deserialize, Serialize)]
pub struct Messages {
    pub msgs: Vec<GetMessagesDetailResponse>,
}

#[derive(Debug, Deserialize, Serialize)]
pub struct MessagesByConnections {
    #[serde(rename = "msgsByConns")]
    #[serde(default)]
    pub msgs: Vec<MessagesByConnection>,
}

#[derive(Debug, Deserialize, Serialize, PartialEq)]
#[serde(untagged)]
pub enum MessageDetailPayload {
    V1(Vec<i8>),
    V2(serde_json::Value),
}

#[derive(Debug, Deserialize, Serialize, PartialEq)]
pub struct GetMessagesDetailResponse {
    pub uid: String,
    #[serde(rename = "statusCode")]
    pub status_code: MessageStatusCode,
    #[serde(rename = "senderDID")]
    pub sender_did: String,
    #[serde(rename = "type")]
    pub type_: RemoteMessageType,
    pub payload: Option<MessageDetailPayload>,
    #[serde(rename = "refMsgId")]
    pub ref_msg_id: Option<String>,
}

#[derive(Debug, Deserialize, Serialize)]
pub struct UpdateMessageStatusByConnections {
    #[serde(rename = "statusCode")]
    pub status_code: MessageStatusCode,
    #[serde(rename = "uidsByConns")]
    pub uids_by_conn: Vec<UidByConnection>,
}

#[derive(Debug, Deserialize, Serialize)]
pub struct MessageStatusUpdatedByConnections {
    #[serde(rename = "updatedUidsByConns")]
    pub updated_uids_by_conn: Vec<UidByConnection>,
    pub failed: Vec<FailedMessageUpdateInfo>,
}

#[derive(Debug, Deserialize, Serialize)]
pub struct FailedMessageUpdateInfo {
    #[serde(rename = "pairwiseDID")]
    pub pairwise_did: String,
    #[serde(rename = "statusCode")]
    pub status_code: MessageStatusCode,
    #[serde(rename = "statusMsg")]
    pub status_msg: String,
}

#[derive(Clone, Debug, Eq, PartialEq)]
pub enum RemoteMessageType {
    ConnReq,
    ConnReqAnswer,
    ConnReqRedirect,
    CredOffer,
    CredReq,
    Cred,
    ProofReq,
    Proof,
    Other(String),
}

impl Serialize for RemoteMessageType {
    fn serialize<S>(&self, serializer: S) -> Result<S::Ok, S::Error> where S: Serializer {
        let value = match self {
            RemoteMessageType::ConnReq => "connReq",
            RemoteMessageType::ConnReqAnswer => "connReqAnswer",
            RemoteMessageType::ConnReqRedirect => "connReqRedirect",
            RemoteMessageType::CredOffer => "credOffer",
            RemoteMessageType::CredReq => "credReq",
            RemoteMessageType::Cred => "cred",
            RemoteMessageType::ProofReq => "proofReq",
            RemoteMessageType::Proof => "proof",
            RemoteMessageType::Other(other) => other.as_str(),
        };
        serde_json::Value::String(value.to_string()).serialize(serializer)
    }
}

impl<'de> Deserialize<'de> for RemoteMessageType {
    fn deserialize<D>(deserializer: D) -> Result<Self, D::Error> where D: Deserializer<'de> {
        let value = Value::deserialize(deserializer).map_err(de::Error::custom)?;
        match value.as_str() {
            Some("connReq") => Ok(RemoteMessageType::ConnReq),
            Some("connReqAnswer") => Ok(RemoteMessageType::ConnReqAnswer),
            Some("connReqRedirect") => Ok(RemoteMessageType::ConnReqRedirect),
            Some("credOffer") => Ok(RemoteMessageType::CredOffer),
            Some("credReq") => Ok(RemoteMessageType::CredReq),
            Some("cred") => Ok(RemoteMessageType::Cred),
            Some("proofReq") => Ok(RemoteMessageType::ProofReq),
            Some("proof") => Ok(RemoteMessageType::Proof),
            Some(mtype) => Ok(RemoteMessageType::Other(mtype.to_string())),
            _ => Err(de::Error::custom("Unexpected message type."))
        }
    }
}

#[derive(Debug, Deserialize, Serialize)]
pub struct ConnectionRequestMessageDetail {
    #[serde(rename = "keyDlgProof")]
    pub key_dlg_proof: KeyDlgProof,
    #[serde(rename = "targetName")]
    pub target_name: Option<String>,
    #[serde(rename = "phoneNo")]
    pub phone_no: Option<String>,
    #[serde(rename = "includePublicDID")] // TODO: BREACKING CHANGE?
    pub use_public_did: Option<bool>,
    pub thread_id: Option<String>,
}

impl From<ConnectionRequest> for ConnectionRequestMessageDetail {
    fn from(con_req: ConnectionRequest) -> Self {
        ConnectionRequestMessageDetail {
            key_dlg_proof: con_req.key_dlg_proof,
            target_name: con_req.target_name,
            phone_no: con_req.phone_no,
            use_public_did: Some(con_req.include_public_did),
            thread_id: Some(con_req.id),
        }
    }
}

#[derive(Debug, Deserialize, Serialize)]
pub struct ConnectionRequestMessageDetailResp {
    #[serde(rename = "inviteDetail")]
    pub invite_detail: InviteDetail,
    #[serde(rename = "urlToInviteDetail")]
    pub url_to_invite_detail: String,
}

#[derive(Debug, Deserialize, Serialize)]
pub struct ConnectionRequestAnswerMessageDetail {
    #[serde(rename = "keyDlgProof")]
    pub key_dlg_proof: Option<KeyDlgProof>,
    #[serde(rename = "senderDetail")]
    pub sender_detail: SenderDetail,
    #[serde(rename = "senderAgencyDetail")]
    pub sender_agency_detail: ForwardAgentDetail,
    #[serde(rename = "answerStatusCode")]
    pub answer_status_code: MessageStatusCode,
    #[serde(skip_serializing_if = "Option::is_none")]
    pub thread: Option<Thread>
}

impl From<ConnectionRequestAnswer> for ConnectionRequestAnswerMessageDetail {
    fn from(con_req_answer: ConnectionRequestAnswer) -> Self {
        ConnectionRequestAnswerMessageDetail {
            key_dlg_proof: con_req_answer.key_dlg_proof,
            sender_detail: con_req_answer.sender_detail,
            sender_agency_detail: con_req_answer.sender_agency_detail,
            answer_status_code: con_req_answer.answer_status_code,
            thread: Some(con_req_answer.thread),
        }
    }
}

#[derive(Debug, Deserialize, Serialize)]
pub struct ConnectionRequestRedirectMessageDetail {
    #[serde(rename = "keyDlgProof")]
    pub key_dlg_proof: Option<KeyDlgProof>,
    #[serde(rename = "senderDetail")]
    pub sender_detail: SenderDetail,
    #[serde(rename = "redirectDetail")]
    pub redirect_detail: RedirectDetail,
    #[serde(rename = "senderAgencyDetail")]
    pub sender_agency_detail: ForwardAgentDetail,
    #[serde(rename = "answerStatusCode")]
    pub answer_status_code: MessageStatusCode,
    #[serde(skip_serializing_if = "Option::is_none")]
    pub thread: Option<Thread>
}

impl From<ConnectionRequestRedirect> for ConnectionRequestRedirectMessageDetail {
    fn from(con_req_redirect: ConnectionRequestRedirect) -> ConnectionRequestRedirectMessageDetail {
        ConnectionRequestRedirectMessageDetail {
            key_dlg_proof: con_req_redirect.key_dlg_proof,
            sender_detail: con_req_redirect.sender_detail,
            redirect_detail: con_req_redirect.redirect_detail,
            sender_agency_detail: con_req_redirect.sender_agency_detail,
            answer_status_code: con_req_redirect.answer_status_code,
            thread: Some(con_req_redirect.thread),
        }
    }
}

#[derive(Debug, Deserialize, Serialize)]
pub struct GeneralMessageDetail {
    #[serde(rename = "@msg")]
    pub msg: Vec<u8>,
    pub title: Option<String>,
    pub detail: Option<String>,
}

#[derive(Debug, Deserialize, Serialize)]
pub struct SendMessageDetail {
    #[serde(rename = "@msg")]
    pub msg: Vec<u8>,
    pub title: Option<String>,
    pub detail: Option<String>,
    #[serde(rename = "answerStatusCode")]
    pub answer_status_code: MessageStatusCode,
}

#[derive(Debug, Deserialize, Serialize, PartialEq)]
pub struct ConfigOption {
    pub name: String,
    pub value: String
}

#[derive(Debug, Deserialize, Serialize)]
pub struct UpdateConfigs {
    pub configs: Vec<ConfigOption>
}

#[derive(Debug, Deserialize, Serialize)]
pub struct ConfigsUpdated {}

#[derive(Debug, Deserialize, Serialize)]
pub struct GetConfigs {
    pub configs: Vec<String>
}

#[derive(Debug, Deserialize, Serialize)]
pub struct Configs {
    pub configs: Vec<ConfigOption>
}

#[derive(Debug, Deserialize, Serialize)]
pub struct RemoveConfigs {
    pub configs: Vec<String>
}

#[derive(Debug, Deserialize, Serialize)]
pub struct ConfigsRemoved {}

#[derive(Debug, Deserialize, Serialize)]
pub struct ComMethod {
    id: String,
    #[serde(rename = "type")]
    e_type: i32,
    value: String,
}

#[derive(Debug, Deserialize, Serialize)]
pub struct UpdateComMethod {
    #[serde(rename = "comMethod")]
    com_method: ComMethod,
}

#[derive(Debug, Deserialize, Serialize)]
pub struct ComMethodUpdated {
    pub id: String
}

#[derive(Debug, Deserialize, Serialize)]
pub struct ConnectionRequest {
    #[serde(rename = "sendMsg")]
    pub send_msg: bool,
    #[serde(rename = "@id")]
    id: String,
    #[serde(rename = "replyToMsgId")]
    pub reply_to_msg_id: Option<String>,
    #[serde(rename = "keyDlgProof")]
    pub key_dlg_proof: KeyDlgProof,
    #[serde(rename = "targetName")]
    pub target_name: Option<String>,
    #[serde(rename = "phoneNo")]
    pub phone_no: Option<String>,
    #[serde(rename = "includePublicDID")] // TODO: breacking change?
    pub include_public_did: bool,
    #[serde(rename = "~thread")]
    pub thread: Thread,
}

#[derive(Debug, Deserialize, Serialize)]
pub struct ConnectionRequestResponse {
    #[serde(rename = "@id")]
    pub id: String,
    #[serde(rename = "inviteDetail")]
    pub invite_detail: InviteDetail,
    #[serde(rename = "urlToInviteDetail")]
    pub url_to_invite_detail: String,
    pub sent: bool,
}

#[derive(Debug, Deserialize, Serialize)]
pub struct ConnectionRequestAnswer {
    #[serde(rename = "sendMsg")]
    pub send_msg: bool,
    #[serde(rename = "@id")]
    pub id: String,
    #[serde(rename = "replyToMsgId")]
    pub reply_to_msg_id: Option<String>,
    #[serde(rename = "keyDlgProof")]
    pub key_dlg_proof: Option<KeyDlgProof>,
    #[serde(rename = "senderDetail")]
    pub sender_detail: SenderDetail,
    #[serde(rename = "senderAgencyDetail")]
    pub sender_agency_detail: ForwardAgentDetail,
    #[serde(rename = "answerStatusCode")]
    pub answer_status_code: MessageStatusCode,
    #[serde(rename = "~thread")]
    pub thread: Thread,
}

#[derive(Debug, Deserialize, Serialize)]
pub struct ConnectionRequestAnswerResponse {
    #[serde(rename = "@id")]
    pub id: String,
    pub sent: bool,
}

#[derive(Debug, Deserialize, Serialize)]
pub struct ConnectionRequestRedirectResponse {
    #[serde(rename = "@id")]
    pub id: String,
    pub sent: bool,
}

#[derive(Debug, Deserialize, Serialize)]
pub struct ConnectionRequestRedirect {
    #[serde(rename = "sendMsg")]
    pub send_msg: bool,
    #[serde(rename = "@id")]
    pub id: String,
    #[serde(rename = "replyToMsgId")]
    pub reply_to_msg_id: Option<String>,
    #[serde(rename = "keyDlgProof")]
    pub key_dlg_proof: Option<KeyDlgProof>,
    #[serde(rename = "senderDetail")]
    pub sender_detail: SenderDetail,
    #[serde(rename = "redirectDetail")]
    pub redirect_detail: RedirectDetail,
    #[serde(rename = "senderAgencyDetail")]
    pub sender_agency_detail: ForwardAgentDetail,
    #[serde(rename = "answerStatusCode")]
    pub answer_status_code: MessageStatusCode,
    #[serde(rename = "~thread")]
    pub thread: Thread,
}

#[derive(Debug, Deserialize, Serialize)]
#[serde(rename_all = "camelCase")]
pub struct SendRemoteMessage {
    pub mtype: RemoteMessageType,
    #[serde(rename = "@id")]
    pub id: String,
    #[serde(rename = "replyToMsgId")]
    #[serde(skip_serializing_if = "Option::is_none")]
    pub reply_to_msg_id: Option<String>,
    #[serde(rename = "sendMsg")]
    pub send_msg: bool,
    #[serde(rename = "@msg")]
    pub msg: serde_json::Value,
    #[serde(skip_serializing_if = "Option::is_none")]
    pub title: Option<String>,
    #[serde(skip_serializing_if = "Option::is_none")]
    pub detail: Option<String>,
}

#[derive(Debug, Deserialize, Serialize)]
#[serde(rename_all = "camelCase")]
pub struct SendRemoteMessageResponse {
    #[serde(rename = "@id")]
    pub id: String,
    pub sent: bool,
}

pub enum A2AMessageKinds {
    Forward,
    ForwardV3,
    Connect,
    Connected,
    SignUp,
    SignedUp,
    CreateAgent,
    AgentCreated,
    CreateKey,
    KeyCreated,
    CreateMessage,
    MessageDetail,
    MessageCreated,
    MessageSent,
    SendMessages,
    GetMessages,
    GetMessagesByConnections,
    MessagesByConnections,
    Messages,
    UpdateMessageStatus,
    MessageStatusUpdated,
    UpdateMessageStatusByConnections,
    MessageStatusUpdatedByConnections,
    UpdateConnectionStatus,
    ConnectionStatusUpdated,
    UpdateConfigs,
    ConfigsUpdated,
    GetConfigs,
    Configs,
    RemoveConfigs,
    ConfigsRemoved,
    ConnectionRequest,
    ConnectionRequestResponse,
    ConnectionRequestAnswer,
    ConnectionRequestAnswerResponse,
    ConnectionRequestRedirect,
    ConnectionRequestRedirectResponse,
    SendRemoteMessage,
    SendRemoteMessageResponse,
    UpdateComMethod,
    ComMethodUpdated,
}

impl A2AMessageKinds {
    pub fn family(&self) -> MessageFamilies {
        match self {
            A2AMessageKinds::Forward => MessageFamilies::Routing,
            A2AMessageKinds::ForwardV3 => MessageFamilies::Routing,
            A2AMessageKinds::Connect => MessageFamilies::AgentProvisioning,
            A2AMessageKinds::Connected => MessageFamilies::AgentProvisioning,
            A2AMessageKinds::CreateAgent => MessageFamilies::AgentProvisioning,
            A2AMessageKinds::AgentCreated => MessageFamilies::AgentProvisioning,
            A2AMessageKinds::SignUp => MessageFamilies::AgentProvisioning,
            A2AMessageKinds::SignedUp => MessageFamilies::AgentProvisioning,
            A2AMessageKinds::CreateKey => MessageFamilies::Connecting,
            A2AMessageKinds::KeyCreated => MessageFamilies::Connecting,
            A2AMessageKinds::CreateMessage => MessageFamilies::Pairwise,
            A2AMessageKinds::MessageDetail => MessageFamilies::Pairwise,
            A2AMessageKinds::MessageCreated => MessageFamilies::Pairwise,
            A2AMessageKinds::MessageSent => MessageFamilies::Pairwise,
            A2AMessageKinds::SendMessages => MessageFamilies::Pairwise,
            A2AMessageKinds::GetMessages => MessageFamilies::Pairwise,
            A2AMessageKinds::GetMessagesByConnections => MessageFamilies::Pairwise,
            A2AMessageKinds::MessagesByConnections => MessageFamilies::Pairwise,
            A2AMessageKinds::Messages => MessageFamilies::Pairwise,
            A2AMessageKinds::UpdateConnectionStatus => MessageFamilies::Pairwise,
<<<<<<< HEAD
            A2AMessageKinds::ConnectionStatusUpdated => MessageFamilies::Connecting,
            A2AMessageKinds::ConnectionRequest => MessageFamilies::Connecting,
            A2AMessageKinds::ConnectionRequestResponse => MessageFamilies::Connecting,
            A2AMessageKinds::ConnectionRequestAnswer => MessageFamilies::Connecting,
            A2AMessageKinds::ConnectionRequestAnswerResponse => MessageFamilies::Connecting,
            A2AMessageKinds::ConnectionRequestRedirect => MessageFamilies::Connecting,
            A2AMessageKinds::ConnectionRequestRedirectResponse => MessageFamilies::Connecting,
=======
            A2AMessageKinds::ConnectionStatusUpdated => MessageFamilies::Pairwise,
            A2AMessageKinds::ConnectionRequest => MessageFamilies::Pairwise,
            A2AMessageKinds::ConnectionRequestResponse => MessageFamilies::Pairwise,
            A2AMessageKinds::ConnectionRequestAnswer => MessageFamilies::Pairwise,
            A2AMessageKinds::ConnectionRequestAnswerResponse => MessageFamilies::Pairwise,
            A2AMessageKinds::ConnectionRequestRedirect => MessageFamilies::Pairwise,
            A2AMessageKinds::ConnectionRequestRedirectResponse => MessageFamilies::Pairwise,
>>>>>>> 47cd1f8c
            A2AMessageKinds::UpdateMessageStatus => MessageFamilies::Pairwise,
            A2AMessageKinds::MessageStatusUpdated => MessageFamilies::Pairwise,
            A2AMessageKinds::UpdateMessageStatusByConnections => MessageFamilies::Pairwise,
            A2AMessageKinds::MessageStatusUpdatedByConnections => MessageFamilies::Pairwise,
            A2AMessageKinds::UpdateConfigs => MessageFamilies::Configs,
            A2AMessageKinds::ConfigsUpdated => MessageFamilies::Configs,
            A2AMessageKinds::GetConfigs => MessageFamilies::Configs,
            A2AMessageKinds::Configs => MessageFamilies::Configs,
            A2AMessageKinds::RemoveConfigs => MessageFamilies::Configs,
            A2AMessageKinds::ConfigsRemoved => MessageFamilies::Configs,
            A2AMessageKinds::UpdateComMethod => MessageFamilies::Configs,
            A2AMessageKinds::ComMethodUpdated => MessageFamilies::Configs,
            A2AMessageKinds::SendRemoteMessage => MessageFamilies::Routing,
            A2AMessageKinds::SendRemoteMessageResponse => MessageFamilies::Routing,
        }
    }

    pub fn name(&self) -> String {
        match self {
            A2AMessageKinds::Forward => "FWD".to_string(),
            A2AMessageKinds::ForwardV3 => "forward".to_string(),
            A2AMessageKinds::Connect => "CONNECT".to_string(),
            A2AMessageKinds::Connected => "CONNECTED".to_string(),
            A2AMessageKinds::CreateAgent => "CREATE_AGENT".to_string(),
            A2AMessageKinds::AgentCreated => "AGENT_CREATED".to_string(),
            A2AMessageKinds::SignUp => "SIGNUP".to_string(),
            A2AMessageKinds::SignedUp => "SIGNED_UP".to_string(),
            A2AMessageKinds::CreateKey => "CREATE_KEY".to_string(),
            A2AMessageKinds::KeyCreated => "KEY_CREATED".to_string(),
            A2AMessageKinds::CreateMessage => "CREATE_MSG".to_string(),
            A2AMessageKinds::MessageDetail => "MSG_DETAIL".to_string(),
            A2AMessageKinds::MessageCreated => "MSG_CREATED".to_string(),
            A2AMessageKinds::MessageSent => "MSGS_SENT".to_string(),
            A2AMessageKinds::SendMessages => "SEND_MSGS".to_string(),
            A2AMessageKinds::GetMessages => "GET_MSGS".to_string(),
            A2AMessageKinds::GetMessagesByConnections => "GET_MSGS_BY_CONNS".to_string(),
            A2AMessageKinds::MessagesByConnections => "MSGS_BY_CONNS".to_string(),
            A2AMessageKinds::UpdateMessageStatus => "UPDATE_MSG_STATUS".to_string(),
            A2AMessageKinds::MessageStatusUpdated => "MSG_STATUS_UPDATED".to_string(),
            A2AMessageKinds::UpdateMessageStatusByConnections => "UPDATE_MSG_STATUS_BY_CONNS".to_string(),
            A2AMessageKinds::MessageStatusUpdatedByConnections => "MSG_STATUS_UPDATED_BY_CONNS".to_string(),
            A2AMessageKinds::Messages => "MSGS".to_string(),
            A2AMessageKinds::UpdateConnectionStatus => "UPDATE_CONN_STATUS".to_string(),
            A2AMessageKinds::ConnectionStatusUpdated => "CONN_STATUS_UPDATED".to_string(),
            A2AMessageKinds::ConnectionRequest => "CONN_REQUEST".to_string(),
            A2AMessageKinds::ConnectionRequestResponse => "CONN_REQUEST_RESP".to_string(),
            A2AMessageKinds::ConnectionRequestAnswer => "ACCEPT_CONN_REQ".to_string(),
            A2AMessageKinds::ConnectionRequestAnswerResponse => "CONN_REQUEST_ANSWER_RESP".to_string(),
            A2AMessageKinds::ConnectionRequestRedirect => "REDIRECT_CONN_REQ".to_string(),
            A2AMessageKinds::ConnectionRequestRedirectResponse => "CONN_REQ_REDIRECTED".to_string(),
            A2AMessageKinds::UpdateConfigs => "UPDATE_CONFIGS".to_string(),
            A2AMessageKinds::ConfigsUpdated => "CONFIGS_UPDATED".to_string(),
            A2AMessageKinds::GetConfigs => "GET_CONFIGS".to_string(),
            A2AMessageKinds::Configs => "CONFIGS".to_string(),
            A2AMessageKinds::RemoveConfigs => "REMOVE_CONFIGS".to_string(),
            A2AMessageKinds::ConfigsRemoved => "CONFIGS_REMOVED".to_string(),
            A2AMessageKinds::UpdateComMethod => "UPDATE_COM_METHOD".to_string(),
            A2AMessageKinds::ComMethodUpdated => "COM_METHOD_UPDATED".to_string(),
            A2AMessageKinds::SendRemoteMessage => "SEND_REMOTE_MSG".to_string(),
            A2AMessageKinds::SendRemoteMessageResponse => "REMOTE_MSG_SENT".to_string(),
        }
    }
}

impl<'de> Deserialize<'de> for A2AMessageV1 {
    fn deserialize<D>(deserializer: D) -> Result<Self, D::Error> where D: Deserializer<'de> {
        let value = Value::deserialize(deserializer).map_err(de::Error::custom)?;
        let message_type: MessageTypeV1 = serde_json::from_value(value["@type"].clone()).map_err(de::Error::custom)?;

        println!("Deserialize for A2AMessageV1, message_type: {:?}", message_type);

        match message_type.name.as_str() {
            "FWD" => {
                ForwardV1::deserialize(value)
                    .map(|msg| A2AMessageV1::Forward(msg))
                    .map_err(de::Error::custom)
            }
            "CONNECT" => {
                Connect::deserialize(value)
                    .map(|msg| A2AMessageV1::Connect(msg))
                    .map_err(de::Error::custom)
            }
            "CONNECTED" => {
                Connected::deserialize(value)
                    .map(|msg| A2AMessageV1::Connected(msg))
                    .map_err(de::Error::custom)
            }
            "SIGNUP" => {
                SignUp::deserialize(value)
                    .map(|msg| A2AMessageV1::SignUp(msg))
                    .map_err(de::Error::custom)
            }
            "SIGNED_UP" => {
                SignedUp::deserialize(value)
                    .map(|msg| A2AMessageV1::SignedUp(msg))
                    .map_err(de::Error::custom)
            }
            "CREATE_AGENT" => {
                CreateAgent::deserialize(value)
                    .map(|msg| A2AMessageV1::CreateAgent(msg))
                    .map_err(de::Error::custom)
            }
            "AGENT_CREATED" => {
                AgentCreated::deserialize(value)
                    .map(|msg| A2AMessageV1::AgentCreated(msg))
                    .map_err(de::Error::custom)
            }
            "CREATE_KEY" => {
                CreateKey::deserialize(value)
                    .map(|msg| A2AMessageV1::CreateKey(msg))
                    .map_err(de::Error::custom)
            }
            "KEY_CREATED" => {
                KeyCreated::deserialize(value)
                    .map(|msg| A2AMessageV1::KeyCreated(msg))
                    .map_err(de::Error::custom)
            }
            "SEND_MSGS" => {
                SendMessages::deserialize(value)
                    .map(|msg| A2AMessageV1::SendMessages(msg))
                    .map_err(de::Error::custom)
            }
            "UPDATE_CONN_STATUS" => {
                UpdateConnectionStatus::deserialize(value)
                    .map(|msg| A2AMessageV1::UpdateConnectionStatus(msg))
                    .map_err(de::Error::custom)
            }
            "CONN_STATUS_UPDATED" => {
                ConnectionStatusUpdated::deserialize(value)
                    .map(|msg| A2AMessageV1::ConnectionStatusUpdated(msg))
                    .map_err(de::Error::custom)
            }
            "UPDATE_MSG_STATUS" => {
                UpdateMessageStatus::deserialize(value)
                    .map(|msg| A2AMessageV1::UpdateMessageStatus(msg))
                    .map_err(de::Error::custom)
            }
            "MSG_STATUS_UPDATED" => {
                MessageStatusUpdated::deserialize(value)
                    .map(|msg| A2AMessageV1::MessageStatusUpdated(msg))
                    .map_err(de::Error::custom)
            }
            "GET_MSGS" => {
                GetMessages::deserialize(value)
                    .map(|msg| A2AMessageV1::GetMessages(msg))
                    .map_err(de::Error::custom)
            }
            "MSGS" => {
                Messages::deserialize(value)
                    .map(|msg| A2AMessageV1::Messages(msg))
                    .map_err(de::Error::custom)
            }
            "GET_MSGS_BY_CONNS" => {
                GetMessagesByConnections::deserialize(value)
                    .map(|msg| A2AMessageV1::GetMessagesByConnections(msg))
                    .map_err(de::Error::custom)
            }
            "MSGS_BY_CONNS" => {
                MessagesByConnections::deserialize(value)
                    .map(|msg| A2AMessageV1::MessagesByConnections(msg))
                    .map_err(de::Error::custom)
            }
            "UPDATE_MSG_STATUS_BY_CONNS" => {
                UpdateMessageStatusByConnections::deserialize(value)
                    .map(|msg| A2AMessageV1::UpdateMessageStatusByConnections(msg))
                    .map_err(de::Error::custom)
            }
            "MSG_STATUS_UPDATED_BY_CONNS" => {
                MessageStatusUpdatedByConnections::deserialize(value)
                    .map(|msg| A2AMessageV1::MessageStatusUpdatedByConnections(msg))
                    .map_err(de::Error::custom)
            }
            "UPDATE_CONFIGS" => {
                UpdateConfigs::deserialize(value)
                    .map(|msg| A2AMessageV1::UpdateConfigs(msg))
                    .map_err(de::Error::custom)
            }
            "CONFIGS_UPDATED" => {
                ConfigsUpdated::deserialize(value)
                    .map(|msg| A2AMessageV1::ConfigsUpdated(msg))
                    .map_err(de::Error::custom)
            }
            "GET_CONFIGS" => {
                GetConfigs::deserialize(value)
                    .map(|msg| A2AMessageV1::GetConfigs(msg))
                    .map_err(de::Error::custom)
            }
            "CONFIGS" => {
                Configs::deserialize(value)
                    .map(|msg| A2AMessageV1::Configs(msg))
                    .map_err(de::Error::custom)
            }
            "REMOVE_CONFIGS" => {
                RemoveConfigs::deserialize(value)
                    .map(|msg| A2AMessageV1::RemoveConfigs(msg))
                    .map_err(de::Error::custom)
            }
            "CONFIGS_REMOVED" => {
                ConfigsRemoved::deserialize(value)
                    .map(|msg| A2AMessageV1::ConfigsRemoved(msg))
                    .map_err(de::Error::custom)
            }
            "UPDATE_COM_METHOD" => {
                UpdateComMethod::deserialize(value)
                    .map(|msg| A2AMessageV1::UpdateComMethod(msg))
                    .map_err(de::Error::custom)
            }
            "COM_METHOD_UPDATED" => {
                ComMethodUpdated::deserialize(value)
                    .map(|msg| A2AMessageV1::ComMethodUpdated(msg))
                    .map_err(de::Error::custom)
            }
            "CREATE_MSG" => {
                CreateMessage::deserialize(value)
                    .map(|msg| A2AMessageV1::CreateMessage(msg))
                    .map_err(de::Error::custom)
            }
            "MSG_DETAIL" => {
                MessageDetail::deserialize(value)
                    .map(|msg| A2AMessageV1::MessageDetail(msg))
                    .map_err(de::Error::custom)
            }
            "MSG_CREATED" => {
                MessageCreated::deserialize(value)
                    .map(|msg| A2AMessageV1::MessageCreated(msg))
                    .map_err(de::Error::custom)
            }
            "MSGS_SENT" => {
                MessageSent::deserialize(value)
                    .map(|msg| A2AMessageV1::MessageSent(msg))
                    .map_err(de::Error::custom)
            }
            _ => Err(de::Error::custom("Unexpected @type field structure."))
        }
    }
}

impl<'de> Deserialize<'de> for A2AMessageV2 {
    fn deserialize<D>(deserializer: D) -> Result<Self, D::Error> where D: Deserializer<'de> {
        let value = Value::deserialize(deserializer).map_err(de::Error::custom)?;
        let message_type: MessageTypeV2 = serde_json::from_value(value["@type"].clone()).map_err(de::Error::custom)?;

        match message_type.type_.as_str() {
            "FWD" => {
                ForwardV2::deserialize(value)
                    .map(|msg| A2AMessageV2::Forward(msg))
                    .map_err(de::Error::custom)
            }
            "forward" => {
                ForwardV3::deserialize(value)
                    .map(|msg| A2AMessageV2::ForwardV3(msg))
                    .map_err(de::Error::custom)
            }
            "CONNECT" => {
                Connect::deserialize(value)
                    .map(|msg| A2AMessageV2::Connect(msg))
                    .map_err(de::Error::custom)
            }
            "CONNECTED" => {
                Connected::deserialize(value)
                    .map(|msg| A2AMessageV2::Connected(msg))
                    .map_err(de::Error::custom)
            }
            "SIGNUP" => {
                SignUp::deserialize(value)
                    .map(|msg| A2AMessageV2::SignUp(msg))
                    .map_err(de::Error::custom)
            }
            "SIGNED_UP" => {
                SignedUp::deserialize(value)
                    .map(|msg| A2AMessageV2::SignedUp(msg))
                    .map_err(de::Error::custom)
            }
            "CREATE_AGENT" => {
                CreateAgent::deserialize(value)
                    .map(|msg| A2AMessageV2::CreateAgent(msg))
                    .map_err(de::Error::custom)
            }
            "AGENT_CREATED" => {
                AgentCreated::deserialize(value)
                    .map(|msg| A2AMessageV2::AgentCreated(msg))
                    .map_err(de::Error::custom)
            }
            "CREATE_KEY" => {
                CreateKey::deserialize(value)
                    .map(|msg| A2AMessageV2::CreateKey(msg))
                    .map_err(de::Error::custom)
            }
            "KEY_CREATED" => {
                KeyCreated::deserialize(value)
                    .map(|msg| A2AMessageV2::KeyCreated(msg))
                    .map_err(de::Error::custom)
            }
            "SEND_MSGS" => {
                SendMessages::deserialize(value)
                    .map(|msg| A2AMessageV2::SendMessages(msg))
                    .map_err(de::Error::custom)
            }
            "MSGS_SENT" => {
                MessageSent::deserialize(value)
                    .map(|msg| A2AMessageV2::MessageSent(msg))
                    .map_err(de::Error::custom)
            }
            "UPDATE_CONN_STATUS" => {
                UpdateConnectionStatus::deserialize(value)
                    .map(|msg| A2AMessageV2::UpdateConnectionStatus(msg))
                    .map_err(de::Error::custom)
            }
            "CONN_STATUS_UPDATED" => {
                ConnectionStatusUpdated::deserialize(value)
                    .map(|msg| A2AMessageV2::ConnectionStatusUpdated(msg))
                    .map_err(de::Error::custom)
            }
            "UPDATE_MSG_STATUS" => {
                UpdateMessageStatus::deserialize(value)
                    .map(|msg| A2AMessageV2::UpdateMessageStatus(msg))
                    .map_err(de::Error::custom)
            }
            "MSG_STATUS_UPDATED" => {
                MessageStatusUpdated::deserialize(value)
                    .map(|msg| A2AMessageV2::MessageStatusUpdated(msg))
                    .map_err(de::Error::custom)
            }
            "UPDATE_COM_METHOD" => {
                UpdateComMethod::deserialize(value)
                    .map(|msg| A2AMessageV2::UpdateComMethod(msg))
                    .map_err(de::Error::custom)
            }
            "COM_METHOD_UPDATED" => {
                ComMethodUpdated::deserialize(value)
                    .map(|msg| A2AMessageV2::ComMethodUpdated(msg))
                    .map_err(de::Error::custom)
            }
            "GET_MSGS" => {
                GetMessages::deserialize(value)
                    .map(|msg| A2AMessageV2::GetMessages(msg))
                    .map_err(de::Error::custom)
            }
            "MSGS" => {
                Messages::deserialize(value)
                    .map(|msg| A2AMessageV2::Messages(msg))
                    .map_err(de::Error::custom)
            }
            "GET_MSGS_BY_CONNS" => {
                GetMessagesByConnections::deserialize(value)
                    .map(|msg| A2AMessageV2::GetMessagesByConnections(msg))
                    .map_err(de::Error::custom)
            }
            "MSGS_BY_CONNS" => {
                MessagesByConnections::deserialize(value)
                    .map(|msg| A2AMessageV2::MessagesByConnections(msg))
                    .map_err(de::Error::custom)
            }
            "UPDATE_MSG_STATUS_BY_CONNS" => {
                UpdateMessageStatusByConnections::deserialize(value)
                    .map(|msg| A2AMessageV2::UpdateMessageStatusByConnections(msg))
                    .map_err(de::Error::custom)
            }
            "MSG_STATUS_UPDATED_BY_CONNS" => {
                MessageStatusUpdatedByConnections::deserialize(value)
                    .map(|msg| A2AMessageV2::MessageStatusUpdatedByConnections(msg))
                    .map_err(de::Error::custom)
            }
            "UPDATE_CONFIGS" => {
                UpdateConfigs::deserialize(value)
                    .map(|msg| A2AMessageV2::UpdateConfigs(msg))
                    .map_err(de::Error::custom)
            }
            "CONFIGS_UPDATED" => {
                ConfigsUpdated::deserialize(value)
                    .map(|msg| A2AMessageV2::ConfigsUpdated(msg))
                    .map_err(de::Error::custom)
            }
            "GET_CONFIGS" => {
                GetConfigs::deserialize(value)
                    .map(|msg| A2AMessageV2::GetConfigs(msg))
                    .map_err(de::Error::custom)
            }
            "CONFIGS" => {
                Configs::deserialize(value)
                    .map(|msg| A2AMessageV2::Configs(msg))
                    .map_err(de::Error::custom)
            }
            "REMOVE_CONFIGS" => {
                RemoveConfigs::deserialize(value)
                    .map(|msg| A2AMessageV2::RemoveConfigs(msg))
                    .map_err(de::Error::custom)
            }
            "CONFIGS_REMOVED" => {
                ConfigsRemoved::deserialize(value)
                    .map(|msg| A2AMessageV2::ConfigsRemoved(msg))
                    .map_err(de::Error::custom)
            }
            "CONN_REQUEST" => {
                ConnectionRequest::deserialize(value)
                    .map(|msg| A2AMessageV2::ConnectionRequest(msg))
                    .map_err(de::Error::custom)
            }
            "CONN_REQUEST_RESP" => {
                ConnectionRequestResponse::deserialize(value)
                    .map(|msg| A2AMessageV2::ConnectionRequestResponse(msg))
                    .map_err(de::Error::custom)
            }
            "CONN_REQUEST_ANSWER" => {
                ConnectionRequestAnswer::deserialize(value)
                    .map(|msg| A2AMessageV2::ConnectionRequestAnswer(msg))
                    .map_err(de::Error::custom)
            }
            "ACCEPT_CONN_REQ" => {
                ConnectionRequestAnswer::deserialize(value)
                    .map(|msg| A2AMessageV2::ConnectionRequestAnswer(msg))
                    .map_err(de::Error::custom)
            }
            "CONN_REQUEST_ANSWER_RESP" => {
                ConnectionRequestAnswerResponse::deserialize(value)
                    .map(|msg| A2AMessageV2::ConnectionRequestAnswerResponse(msg))
                    .map_err(de::Error::custom)
            }
            "REDIRECT_CONN_REQ" => {
                ConnectionRequestRedirect::deserialize(value)
                    .map(|msg| A2AMessageV2::ConnectionRequestRedirect(msg))
                    .map_err(de::Error::custom)
            }
            "CONN_REQ_REDIRECTED" => {
                ConnectionRequestRedirectResponse::deserialize(value)
                    .map(|msg| A2AMessageV2::ConnectionRequestRedirectResponse(msg))
                    .map_err(de::Error::custom)
            }
            "SEND_REMOTE_MSG" => {
                SendRemoteMessage::deserialize(value)
                    .map(|msg| A2AMessageV2::SendRemoteMessage(msg))
                    .map_err(de::Error::custom)
            }
            "REMOTE_MSG_SENT" => {
                SendRemoteMessageResponse::deserialize(value)
                    .map(|msg| A2AMessageV2::SendRemoteMessageResponse(msg))
                    .map_err(de::Error::custom)
            }
            _ => Err(de::Error::custom("Unexpected @type field structure."))
        }
    }
}

impl<'de> Deserialize<'de> for A2AMessage {
    fn deserialize<D>(deserializer: D) -> Result<Self, D::Error> where D: Deserializer<'de> {
        let value = Value::deserialize(deserializer).map_err(de::Error::custom)?;
        let message_type: MessageTypes = serde_json::from_value(value["@type"].clone()).map_err(de::Error::custom)?;

        match message_type {
            MessageTypes::MessageTypeV1(_) =>
                A2AMessageV1::deserialize(value)
                    .map(|msg| A2AMessage::Version1(msg))
                    .map_err(de::Error::custom),
            MessageTypes::MessageTypeV2(_) =>
                A2AMessageV2::deserialize(value)
                    .map(|msg| A2AMessage::Version2(msg))
                    .map_err(de::Error::custom),
        }
    }
}

fn set_a2a_message_type_v1<T>(msg: T, kind: A2AMessageKinds) -> Result<serde_json::Value, serde_json::Error> where T: Serialize {
    set_a2a_message_type(msg, MessageTypes::build_v1(kind))
}

fn set_a2a_message_type_v2<T>(msg: T, kind: A2AMessageKinds) -> Result<serde_json::Value, serde_json::Error> where T: Serialize {
    set_a2a_message_type(msg, MessageTypes::build_v2(kind))
}

fn set_a2a_message_type<T>(msg: T, message_type: MessageTypes) -> Result<serde_json::Value, serde_json::Error> where T: Serialize {
    let mut value = serde_json::to_value(msg)?;
    let type_ = serde_json::to_value(message_type)?;
    value.as_object_mut().unwrap().insert("@type".into(), type_);
    Ok(value)
}

impl Serialize for A2AMessageV1 {
    fn serialize<S>(&self, serializer: S) -> Result<S::Ok, S::Error> where S: Serializer {
        let value = match self {
            A2AMessageV1::Forward(msg) => set_a2a_message_type_v1(msg, A2AMessageKinds::Forward),
            A2AMessageV1::Connect(msg) => set_a2a_message_type_v1(msg, A2AMessageKinds::Connect),
            A2AMessageV1::Connected(msg) => set_a2a_message_type_v1(msg, A2AMessageKinds::Connected),
            A2AMessageV1::SignUp(msg) => set_a2a_message_type_v1(msg, A2AMessageKinds::SignUp),
            A2AMessageV1::SignedUp(msg) => set_a2a_message_type_v1(msg, A2AMessageKinds::SignedUp),
            A2AMessageV1::CreateAgent(msg) => set_a2a_message_type_v1(msg, A2AMessageKinds::CreateAgent),
            A2AMessageV1::AgentCreated(msg) => set_a2a_message_type_v1(msg, A2AMessageKinds::AgentCreated),
            A2AMessageV1::CreateKey(msg) => set_a2a_message_type_v1(msg, A2AMessageKinds::CreateKey),
            A2AMessageV1::KeyCreated(msg) => set_a2a_message_type_v1(msg, A2AMessageKinds::KeyCreated),
            A2AMessageV1::SendMessages(msg) => set_a2a_message_type_v1(msg, A2AMessageKinds::SendMessages),
            A2AMessageV1::UpdateConnectionStatus(msg) => set_a2a_message_type_v1(msg, A2AMessageKinds::UpdateConnectionStatus),
            A2AMessageV1::ConnectionStatusUpdated(msg) => set_a2a_message_type_v1(msg, A2AMessageKinds::ConnectionStatusUpdated),
            A2AMessageV1::UpdateMessageStatus(msg) => set_a2a_message_type_v1(msg, A2AMessageKinds::UpdateMessageStatus),
            A2AMessageV1::MessageStatusUpdated(msg) => set_a2a_message_type_v1(msg, A2AMessageKinds::MessageStatusUpdated),
            A2AMessageV1::GetMessages(msg) => set_a2a_message_type_v1(msg, A2AMessageKinds::GetMessages),
            A2AMessageV1::Messages(msg) => set_a2a_message_type_v1(msg, A2AMessageKinds::Messages),
            A2AMessageV1::GetMessagesByConnections(msg) => set_a2a_message_type_v1(msg, A2AMessageKinds::GetMessagesByConnections),
            A2AMessageV1::MessagesByConnections(msg) => set_a2a_message_type_v1(msg, A2AMessageKinds::MessagesByConnections),
            A2AMessageV1::UpdateMessageStatusByConnections(msg) => set_a2a_message_type_v1(msg, A2AMessageKinds::UpdateMessageStatusByConnections),
            A2AMessageV1::MessageStatusUpdatedByConnections(msg) => set_a2a_message_type_v1(msg, A2AMessageKinds::MessageStatusUpdatedByConnections),
            A2AMessageV1::UpdateConfigs(msg) => set_a2a_message_type_v1(msg, A2AMessageKinds::UpdateConfigs),
            A2AMessageV1::ConfigsUpdated(msg) => set_a2a_message_type_v1(msg, A2AMessageKinds::ConfigsUpdated),
            A2AMessageV1::UpdateComMethod(msg) => set_a2a_message_type_v1(msg, A2AMessageKinds::UpdateComMethod),
            A2AMessageV1::ComMethodUpdated(msg) => set_a2a_message_type_v1(msg, A2AMessageKinds::ComMethodUpdated),
            A2AMessageV1::GetConfigs(msg) => set_a2a_message_type_v1(msg, A2AMessageKinds::GetConfigs),
            A2AMessageV1::Configs(msg) => set_a2a_message_type_v1(msg, A2AMessageKinds::Configs),
            A2AMessageV1::RemoveConfigs(msg) => set_a2a_message_type_v1(msg, A2AMessageKinds::RemoveConfigs),
            A2AMessageV1::ConfigsRemoved(msg) => set_a2a_message_type_v1(msg, A2AMessageKinds::ConfigsRemoved),
            A2AMessageV1::CreateMessage(msg) => set_a2a_message_type_v1(msg, A2AMessageKinds::CreateMessage),
            A2AMessageV1::MessageDetail(msg) => set_a2a_message_type_v1(msg, A2AMessageKinds::MessageDetail),
            A2AMessageV1::MessageCreated(msg) => set_a2a_message_type_v1(msg, A2AMessageKinds::MessageCreated),
            A2AMessageV1::MessageSent(msg) => set_a2a_message_type_v1(msg, A2AMessageKinds::MessageSent),
        }.map_err(ser::Error::custom)?;

        value.serialize(serializer)
    }
}

impl Serialize for A2AMessageV2 {
    fn serialize<S>(&self, serializer: S) -> Result<S::Ok, S::Error> where S: Serializer {
        let value = match self {
            A2AMessageV2::Forward(msg) => set_a2a_message_type_v2(msg, A2AMessageKinds::Forward),
            A2AMessageV2::ForwardV3(msg) => set_a2a_message_type_v2(msg, A2AMessageKinds::ForwardV3),
            A2AMessageV2::Connect(msg) => set_a2a_message_type_v2(msg, A2AMessageKinds::Connect),
            A2AMessageV2::Connected(msg) => set_a2a_message_type_v2(msg, A2AMessageKinds::Connected),
            A2AMessageV2::SignUp(msg) => set_a2a_message_type_v2(msg, A2AMessageKinds::SignUp),
            A2AMessageV2::SignedUp(msg) => set_a2a_message_type_v2(msg, A2AMessageKinds::SignedUp),
            A2AMessageV2::CreateAgent(msg) => set_a2a_message_type_v2(msg, A2AMessageKinds::CreateAgent),
            A2AMessageV2::AgentCreated(msg) => set_a2a_message_type_v2(msg, A2AMessageKinds::AgentCreated),
            A2AMessageV2::CreateKey(msg) => set_a2a_message_type_v2(msg, A2AMessageKinds::CreateKey),
            A2AMessageV2::KeyCreated(msg) => set_a2a_message_type_v2(msg, A2AMessageKinds::KeyCreated),
            A2AMessageV2::SendMessages(msg) => set_a2a_message_type_v2(msg, A2AMessageKinds::SendMessages),
            A2AMessageV2::MessageSent(msg) => set_a2a_message_type_v2(msg, A2AMessageKinds::MessageSent),
            A2AMessageV2::UpdateConnectionStatus(msg) => set_a2a_message_type_v2(msg, A2AMessageKinds::UpdateConnectionStatus),
            A2AMessageV2::ConnectionStatusUpdated(msg) => set_a2a_message_type_v2(msg, A2AMessageKinds::ConnectionStatusUpdated),
            A2AMessageV2::UpdateMessageStatus(msg) => set_a2a_message_type_v2(msg, A2AMessageKinds::UpdateMessageStatus),
            A2AMessageV2::MessageStatusUpdated(msg) => set_a2a_message_type_v2(msg, A2AMessageKinds::MessageStatusUpdated),
            A2AMessageV2::GetMessages(msg) => set_a2a_message_type_v2(msg, A2AMessageKinds::GetMessages),
            A2AMessageV2::Messages(msg) => set_a2a_message_type_v2(msg, A2AMessageKinds::Messages),
            A2AMessageV2::GetMessagesByConnections(msg) => set_a2a_message_type_v2(msg, A2AMessageKinds::GetMessagesByConnections),
            A2AMessageV2::MessagesByConnections(msg) => set_a2a_message_type_v2(msg, A2AMessageKinds::MessagesByConnections),
            A2AMessageV2::UpdateMessageStatusByConnections(msg) => set_a2a_message_type_v2(msg, A2AMessageKinds::UpdateMessageStatusByConnections),
            A2AMessageV2::MessageStatusUpdatedByConnections(msg) => set_a2a_message_type_v2(msg, A2AMessageKinds::MessageStatusUpdatedByConnections),
            A2AMessageV2::UpdateConfigs(msg) => set_a2a_message_type_v2(msg, A2AMessageKinds::UpdateConfigs),
            A2AMessageV2::ConfigsUpdated(msg) => set_a2a_message_type_v2(msg, A2AMessageKinds::ConfigsUpdated),
            A2AMessageV2::UpdateComMethod(msg) => set_a2a_message_type_v2(msg, A2AMessageKinds::UpdateComMethod),
            A2AMessageV2::ComMethodUpdated(msg) => set_a2a_message_type_v2(msg, A2AMessageKinds::ComMethodUpdated),
            A2AMessageV2::GetConfigs(msg) => set_a2a_message_type_v2(msg, A2AMessageKinds::GetConfigs),
            A2AMessageV2::Configs(msg) => set_a2a_message_type_v2(msg, A2AMessageKinds::Configs),
            A2AMessageV2::RemoveConfigs(msg) => set_a2a_message_type_v2(msg, A2AMessageKinds::RemoveConfigs),
            A2AMessageV2::ConfigsRemoved(msg) => set_a2a_message_type_v2(msg, A2AMessageKinds::ConfigsRemoved),
            A2AMessageV2::ConnectionRequest(msg) => set_a2a_message_type_v2(msg, A2AMessageKinds::ConnectionRequest),
            A2AMessageV2::ConnectionRequestResponse(msg) => set_a2a_message_type_v2(msg, A2AMessageKinds::ConnectionRequestResponse),
            A2AMessageV2::ConnectionRequestAnswer(msg) => set_a2a_message_type_v2(msg, A2AMessageKinds::ConnectionRequestAnswer),
            A2AMessageV2::ConnectionRequestAnswerResponse(msg) => set_a2a_message_type_v2(msg, A2AMessageKinds::ConnectionRequestAnswerResponse),
            A2AMessageV2::ConnectionRequestRedirect(msg) => set_a2a_message_type_v2(msg, A2AMessageKinds::ConnectionRequestRedirect),
            A2AMessageV2::ConnectionRequestRedirectResponse(msg) => set_a2a_message_type_v2(msg, A2AMessageKinds::ConnectionRequestRedirectResponse),
            A2AMessageV2::SendRemoteMessage(msg) => set_a2a_message_type_v2(msg, A2AMessageKinds::SendRemoteMessage),
            A2AMessageV2::SendRemoteMessageResponse(msg) => set_a2a_message_type_v2(msg, A2AMessageKinds::SendRemoteMessageResponse),
        }.map_err(ser::Error::custom)?;

        value.serialize(serializer)
    }
}

impl Serialize for A2AMessage {
    fn serialize<S>(&self, serializer: S) -> Result<S::Ok, S::Error> where S: Serializer {
        match self {
            A2AMessage::Version1(msg) => msg.serialize(serializer).map_err(ser::Error::custom),
            A2AMessage::Version2(msg) => msg.serialize(serializer).map_err(ser::Error::custom)
        }
    }
}

#[derive(Debug, Deserialize, Serialize)]
struct A2AMsgsBundle {
    pub bundled: Vec<Vec<u8>>,
}

impl A2AMessage {
    fn bundle_plain(msgs: &[A2AMessage]) -> Result<Vec<u8>, Error> {
        msgs
            .iter()
            .map(|msg| rmp_serde::to_vec_named(msg))
            .collect::<Result<Vec<_>, _>>()
            .map(|msgs| A2AMsgsBundle { bundled: msgs })
            .and_then(|bundle| rmp_serde::to_vec_named(&bundle))
            .map_err(|err| err.context("Can't bundle messages").into())
    }

    pub fn prepare_authcrypted(wallet_handle: WalletHandle,
                               sender_vk: &str,
                               recipient_vk: &str,
                               msgs: &[A2AMessage]) -> BoxedFuture<Vec<u8>, Error> {
        match ProtocolType::get() {
            ProtocolTypes::V1 => A2AMessage::bundle_authcrypted(wallet_handle, sender_vk, recipient_vk, msgs),
            ProtocolTypes::V2 => A2AMessage::pack(wallet_handle, Some(sender_vk), recipient_vk, msgs)
        }
    }


    pub fn prepare_anoncrypted(wallet_handle: WalletHandle, recipient_vk: &str, message: &[A2AMessage]) -> BoxedFuture<Vec<u8>, Error> {
        match ProtocolType::get() {
            ProtocolTypes::V1 => A2AMessage::bundle_anoncrypted(recipient_vk, message),
            ProtocolTypes::V2 => A2AMessage::pack(wallet_handle, None, recipient_vk, message)
        }
    }

    pub fn bundle_authcrypted(wallet_handle: WalletHandle,
                              sender_vk: &str,
                              recipient_vk: &str,
                              msgs: &[A2AMessage]) -> BoxedFuture<Vec<u8>, Error> {
        let bundle = ftry!(Self::bundle_plain(msgs));

        crypto::auth_crypt(wallet_handle, sender_vk, recipient_vk, &bundle)
            .from_err()
            .into_box()
    }

    pub fn bundle_anoncrypted(recipient_vk: &str,
                              msgs: &[A2AMessage]) -> BoxedFuture<Vec<u8>, Error> {
        let bundle = ftry!(Self::bundle_plain(msgs));

        crypto::anon_crypt(recipient_vk, &bundle)
            .from_err()
            .into_box()
    }

    pub fn pack(wallet_handle: WalletHandle, sender_vk: Option<&str>, recipient_vk: &str, msgs: &[A2AMessage]) -> BoxedFuture<Vec<u8>, Error> {
        if msgs.len() != 1 {
            return err!(err_msg("Invalid messages count."));
        }

        let message = ftry!(serde_json::to_string(&msgs[0]));
        let receiver_keys = ftry!(serde_json::to_string(&vec![&recipient_vk]));

        crypto::pack_message(wallet_handle, sender_vk, &receiver_keys, message.as_bytes())
            .from_err()
            .into_box()
    }

    pub fn pack_v2(wallet_handle: WalletHandle, sender_vk: Option<&str>, recipient_vk: &str, msg: &A2AMessageV2) -> BoxedFuture<Vec<u8>, Error> {
        let message = ftry!(serde_json::to_string(msg));
        let receiver_keys = ftry!(serde_json::to_string(&vec![&recipient_vk]));

        crypto::pack_message(wallet_handle, sender_vk, &receiver_keys, message.as_bytes())
            .from_err()
            .into_box()
    }

    fn unbundle(bundle: &[u8]) -> Result<Vec<A2AMessage>, Error> {
        rmp_serde::from_slice::<A2AMsgsBundle>(bundle)
            .and_then(|bundle| {
                bundle.bundled
                    .iter()
                    .map(|msg| rmp_serde::from_slice::<A2AMessage>(msg))
                    .collect::<Result<Vec<_>, _>>()
            })
            .map_err(|err| err.context("Can't unbundle messages").into())
    }

    pub fn parse_anoncrypted(wallet_handle: WalletHandle,
                             recipient_vk: &str,
                             bundle: &[u8]) -> BoxedFuture<Vec<A2AMessage>, Error> {
        match ProtocolType::get() {
            ProtocolTypes::V1 => A2AMessage::unbundle_anoncrypted(wallet_handle, recipient_vk, bundle),
            ProtocolTypes::V2 =>
                A2AMessage::unpack(wallet_handle, bundle)
                    .map(|(_, message)| message)
                    .into_box()
        }
    }

    pub fn parse_authcrypted(wallet_handle: WalletHandle,
                             recipient_vk: &str,
                             message: &[u8]) -> BoxedFuture<(String, Vec<A2AMessage>), Error> {
        match ProtocolType::get() {
            ProtocolTypes::V1 => A2AMessage::unbundle_authcrypted(wallet_handle, recipient_vk, message),
            ProtocolTypes::V2 =>
                A2AMessage::unpack(wallet_handle, message)
                    .map(|(sender_vk, message)| (sender_vk.unwrap_or_default(), message))
                    .into_box()
        }
    }

    pub fn unbundle_anoncrypted(wallet_handle: WalletHandle,
                                recipient_vk: &str,
                                message: &[u8]) -> BoxedFuture<Vec<A2AMessage>, Error> {
        crypto::anon_decrypt(wallet_handle, recipient_vk, message)
            .from_err()
            .and_then(|bundle| {
                Self::unbundle(&bundle)
            })
            .into_box()
    }

    pub fn unbundle_authcrypted(wallet_handle: WalletHandle,
                                recipient_vk: &str,
                                bundle: &[u8]) -> BoxedFuture<(String, Vec<A2AMessage>), Error> {
        crypto::auth_decrypt(wallet_handle, recipient_vk, bundle)
            .from_err()
            .and_then(|(sender_vk, bundle)| {
                Self::unbundle(&bundle).map(|msgs| (sender_vk, msgs))
            })
            .into_box()
    }

    pub fn unpack(wallet_handle: WalletHandle, message: &[u8]) -> BoxedFuture<(Option<String>, Vec<A2AMessage>), Error> {
        crypto::unpack_message(wallet_handle, message)
            .from_err()
            .and_then(|message| {
                let message: UnpackMessage = ftry!(serde_json::from_slice(message.as_slice()));

                serde_json::from_str::<A2AMessage>(&message.message)
                    .map(|msg| (message.sender_verkey, vec![msg]))
                    .map_err(|err| err.context("Can't unpack message").into())
                    .into_future()
                    .into_box()
            })
            .into_box()
    }
}

#[derive(Deserialize)]
struct UnpackMessage {
    message: String,
    sender_verkey: Option<String>
}<|MERGE_RESOLUTION|>--- conflicted
+++ resolved
@@ -5,15 +5,6 @@
 use serde_json::{self, Value};
 use crate::utils::futures::*;
 
-<<<<<<< HEAD
-use domain::a2connection::*;
-use domain::invite::{InviteDetail, SenderDetail, RedirectDetail, ForwardAgentDetail};
-use domain::key_deligation_proof::KeyDlgProof;
-use domain::status::{MessageStatusCode, ConnectionStatus};
-use domain::message_type::*;
-use domain::protocol_type::{ProtocolType, ProtocolTypes};
-use domain::payload::Thread;
-=======
 use crate::domain::a2connection::*;
 use crate::domain::invite::{InviteDetail, SenderDetail, RedirectDetail, ForwardAgentDetail};
 use crate::domain::key_deligation_proof::KeyDlgProof;
@@ -22,7 +13,6 @@
 use crate::domain::protocol_type::{ProtocolType, ProtocolTypes};
 use crate::domain::payload::Thread;
 use crate::indy::{crypto, WalletHandle};
->>>>>>> 47cd1f8c
 
 #[derive(Debug)]
 pub enum A2AMessageV1 {
@@ -731,7 +721,6 @@
             A2AMessageKinds::MessagesByConnections => MessageFamilies::Pairwise,
             A2AMessageKinds::Messages => MessageFamilies::Pairwise,
             A2AMessageKinds::UpdateConnectionStatus => MessageFamilies::Pairwise,
-<<<<<<< HEAD
             A2AMessageKinds::ConnectionStatusUpdated => MessageFamilies::Connecting,
             A2AMessageKinds::ConnectionRequest => MessageFamilies::Connecting,
             A2AMessageKinds::ConnectionRequestResponse => MessageFamilies::Connecting,
@@ -739,15 +728,6 @@
             A2AMessageKinds::ConnectionRequestAnswerResponse => MessageFamilies::Connecting,
             A2AMessageKinds::ConnectionRequestRedirect => MessageFamilies::Connecting,
             A2AMessageKinds::ConnectionRequestRedirectResponse => MessageFamilies::Connecting,
-=======
-            A2AMessageKinds::ConnectionStatusUpdated => MessageFamilies::Pairwise,
-            A2AMessageKinds::ConnectionRequest => MessageFamilies::Pairwise,
-            A2AMessageKinds::ConnectionRequestResponse => MessageFamilies::Pairwise,
-            A2AMessageKinds::ConnectionRequestAnswer => MessageFamilies::Pairwise,
-            A2AMessageKinds::ConnectionRequestAnswerResponse => MessageFamilies::Pairwise,
-            A2AMessageKinds::ConnectionRequestRedirect => MessageFamilies::Pairwise,
-            A2AMessageKinds::ConnectionRequestRedirectResponse => MessageFamilies::Pairwise,
->>>>>>> 47cd1f8c
             A2AMessageKinds::UpdateMessageStatus => MessageFamilies::Pairwise,
             A2AMessageKinds::MessageStatusUpdated => MessageFamilies::Pairwise,
             A2AMessageKinds::UpdateMessageStatusByConnections => MessageFamilies::Pairwise,
@@ -817,8 +797,6 @@
         let value = Value::deserialize(deserializer).map_err(de::Error::custom)?;
         let message_type: MessageTypeV1 = serde_json::from_value(value["@type"].clone()).map_err(de::Error::custom)?;
 
-        println!("Deserialize for A2AMessageV1, message_type: {:?}", message_type);
-
         match message_type.name.as_str() {
             "FWD" => {
                 ForwardV1::deserialize(value)
