--- conflicted
+++ resolved
@@ -470,7 +470,6 @@
                   withData:(NSData *)dataRaw
             withCompletion:(void (^)(NSError *error, NSData *signature_raw, vcx_u32_t signature_len))completion
 {
-<<<<<<< HEAD
     vcx_command_handle_t handle= [[VcxCallbacks sharedInstance] createCommandHandleFor:completion];
 
     uint8_t *data_raw = (uint8_t *) [dataRaw bytes];
@@ -480,19 +479,6 @@
     if (ret != 0)
     {
         [[VcxCallbacks sharedInstance] deleteCommandHandleFor:handle];
-=======
-    vcx_error_t ret;
-
-    vcx_command_handle_t handle = [[VcxCallbacks sharedInstance] createCommandHandleFor:completion];
-    uint8_t *data_raw = (uint8_t *) [data bytes];
-    uint32_t data_length = (uint32_t) [data length];
-
-    ret = vcx_connection_sign_data(handle, connectionHandle, data_raw, data_length, VcxWrapperCommonDataCallback);
-    if( ret != 0 )
-    {
-        [[VcxCallbacks sharedInstance] deleteCommandHandleFor: handle];
-
->>>>>>> 47cd1f8c
         dispatch_async(dispatch_get_main_queue(), ^{
             completion([NSError errorFromVcxError: ret], nil, 0);
         });
@@ -504,7 +490,6 @@
                 withSignatureData:(NSData *)signatureRaw
                    withCompletion:(void (^)(NSError *error, vcx_bool_t valid))completion
 {
-<<<<<<< HEAD
     vcx_command_handle_t handle= [[VcxCallbacks sharedInstance] createCommandHandleFor:completion];
 
     uint8_t *data_raw = (uint8_t *) [dataRaw bytes];
@@ -523,21 +508,6 @@
     if (ret != 0)
     {
         [[VcxCallbacks sharedInstance] deleteCommandHandleFor:handle];
-=======
-    vcx_error_t ret;
-
-    vcx_command_handle_t handle = [[VcxCallbacks sharedInstance] createCommandHandleFor:completion];
-    uint8_t *data_raw = (uint8_t *) [data bytes];
-    uint32_t data_length = (uint32_t) [data length];
-    uint8_t *signature_raw = (uint8_t *) [signature bytes];
-    uint32_t signature_length = (uint32_t) [signature length];
-
-    ret = vcx_connection_verify_signature(handle, connectionHandle, data_raw, data_length, signature_raw, signature_length, VcxWrapperCommonBoolCallback);
-    if( ret != 0 )
-    {
-        [[VcxCallbacks sharedInstance] deleteCommandHandleFor: handle];
-
->>>>>>> 47cd1f8c
         dispatch_async(dispatch_get_main_queue(), ^{
             completion([NSError errorFromVcxError: ret], false);
         });
@@ -947,23 +917,13 @@
       withCompletion: (void (^)(NSError *error))completion {
     vcx_error_t ret;
     vcx_command_handle_t handle = [[VcxCallbacks sharedInstance] createCommandHandleFor: completion];
-<<<<<<< HEAD
-    
+
     ret = vcx_disclosed_proof_reject_proof(handle, proof_handle, connection_handle, VcxWrapperCommonCallback);
-    
+
     if (ret != 0)
     {
         [[VcxCallbacks sharedInstance] deleteCommandHandleFor: handle];
-        
-=======
-
-    ret = vcx_disclosed_proof_reject_proof(handle, proof_handle, connection_handle, VcxWrapperCommonCallback);
-
-    if (ret != 0)
-    {
-        [[VcxCallbacks sharedInstance] deleteCommandHandleFor: handle];
-
->>>>>>> 47cd1f8c
+
         dispatch_async(dispatch_get_main_queue(), ^{
             completion([NSError errorFromVcxError: ret]);
         });
@@ -1015,11 +975,7 @@
     if (ret != 0)
     {
         [[VcxCallbacks sharedInstance] deleteCommandHandleFor: handle];
-<<<<<<< HEAD
-        
-=======
-
->>>>>>> 47cd1f8c
+
         dispatch_async(dispatch_get_main_queue(), ^{
             completion([NSError errorFromVcxError: ret]);
         });
@@ -1043,10 +999,6 @@
     }
 }
 
-<<<<<<< HEAD
-
-=======
->>>>>>> 47cd1f8c
 - (void) proofCreateWithRequest:(NSString *) source_id
                withProofRequest:(NSString *) proofRequest
                  withCompletion:(void (^)(NSError *error, vcx_proof_handle_t proofHandle))completion {
@@ -1184,11 +1136,7 @@
 }
 
 - (void)downloadAgentMessages:(NSString *)messageStatus
-<<<<<<< HEAD
                         uid_s:(NSString *)uid_s
-=======
-                        uid_s:(NSString *)uid_s              
->>>>>>> 47cd1f8c
                         completion:(void (^)(NSError *error, NSString* messages))completion{
     vcx_error_t ret;
     vcx_command_handle_t handle = [[VcxCallbacks sharedInstance] createCommandHandleFor:completion];
@@ -1231,10 +1179,7 @@
     vcx_command_handle_t handle = [[VcxCallbacks sharedInstance] createCommandHandleFor:completion];
     ret = vcx_ledger_get_fees(handle, VcxWrapperCommonStringCallback);
 
-<<<<<<< HEAD
-
-=======
->>>>>>> 47cd1f8c
+
     if (ret != 0)
     {
         [[VcxCallbacks sharedInstance] deleteCommandHandleFor: handle];
