#ifndef __VCX_H
#define __VCX_H

#ifdef __cplusplus
extern "C" {
#endif

typedef enum {
  none = 0,
  initialized,
  offer_sent,
  request_received,
  accepted,
  unfulfilled,
  expired,
  revoked,
} vcx_state_t;

typedef enum {
  undefined = 0,
  validated = 1,
  invalid = 2,
} vcx_proof_state_t;

typedef unsigned int vcx_error_t;
typedef unsigned int vcx_schema_handle_t;
typedef unsigned int vcx_credentialdef_handle_t;
typedef unsigned int vcx_connection_handle_t;
typedef unsigned int vcx_credential_handle_t;
typedef unsigned int vcx_proof_handle_t;
typedef unsigned int vcx_command_handle_t;
typedef unsigned int vcx_bool_t;
typedef unsigned int vcx_payment_handle_t;
typedef unsigned int vcx_u32_t;
typedef SInt32 VcxHandle;
typedef const uint8_t vcx_data_t;
<<<<<<< HEAD
typedef unsigned long long vcx_u64_t;
=======
typedef unsigned int vcx_wallet_backup_handle_t;
>>>>>>> c582ff66

typedef struct
{

  union {
    vcx_schema_handle_t schema_handle;
    vcx_credentialdef_handle_t credentialdef_handle;
    vcx_connection_handle_t connection_handle;
    vcx_credential_handle_t credential_handle;
    vcx_proof_handle_t proof_handle;
  } handle;

  vcx_error_t status;
  char *msg;

} vcx_status_t;

/** Initialize Sovtoken & nullpay*/
vcx_error_t sovtoken_init();
//vcx_error_t nullpay_init();

/**
 * Initialize the SDK
 */

vcx_error_t vcx_agent_provision_async(vcx_command_handle_t handle, const char *json, void (*cb)(vcx_command_handle_t command_handle, vcx_error_t err, const char *config));
vcx_error_t vcx_agent_update_info(vcx_command_handle_t handle, const char *json, void (*cb)(vcx_command_handle_t command_handle, vcx_error_t err));
//pub extern fn vcx_agent_update_info(command_handle : u32, json: *const c_char, cb: Option<extern fn(xcommand_handle: u32, err: u32, config: *const c_char)>) -> u32

vcx_error_t vcx_init_with_config(vcx_command_handle_t handle, const char *config, void (*cb)(vcx_command_handle_t command_handle, vcx_error_t err));

vcx_error_t vcx_init(vcx_command_handle_t handle, const char *config_path, void (*cb)(vcx_command_handle_t command_handle, vcx_error_t err));
//pub extern fn vcx_init (command_handle: u32, config_path:*const c_char, cb: Option<extern fn(xcommand_handle: u32, err: u32)>) -> u32

vcx_error_t vcx_create_agent(vcx_command_handle_t handle, const char *config, void (*cb)(vcx_command_handle_t xhandle, vcx_error_t err, const char *xconfig));
vcx_error_t vcx_update_agent_info(vcx_command_handle_t handle, const char *info, void (*cb)(vcx_command_handle_t xhandle, vcx_error_t err));

const char *vcx_error_c_message(int);
const char *vcx_version();

vcx_error_t vcx_get_current_error(const char ** error_json_p);

/**
 * Schema object
 *
 * For creating, validating and committing a schema to the sovrin ledger.
 *

** Populates status with the current state of this credential. *
vcx_error_t vcx_schema_serialize(vcx_command_handle_t command_handle, vcx_schema_handle_t schema_handle, void (*cb)(vcx_command_handle_t xcommand_handle, vcx_error_t err, const char *state));

** Re-creates a credential object from the specified serialization. *
vcx_error_t vcx_schema_deserialize(vcx_command_handle_t command_handle, const char *serialized_schema, void (*cb)(vcx_command_handle_t xcommand_handle, vcx_error_t err, vcx_schema_handle_t schema_handle));

/** Populates data with the contents of the schema handle. */
vcx_error_t vcx_schema_get_attributes(vcx_command_handle_t command_handle, const char *source_id, vcx_schema_handle_t sequence_no, void (*cb)(vcx_command_handle_t xcommand_handle, vcx_error_t err, const char *schema_attrs));

/**Populates sequence_no with the actual sequence number of the schema on the sovrin ledger.*/
vcx_error_t vcx_schema_get_sequence_no(vcx_command_handle_t command_handle, vcx_schema_handle_t schema_handle, void (*cb)(vcx_command_handle_t xcommand_handle, vcx_error_t err, vcx_schema_handle_t sequence_no));

/** Release memory associated with schema object. *
vcx_error_t vcx_schema_release(vcx_schema_handle_t handle);
*/

/**
 * credentialdef object
 *
 * For creating, validating and committing a credential definition to the sovrin ledger.
 */

/** Populates status with the current state of this credential. */
//vcx_error_t vcx_credentialdef_serialize(vcx_command_handle_t command_handle, vcx_credentialdef_handle_t credentialdef_handle, void (*cb)(vcx_command_handle_t xcommand_handle, vcx_error_t err, const char *state));

/** Re-creates a credential object from the specified serialization. */
//vcx_error_t vcx_credentialdef_deserialize(vcx_command_handle_t command_handle, const char *serialized_credentialdef, void (*cb)(vcx_command_handle_t xcommand_handle, vcx_error_t err, vcx_credentialdef_handle_t credentialdef_handle));

/** Asynchronously commits the credentialdef to the ledger.  */
//vcx_error_t vcx_credentialdef_commit(vcx_credentialdef_handle_t credentialdef_handle);

/** Populates sequence_no with the actual sequence number of the credentialdef on the sovrin ledger. */
vcx_error_t vcx_credentialdef_get_sequence_no(vcx_credentialdef_handle_t credentialdef_handle, int *sequence_no);

/** Populates data with the contents of the credentialdef handle. */
vcx_error_t vcx_credentialdef_get(vcx_credentialdef_handle_t credentialdef_handle, char *data);

/**
 * connection object
 *
 * For creating a connection with an identity owner for interactions such as exchanging
 * credentials and proofs.
 */

/** Creates a connection object to a specific identity owner. Populates a handle to the new connection. */
vcx_error_t vcx_connection_create(vcx_command_handle_t command_handle, const char *source_id, void (*cb)(vcx_command_handle_t command_handle, vcx_error_t err, vcx_connection_handle_t connection_handle));

/** Asynchronously request a connection be made. */
vcx_error_t vcx_connection_connect(vcx_command_handle_t command_handle, vcx_connection_handle_t connection_handle, const char *connection_type, void (*cb)(vcx_command_handle_t, vcx_error_t err));

/** Returns the contents of the connection handle or null if the connection does not exist. */
vcx_error_t vcx_connection_serialize(vcx_command_handle_t command_handle, vcx_connection_handle_t connection_handle, void (*cb)(vcx_command_handle_t xcommand_handle, vcx_error_t err, const char *state));

/** Re-creates a connection object from the specified serialization. */
vcx_error_t vcx_connection_deserialize(vcx_command_handle_t command_handle, const char *serialized_credential, void (*cb)(vcx_command_handle_t xcommand_handle, vcx_error_t err, vcx_connection_handle_t connection_handle));

/** Request a state update from the agent for the given connection. */
vcx_error_t vcx_connection_update_state(vcx_command_handle_t command_handle, vcx_connection_handle_t connection_handle, void (*cb)(vcx_command_handle_t xcommand_handle, vcx_error_t err, vcx_state_t state));

/** Retrieves the state of the connection */
vcx_error_t vcx_connection_get_state(vcx_command_handle_t command_handle, vcx_connection_handle_t connection_handle, void (*cb)(vcx_command_handle_t xcommand_handle, vcx_error_t err, vcx_state_t state));

/** Releases the connection from memory. */
vcx_error_t vcx_connection_release(vcx_connection_handle_t connection_handle);

/** Get the invite details for the connection. */
vcx_error_t vcx_connection_invite_details(vcx_command_handle_t command_handle, vcx_connection_handle_t connection_handle, int abbreviated, void (*cb)(vcx_command_handle_t xcommand_handle, vcx_error_t err, const char *details));

/** Creates a connection from the invite details. */
vcx_error_t vcx_connection_create_with_invite(vcx_command_handle_t command_handle, const char *source_id, const char *invite_details, void (*cb)(vcx_command_handle_t xcommand_handle, vcx_error_t err, vcx_connection_handle_t connection_handle));

/** Deletes a connection, send an API call to agency to stop sending messages from this connection */
vcx_error_t vcx_connection_delete_connection(vcx_command_handle_t command_handle, vcx_connection_handle_t connection_handle, void (*cb)(vcx_command_handle_t, vcx_error_t err));

/** Send a message to the specified connection
///
/// #params
///
/// command_handle: command handle to map callback to user context.
///
/// connection_handle: connection to receive the message
///
/// msg: actual message to send
///
/// send_message_options: config options json string that contains following options
///     {
///         msg_type: String, // type of message to send
///         msg_title: String, // message title (user notification)
///         ref_msg_id: Option<String>, // If responding to a message, id of the message
///     }
///
///
/// cb: Callback that provides array of matching messages retrieved
///
/// #Returns
/// Error code as a u32
 */
vcx_error_t vcx_connection_send_message(vcx_command_handle_t command_handle,
                                        vcx_connection_handle_t connection_handle,
                                        const char *msg,
                                        const char *send_message_options,
                                        void (*cb)(vcx_command_handle_t xcommand_handle, vcx_error_t err, const char *msg_id));

/// Generate a signature for the specified data
///
/// #params
///
/// command_handle: command handle to map callback to user context.
///
/// connection_handle: connection to receive the message
///
/// data_raw: raw data buffer for signature
///
/// data:len: length of data buffer
///
/// cb: Callback that provides the generated signature
///
/// #Returns
/// Error code as a u32
vcx_error_t vcx_connection_sign_data(vcx_command_handle_t command_handle,
                                     vcx_connection_handle_t connection_handle,
                                     vcx_data_t *data_raw,
                                     vcx_u32_t data_len,
                                     void(*cb)(vcx_command_handle_t command_handle,
                                               vcx_error_t err,
                                               vcx_data_t *signature_raw,
                                               vcx_u32_t signature_len));

/// Verify the signature is valid for the specified data
///
/// #params
///
/// command_handle: command handle to map callback to user context.
///
/// connection_handle: connection to receive the message
///
/// data_raw: raw data buffer for signature
///
/// data_len: length of data buffer
///
/// signature_raw: raw data buffer for signature
///
/// signature_len: length of data buffer
///
/// cb: Callback that specifies whether the signature was valid or not
///
/// #Returns
/// Error code as a u32
vcx_error_t vcx_connection_verify_signature(vcx_command_handle_t command_handle,
                                            vcx_connection_handle_t connection_handle,
                                            vcx_data_t *data_raw,
                                            vcx_u32_t data_len,
                                            vcx_data_t *signature_raw,
                                            vcx_u32_t signature_len,
                                            void (*cb)(vcx_command_handle_t command_handle,
                                                       vcx_error_t err,
                                                       vcx_bool_t valid));

/**
 * credential issuer object
 *
 * Used for offering and managing a credential with an identity owner.
 */

/** Creates a credential object from the specified credentialdef handle. Populates a handle the new credential. */
//vcx_error_t vcx_issuer_create_credential(vcx_command_handle_t command_handle, const char *source_id, vcx_schema_handle_t schema_seq_no, const char *issuer_did, const char *credential_data, const char *credential_name, void (*cb)(vcx_command_handle_t command_handle, vcx_error_t err, vcx_credential_handle_t credential_handle));

/** Asynchronously sends the credential offer to the connection. */
//vcx_error_t vcx_issuer_send_credential_offer(vcx_command_handle_t command_handle, vcx_credential_handle_t credential_handle, vcx_connection_handle_t connection_handle, void (*cb)(vcx_command_handle_t xcommand_handle, vcx_error_t err));

/** Updates the state of the credential from the agency. */
//vcx_error_t vcx_issuer_credential_update_state(vcx_command_handle_t command_handle, vcx_credential_handle_t credential_handle, void (*cb)(vcx_command_handle_t xcommand_handle, vcx_error_t err, vcx_state_t state));

/** Retrieves the state of the issuer_credential. */
//vcx_error_t vcx_issuer_credential_get_state(vcx_command_handle_t command_handle, vcx_credential_handle_t credential_handle, void (*cb)(vcx_command_handle_t xcommand_handle, vcx_error_t err, vcx_state_t state));

/** Asynchronously send the credential to the connection. Populates a handle to the new transaction. */
//vcx_error_t vcx_issuer_send_credential(vcx_command_handle_t command_handle, vcx_credential_handle_t credential_handle, vcx_connection_handle_t connection_handle, void (*cb)(vcx_command_handle_t command_handle, vcx_error_t err));

/** Populates status with the current state of this credential. */
//vcx_error_t vcx_issuer_credential_serialize(vcx_command_handle_t command_handle, vcx_credential_handle_t credential_handle, void (*cb)(vcx_command_handle_t xcommand_handle, vcx_error_t err, const char *state));

/** Re-creates a credential object from the specified serialization. */
//vcx_error_t vcx_issuer_credential_deserialize(vcx_command_handle_t, const char *serialized_credential, void (*cb)(vcx_command_handle_t xcommand_handle, vcx_error_t err, vcx_credential_handle_t credential_handle));

/** Terminates a credential for the specified reason. */
//vcx_error_t vcx_issuer_terminate_credential(vcx_command_handle_t command_handle, vcx_credential_handle_t credential_handle, vcx_state_t state_type, const char *msg);

/** Releases the credential from memory. */
//vcx_error_t vcx_issuer_credential_release(vcx_credential_handle_t credential_handle);

/** Populates credential_request with the latest credential request received. (not in MVP) */
//vcx_error_t vcx_issuer_get_credential_request(vcx_credential_handle_t credential_handle, char *credential_request);

/** Sets the credential request in an accepted state. (not in MVP) */
vcx_error_t vcx_issuer_accept_credential(vcx_credential_handle_t credential_handle);

/**
 * proof object
 *
 * Used for requesting and managing a proof request with an identity owner.
 */

/** Creates a proof object.  Populates a handle to the new proof. */
vcx_error_t vcx_proof_create(vcx_command_handle_t command_handle, const char *source_id, const char *requested_attrs, const char *requested_predicates, const char *name, void (*cb)(vcx_command_handle_t command_handle, vcx_error_t err, vcx_proof_handle_t proof_handle));

/** Asynchronously send a proof request to the connection. */
vcx_error_t vcx_proof_send_request(vcx_command_handle_t command_handle, vcx_proof_handle_t proof_handle, vcx_connection_handle_t connection_handle, void (*cb)(vcx_command_handle_t xcommand_handle, vcx_error_t err));

/** Populate response_data with the latest proof offer received. */
vcx_error_t vcx_get_proof(vcx_command_handle_t command_handle, vcx_proof_handle_t proof_handle, vcx_connection_handle_t connection_handle, void (*cb)(vcx_command_handle_t xcommand_handle, vcx_error_t err, vcx_proof_state_t state, const char *proof_string));

/** Set proof offer as accepted. */
vcx_error_t vcx_proof_accepted(vcx_proof_handle_t proof_handle);

/** Populates status with the current state of this proof request. */
vcx_error_t vcx_proof_update_state(vcx_command_handle_t command_handle, vcx_proof_handle_t proof_handle, void (*cb)(vcx_command_handle_t xcommand_handle, vcx_error_t err, vcx_state_t state));

/** Retrieves the state of the proof. */
vcx_error_t vcx_proof_get_state(vcx_command_handle_t command_handle, vcx_proof_handle_t proof_handle, void (*cb)(vcx_command_handle_t xcommand_handle, vcx_error_t err, vcx_state_t state));

/** Populates status with the current state of this proof. */
vcx_error_t vcx_proof_serialize(vcx_command_handle_t command_handle, vcx_proof_handle_t proof_handle, void (*cb)(vcx_command_handle_t xcommand_handle, vcx_error_t err, const char *state));

/** Re-creates a proof object from the specified serialization. */
vcx_error_t vcx_proof_deserialize(vcx_command_handle_t command_handle, const char *serialized_proof, void (*cb)(vcx_command_handle_t xcommand_handle, vcx_error_t err, vcx_proof_handle_t proof_handle));

/** Releases the proof from memory. */
vcx_error_t vcx_proof_release(vcx_proof_handle_t proof_handle);

/**
 * disclosed_proof object
 *
 * Used for sending a disclosed_proof to an identity owner.
 */

/** Creates a disclosed_proof object from a proof request.  Populates a handle to the new disclosed_proof. */
vcx_error_t vcx_disclosed_proof_create_with_request(vcx_command_handle_t command_handle, const char *source_id, const char *proof_req, void (*cb)(vcx_command_handle_t command_handle, vcx_error_t err, vcx_proof_handle_t proof_handle));

/** Creates a disclosed_proof object from a msgid.  Populates a handle to the new disclosed_proof. */
vcx_error_t vcx_disclosed_proof_create_with_msgid(vcx_command_handle_t command_handle, const char *source_id, vcx_connection_handle_t connectionHandle, const char *msg_id, void (*cb)(vcx_command_handle_t command_handle, vcx_error_t err, vcx_proof_handle_t proof_handle, const char *proof_request));

/** Asynchronously send a proof to the connection. */
vcx_error_t vcx_disclosed_proof_send_proof(vcx_command_handle_t command_handle, vcx_proof_handle_t proof_handle, vcx_connection_handle_t connection_handle, void (*cb)(vcx_command_handle_t xcommand_handle, vcx_error_t err));

/** Populates status with the current state of this disclosed_proof request. */
vcx_error_t vcx_disclosed_proof_update_state(vcx_command_handle_t command_handle, vcx_proof_handle_t proof_handle, void (*cb)(vcx_command_handle_t xcommand_handle, vcx_error_t err, vcx_state_t state));

/** Check for any proof requests from the connection. */
vcx_error_t vcx_disclosed_proof_get_requests(vcx_command_handle_t command_handle, vcx_connection_handle_t connection_handle, void (*cb)(vcx_command_handle_t xcommand_handle, vcx_error_t err, const char *offers));

/** Retrieves the state of the disclosed_proof. */
vcx_error_t vcx_disclosed_proof_get_state(vcx_command_handle_t command_handle, vcx_proof_handle_t proof_handle, void (*cb)(vcx_command_handle_t xcommand_handle, vcx_error_t err, vcx_state_t state));

/** Populates status with the current state of this disclosed_proof. */
vcx_error_t vcx_disclosed_proof_serialize(vcx_command_handle_t command_handle, vcx_proof_handle_t proof_handle, void (*cb)(vcx_command_handle_t xcommand_handle, vcx_error_t err, const char *proof_request));

/** Re-creates a disclosed_proof object from the specified serialization. */
vcx_error_t vcx_disclosed_proof_deserialize(vcx_command_handle_t command_handle, const char *serialized_proof, void (*cb)(vcx_command_handle_t xcommand_handle, vcx_error_t err, vcx_proof_handle_t proof_handle));

/** Takes the disclosed proof object and returns a json string of all credentials matching associated proof request from wallet */
vcx_error_t vcx_disclosed_proof_retrieve_credentials(vcx_command_handle_t command_handle, vcx_proof_handle_t proof_handle, void (*cb)(vcx_command_handle_t xcommand_handle, vcx_error_t err, const char *matching_credentials));

/** Takes the disclosed proof object and generates a proof from the selected credentials and self attested attributes */
vcx_error_t vcx_disclosed_proof_generate_proof(vcx_command_handle_t command_handle, vcx_proof_handle_t proof_handle, const char *selected_credentials, const char *self_attested_attrs, void (*cb)(vcx_command_handle_t xcommand_handle, vcx_error_t err));

/** Releases the disclosed_proof from memory. */
vcx_error_t vcx_disclosed_proof_release(vcx_proof_handle_t proof_handle);

/**
 * credential object
 *
 * Used for accepting and requesting a credential with an identity owner.
 */

vcx_error_t vcx_get_credential(vcx_command_handle_t handle, vcx_credential_handle_t credential_handle, void (*cb)(vcx_command_handle_t command_handle, vcx_error_t err, const char *credential));
/** pub extern fn vcx_get_credential(command_handle: u32,credential_handle: u32,cb: Option<extern fn(xcommand_handle:u32, err: u32, credential: *const c_char)>) -> u32  */

/** Creates a credential object from the specified credentialdef handle. Populates a handle the new credential. */
vcx_error_t vcx_credential_create_with_offer(vcx_command_handle_t command_handle, const char *source_id, const char *credential_offer, void (*cb)(vcx_command_handle_t command_handle, vcx_error_t err, vcx_credential_handle_t credential_handle));

/** Creates a credential object from the connection and msg id. Populates a handle the new credential. */
vcx_error_t vcx_credential_create_with_msgid(vcx_command_handle_t command_handle, const char *source_id, vcx_connection_handle_t connection, const char *msg_id, void (*cb)(vcx_command_handle_t command_handle, vcx_error_t err, vcx_credential_handle_t credential_handle, const char* credential_offer));

/** Asynchronously sends the credential request to the connection. */
vcx_error_t vcx_credential_send_request(vcx_command_handle_t command_handle, vcx_credential_handle_t credential_handle, vcx_connection_handle_t connection_handle, vcx_payment_handle_t payment_handle, void (*cb)(vcx_command_handle_t xcommand_handle, vcx_error_t err));

/** Check for any credential offers from the connection. */
vcx_error_t vcx_credential_get_offers(vcx_command_handle_t command_handle, vcx_connection_handle_t connection_handle, void (*cb)(vcx_command_handle_t xcommand_handle, vcx_error_t err, const char *offers));

/** Updates the state of the credential from the agency. */
vcx_error_t vcx_credential_update_state(vcx_command_handle_t command_handle, vcx_credential_handle_t credential_handle, void (*cb)(vcx_command_handle_t xcommand_handle, vcx_error_t err, vcx_state_t state));

/** Retrieves the state of the credential - including storing the credential if it has been sent. */
vcx_error_t vcx_credential_get_state(vcx_command_handle_t command_handle, vcx_credential_handle_t credential_handle, void (*cb)(vcx_command_handle_t xcommand_handle, vcx_error_t err, vcx_state_t state));

/** Populates status with the current state of this credential. */
vcx_error_t vcx_credential_serialize(vcx_command_handle_t command_handle, vcx_credential_handle_t credential_handle, void (*cb)(vcx_command_handle_t xcommand_handle, vcx_error_t err, const char *state));

/** Re-creates a credential from the specified serialization. */
vcx_error_t vcx_credential_deserialize(vcx_command_handle_t, const char *serialized_credential, void (*cb)(vcx_command_handle_t xcommand_handle, vcx_error_t err, vcx_credential_handle_t credential_handle));

/** Releases the credential from memory. */
vcx_error_t vcx_credential_release(vcx_credential_handle_t credential_handle);

/**
 * wallet object
 *
 * Used for exporting and importing and managing the wallet.
 */

/** Export the wallet as an encrypted file */
vcx_error_t vcx_wallet_export(vcx_command_handle_t handle, const char *path, const char *backup_key, void (*cb)(vcx_command_handle_t command_handle, vcx_error_t err));

/** Import an encrypted file back into the wallet */
vcx_error_t vcx_wallet_import(vcx_command_handle_t handle, const char *config, void (*cb)(vcx_command_handle_t command_handle, vcx_error_t err));

/** Add a record inside a wallet */
vcx_error_t vcx_wallet_add_record(vcx_command_handle_t chandle, const char * type_, const char *record_id, const char *record_value, const char *tags_json, void (*cb)(vcx_command_handle_t xhandle, vcx_error_t err));

/** Get a record from wallet */
vcx_error_t vcx_wallet_get_record(vcx_command_handle_t chandle, const char * type_, const char *record_id, const char *options, void (*cb)(vcx_command_handle_t xhandle, vcx_error_t err, const char *record_json));

/** Delete a record from wallet */
vcx_error_t vcx_wallet_delete_record(vcx_command_handle_t chandle, const char * type_, const char *record_id, void (*cb)(vcx_command_handle_t xhandle, vcx_error_t err));

/** Update a record in wallet if it is already added */
vcx_error_t vcx_wallet_update_record_value(vcx_command_handle_t chandle, const char *type_, const char *record_id, const char *record_value, void (*cb)(vcx_command_handle_t xhandle, vcx_error_t err));

/**
 * token object
 */

/** Create payment address for using tokens */
vcx_error_t vcx_wallet_create_payment_address(vcx_command_handle_t chandle, const char *seed, void (*cb)(vcx_command_handle_t xhandle, vcx_error_t err, const char *address));

/** Get wallet token info which contains balance and addresses */
vcx_error_t vcx_wallet_get_token_info(vcx_command_handle_t chandle, vcx_payment_handle_t payment_handle, void (*cb)(vcx_command_handle_t xhandle, vcx_error_t err, const char *token_info));

/** Send tokens from wallet to a recipient address */
vcx_error_t vcx_wallet_send_tokens(vcx_command_handle_t chandle, vcx_payment_handle_t payment_handle, const char* tokens, const char* recipient, void (*cb)(vcx_command_handle_t xhandle, vcx_error_t err, const char *recipient));

/** Shutdown vcx wallet */
vcx_error_t vcx_shutdown(vcx_bool_t deleteWallet);

/** Get Messages of given status */
vcx_error_t vcx_messages_download( vcx_command_handle_t command_handle, const char *message_status, const char *uids, const char *pw_dids, void(*cb)(vcx_command_handle_t xhandle, vcx_error_t err, const char *messages));

/** Update Message status */
vcx_error_t vcx_messages_update_status( vcx_command_handle_t command_handle, const char *message_status, const char *msg_json, void(*cb)(vcx_command_handle_t xhandle, vcx_error_t err));

/**
 * utils object
 */
vcx_error_t vcx_ledger_get_fees(vcx_command_handle_t command_handle, void(*cb)(vcx_command_handle_t xhandle, vcx_error_t error, const char *fees));

/**
 * logging
 **/
vcx_error_t vcx_set_default_logger(const char* pattern);

vcx_error_t vcx_set_logger( const void* context,
                            vcx_bool_t (*enabledFn)(const void*  context,
                                                      vcx_u32_t level,
                                                      const char* target),
                            void (*logFn)(const void*  context,
                                          vcx_u32_t level,
                                          const char* target,
                                          const char* message,
                                          const char* module_path,
                                          const char* file,
                                          vcx_u32_t line),
                            void (*flushFn)(const void*  context));

<<<<<<< HEAD
/// Retrieve author agreement set on the Ledger
///
/// #params
///
/// command_handle: command handle to map callback to user context.
///
/// cb: Callback that provides array of matching messages retrieved
///
/// #Returns
/// Error code as a u32
vcx_error_t vcx_get_ledger_author_agreement(vcx_u32_t command_handle,
                                            void (*cb)(vcx_command_handle_t, vcx_error_t, const char*));

/// Set some accepted agreement as active.
///
/// As result of succesfull call of this funciton appropriate metadata will be appended to each write request by `indy_append_txn_author_agreement_meta_to_request` libindy call.
///
/// #Params
/// text and version - (optional) raw data about TAA from ledger.
///     These parameters should be passed together.
///     These parameters are required if hash parameter is ommited.
/// hash - (optional) hash on text and version. This parameter is required if text and version parameters are ommited.
/// acc_mech_type - mechanism how user has accepted the TAA
/// time_of_acceptance - UTC timestamp when user has accepted the TAA
///
/// #Returns
/// Error code as a u32
vcx_error_t vcx_set_active_txn_author_agreement_meta(const char *text, const char *version, const char *hash, const char *acc_mech_type, vcx_u64_t type_);

=======
vcx_error_t vcx_wallet_backup_create(vcx_command_handle_t command_handle, const char *source_id, 
              void (*cb)(vcx_command_handle_t, vcx_error_t, vcx_wallet_backup_handle_t));

/// Wallet Backup to the Cloud
vcx_error_t vcx_wallet_backup_backup(vcx_command_handle_t command_handle, vcx_wallet_backup_handle_t wallet_backup_handle, const char *path, const char *backup_key,
                                      void (*cb)(vcx_command_handle_t, vcx_error_t)); 

/// Checks for any state change and updates the the state attribute
vcx_error_t vcx_wallet_backup_update_state(vcx_command_handle_t command_handle, vcx_wallet_backup_handle_t wallet_backup_handle,
                                            void (*cb)(vcx_command_handle_t, vcx_error_t, vcx_state_t)); 

/// Checks the message any state change and updates the the state attribute
vcx_error_t vcx_wallet_backup_update_state_with_message(vcx_command_handle_t command_handle, vcx_wallet_backup_handle_t wallet_backup_handle, const char *message,
                                                        void (*cb)(vcx_command_handle_t, vcx_error_t, vcx_state_t)); 

/// Takes the wallet backup object and returns a json string of all its attributes
vcx_error_t vcx_wallet_backup_serialize(vcx_command_handle_t command_handle, vcx_wallet_backup_handle_t wallet_backup_handle,
                                        void (*cb)(vcx_command_handle_t, vcx_error_t, const char*));  

/// Takes a json string representing an wallet backup object and recreates an object matching the json
vcx_error_t vcx_wallet_backup_deserialize(vcx_command_handle_t command_handle, const char *wallet_backup_str,
                                          void (*cb)(vcx_command_handle_t, vcx_error_t, vcx_wallet_backup_handle_t));  
>>>>>>> c582ff66

/** For testing purposes only */
void vcx_set_next_agency_response(int);
#ifdef __cplusplus
}
#endif

#endif<|MERGE_RESOLUTION|>--- conflicted
+++ resolved
@@ -34,11 +34,8 @@
 typedef unsigned int vcx_u32_t;
 typedef SInt32 VcxHandle;
 typedef const uint8_t vcx_data_t;
-<<<<<<< HEAD
 typedef unsigned long long vcx_u64_t;
-=======
 typedef unsigned int vcx_wallet_backup_handle_t;
->>>>>>> c582ff66
 
 typedef struct
 {
@@ -461,7 +458,6 @@
                                           vcx_u32_t line),
                             void (*flushFn)(const void*  context));
 
-<<<<<<< HEAD
 /// Retrieve author agreement set on the Ledger
 ///
 /// #params
@@ -491,30 +487,28 @@
 /// Error code as a u32
 vcx_error_t vcx_set_active_txn_author_agreement_meta(const char *text, const char *version, const char *hash, const char *acc_mech_type, vcx_u64_t type_);
 
-=======
-vcx_error_t vcx_wallet_backup_create(vcx_command_handle_t command_handle, const char *source_id, 
+vcx_error_t vcx_wallet_backup_create(vcx_command_handle_t command_handle, const char *source_id,
               void (*cb)(vcx_command_handle_t, vcx_error_t, vcx_wallet_backup_handle_t));
 
 /// Wallet Backup to the Cloud
 vcx_error_t vcx_wallet_backup_backup(vcx_command_handle_t command_handle, vcx_wallet_backup_handle_t wallet_backup_handle, const char *path, const char *backup_key,
-                                      void (*cb)(vcx_command_handle_t, vcx_error_t)); 
+                                      void (*cb)(vcx_command_handle_t, vcx_error_t));
 
 /// Checks for any state change and updates the the state attribute
 vcx_error_t vcx_wallet_backup_update_state(vcx_command_handle_t command_handle, vcx_wallet_backup_handle_t wallet_backup_handle,
-                                            void (*cb)(vcx_command_handle_t, vcx_error_t, vcx_state_t)); 
+                                            void (*cb)(vcx_command_handle_t, vcx_error_t, vcx_state_t));
 
 /// Checks the message any state change and updates the the state attribute
 vcx_error_t vcx_wallet_backup_update_state_with_message(vcx_command_handle_t command_handle, vcx_wallet_backup_handle_t wallet_backup_handle, const char *message,
-                                                        void (*cb)(vcx_command_handle_t, vcx_error_t, vcx_state_t)); 
+                                                        void (*cb)(vcx_command_handle_t, vcx_error_t, vcx_state_t));
 
 /// Takes the wallet backup object and returns a json string of all its attributes
 vcx_error_t vcx_wallet_backup_serialize(vcx_command_handle_t command_handle, vcx_wallet_backup_handle_t wallet_backup_handle,
-                                        void (*cb)(vcx_command_handle_t, vcx_error_t, const char*));  
+                                        void (*cb)(vcx_command_handle_t, vcx_error_t, const char*));
 
 /// Takes a json string representing an wallet backup object and recreates an object matching the json
 vcx_error_t vcx_wallet_backup_deserialize(vcx_command_handle_t command_handle, const char *wallet_backup_str,
-                                          void (*cb)(vcx_command_handle_t, vcx_error_t, vcx_wallet_backup_handle_t));  
->>>>>>> c582ff66
+                                          void (*cb)(vcx_command_handle_t, vcx_error_t, vcx_wallet_backup_handle_t));
 
 /** For testing purposes only */
 void vcx_set_next_agency_response(int);
