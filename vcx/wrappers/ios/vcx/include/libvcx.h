--- conflicted
+++ resolved
@@ -187,68 +187,11 @@
                                         const char *send_message_options,
                                         void (*cb)(vcx_command_handle_t xcommand_handle, vcx_error_t err, const char *msg_id));
 
-<<<<<<< HEAD
-/// Generate a signature for the specified data
-///
-/// #params
-///
-/// command_handle: command handle to map callback to user context.
-///
-/// connection_handle: connection to receive the message
-///
-/// data_raw: raw data buffer for signature
-///
-/// data:len: length of data buffer
-///
-/// cb: Callback that provides the generated signature
-///
-/// #Returns
-/// Error code as a u32
-vcx_error_t vcx_connection_sign_data(vcx_command_handle_t command_handle,
-                                     vcx_connection_handle_t connection_handle,
-                                     vcx_data_t *data_raw,
-                                     vcx_u32_t data_len,
-                                     void(*cb)(vcx_command_handle_t command_handle,
-                                               vcx_error_t err,
-                                               vcx_data_t *signature_raw,
-                                               vcx_u32_t signature_len));
-
-/// Verify the signature is valid for the specified data
-///
-/// #params
-///
-/// command_handle: command handle to map callback to user context.
-///
-/// connection_handle: connection to receive the message
-///
-/// data_raw: raw data buffer for signature
-///
-/// data_len: length of data buffer
-///
-/// signature_raw: raw data buffer for signature
-///
-/// signature_len: length of data buffer
-///
-/// cb: Callback that specifies whether the signature was valid or not
-///
-/// #Returns
-/// Error code as a u32
-vcx_error_t vcx_connection_verify_signature(vcx_command_handle_t command_handle,
-                                            vcx_connection_handle_t connection_handle,
-                                            vcx_data_t *data_raw,
-                                            vcx_u32_t data_len,
-                                            vcx_data_t *signature_raw,
-                                            vcx_u32_t signature_len,
-                                            void (*cb)(vcx_command_handle_t command_handle,
-                                                       vcx_error_t err,
-                                                       vcx_bool_t valid));
-=======
 /** Generate a signature for the specified data */
 vcx_error_t vcx_connection_sign_data(vcx_command_handle_t command_handle, vcx_connection_handle_t connection_handle, uint8_t const* data_raw, unsigned int data_len, void (*cb)(vcx_command_handle_t, vcx_error_t err, uint8_t const* signature_raw, unsigned int signature_len));
 
 /** Verify the signature is valid for the specified data */
 vcx_error_t vcx_connection_verify_signature(vcx_command_handle_t command_handle, vcx_connection_handle_t connection_handle, uint8_t const* data_raw, unsigned int data_len, uint8_t const* signature_raw, unsigned int signature_len, void (*cb)(vcx_command_handle_t, vcx_error_t err, vcx_bool_t valid));
->>>>>>> 47cd1f8c
 
 /**
  * credential issuer object
