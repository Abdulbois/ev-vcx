# Development
FROM libindy
ARG uid=1000
RUN useradd -ms /bin/bash -u $uid android
RUN usermod -aG sudo android

RUN apt-get update -y && apt-get install -y \
    openjdk-8-jdk \
    maven
    
# Install Android SDK and NDK 
RUN mkdir -m 777 -p /home/android/android-sdk-linux
RUN wget -q https://dl.google.com/android/repository/tools_r25.2.3-linux.zip -P /home/android/android-sdk-linux
RUN unzip -q /home/android/android-sdk-linux/tools_r25.2.3-linux.zip -d /home/android/android-sdk-linux
RUN yes | .//home/android/android-sdk-linux/tools/android update sdk --no-ui >/dev/null 2>&1
RUN yes | .//home/android/android-sdk-linux/tools/bin/sdkmanager "ndk-bundle" >/dev/null 2>&1

RUN echo "android ALL=(ALL) NOPASSWD:ALL" >> /etc/sudoers 

ARG RUST_VER
USER android
<<<<<<< HEAD
RUN curl https://sh.rustup.rs -sSf | sh -s -- -y --default-toolchain ${RUST_VER}
=======
RUN curl https://sh.rustup.rs -sSf | sh -s -- -y --default-toolchain 1.36.0
>>>>>>> 55b77ec7
ENV PATH /home/android/.cargo/bin:$PATH<|MERGE_RESOLUTION|>--- conflicted
+++ resolved
@@ -7,21 +7,17 @@
 RUN apt-get update -y && apt-get install -y \
     openjdk-8-jdk \
     maven
-    
-# Install Android SDK and NDK 
+
+# Install Android SDK and NDK
 RUN mkdir -m 777 -p /home/android/android-sdk-linux
 RUN wget -q https://dl.google.com/android/repository/tools_r25.2.3-linux.zip -P /home/android/android-sdk-linux
 RUN unzip -q /home/android/android-sdk-linux/tools_r25.2.3-linux.zip -d /home/android/android-sdk-linux
 RUN yes | .//home/android/android-sdk-linux/tools/android update sdk --no-ui >/dev/null 2>&1
 RUN yes | .//home/android/android-sdk-linux/tools/bin/sdkmanager "ndk-bundle" >/dev/null 2>&1
 
-RUN echo "android ALL=(ALL) NOPASSWD:ALL" >> /etc/sudoers 
+RUN echo "android ALL=(ALL) NOPASSWD:ALL" >> /etc/sudoers
 
 ARG RUST_VER
 USER android
-<<<<<<< HEAD
 RUN curl https://sh.rustup.rs -sSf | sh -s -- -y --default-toolchain ${RUST_VER}
-=======
-RUN curl https://sh.rustup.rs -sSf | sh -s -- -y --default-toolchain 1.36.0
->>>>>>> 55b77ec7
 ENV PATH /home/android/.cargo/bin:$PATH