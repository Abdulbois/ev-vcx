package com.evernym.sdk.vcx;

import com.evernym.sdk.vcx.utils.UtilsApi;
import com.evernym.sdk.vcx.vcx.VcxApi;
import com.evernym.sdk.vcx.wallet.WalletApi;

import org.junit.jupiter.api.BeforeEach;
import org.junit.jupiter.api.DisplayName;
import org.junit.jupiter.api.Test;

import java.util.concurrent.ExecutionException;

public class VcxApiTest {
    @BeforeEach
    void setup() throws Exception {
        System.setProperty(org.slf4j.impl.SimpleLogger.DEFAULT_LOG_LEVEL_KEY, "DEBUG");
        if (!TestHelper.vcxInitialized) {
            TestHelper.getResultFromFuture(VcxApi.vcxInit(TestHelper.VCX_CONFIG_TEST_MODE));
            TestHelper.vcxInitialized = true;
        }
    }

    @Test
    @DisplayName("initialise vcx")
    void vcxInit() throws VcxException {
        assert (true); // Asserting true because the api is called and is tested in setup() function above above.
    }

    @Test
    @DisplayName("shut down and initialise vcx with a config")
    void vcxInitWithConfig() throws VcxException, ExecutionException, InterruptedException {
        //This unit test tests two apis vcxShutdown and vcxInitWithConfig
        int shutdownResult = VcxApi.vcxShutdown(false);
        assert (shutdownResult == 0);
        int result = TestHelper.getResultFromFuture(VcxApi.vcxInitWithConfig(TestHelper.VCX_CONFIG_TEST_MODE));
        assert (result == 0);
    }

    @Test
    @DisplayName("error message")
    void vcxErrorMessage() throws VcxException, ExecutionException, InterruptedException {
        String errorCMessage = VcxApi.vcxErrorCMessage(0);
        assert (errorCMessage.equals("Success"));
    }

    @Test
    @DisplayName("error message 1")
    void vcxUnknownErrorMessage() throws VcxException, ExecutionException, InterruptedException {
        String errorCMessage = VcxApi.vcxErrorCMessage(1001);
        assert (errorCMessage.equals("Unknown Error"));
    }

<<<<<<< HEAD
    /** Evernym extensions */
    @Test
    @DisplayName("get wallet handle")
    void vcxGetWalletHandle() {
        int Handle = VcxApi.vcxGetWalletHandle();
        assert (Handle == 1);
    }

    @Test
    @DisplayName("get pool handle")
    void vcxGetPoolHandle() {
        int Handle = VcxApi.vcxGetPoolHandle();
        assert (Handle == 0);
    }

    @Test
    @DisplayName("set pool handle")
    void vcxSetPoolHandle() {
        int Handle = VcxApi.vcxSetPoolHandle(1);
        assert (Handle == 1);
    }

    @Test
    @DisplayName("set pool handle")
    void vcxSetWalletHandle() {
        int Handle = VcxApi.vcxSetWalletHandle(1);
        assert (Handle == 1);
    }

    @Test
    @DisplayName("init with pool/wallet already set")
    void vcxInitPostIndy() {
        int error = VcxApi.vcxInitPostIndy("ENABLE_TEST_MODE");;
        assert (error == 0);
=======
    @Test
    @DisplayName("init minimal")
    void initMinimal() throws VcxException {
        WalletApi.setWalletHandle(1);
        UtilsApi.setPoolHandle(1);
        assert (VcxApi.vcxInitMinimal("{\"institution_name\":\"f\",\"institution_did\":\"4\", \"institution_verkey\":\"4\"}") == 0);
>>>>>>> 6e532e3d
    }

}<|MERGE_RESOLUTION|>--- conflicted
+++ resolved
@@ -50,49 +50,12 @@
         assert (errorCMessage.equals("Unknown Error"));
     }
 
-<<<<<<< HEAD
-    /** Evernym extensions */
-    @Test
-    @DisplayName("get wallet handle")
-    void vcxGetWalletHandle() {
-        int Handle = VcxApi.vcxGetWalletHandle();
-        assert (Handle == 1);
-    }
-
-    @Test
-    @DisplayName("get pool handle")
-    void vcxGetPoolHandle() {
-        int Handle = VcxApi.vcxGetPoolHandle();
-        assert (Handle == 0);
-    }
-
-    @Test
-    @DisplayName("set pool handle")
-    void vcxSetPoolHandle() {
-        int Handle = VcxApi.vcxSetPoolHandle(1);
-        assert (Handle == 1);
-    }
-
-    @Test
-    @DisplayName("set pool handle")
-    void vcxSetWalletHandle() {
-        int Handle = VcxApi.vcxSetWalletHandle(1);
-        assert (Handle == 1);
-    }
-
-    @Test
-    @DisplayName("init with pool/wallet already set")
-    void vcxInitPostIndy() {
-        int error = VcxApi.vcxInitPostIndy("ENABLE_TEST_MODE");;
-        assert (error == 0);
-=======
     @Test
     @DisplayName("init minimal")
     void initMinimal() throws VcxException {
         WalletApi.setWalletHandle(1);
         UtilsApi.setPoolHandle(1);
         assert (VcxApi.vcxInitMinimal("{\"institution_name\":\"f\",\"institution_did\":\"4\", \"institution_verkey\":\"4\"}") == 0);
->>>>>>> 6e532e3d
     }
 
 }