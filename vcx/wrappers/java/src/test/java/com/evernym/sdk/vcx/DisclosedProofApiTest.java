--- conflicted
+++ resolved
@@ -72,15 +72,6 @@
     }
 
     @Test
-<<<<<<< HEAD
-    @DisplayName("decline request")
-    void declineRequest() throws VcxException, ExecutionException, InterruptedException {
-        int proofHandle = TestHelper.getResultFromFuture(DisclosedProofApi.proofCreateWithRequest(sourceId, proofRequest));
-        Assertions.assertThrows(InvalidConnectionHandleException.class, ()-> {
-            TestHelper.getResultFromFuture(DisclosedProofApi.proofDeclineRequest(proofHandle, 0, null, null));
-        });
-    }
-=======
     @DisplayName("get reject message")
     void getRejectMessage() throws VcxException, ExecutionException, InterruptedException {
         int proofHandle = TestHelper.getResultFromFuture(DisclosedProofApi.proofCreateWithRequest(sourceId, proofRequest));
@@ -89,5 +80,12 @@
         assert (msg.length() > 0);
     }
 
->>>>>>> 8996f2d1
+    @Test
+    @DisplayName("decline request")
+    void declineRequest() throws VcxException, ExecutionException, InterruptedException {
+        int proofHandle = TestHelper.getResultFromFuture(DisclosedProofApi.proofCreateWithRequest(sourceId, proofRequest));
+        Assertions.assertThrows(InvalidConnectionHandleException.class, ()-> {
+            TestHelper.getResultFromFuture(DisclosedProofApi.proofDeclineRequest(proofHandle, 0, null, null));
+        });
+    }
 }