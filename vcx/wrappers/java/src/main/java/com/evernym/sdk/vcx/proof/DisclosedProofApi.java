package com.evernym.sdk.vcx.proof;

import com.evernym.sdk.vcx.LibVcx;
import com.evernym.sdk.vcx.ParamGuard;
import com.evernym.sdk.vcx.VcxException;
import com.evernym.sdk.vcx.VcxJava;
import com.sun.jna.Callback;

import org.slf4j.Logger;
import org.slf4j.LoggerFactory;

import java9.util.concurrent.CompletableFuture;

public class DisclosedProofApi extends VcxJava.API {

    private DisclosedProofApi() {
    }

    private static final Logger logger = LoggerFactory.getLogger("DisclosedProofApi");
    private static Callback vcxProofCreateCB = new Callback() {
        @SuppressWarnings({"unused", "unchecked"})
        public void callback(int commandHandle, int err, int proofHandle) {
            logger.debug("callback() called with: commandHandle = [" + commandHandle + "], err = [" + err + "], proofHandle = [" + proofHandle + "]");
            CompletableFuture<Integer> future = (CompletableFuture<Integer>) removeFuture(commandHandle);
            if (!checkCallback(future, err)) return;
            future.complete(proofHandle);
        }
    };

    public static CompletableFuture<CreateProofMsgIdResult> proofCreate(
            String sourceId,
            String requestedAttributes,
            String requestedPredicates,
            String name
    ) throws VcxException {
        ParamGuard.notNull(sourceId, "sourceId");
        ParamGuard.notNull(requestedAttributes, "requestedAttributes");
        ParamGuard.notNull(requestedPredicates, "requestedPredicates");
        ParamGuard.notNull(name, "name");
        logger.debug("proofCreate() called with: sourceId = [" + sourceId + "], requestedAttributes = [" + requestedAttributes + "], requestedPredicates = [" + requestedPredicates + "], name = [" + name + "]");
        CompletableFuture<CreateProofMsgIdResult> future = new CompletableFuture<>();
        int commandHandle = addFuture(future);

        int result = LibVcx.api.vcx_disclosed_proof_create_with_request(commandHandle, sourceId, requestedAttributes, requestedPredicates, name, vcxProofCreateCB);
        checkResult(result);

        return future;
    }

    private static Callback vcxProofCreateWithMsgIdCB = new Callback() {
        @SuppressWarnings({"unused", "unchecked"})
        public void callback(int commandHandle, int err, int proofHandle, String proofRequest) {
<<<<<<< HEAD
            logger.debug("callback() called with: commandHandle = [" + commandHandle + "], err = [" + err + "], proofHandle = [" + proofHandle + "], proofRequest = [****]");
=======
            logger.debug("callback() called with: commandHandle = [" + commandHandle + "], err = [" + err + "], proofHandle = [" + proofHandle + "], proofRequest = [" + proofRequest + "]");
>>>>>>> 47cd1f8c
            CompletableFuture<CreateProofMsgIdResult> future = (CompletableFuture<CreateProofMsgIdResult>) removeFuture(commandHandle);
            if (!checkCallback(future, err)) return;
            CreateProofMsgIdResult result = new CreateProofMsgIdResult(proofHandle, proofRequest);
            future.complete(result);
        }
    };

    public static CompletableFuture<CreateProofMsgIdResult> proofCreateWithMsgId(
            String sourceId,
            int connectionHandle,
            String msgId
    ) throws VcxException {
        ParamGuard.notNull(sourceId, "sourceId");
        ParamGuard.notNull(msgId, "msgId");
        logger.debug("proofCreateWithMsgId() called with: sourceId = [" + sourceId + "], connectionHandle = [" + connectionHandle + "], msgId = [" + msgId + "]");
        CompletableFuture<CreateProofMsgIdResult> future = new CompletableFuture<>();
        int commandHandle = addFuture(future);

        int result = LibVcx.api.vcx_disclosed_proof_create_with_msgid(commandHandle, sourceId, connectionHandle, msgId, vcxProofCreateWithMsgIdCB);
        checkResult(result);

        return future;
    }

    private static Callback vcxProofUpdateStateCB = new Callback() {
        @SuppressWarnings({"unused", "unchecked"})
        public void callback(int commandHandle, int err, int state) {
            logger.debug("callback() called with: commandHandle = [" + commandHandle + "], err = [" + err + "], state = [" + state + "]");
            CompletableFuture<Integer> future = (CompletableFuture<Integer>) removeFuture(commandHandle);
            if (!checkCallback(future, err)) return;
            future.complete(state);
        }
    };

    public static CompletableFuture<Integer> proofUpdateState(
            int proofHandle
    ) throws VcxException {
        logger.debug("proofUpdateState() called with: proofHandle = [" + proofHandle + "]");
        CompletableFuture<Integer> future = new CompletableFuture<>();
        int commandHandle = addFuture(future);

        int result = LibVcx.api.vcx_disclosed_proof_update_state(commandHandle, proofHandle, vcxProofUpdateStateCB);
        checkResult(result);

        return future;
    }

    private static Callback proofGetRequestsCB = new Callback() {
        @SuppressWarnings({"unused", "unchecked"})
        public void callback(int commandHandle, int err, String proofRequests) {
<<<<<<< HEAD
            logger.debug("callback() called with: commandHandle = [" + commandHandle + "], err = [" + err + "], proofRequests = [****]");
=======
            logger.debug("callback() called with: commandHandle = [" + commandHandle + "], err = [" + err + "], proofRequests = [" + proofRequests + "]");
>>>>>>> 47cd1f8c
            CompletableFuture<String> future = (CompletableFuture<String>) removeFuture(commandHandle);
            if (!checkCallback(future, err)) return;
            future.complete(proofRequests);
        }
    };

    public static CompletableFuture<String> proofGetRequests(
            int connectionHandle
    ) throws VcxException {
        logger.debug("proofGetRequests() called with: connectionHandle = [" + connectionHandle + "]");
        CompletableFuture<String> future = new CompletableFuture<>();
        int commandHandle = addFuture(future);

        int result = LibVcx.api.vcx_disclosed_proof_get_requests(commandHandle, connectionHandle, proofGetRequestsCB);
        checkResult(result);

        return future;
    }

    private static Callback vcxProofGetStateCB = new Callback() {
        @SuppressWarnings({"unused", "unchecked"})
        public void callback(int commandHandle, int err, int proofHandle, int state) {
            logger.debug("callback() called with: commandHandle = [" + commandHandle + "], err = [" + err + "], proofHandle = [" + proofHandle + "], state = [" + state + "]");
            CompletableFuture<Integer> future = (CompletableFuture<Integer>) removeFuture(commandHandle);
            if (!checkCallback(future, err)) return;
            future.complete(state);
        }
    };

    public static CompletableFuture<Integer> proofGetState(
            int proofHandle
    ) throws VcxException {
        logger.debug("proofGetState() called with: proofHandle = [" + proofHandle + "]");
        CompletableFuture<Integer> future = new CompletableFuture<>();
        int commandHandle = addFuture(future);

        int result = LibVcx.api.vcx_disclosed_proof_get_state(commandHandle, proofHandle, vcxProofGetStateCB);
        checkResult(result);

        return future;
    }


<<<<<<< HEAD
=======

>>>>>>> 47cd1f8c
    public static int proofRelease(int proofHandle) throws VcxException {
        ParamGuard.notNull(proofHandle, "proofHandle");
        logger.debug("proofRelease() called with: proofHandle = [" + proofHandle + "]");

        int result = LibVcx.api.vcx_disclosed_proof_release(proofHandle);
        checkResult(result);

        return result;
    }

    private static Callback vcxProofRetrieveCredentialsCB = new Callback() {
        @SuppressWarnings({"unused", "unchecked"})
        public void callback(int commandHandle, int err, String matchingCredentials) {
<<<<<<< HEAD
            logger.debug("callback() called with: commandHandle = [" + commandHandle + "], err = [" + err + "], matchingCredentials = [****]");
=======
            logger.debug("callback() called with: commandHandle = [" + commandHandle + "], err = [" + err + "], matchingCredentials = [" + matchingCredentials + "]");
>>>>>>> 47cd1f8c
            CompletableFuture<String> future = (CompletableFuture<String>) removeFuture(commandHandle);
            if (!checkCallback(future, err)) return;
            String result = matchingCredentials;
            future.complete(result);
        }
    };

    public static CompletableFuture<String> proofRetrieveCredentials(
            int proofHandle
    ) throws VcxException {
        logger.debug("proofRetrieveCredentials() called with: proofHandle = [" + proofHandle + "]");
        CompletableFuture<String> future = new CompletableFuture<>();
        int commandHandle = addFuture(future);

        int result = LibVcx.api.vcx_disclosed_proof_retrieve_credentials(commandHandle, proofHandle, vcxProofRetrieveCredentialsCB);
        checkResult(result);

        return future;
    }


    private static Callback vcxProofGenerateCB = new Callback() {
        @SuppressWarnings({"unused", "unchecked"})
        public void callback(int commandHandle, int err) {
            logger.debug("callback() called with: commandHandle = [" + commandHandle + "], err = [" + err + "]");
            CompletableFuture<Integer> future = (CompletableFuture<Integer>) removeFuture(commandHandle);
            if (!checkCallback(future, err)) return;
            // resolving with no error
            Integer result = 0;
            future.complete(result);
        }
    };

    public static CompletableFuture<Integer> proofGenerate(
            int proofHandle,
            String selectedCredentials,
            String selfAttestedAttributes
    ) throws VcxException {
<<<<<<< HEAD
        logger.debug("proofGenerate() called with: proofHandle = [" + proofHandle + "], selectedCredentials = [****], selfAttestedAttributes = [****]");
=======
        logger.debug("proofGenerate() called with: proofHandle = [" + proofHandle + "], selectedCredentials = [" + selectedCredentials + "], selfAttestedAttributes = [" + selfAttestedAttributes + "]");
>>>>>>> 47cd1f8c
        CompletableFuture<Integer> future = new CompletableFuture<>();
        int commandHandle = addFuture(future);

        int result = LibVcx.api.vcx_disclosed_proof_generate_proof(commandHandle, proofHandle, selectedCredentials, selfAttestedAttributes, vcxProofGenerateCB);
        checkResult(result);

        return future;
    }


    private static Callback vcxProofSendCB = new Callback() {
        @SuppressWarnings({"unused", "unchecked"})
        public void callback(int commandHandle, int err) {
            logger.debug("callback() called with: commandHandle = [" + commandHandle + "], err = [" + err + "]");
            CompletableFuture<Integer> future = (CompletableFuture<Integer>) removeFuture(commandHandle);
            if (!checkCallback(future, err)) return;
            // resolving with no error
            Integer result = 0;
            future.complete(result);
        }
    };

    public static CompletableFuture<Integer> proofSend(
            int proofHandle,
            int connectionHandle
    ) throws VcxException {
        logger.debug("proofSend() called with: proofHandle = [" + proofHandle + "], connectionHandle = [" + connectionHandle + "]");
        CompletableFuture<Integer> future = new CompletableFuture<>();
        int commandHandle = addFuture(future);

        int result = LibVcx.api.vcx_disclosed_proof_send_proof(commandHandle, proofHandle, connectionHandle, vcxProofSendCB);
        checkResult(result);

        return future;
    }

    private static Callback vcxProofRejectCB = new Callback() {
        @SuppressWarnings({"unused", "unchecked"})
        public void callback(int commandHandle, int err) {
            logger.debug("callback() called with: commandHandle = [" + commandHandle + "], err = [" + err + "]");
            CompletableFuture<Integer> future = (CompletableFuture<Integer>) removeFuture(commandHandle);
            if (!checkCallback(future, err)) return;
            // resolving with no error
            Integer result = 0;
            future.complete(result);
        }
    };

    public static CompletableFuture<Integer> proofReject(
            int proofHandle,
            int connectionHandle
    ) throws VcxException {
        logger.debug("proofReject() called with: proofHandle = [" + proofHandle + "], connectionHandle = [" + connectionHandle + "]");
        CompletableFuture<Integer> future = new CompletableFuture<>();
        int commandHandle = addFuture(future);

        int result = LibVcx.api.vcx_disclosed_proof_reject_proof(commandHandle, proofHandle, connectionHandle, vcxProofSendCB);
        checkResult(result);

        return future;
    }

    private static Callback vcxProofGetMsgCB = new Callback() {
        @SuppressWarnings({"unused", "unchecked"})
        public void callback(int commandHandle, int err, String msg) {
            logger.debug("callback() called with: commandHandle = [" + commandHandle + "], err = [" + err + "], msg = [" + msg + "]");
            CompletableFuture<String> future = (CompletableFuture<String>) removeFuture(commandHandle);
            if (!checkCallback(future, err)) return;
            future.complete(msg);
        }
    };

    public static CompletableFuture<String> getProofMsg(
            int proofHandle
    ) throws VcxException {
        logger.debug("getProofMsg() called with: proofHandle = [" + proofHandle + "]");
        CompletableFuture<String> future = new CompletableFuture<>();
        int commandHandle = addFuture(future);

        int result = LibVcx.api.vcx_disclosed_proof_get_proof_msg(commandHandle, proofHandle, vcxProofGetMsgCB);
        checkResult(result);

        return future;
    }

    private static Callback vcxProofGetRejectMsgCB = new Callback() {
        @SuppressWarnings({"unused", "unchecked"})
        public void callback(int commandHandle, int err, String msg) {
            logger.debug("callback() called with: commandHandle = [" + commandHandle + "], err = [" + err + "], msg = [" + msg + "]");
            CompletableFuture<String> future = (CompletableFuture<String>) removeFuture(commandHandle);
            if (!checkCallback(future, err)) return;
            future.complete(msg);
        }
    };

    public static CompletableFuture<String> getRejectMsg(
            int proofHandle
    ) throws VcxException {
        logger.debug("getRejectMsg() called with: proofHandle = [" + proofHandle + "]");
        CompletableFuture<String> future = new CompletableFuture<>();
        int commandHandle = addFuture(future);

        int result = LibVcx.api.vcx_disclosed_proof_get_reject_msg(commandHandle, proofHandle, vcxProofGetMsgCB);
        checkResult(result);

        return future;
    }

    private static Callback vcxProofCreateWithRequestCB = new Callback() {
        public void callback(int command_handle, int err, int proofHandle) {
            logger.debug("callback() called with: command_handle = [" + command_handle + "], err = [" + err + "], proofHandle = [" + proofHandle + "]");
            CompletableFuture<Integer> future = (CompletableFuture<Integer>) removeFuture(command_handle);
            if(!checkCallback(future, err)) return;
            // resolving with no error
            Integer result = proofHandle;
            future.complete(result);
        }
    };

    public static CompletableFuture<Integer> proofCreateWithRequest(
            String sourceId,
            String proofRequest
    ) throws VcxException {
        ParamGuard.notNull(sourceId, "sourceId");
        ParamGuard.notNull(proofRequest, "proofRequest");
<<<<<<< HEAD
        logger.debug("proofCreateWithRequest() called with: sourceId = [" + sourceId + "], proofRequest = [****]");
=======
        logger.debug("proofCreateWithRequest() called with: sourceId = [" + sourceId + "], proofRequest = [" + proofRequest + "]");
>>>>>>> 47cd1f8c
        CompletableFuture<Integer> future = new CompletableFuture<Integer>();
        int commandHandle = addFuture(future);

        int result = LibVcx.api.vcx_disclosed_proof_create_with_request(commandHandle, sourceId, proofRequest, vcxProofCreateWithRequestCB);
        checkResult(result);

        return future;
    }


    private static Callback vcxProofSerializeCB = new Callback() {
        public void callback(int command_handle, int err, String serializedProof) {
<<<<<<< HEAD
            logger.debug("callback() called with: command_handle = [" + command_handle + "], err = [" + err + "], serializedProof = [****]");
=======
            logger.debug("callback() called with: command_handle = [" + command_handle + "], err = [" + err + "], serializedProof = [" + serializedProof + "]");
>>>>>>> 47cd1f8c
            CompletableFuture<String> future = (CompletableFuture<String>) removeFuture(command_handle);
            if(!checkCallback(future, err)) return;

            future.complete(serializedProof);
        }
    };

    public static CompletableFuture<String> proofSerialize(
            int proofHandle
    ) throws VcxException {
        logger.debug("proofSerialize() called with: proofHandle = [" + proofHandle + "]");
        CompletableFuture<String> future = new CompletableFuture<String>();
        int commandHandle = addFuture(future);

        int result = LibVcx.api.vcx_disclosed_proof_serialize(commandHandle, proofHandle, vcxProofSerializeCB);
        checkResult(result);

        return future;
    }

<<<<<<< HEAD

=======
>>>>>>> 47cd1f8c
    private static Callback vcxProofDeserializeCB = new Callback() {
        public void callback(int command_handle, int err, int proofHandle) {
            logger.debug("callback() called with: command_handle = [" + command_handle + "], err = [" + err + "], proofHandle = [" + proofHandle + "]");
            CompletableFuture<Integer> future = (CompletableFuture<Integer>) removeFuture(command_handle);
            if(!checkCallback(future, err)) return;

            future.complete(proofHandle);
        }
    };

    public static CompletableFuture<Integer> proofDeserialize(
            String serializedProof
    ) throws VcxException {
        ParamGuard.notNull(serializedProof, "serializedProof");
<<<<<<< HEAD
        logger.debug("proofDeserialize() called with: serializedProof = [****]");
=======
        logger.debug("proofDeserialize() called with: serializedProof = [" + serializedProof + "]");
>>>>>>> 47cd1f8c
        CompletableFuture<Integer> future = new CompletableFuture<Integer>();
        int commandHandle = addFuture(future);

        int result = LibVcx.api.vcx_disclosed_proof_deserialize(commandHandle, serializedProof, vcxProofDeserializeCB);
        checkResult(result);

        return future;
    }

<<<<<<< HEAD
    private static Callback vcxDeclinePresentationRequestCB = new Callback() {
        public void callback(int command_handle, int err) {
            logger.debug("callback() called with: command_handle = [" + command_handle + "], err = [" + err + "]");
            CompletableFuture<Void> future = (CompletableFuture<Void>) removeFuture(command_handle);
            if (! checkCallback(future, err)) return;

            future.complete(null);
        }
    };

    public static CompletableFuture<Void> proofDeclineRequest(
            int proofHandle,
            int connectionHandle,
            String reason,
            String proposal
    ) throws VcxException {
        logger.debug("declinePresentationRequest() called with: proofHandle = [" + proofHandle + "], connectionHandle = [" + connectionHandle + "], " +
                "reason = [" + reason + "], proposal = [" + proposal + "]");
        CompletableFuture<Void> future = new CompletableFuture<Void>();
        int commandHandle = addFuture(future);

        int result = LibVcx.api.vcx_disclosed_proof_decline_presentation_request(commandHandle, proofHandle, connectionHandle, reason, proposal, vcxDeclinePresentationRequestCB);
        checkResult(result);

        return future;
    }
=======
	private static Callback vcxDeclinePresentationRequestCB = new Callback() {
		public void callback(int command_handle, int err) {
			logger.debug("callback() called with: command_handle = [" + command_handle + "], err = [" + err + "]");
			CompletableFuture<Void> future = (CompletableFuture<Void>) removeFuture(command_handle);
			if (! checkCallback(future, err)) return;

			future.complete(null);
		}
	};

	public static CompletableFuture<Void> proofDeclineRequest(
			int proofHandle,
			int connectionHandle,
			String reason,
			String proposal
	) throws VcxException {
		logger.debug("declinePresentationRequest() called with: proofHandle = [" + proofHandle + "], connectionHandle = [" + connectionHandle + "], " +
				"reason = [" + reason + "], proposal = [" + proposal + "]");
		CompletableFuture<Void> future = new CompletableFuture<Void>();
		int commandHandle = addFuture(future);

		int result = LibVcx.api.vcx_disclosed_proof_decline_presentation_request(commandHandle, proofHandle, connectionHandle, reason, proposal, vcxDeclinePresentationRequestCB);
		checkResult(result);

		return future;
	}

>>>>>>> 47cd1f8c
}<|MERGE_RESOLUTION|>--- conflicted
+++ resolved
@@ -50,11 +50,7 @@
     private static Callback vcxProofCreateWithMsgIdCB = new Callback() {
         @SuppressWarnings({"unused", "unchecked"})
         public void callback(int commandHandle, int err, int proofHandle, String proofRequest) {
-<<<<<<< HEAD
             logger.debug("callback() called with: commandHandle = [" + commandHandle + "], err = [" + err + "], proofHandle = [" + proofHandle + "], proofRequest = [****]");
-=======
-            logger.debug("callback() called with: commandHandle = [" + commandHandle + "], err = [" + err + "], proofHandle = [" + proofHandle + "], proofRequest = [" + proofRequest + "]");
->>>>>>> 47cd1f8c
             CompletableFuture<CreateProofMsgIdResult> future = (CompletableFuture<CreateProofMsgIdResult>) removeFuture(commandHandle);
             if (!checkCallback(future, err)) return;
             CreateProofMsgIdResult result = new CreateProofMsgIdResult(proofHandle, proofRequest);
@@ -105,11 +101,7 @@
     private static Callback proofGetRequestsCB = new Callback() {
         @SuppressWarnings({"unused", "unchecked"})
         public void callback(int commandHandle, int err, String proofRequests) {
-<<<<<<< HEAD
             logger.debug("callback() called with: commandHandle = [" + commandHandle + "], err = [" + err + "], proofRequests = [****]");
-=======
-            logger.debug("callback() called with: commandHandle = [" + commandHandle + "], err = [" + err + "], proofRequests = [" + proofRequests + "]");
->>>>>>> 47cd1f8c
             CompletableFuture<String> future = (CompletableFuture<String>) removeFuture(commandHandle);
             if (!checkCallback(future, err)) return;
             future.complete(proofRequests);
@@ -153,10 +145,6 @@
     }
 
 
-<<<<<<< HEAD
-=======
-
->>>>>>> 47cd1f8c
     public static int proofRelease(int proofHandle) throws VcxException {
         ParamGuard.notNull(proofHandle, "proofHandle");
         logger.debug("proofRelease() called with: proofHandle = [" + proofHandle + "]");
@@ -170,11 +158,7 @@
     private static Callback vcxProofRetrieveCredentialsCB = new Callback() {
         @SuppressWarnings({"unused", "unchecked"})
         public void callback(int commandHandle, int err, String matchingCredentials) {
-<<<<<<< HEAD
             logger.debug("callback() called with: commandHandle = [" + commandHandle + "], err = [" + err + "], matchingCredentials = [****]");
-=======
-            logger.debug("callback() called with: commandHandle = [" + commandHandle + "], err = [" + err + "], matchingCredentials = [" + matchingCredentials + "]");
->>>>>>> 47cd1f8c
             CompletableFuture<String> future = (CompletableFuture<String>) removeFuture(commandHandle);
             if (!checkCallback(future, err)) return;
             String result = matchingCredentials;
@@ -213,11 +197,7 @@
             String selectedCredentials,
             String selfAttestedAttributes
     ) throws VcxException {
-<<<<<<< HEAD
         logger.debug("proofGenerate() called with: proofHandle = [" + proofHandle + "], selectedCredentials = [****], selfAttestedAttributes = [****]");
-=======
-        logger.debug("proofGenerate() called with: proofHandle = [" + proofHandle + "], selectedCredentials = [" + selectedCredentials + "], selfAttestedAttributes = [" + selfAttestedAttributes + "]");
->>>>>>> 47cd1f8c
         CompletableFuture<Integer> future = new CompletableFuture<>();
         int commandHandle = addFuture(future);
 
@@ -343,11 +323,7 @@
     ) throws VcxException {
         ParamGuard.notNull(sourceId, "sourceId");
         ParamGuard.notNull(proofRequest, "proofRequest");
-<<<<<<< HEAD
         logger.debug("proofCreateWithRequest() called with: sourceId = [" + sourceId + "], proofRequest = [****]");
-=======
-        logger.debug("proofCreateWithRequest() called with: sourceId = [" + sourceId + "], proofRequest = [" + proofRequest + "]");
->>>>>>> 47cd1f8c
         CompletableFuture<Integer> future = new CompletableFuture<Integer>();
         int commandHandle = addFuture(future);
 
@@ -360,11 +336,7 @@
 
     private static Callback vcxProofSerializeCB = new Callback() {
         public void callback(int command_handle, int err, String serializedProof) {
-<<<<<<< HEAD
             logger.debug("callback() called with: command_handle = [" + command_handle + "], err = [" + err + "], serializedProof = [****]");
-=======
-            logger.debug("callback() called with: command_handle = [" + command_handle + "], err = [" + err + "], serializedProof = [" + serializedProof + "]");
->>>>>>> 47cd1f8c
             CompletableFuture<String> future = (CompletableFuture<String>) removeFuture(command_handle);
             if(!checkCallback(future, err)) return;
 
@@ -385,10 +357,6 @@
         return future;
     }
 
-<<<<<<< HEAD
-
-=======
->>>>>>> 47cd1f8c
     private static Callback vcxProofDeserializeCB = new Callback() {
         public void callback(int command_handle, int err, int proofHandle) {
             logger.debug("callback() called with: command_handle = [" + command_handle + "], err = [" + err + "], proofHandle = [" + proofHandle + "]");
@@ -403,11 +371,7 @@
             String serializedProof
     ) throws VcxException {
         ParamGuard.notNull(serializedProof, "serializedProof");
-<<<<<<< HEAD
         logger.debug("proofDeserialize() called with: serializedProof = [****]");
-=======
-        logger.debug("proofDeserialize() called with: serializedProof = [" + serializedProof + "]");
->>>>>>> 47cd1f8c
         CompletableFuture<Integer> future = new CompletableFuture<Integer>();
         int commandHandle = addFuture(future);
 
@@ -417,16 +381,15 @@
         return future;
     }
 
-<<<<<<< HEAD
-    private static Callback vcxDeclinePresentationRequestCB = new Callback() {
-        public void callback(int command_handle, int err) {
-            logger.debug("callback() called with: command_handle = [" + command_handle + "], err = [" + err + "]");
-            CompletableFuture<Void> future = (CompletableFuture<Void>) removeFuture(command_handle);
-            if (! checkCallback(future, err)) return;
-
-            future.complete(null);
-        }
-    };
+	private static Callback vcxDeclinePresentationRequestCB = new Callback() {
+		public void callback(int command_handle, int err) {
+			logger.debug("callback() called with: command_handle = [" + command_handle + "], err = [" + err + "]");
+			CompletableFuture<Void> future = (CompletableFuture<Void>) removeFuture(command_handle);
+			if (! checkCallback(future, err)) return;
+
+			future.complete(null);
+		}
+	};
 
     public static CompletableFuture<Void> proofDeclineRequest(
             int proofHandle,
@@ -439,38 +402,9 @@
         CompletableFuture<Void> future = new CompletableFuture<Void>();
         int commandHandle = addFuture(future);
 
-        int result = LibVcx.api.vcx_disclosed_proof_decline_presentation_request(commandHandle, proofHandle, connectionHandle, reason, proposal, vcxDeclinePresentationRequestCB);
-        checkResult(result);
-
-        return future;
-    }
-=======
-	private static Callback vcxDeclinePresentationRequestCB = new Callback() {
-		public void callback(int command_handle, int err) {
-			logger.debug("callback() called with: command_handle = [" + command_handle + "], err = [" + err + "]");
-			CompletableFuture<Void> future = (CompletableFuture<Void>) removeFuture(command_handle);
-			if (! checkCallback(future, err)) return;
-
-			future.complete(null);
-		}
-	};
-
-	public static CompletableFuture<Void> proofDeclineRequest(
-			int proofHandle,
-			int connectionHandle,
-			String reason,
-			String proposal
-	) throws VcxException {
-		logger.debug("declinePresentationRequest() called with: proofHandle = [" + proofHandle + "], connectionHandle = [" + connectionHandle + "], " +
-				"reason = [" + reason + "], proposal = [" + proposal + "]");
-		CompletableFuture<Void> future = new CompletableFuture<Void>();
-		int commandHandle = addFuture(future);
-
 		int result = LibVcx.api.vcx_disclosed_proof_decline_presentation_request(commandHandle, proofHandle, connectionHandle, reason, proposal, vcxDeclinePresentationRequestCB);
 		checkResult(result);
 
-		return future;
-	}
-
->>>>>>> 47cd1f8c
+        return future;
+    }
 }