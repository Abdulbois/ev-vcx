--- conflicted
+++ resolved
@@ -165,7 +165,28 @@
          */
         public int vcx_connection_delete_connection(int command_handle, int connection_handle, Callback cb);
 
-<<<<<<< HEAD
+        /**
+         * Send trust ping message to the specified connection to prove that two agents have a functional pairwise channel
+         */
+        public int vcx_connection_send_ping(int command_handle, int connection_handle, String comment, Callback cb);
+
+        /**
+         * Send discovery features message to the specified connection to discover which features it supports, and to what extent
+         */
+        public int vcx_connection_send_discovery_features(int command_handle, int connection_handle, String query, String comment, Callback cb);
+
+
+        /**
+         * credential issuer object
+         *
+         * Used for offering and managing a credential with an identity owner.
+         */
+        /** Get my pairwise did from connection */
+        public int vcx_connection_get_pw_did(int command_handle, int connection_handle, Callback cb);
+
+        /** Get their pairwise did from connection */
+        public int vcx_connection_get_their_pw_did(int command_handle, int connection_handle, Callback cb);
+
         /** Send a message to the specified connection
          ///
          /// #params
@@ -231,30 +252,6 @@
          /// Error code as a u32
          */
         public int vcx_connection_verify_signature(int command_handle, int connection_handle, byte[] data_raw, int data_len, byte[] signature_raw, int signature_len, Callback cb);
-
-=======
-        /**
-         * Send trust ping message to the specified connection to prove that two agents have a functional pairwise channel
-         */
-        public int vcx_connection_send_ping(int command_handle, int connection_handle, String comment, Callback cb);
-
-        /**
-         * Send discovery features message to the specified connection to discover which features it supports, and to what extent
-         */
-        public int vcx_connection_send_discovery_features(int command_handle, int connection_handle, String query, String comment, Callback cb);
-
-
-        /**
-         * credential issuer object
-         *
-         * Used for offering and managing a credential with an identity owner.
-         */
->>>>>>> 47cd1f8c
-        /** Get my pairwise did from connection */
-        public int vcx_connection_get_pw_did(int command_handle, int connection_handle, Callback cb);
-
-        /** Get their pairwise did from connection */
-        public int vcx_connection_get_their_pw_did(int command_handle, int connection_handle, Callback cb);
 
         /**
          * credential issuer object
