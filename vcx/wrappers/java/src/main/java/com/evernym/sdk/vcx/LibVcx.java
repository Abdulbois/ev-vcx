--- conflicted
+++ resolved
@@ -605,10 +605,9 @@
         /** Update a record in wallet */
         public int vcx_wallet_update_record_value(int command_handle, String recordType, String recordId, String recordValue, Callback cb);
 
-<<<<<<< HEAD
         /** Set wallet handle manually */
         public int vcx_wallet_set_handle(int handle);
-=======
+        
         /** Create a Wallet Backup object that provides a Cloud wallet backup and provision's backup protocol with Agent */
         public int vcx_wallet_backup_create(int command_handle, String sourceID, Callback cb);
 
@@ -626,7 +625,6 @@
 
         /* Takes a json string representing an wallet backup object and recreates an object matching the json */
         public int vcx_wallet_backup_deserialize(int commandHandle, String walletBackupStr, Callback cb);
->>>>>>> c582ff66
 
         /**
          * token object
