--- conflicted
+++ resolved
@@ -529,10 +529,8 @@
 
         /** Set custom logger implementation. */
         int vcx_set_logger(Pointer context, Callback enabled, Callback log, Callback flush);
-<<<<<<< HEAD
-=======
+
         /** Set stdout logger implementation. */
->>>>>>> 6e532e3d
         int vcx_set_default_logger(String log_level);
 
         /**
@@ -541,17 +539,6 @@
 
         int indy_crypto_anon_crypt(int command_handle, String their_vk, byte[] message_raw, int message_len, Callback cb);
         int indy_crypto_anon_decrypt(int command_handle, int wallet_handle, String my_vk, byte[] encrypted_msg_raw, int encrypted_msg_len, Callback cb);
-
-        /** Get wallet handle in use by libvcx */
-        int vcx_wallet_get_handle();
-        /** Get pool handle in use by libvcx */
-        int vcx_pool_get_handle();
-        /** Set pool handle */
-        int vcx_pool_set_handle(int handle);
-        /** Set wallet handle */
-        int vcx_wallet_set_handle(int handle);
-        /** Verity specific vcx_init, requires that wallet and pool handles are already set via vcx_wallet/pool_set_handle */
-        int vcx_init_post_indy(String config);
     }
 
     /*
