--- conflicted
+++ resolved
@@ -1,13 +1,7 @@
 {
-<<<<<<< HEAD
-  "name": "react-native-vcx-wrapper",
-  "description": "React Native wrapper for vcx",
-  "version": "0.12.0",
-=======
   "name": "@evernym/react-native-sdk",
   "description": "React Native SDK for VCX",
-  "version": "0.0.1",
->>>>>>> 94a57698
+  "version": "0.12.0",
   "license": "SEE LICENSE IN LICENSE.txt",
   "author": {
     "name": "Evernym, Inc.",
