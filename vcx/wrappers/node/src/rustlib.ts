--- conflicted
+++ resolved
@@ -142,13 +142,8 @@
   vcx_issuer_revoke_credential: (commandId: number, handle: number, cb: any) => number,
   vcx_issuer_send_credential: (commandId: number, credentialHandle: number, connectionHandle: number, cb: any) =>
     number,
-<<<<<<< HEAD
-  vcx_issuer_get_credential_msg: (commandId: number, credentialHandle: number, connectionHandle: number, cb: any) =>
-    number,
-=======
   vcx_issuer_get_credential_msg: (commandId: number, credentialHandle: number, myPwDid: string, cb: any) =>
    number,
->>>>>>> 47cd1f8c
   vcx_issuer_send_credential_offer: (commandId: number, credentialHandle: number, connectionHandle: number, cb: any) =>
     number,
   vcx_issuer_get_credential_offer_msg: (commandId: number, credentialHandle: number, cb: any) => number
@@ -332,14 +327,11 @@
     FFI_UNSIGNED_INT, FFI_CALLBACK_PTR]],
   vcx_connection_verify_signature: [FFI_ERROR_CODE, [FFI_COMMAND_HANDLE, FFI_CONNECTION_HANDLE, FFI_UNSIGNED_INT_PTR,
     FFI_UNSIGNED_INT, FFI_UNSIGNED_INT_PTR, FFI_UNSIGNED_INT, FFI_CALLBACK_PTR]],
-<<<<<<< HEAD
-=======
   vcx_connection_send_ping: [FFI_ERROR_CODE, [FFI_COMMAND_HANDLE, FFI_CONNECTION_HANDLE, FFI_STRING_DATA, FFI_CALLBACK_PTR]],
   vcx_connection_send_discovery_features: [FFI_ERROR_CODE, [FFI_COMMAND_HANDLE, FFI_CONNECTION_HANDLE, FFI_STRING_DATA,
                                            FFI_STRING_DATA, FFI_CALLBACK_PTR]],
   vcx_connection_get_pw_did: [FFI_ERROR_CODE, [FFI_COMMAND_HANDLE, FFI_CONNECTION_HANDLE, FFI_CALLBACK_PTR]],
   vcx_connection_get_their_pw_did: [FFI_ERROR_CODE, [FFI_COMMAND_HANDLE, FFI_CONNECTION_HANDLE, FFI_CALLBACK_PTR]],
->>>>>>> 47cd1f8c
   vcx_connection_redirect: [FFI_ERROR_CODE, [FFI_COMMAND_HANDLE, FFI_CONNECTION_HANDLE, FFI_CONNECTION_HANDLE,
     FFI_CALLBACK_PTR]],
   vcx_connection_get_redirect_details: [FFI_ERROR_CODE, [FFI_COMMAND_HANDLE, FFI_CONNECTION_HANDLE, FFI_CALLBACK_PTR]],
@@ -387,6 +379,8 @@
     FFI_STRING_DATA, FFI_CALLBACK_PTR]],
   vcx_disclosed_proof_release: [FFI_ERROR_CODE, [FFI_PROOF_HANDLE]],
   vcx_disclosed_proof_send_proof: [FFI_ERROR_CODE, [FFI_COMMAND_HANDLE, FFI_PROOF_HANDLE, FFI_CONNECTION_HANDLE,
+    FFI_CALLBACK_PTR]],
+  vcx_disclosed_proof_reject_proof: [FFI_ERROR_CODE, [FFI_COMMAND_HANDLE, FFI_PROOF_HANDLE, FFI_CONNECTION_HANDLE,
     FFI_CALLBACK_PTR]],
   vcx_disclosed_proof_reject_proof: [FFI_ERROR_CODE, [FFI_COMMAND_HANDLE, FFI_PROOF_HANDLE, FFI_CONNECTION_HANDLE,
     FFI_CALLBACK_PTR]],
