--- conflicted
+++ resolved
@@ -91,22 +91,13 @@
   // issuer
   vcx_issuer_credential_release: (handle: number) => number,
   vcx_issuer_credential_deserialize: (commandId: number, data: string, cb: any) => number,
-<<<<<<< HEAD
-  vcx_issuer_credential_serialize: (commandId: number, handle: string, cb: any) => number,
-  vcx_issuer_credential_update_state: (commandId: number, handle: string, cb: any) => number,
-  vcx_issuer_credential_get_state: (commandId: number, handle: string, cb: any) => number,
-  vcx_issuer_create_credential: (commandId: number, sourceId: string, credDefHandle: number, issuerDid: any,
-                                 attr: string, credentialName: string, price: string, cb: any) => number,
-  vcx_issuer_revoke_credential: (commandId: number, handle: string, cb: any) => number,
-  vcx_issuer_send_credential: (commandId: number, credentialHandle: string, connectionHandle: string, cb: any) =>
-=======
   vcx_issuer_credential_serialize: (commandId: number, handle: number, cb: any) => number,
   vcx_issuer_credential_update_state: (commandId: number, handle: number, cb: any) => number,
   vcx_issuer_credential_get_state: (commandId: number, handle: number, cb: any) => number,
-  vcx_issuer_create_credential: (commandId: number, sourceId: string, credDefId: string, issuerDid: string | null,
+  vcx_issuer_create_credential: (commandId: number, sourceId: string, credDefHandle: number, issuerDid: string | null,
                                  attr: string, credentialName: string, price: string, cb: any) => number,
+  vcx_issuer_revoke_credential: (commandId: number, handle: number, cb: any) => number,
   vcx_issuer_send_credential: (commandId: number, credentialHandle: number, connectionHandle: number, cb: any) =>
->>>>>>> 51c9d577
    number,
   vcx_issuer_send_credential_offer: (commandId: number, credentialHandle: number, connectionHandle: number, cb: any) =>
    number,
