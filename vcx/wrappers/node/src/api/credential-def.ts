import * as ffi from 'ffi'
import { VCXInternalError } from '../errors'
import { rustAPI } from '../rustlib'
import { createFFICallbackPromise } from '../utils/ffi-helpers'
import { ISerializedData } from './common'
import { VCXBase } from './vcx-base'
import { PaymentManager } from './vcx-payment-txn'

/**
 * @interface Interface that represents the parameters for `CredentialDef.create` function.
 * @description
 * SourceId: Enterprise's personal identification for the user.
 * name: Name of credential definition
 * schemaId: The schema id given during the creation of the schema
 * revocation: type-specific configuration of credential definition revocation
 *     TODO: Currently supports ISSUANCE BY DEFAULT, support for ISSUANCE ON DEMAND will be added as part of ticket: IS-1074
 *     support_revocation: true|false - Optional, by default its false
 *     tails_file: path to tails file - Optional if support_revocation is false
 *     max_creds: size of tails file - Optional if support_revocation is false
 */
export interface ICredentialDefCreateData {
  sourceId: string,
  name: string,
  schemaId: string,
  revocationDetails: IRevocationDetails,
  paymentHandle: number
}

/**
<<<<<<< HEAD
 * @interface
 * @description
 * sourceId: String for SDK User's reference.
 * credDefId: id of credentialdef.
 * revocationConfig: Information given during the initial create of the cred def if revocation was enabled
 */
export interface ICredentialDefCreateDataWithId {
  sourceId: string,
  credDefId: string,
  revocationConfig?: IRevocationConfig,
}

=======
 * @interface Interface that represents the parameters for `CredentialDef.prepareForEndorser` function.
 * @description
 * SourceId: Enterprise's personal identification for the user.
 * name: Name of credential definition
 * schemaId: The schema id given during the creation of the schema
 * revocation: type-specific configuration of credential definition revocation
 *     TODO: Currently supports ISSUANCE BY DEFAULT, support for ISSUANCE ON DEMAND will be added as part of ticket: IS-1074
 *     support_revocation: true|false - Optional, by default its false
 *     tails_file: path to tails file - Optional if support_revocation is false
 *     max_creds: size of tails file - Optional if support_revocation is false
 * endorser: DID of the Endorser that will submit the transaction.
 */
>>>>>>> 47cd1f8c
export interface ICredentialDefPrepareForEndorserData {
  sourceId: string,
  name: string,
  schemaId: string,
  revocationDetails: IRevocationDetails,
  endorser: string
}

export interface ICredentialDefData {
  source_id: string,
  handle: number
  name: string
  credential_def: ICredentialDefDataObj
}

export interface ICredentialDefDataObj {
  ref: number,
  origin: string,
  signature_type: string,
  data: any,
}

export interface ICredentialDefParams {
  schemaId?: string,
  name?: string,
  credDefId?: string,
  tailsFile?: string
}

export interface IRevocationDetails {
  maxCreds?: number,
  supportRevocation?: boolean,
  tailsFile?: string,
}

export interface IRevocationConfig {
  tailsFile?: string,
  revRegId?: string,
  revRegDef?: string,
  revRegEntry?: string,
}

export enum CredentialDefState {
  Built = 0,
  Published = 1
}

// tslint:disable max-classes-per-file
export class CredentialDefPaymentManager extends PaymentManager {
  protected _getPaymentTxnFn = rustAPI().vcx_credentialdef_get_payment_txn
}

/**
 * @class Class representing a credential Definition
 */
export class CredentialDef extends VCXBase<ICredentialDefData> {
  /**
   * Creates a new CredentialDef object that is written to the ledger
   *
   * Example:
   * ```
   * data = {
   *   name: 'testCredentialDefName',
   *   paymentHandle: 0,
   *   revocation: false,
   *   schemaId: 'testCredentialDefSchemaId',
   *   sourceId: 'testCredentialDefSourceId'
   * }
   * credentialDef = await CredentialDef.create(data)
   * ```
   */
  public static async create ({
    name,
    paymentHandle,
    revocationDetails,
    schemaId,
    sourceId
  }: ICredentialDefCreateData): Promise<CredentialDef> {
    // Todo: need to add params for tag and config
    const tailsFile = revocationDetails.tailsFile
    const credentialDef = new CredentialDef(sourceId, { name, schemaId, tailsFile })
    const commandHandle = 0
    const issuerDid = null
    const revocation = {
      max_creds: revocationDetails.maxCreds,
      support_revocation: revocationDetails.supportRevocation,
      tails_file: revocationDetails.tailsFile
    }

    try {
      await credentialDef._create((cb) => rustAPI().vcx_credentialdef_create(
        commandHandle,
        sourceId,
        name,
        schemaId,
        issuerDid,
        'tag1',
        JSON.stringify(revocation),
        paymentHandle,
      cb
      ))
      return credentialDef
    } catch (err) {
      throw new VCXInternalError(err)
    }
  }
  /**
   * Creates a new CredentialDef object that is written to the ledger
   *
   * Example:
   * ```
   * data = {
   *   credDefId: 'testCredentialDefId',
   *   sourceId: 'testCredentialDefSourceId'
   * }
   * credentialDef = await CredentialDef.create_with_id(data)
   * ```
   */
  public static async createWithId ({
    sourceId,
    credDefId,
    revocationConfig
  }: ICredentialDefCreateDataWithId): Promise<CredentialDef> {
    // Todo: need to add params for tag and config
    const credentialDef = new CredentialDef(
      sourceId,
      { credDefId, tailsFile: revocationConfig && revocationConfig.tailsFile }
    )
    const commandHandle = 0
    const issuerDid = null
    const revocation = revocationConfig !== undefined ? {
      rev_reg_def: revocationConfig.revRegDef,
      rev_reg_entry: revocationConfig.revRegEntry,
      rev_reg_id: revocationConfig.revRegId,
      tails_file: revocationConfig.tailsFile
    } : null

    try {
      await credentialDef._create((cb) => rustAPI().vcx_credentialdef_create_with_id(
        commandHandle,
        sourceId,
        credDefId,
        issuerDid,
        revocation && JSON.stringify(revocation),
      cb
      ))

      return credentialDef
    } catch (err) {
      throw new VCXInternalError(err)
    }
  }

  /**
   * Create a new CredentialDef object that will be published by Endorser later.
   *
   * Note that CredentialDef can't be used for credential issuing until it will be published on the ledger.
   *
   * Example:
   * ```
   * data = {
   *   name: 'testCredentialDefName',
   *   endorser: 'V4SGRU86Z58d6TV7PBUe6f',
   *   revocation: false,
   *   schemaId: 'testCredentialDefSchemaId',
   *   sourceId: 'testCredentialDefSourceId'
   * }
   * credentialDef = await CredentialDef.prepareForEndorser(data)
   * ```
   */
  public static async prepareForEndorser ({
    name,
    endorser,
    revocationDetails,
    schemaId,
    sourceId
  }: ICredentialDefPrepareForEndorserData): Promise<CredentialDef> {
    // Todo: need to add params for tag and config
    try {
      const tailsFile = revocationDetails.tailsFile
      const credentialDef = new CredentialDef(sourceId, { name, schemaId, tailsFile })
      const issuerDid = null
      const revocation = {
        max_creds: revocationDetails.maxCreds,
        support_revocation: revocationDetails.supportRevocation,
        tails_file: revocationDetails.tailsFile
      }

      const credDefForEndorser = await
      createFFICallbackPromise<{credDefTxn: string, revocRegDefTxn: string, revocRegEntryTxn: string, handle: number}>(
          (resolve, reject, cb) => {
            const rc = rustAPI().vcx_credentialdef_prepare_for_endorser(0,
                                                                        sourceId,
                                                                        name,
                                                                        schemaId,
                                                                        issuerDid,
                                                                        'tag1',
                                                                        JSON.stringify(revocation),
                                                                        endorser,
                                                                      cb)
            if (rc) {
              reject(rc)
            }
          },
          (resolve, reject) => ffi.Callback(
            'void',
            ['uint32', 'uint32', 'uint32', 'string', 'string', 'string'],
            (handle: number, err: number, _handle: number, _credDefTxn: string, _revocRegDefTxn: string,
             _revocRegEntryTxn: string) => {
              if (err) {
                reject(err)
                return
              }
              if (!_credDefTxn) {
                reject('no credential definition transaction')
                return
              }
              resolve({ credDefTxn: _credDefTxn, handle: _handle, revocRegDefTxn: _revocRegDefTxn,
                revocRegEntryTxn: _revocRegEntryTxn })
            })
      )
      credentialDef._setHandle(credDefForEndorser.handle)
      credentialDef._credDefTransaction = credDefForEndorser.credDefTxn
      credentialDef._revocRegDefTransaction = credDefForEndorser.revocRegDefTxn
      credentialDef._revocRegEntryTransaction = credDefForEndorser.revocRegEntryTxn
      return credentialDef
    } catch (err) {
      throw new VCXInternalError(err)
    }
  }

  /**
   * Builds a credentialDef object with defined attributes.
   * Attributes are provided by a previous call to the serialize function.
   * Example:
   * ```
   * data = {
   *   name: 'testCredentialDefName',
   *   paymentHandle: 0,
   *   revocation: false,
   *   schemaId: 'testCredentialDefSchemaId',
   *   sourceId: 'testCredentialDefSourceId'
   * }
   * credentialDef = await CredentialDef.create(data)
   * data1 = await credentialDef.serialize()
   * credentialDef2 = await CredentialDef.deserialzie(data1)
   * ```
   */
  public static async deserialize (credentialDef: ISerializedData<ICredentialDefData>) {
    // Todo: update the ICredentialDefObj
    const { data: { name } } = credentialDef
    const credentialDefParams = {
      name,
      schemaId: null
    }
    return super._deserialize(CredentialDef, credentialDef, credentialDefParams)
  }

  public paymentManager!: CredentialDefPaymentManager
  protected _releaseFn = rustAPI().vcx_credentialdef_release
  protected _serializeFn = rustAPI().vcx_credentialdef_serialize
  protected _deserializeFn = rustAPI().vcx_credentialdef_deserialize
  private _name: string | undefined
  private _schemaId: string | undefined
  private _credDefId: string | undefined
  private _tailsFile: string | undefined
  private _credDefTransaction: string | null
  private _revocRegDefTransaction: string | null
  private _revocRegEntryTransaction: string | null

  constructor (sourceId: string, { name, schemaId, credDefId, tailsFile }: ICredentialDefParams) {
    super(sourceId)
    this._name = name
    this._schemaId = schemaId
    this._credDefId = credDefId
    this._tailsFile = tailsFile
    this._credDefTransaction = null
    this._revocRegDefTransaction = null
    this._revocRegEntryTransaction = null
  }

  /**
   * Retrieves the credential definition id associated with the created cred def.
   * Example:
   * ```
   * data = {
   *   name: 'testCredentialDefName',
   *   paymentHandle: 0,
   *   revocation: false,
   *   schemaId: 'testCredentialDefSchemaId',
   *   sourceId: 'testCredentialDefSourceId'
   * }
   * credentialDef = await CredentialDef.create(data)
   * id = await credentialDef.getCredDefId()
   * ```
   */
  public async getCredDefId (): Promise<string> {
    try {
      const credDefId = await createFFICallbackPromise<string>(
          (resolve, reject, cb) => {
            const rc = rustAPI().vcx_credentialdef_get_cred_def_id(0, this.handle, cb)
            if (rc) {
              reject(rc)
            }
          },
          (resolve, reject) => ffi.Callback(
            'void',
            ['uint32', 'uint32', 'string'],
            (xcommandHandle: number, err: number, credDefIdVal: string) => {
              if (err) {
                reject(err)
                return
              }
              this._credDefId = credDefIdVal
              resolve(credDefIdVal)
            })
        )
      return credDefId
    } catch (err) {
      throw new VCXInternalError(err)
    }
  }

  /**
   *
   * Checks if credential definition is published on the Ledger and updates the state
   *
   * Example:
   * ```
   * await credentialDef.updateState()
   * ```
   * @returns {Promise<void>}
   */
  public async updateState (): Promise<void> {
    try {
      await createFFICallbackPromise<number>(
        (resolve, reject, cb) => {
          const rc = rustAPI().vcx_credentialdef_update_state(0, this.handle, cb)
          if (rc) {
            reject(rc)
          }
        },
        (resolve, reject) => ffi.Callback(
          'void',
          ['uint32', 'uint32', 'uint32'],
          (handle: number, err: any, state: CredentialDefState) => {
            if (err) {
              reject(err)
            }
            resolve(state)
          })
      )
    } catch (err) {
      throw new VCXInternalError(err)
    }
  }

  /**
   * Get the current state of the credential definition object
   *
   * Example:
   * ```
   * state = await credentialdef.getState()
   * ```
   * @returns {Promise<CredentialDefState>}
   */
  public async getState (): Promise<CredentialDefState> {
    try {
      const stateRes = await createFFICallbackPromise<CredentialDefState>(
        (resolve, reject, cb) => {
          const rc = rustAPI().vcx_credentialdef_get_state(0, this.handle, cb)
          if (rc) {
            reject(rc)
          }
        },
        (resolve, reject) => ffi.Callback(
          'void',
          ['uint32', 'uint32', 'uint32'],
          (handle: number, err: number, state: CredentialDefState) => {
            if (err) {
              reject(err)
            }
            resolve(state)
          })
      )
      return stateRes
    } catch (err) {
      throw new VCXInternalError(err)
    }
  }

  get name () {
    return this._name
  }

  get schemaId () {
    return this._schemaId
  }

  get credDefId () {
    return this._credDefId
  }

  get tailsFile () {
    return this._tailsFile
  }

  protected _setHandle (handle: number) {
    super._setHandle(handle)
    this.paymentManager = new CredentialDefPaymentManager({ handle })
  }

  get credentialDefTransaction (): string | null {
    return this._credDefTransaction
  }

  get revocRegDefTransaction (): string | null {
    return this._revocRegDefTransaction
  }

  get revocRegEntryTransaction (): string | null {
    return this._revocRegEntryTransaction
  }
}<|MERGE_RESOLUTION|>--- conflicted
+++ resolved
@@ -27,7 +27,6 @@
 }
 
 /**
-<<<<<<< HEAD
  * @interface
  * @description
  * sourceId: String for SDK User's reference.
@@ -40,7 +39,7 @@
   revocationConfig?: IRevocationConfig,
 }
 
-=======
+/**
  * @interface Interface that represents the parameters for `CredentialDef.prepareForEndorser` function.
  * @description
  * SourceId: Enterprise's personal identification for the user.
@@ -53,7 +52,6 @@
  *     max_creds: size of tails file - Optional if support_revocation is false
  * endorser: DID of the Endorser that will submit the transaction.
  */
->>>>>>> 47cd1f8c
 export interface ICredentialDefPrepareForEndorserData {
   sourceId: string,
   name: string,
