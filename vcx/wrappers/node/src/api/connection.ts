--- conflicted
+++ resolved
@@ -211,15 +211,9 @@
    */
   public async sendMessage (msgData: IMessageData): Promise<string> {
     const sendMsgOptions = {
-<<<<<<< HEAD
-      "msg_title": msgData.title,
-      "msg_type": msgData.type,
-      "ref_msg_id": msgData.refMsgId
-=======
       msg_title: msgData.title,
       msg_type: msgData.type,
       ref_msg_id: msgData.refMsgId
->>>>>>> 51e519bc
     }
     try {
       return await createFFICallbackPromise<string>(
