--- conflicted
+++ resolved
@@ -6,7 +6,6 @@
   dataProofCreate,
   proofCreate
 } from 'helpers/entities'
-import { TEST_PROOF_RESPONSE } from 'helpers/test-constants'
 import { initVcxTestMode, shouldThrow } from 'helpers/utils'
 import { Connection, DisclosedProof, Proof, ProofState, StateType, VCXCode, VCXMock, VCXMockMessage } from 'src'
 
@@ -139,16 +138,10 @@
     it('success via message-> received', async () => {
       const connection = await connectionCreateConnect()
       const proof = await proofCreate()
-<<<<<<< HEAD
-      await proof.requestProof(connection)
-      assert.equal(await proof.getState(), StateType.OfferSent)
-      await proof.updateStateWithMessage(TEST_PROOF_RESPONSE)
-=======
       const request = await proof.getProofRequestMessage()
       const disProof = await DisclosedProof.create({ connection, sourceId: 'name', request })
       const proofMsg = await disProof.getProofMessage()
       await proof.updateStateWithMessage(proofMsg)
->>>>>>> 6e532e3d
       assert.equal(await proof.getState(), StateType.Accepted)
       const proofData = await proof.getProof(connection)
       assert.ok(proofData)
