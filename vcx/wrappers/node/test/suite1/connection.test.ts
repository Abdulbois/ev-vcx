import '../module-resolver-helper'

import { assert } from 'chai'
import { connectionCreate, connectionCreateConnect, dataConnectionCreate } from 'helpers/entities'
import { INVITE_ACCEPTED_MESSAGE, INVITE_REDIRECTED_MESSAGE, INVITE_DETAILS } from 'helpers/test-constants'
import { initVcxTestMode, shouldThrow, sleep } from 'helpers/utils'
import { Connection, StateType, VCXCode, VCXMock, VCXMockMessage } from 'src'

describe('Connection:', () => {
  before(() => initVcxTestMode())

  describe('create:', () => {
    it('success', async () => {
      await connectionCreate()
    })

    it('success: parallel', async () => {
      const numConnections = 50
      const data = dataConnectionCreate()
      await Promise.all(new Array(numConnections).fill(0).map(() => connectionCreate(data)))
    })
  })

  describe('connect:', () => {
    it('success: without phone', async () => {
      const connection = await connectionCreate()
      const inviteDetails = await connection.connect({ data: '{"connection_type":"QR"}' })
      assert.notEqual(inviteDetails, '')
    })

    it('success: with phone', async () => {
      const connection = await connectionCreate()
      const inviteDetails = await connection.connect({ data: '{"connection_type":"SMS","phone":"7202200000"}' })
      assert.notEqual(inviteDetails, '')
    })

    it('throws: not initialized', async () => {
      const connection = new (Connection as any)()
      const err = await shouldThrow(async () => connection.connect({ data: '{"connection_type":"QR"}' }))
      assert.equal(err.vcxCode, VCXCode.INVALID_CONNECTION_HANDLE)
    })
  })

  describe('sendMessage:', () => {
    it('success: sends message', async () => {
      const connection = await connectionCreate()
      await connection.connect({ data: '{"connection_type":"QR"}' })
      const error = await shouldThrow(() => connection.sendMessage({ msg: 'msg', type: 'msg', title: 'title' }))
      assert.equal(error.vcxCode, VCXCode.NOT_READY)
    })
  })

  describe('signData:', () => {
    it('success: signs data', async () => {
      const connection = await connectionCreate()
      await connection.connect({ data: '{"connection_type":"QR"}' })
      const signature = await connection.signData(new Buffer('random string'))
      assert(signature)
    })
  })

  describe('verifySignature', () => {
    it('success: verifies the signature', async () => {
      const connection = await connectionCreate()
      await connection.connect({ data: '{"connection_type":"QR"}' })
      const valid = await connection.verifySignature({data: new Buffer('random string'),
        signature: new Buffer('random string')})
      assert(valid)
    })
  })
  describe('serialize:', () => {
    it('success', async () => {
      const connection = await connectionCreate()
      const serialized = await connection.serialize()
      assert.ok(serialized)
      assert.property(serialized, 'version')
      assert.property(serialized, 'data')
      const { data, version } = serialized
      assert.ok(data)
      assert.ok(version)
      assert.equal(data.source_id, connection.sourceId)
      assert.equal(data.state, StateType.Initialized)
    })

    it('throws: not initialized', async () => {
      const connection = new (Connection as any)()
      const error = await shouldThrow(() => connection.serialize())
      assert.equal(error.vcxCode, VCXCode.INVALID_CONNECTION_HANDLE)
    })

    it('throws: connection deleted', async () => {
      const connection = await connectionCreate()
      await connection.connect({ data: '{"connection_type":"QR"}' })
      await connection.delete()
      const error = await shouldThrow(() => connection.serialize())
      assert.equal(error.vcxCode, VCXCode.INVALID_CONNECTION_HANDLE)
    })
  })

  describe('deserialize:', () => {
    it('success', async () => {
      const connection1 = await connectionCreate()
      const data1 = await connection1.serialize()
      const connection2 = await Connection.deserialize(data1)
      assert.equal(connection2.sourceId, connection1.sourceId)
      const data2 = await connection2.serialize()
      assert.deepEqual(data1, data2)
    })

    it('throws: incorrect data', async () => {
      const error = await shouldThrow(async () => Connection.deserialize({ data:
        { source_id: 'Invalid' } } as any))
      assert.equal(error.vcxCode, VCXCode.INVALID_JSON)
    })
  })

  describe('updateState:', () => {
    it(`returns ${StateType.None}: not initialized`, async () => {
      const connection = new (Connection as any)()
      await connection.updateState()
      assert.equal(await connection.getState(), StateType.None)
    })

    it(`returns ${StateType.Initialized}: not connected`, async () => {
      const connection = await connectionCreate()
      await connection.updateState()
      assert.equal(await connection.getState(), StateType.Initialized)
    })

    it(`returns ${StateType.OfferSent}: connected`, async () => {
      const connection = await connectionCreateConnect()
      VCXMock.setVcxMock(VCXMockMessage.AcceptInvite)
      await connection.updateState()
      assert.equal(await connection.getState(), StateType.Accepted)
    })

    it(`returns ${StateType.Accepted}: mocked accepted`, async () => {
      const connection = await connectionCreateConnect()
      VCXMock.setVcxMock(VCXMockMessage.GetMessages)
      await connection.updateState()
      assert.equal(await connection.getState(), StateType.Accepted)
    })

    it(`returns ${StateType.Accepted}: mocked accepted`, async () => {
      const connection = await connectionCreateConnect()
      await connection.updateStateWithMessage(INVITE_ACCEPTED_MESSAGE)
      assert.equal(await connection.getState(), StateType.Accepted)
    })

    it(`returns ${StateType.Redirected}: redirected with message`, async () => {
      const connection = await connectionCreateConnect()
      await connection.updateStateWithMessage(INVITE_REDIRECTED_MESSAGE)
      assert.equal(await connection.getState(), StateType.Redirected)
    })

    it.skip(`returns ${StateType.Accepted}: mocked accepted in parallel`, async () => {
      const numConnections = 50
      const interval = 50
      const sleepTime = 100
      const connectionsWithTimers = await Promise.all(new Array(numConnections).fill(0).map(async () => {
        const connection = await connectionCreate()
        const timer = setInterval(() => connection.updateState(), interval)
        return { connection, timer }
      }))
      let cond = false
      while (cond) {
        const states = await Promise.all(connectionsWithTimers.map(({ connection }) => connection.getState()))
        cond = states.every((state) => state === StateType.Accepted)
        VCXMock.setVcxMock(VCXMockMessage.GetMessages)
        await sleep(sleepTime)
      }
      connectionsWithTimers.forEach(({ timer }) => clearInterval(timer))
    })
  })

  describe('inviteDetails:', () => {
    it('success: with abbr', async () => {
      const connection = await connectionCreateConnect()
      const details = await connection.inviteDetails(true)
      assert.include(details, '"dp":')
    })

    it('success: without abbr', async () => {
      const connection = await connectionCreateConnect()
      const details = await connection.inviteDetails()
      assert.include(details, '"senderAgencyDetail":')
    })
  })

<<<<<<< HEAD
=======
  describe('sendPing:', () => {
    it('success: send ping', async () => {
      const connection = await connectionCreate()
      const error = await shouldThrow(() => connection.sendPing('ping'))
      assert.equal(error.vcxCode, VCXCode.ACTION_NOT_SUPPORTED)
    })
  })

  describe('sendDiscoveryFeatures:', () => {
    it('success: send discovery features', async () => {
      const connection = await connectionCreate()
      const error = await shouldThrow(() => connection.sendDiscoveryFeatures('*', 'comment'))
      assert.equal(error.vcxCode, VCXCode.ACTION_NOT_SUPPORTED)
    })
  })
>>>>>>> 47cd1f8c
  describe('redirect:', () => {
    it('success', async () => {
      // create an connection.
      const old_connection = await connectionCreateConnect()
      await old_connection.updateStateWithMessage(INVITE_ACCEPTED_MESSAGE)
      assert.equal(await old_connection.getState(), StateType.Accepted)

      const connection = await Connection.createWithInvite({
        'id': 'new',
        'invite': INVITE_DETAILS
      })
      await connection.connectionRedirect(old_connection)
      assert.equal(await connection.getState(), StateType.Redirected)
    })
  })

  describe('getRedirectDetails:', () => {
    it('success', async () => {
      const connection = await connectionCreateConnect()
      await connection.updateStateWithMessage(INVITE_REDIRECTED_MESSAGE)
      const details = await connection.getRedirectDetails()
      assert.include(details, '"DID":')
    })
  })

})<|MERGE_RESOLUTION|>--- conflicted
+++ resolved
@@ -187,8 +187,6 @@
     })
   })
 
-<<<<<<< HEAD
-=======
   describe('sendPing:', () => {
     it('success: send ping', async () => {
       const connection = await connectionCreate()
@@ -204,7 +202,6 @@
       assert.equal(error.vcxCode, VCXCode.ACTION_NOT_SUPPORTED)
     })
   })
->>>>>>> 47cd1f8c
   describe('redirect:', () => {
     it('success', async () => {
       // create an connection.
