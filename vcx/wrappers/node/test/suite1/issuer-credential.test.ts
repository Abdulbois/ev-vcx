import '../module-resolver-helper'

import { assert } from 'chai'
import { validatePaymentTxn } from 'helpers/asserts'
import {
  connectionCreateConnect,
  dataIssuerCredentialCreate,
  issuerCredentialCreate
} from 'helpers/entities'
import { CRED_REQ_MESSAGE } from 'helpers/test-constants'
import { initVcxTestMode, shouldThrow } from 'helpers/utils'
import {
  Connection,
  Credential,
  IssuerCredential,
  IssuerCredentialPaymentManager,
  StateType,
  VCXCode,
  VCXMock,
  VCXMockMessage
} from 'src'

describe('IssuerCredential:', () => {
  before(() => initVcxTestMode())

  describe('create:', () => {
    it('success', async () => {
      await issuerCredentialCreate()
    })

    it('throws: missing sourceId', async () => {
      const { sourceId, ...data } = await dataIssuerCredentialCreate()
      const error = await shouldThrow(() => IssuerCredential.create(data as any))
      assert.equal(error.vcxCode, VCXCode.INVALID_OPTION)
    })

    it('throws: invalid credDefHandle', async () => {
      const { credDefHandle, ...data } = await dataIssuerCredentialCreate()
      const error = await shouldThrow(() => IssuerCredential.create(data as any))
      assert.equal(error.vcxCode, VCXCode.INVALID_CREDENTIAL_DEF_HANDLE)
    })

    it('throws: missing credDefId', async () => {
      const { credDefHandle, ...data } = await dataIssuerCredentialCreate()
      const error = await shouldThrow(() => IssuerCredential.create(data as any))
      assert.equal(error.vcxCode, VCXCode.INVALID_CREDENTIAL_DEF_HANDLE)
    })

    it('throws: missing attr', async () => {
      const { attr, ...data } = await dataIssuerCredentialCreate()
      const error = await shouldThrow(() => IssuerCredential.create(data as any))
      assert.equal(error.vcxCode, VCXCode.INVALID_OPTION)
    })

    it('throws: missing credentialName', async () => {
      const { credentialName, ...data } = await dataIssuerCredentialCreate()
      const error = await shouldThrow(() => IssuerCredential.create(data as any))
      assert.equal(error.vcxCode, VCXCode.INVALID_OPTION)
    })

    // TODO: Enable once https://evernym.atlassian.net/browse/EN-665 is resolved
    it('throws: missing price', async () => {
      const { price, ...data } = await dataIssuerCredentialCreate()
      const error = await shouldThrow(() => IssuerCredential.create(data as any))
      assert.equal(error.vcxCode, VCXCode.INVALID_OPTION)
    })

    it('throws: invalid attr', async () => {
      const { attr, ...data } = await dataIssuerCredentialCreate()
      const error = await shouldThrow(() => IssuerCredential.create({ attr: null as any, ...data }))
      assert.equal(error.vcxCode, VCXCode.INVALID_OPTION)
    })
  })

  describe('serialize:', () => {
    it('success', async () => {
      const issuerCredential = await issuerCredentialCreate()
      const serialized = await issuerCredential.serialize()
      assert.ok(serialized)
      assert.property(serialized, 'version')
      assert.property(serialized, 'data')
      const { data, version } = serialized
      assert.ok(data)
      assert.ok(version)
      assert.equal(data.source_id, issuerCredential.sourceId)
    })

    it('throws: not initialized', async () => {
      const issuerCredential = new IssuerCredential(null as any, {} as any)
      const error = await shouldThrow(() => issuerCredential.serialize())
      assert.equal(error.vcxCode, VCXCode.INVALID_ISSUER_CREDENTIAL_HANDLE)
    })

  })

  describe('deserialize:', () => {
    it('success', async () => {
      const issuerCredential1 = await issuerCredentialCreate()
      const data1 = await issuerCredential1.serialize()
      const issuerCredential2 = await IssuerCredential.deserialize(data1)
      assert.equal(issuerCredential2.sourceId, issuerCredential1.sourceId)
      const data2 = await issuerCredential2.serialize()
      assert.deepEqual(data1, data2)
    })

    it('throws: incorrect data', async () => {
      const error = await shouldThrow(async () => IssuerCredential.deserialize({ source_id: 'Invalid' } as any))
      assert.equal(error.vcxCode, VCXCode.UNKNOWN_ERROR)
    })

    it('throws: incomplete data', async () => {
      const error = await shouldThrow(async () => IssuerCredential.deserialize({ data: {
        cred_def_id: 'Invalid',
        credential_attributes: '{}',
        credential_name: 'Invalid',
        price: 'Invalid',
        source_id: 'Invalid'
      } } as any))
      assert.equal(error.vcxCode, VCXCode.INVALID_JSON)
    })
  })

  describe('updateState:', () => {
    it(`returns ${StateType.None}: not initialized`, async () => {
      const issuerCredential = new IssuerCredential(null as any, {} as any)
      await issuerCredential.updateState()
      assert.equal(await issuerCredential.getState(), StateType.None)
    })

    it(`returns ${StateType.Initialized}: created`, async () => {
      const issuerCredential = await issuerCredentialCreate()
      await issuerCredential.updateState()
      assert.equal(await issuerCredential.getState(), StateType.Initialized)
    })
  })

  describe('sendOffer:', () => {
    it('success', async () => {
      const connection = await connectionCreateConnect()
      const issuerCredential = await issuerCredentialCreate()
      await issuerCredential.sendOffer(connection)
      assert.equal(await issuerCredential.getState(), StateType.OfferSent)
    })

    it('throws: not initialized', async () => {
      const connection = await connectionCreateConnect()
      const issuerCredential = new IssuerCredential(null as any, {} as any)
      const error = await shouldThrow(() => issuerCredential.sendOffer(connection))
      assert.equal(error.vcxCode, VCXCode.INVALID_ISSUER_CREDENTIAL_HANDLE)
    })

    it('throws: connection not initialized', async () => {
      const connection = new (Connection as any)()
      const issuerCredential = await issuerCredentialCreate()
      const error = await shouldThrow(() => issuerCredential.sendOffer(connection))
      assert.equal(error.vcxCode, VCXCode.INVALID_CONNECTION_HANDLE)
    })

    it('can generate the offer message', async () => {
      const connection = await connectionCreateConnect()
      const issuerCredential = await issuerCredentialCreate()
      const message = await issuerCredential.getCredentialOfferMsg(connection)
      assert(message.length > 0)
    })
  })

  describe('sendCredential:', () => {
    it('success', async () => {
      const connection = await connectionCreateConnect()
      const issuerCredential = await issuerCredentialCreate()
      await issuerCredential.sendOffer(connection)
      VCXMock.setVcxMock(VCXMockMessage.IssuerCredentialReq)
      VCXMock.setVcxMock(VCXMockMessage.UpdateIssuerCredential)
      await issuerCredential.updateState()
      assert.equal(await issuerCredential.getState(), StateType.RequestReceived)
      await issuerCredential.sendCredential(connection)
      assert.equal(await issuerCredential.getState(), StateType.Accepted)
    })

    it('success', async () => {
      const connection = await connectionCreateConnect()
      const issuerCredential = await issuerCredentialCreate()
<<<<<<< HEAD
      await issuerCredential.sendOffer(connection)
      await issuerCredential.updateStateWithMessage(CRED_REQ_MESSAGE)
      assert.equal(await issuerCredential.getState(), StateType.RequestReceived)
      await issuerCredential.sendCredential(connection)
      assert.equal(await issuerCredential.getState(), StateType.Accepted)
=======
      const offer = await issuerCredential.getCredentialOfferMsg(connection)
      const cred = await Credential.create({ sourceId: 'name', offer, connection })
      const request = await cred.getRequestMessage({ connection, payment: 0 })
      await issuerCredential.updateStateWithMessage(request)
      assert.equal(await issuerCredential.getState(), StateType.RequestReceived)
      const credMsg = await issuerCredential.getCredentialMsg(connection)
      await cred.updateStateWithMessage(credMsg)
      assert.equal(await cred.getState(), StateType.Accepted)
>>>>>>> 6e532e3d
    })

    it('throws: not initialized', async () => {
      const connection = await connectionCreateConnect()
      const issuerCredential = new IssuerCredential(null as any, {} as any)
      const error = await shouldThrow(() => issuerCredential.sendCredential(connection))
      assert.equal(error.vcxCode, VCXCode.INVALID_ISSUER_CREDENTIAL_HANDLE)
    })

    it('throws: no offer', async () => {
      const connection = await connectionCreateConnect()
      const issuerCredential = await issuerCredentialCreate()
      const error = await shouldThrow(() => issuerCredential.sendCredential(connection))
      assert.equal(error.vcxCode, VCXCode.NOT_READY)
    })

    it('throws: no request', async () => {
      const connection = await connectionCreateConnect()
      const issuerCredential = await issuerCredentialCreate()
      await issuerCredential.sendOffer(connection)
      const error = await shouldThrow(() => issuerCredential.sendCredential(connection))
      assert.equal(error.vcxCode, VCXCode.NOT_READY)
    })

    it('can generate the credential message', async () => {
      const connection = await connectionCreateConnect()
      const issuerCredential = await issuerCredentialCreate()
      await issuerCredential.sendOffer(connection)
      VCXMock.setVcxMock(VCXMockMessage.IssuerCredentialReq)
      VCXMock.setVcxMock(VCXMockMessage.UpdateIssuerCredential)
      await issuerCredential.updateState()
      assert.equal(await issuerCredential.getState(), StateType.RequestReceived)
      const message = await issuerCredential.getCredentialMsg(connection)
      assert(message.length > 0)
    })
  })

  describe('paymentManager:', () => {
    it('exists', async () => {
      const issuerCredential = await issuerCredentialCreate()
      assert.instanceOf(issuerCredential.paymentManager, IssuerCredentialPaymentManager)
      assert.equal(issuerCredential.paymentManager.handle, issuerCredential.handle)
    })

    describe('getPaymentTxn:', () => {
      it('success', async () => {
        const connection = await connectionCreateConnect()
        const issuerCredential = await issuerCredentialCreate()
        await issuerCredential.sendOffer(connection)
        VCXMock.setVcxMock(VCXMockMessage.IssuerCredentialReq)
        VCXMock.setVcxMock(VCXMockMessage.UpdateIssuerCredential)
        await issuerCredential.updateState()
        assert.equal(await issuerCredential.getState(), StateType.RequestReceived)
        await issuerCredential.sendCredential(connection)
        assert.equal(await issuerCredential.getState(), StateType.Accepted)
        const paymentTxn = await issuerCredential.paymentManager.getPaymentTxn()
        validatePaymentTxn(paymentTxn)
      })
    })
  })

  describe('revoke:', () => {
    it('throws: invalid revocation details', async () => {
      const issuerCredential = await issuerCredentialCreate()
      const error = await shouldThrow(() => issuerCredential.revokeCredential())
      assert.equal(error.vcxCode, VCXCode.INVALID_REVOCATION_DETAILS)
    })

    it('success', async () => {
      const issuerCredential1 = await issuerCredentialCreate()
      const data = await issuerCredential1.serialize()
      data.data.cred_rev_id = '123'
      data.data.rev_reg_id = '456'
      data.data.tails_file = 'file'
      const issuerCredential2 = await IssuerCredential.deserialize(data)
      await issuerCredential2.revokeCredential()
    })
  })

})<|MERGE_RESOLUTION|>--- conflicted
+++ resolved
@@ -7,7 +7,6 @@
   dataIssuerCredentialCreate,
   issuerCredentialCreate
 } from 'helpers/entities'
-import { CRED_REQ_MESSAGE } from 'helpers/test-constants'
 import { initVcxTestMode, shouldThrow } from 'helpers/utils'
 import {
   Connection,
@@ -180,13 +179,6 @@
     it('success', async () => {
       const connection = await connectionCreateConnect()
       const issuerCredential = await issuerCredentialCreate()
-<<<<<<< HEAD
-      await issuerCredential.sendOffer(connection)
-      await issuerCredential.updateStateWithMessage(CRED_REQ_MESSAGE)
-      assert.equal(await issuerCredential.getState(), StateType.RequestReceived)
-      await issuerCredential.sendCredential(connection)
-      assert.equal(await issuerCredential.getState(), StateType.Accepted)
-=======
       const offer = await issuerCredential.getCredentialOfferMsg(connection)
       const cred = await Credential.create({ sourceId: 'name', offer, connection })
       const request = await cred.getRequestMessage({ connection, payment: 0 })
@@ -195,7 +187,6 @@
       const credMsg = await issuerCredential.getCredentialMsg(connection)
       await cred.updateStateWithMessage(credMsg)
       assert.equal(await cred.getState(), StateType.Accepted)
->>>>>>> 6e532e3d
     })
 
     it('throws: not initialized', async () => {
