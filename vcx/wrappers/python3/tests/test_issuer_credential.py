import pytest
import json
from vcx.error import ErrorCode, VcxError
from vcx.state import State
from vcx.api.issuer_credential import IssuerCredential
from vcx.api.connection import Connection
from vcx.api.credential_def import CredentialDef
<<<<<<< HEAD
from tests.conftest import cred_request_message
=======
from vcx.api.credential import Credential
>>>>>>> 6e532e3d

source_id = '1'
schema_no = 1234
cred_def_id = 'cred_def_id1'
cred_def_handle = 1
attrs = {'key': 'value', 'key2': 'value2', 'key3': 'value3'}
name = 'Credential Name'
issuer_did = '8XFh8yBzrpJQmNyZzgoTqB'
connection_options = '{"connection_type":"SMS","phone":"8019119191","use_public_did":true}'
price = '1'
schema_id = '123'
req = {'libindy_cred_req': '', 'libindy_cred_req_meta': '', 'cred_def_id': '', 'tid': '', 'to_did': '', 'from_did': '',
       'version': '', 'mid': '', 'msg_ref_id': '123'}

@pytest.mark.asyncio
@pytest.mark.usefixtures('vcx_init_test_mode')
async def test_create_issuer_credential():
    cred_def = await CredentialDef.create(source_id, name, schema_id, 0)
    issuer_credential = await IssuerCredential.create(source_id, attrs, cred_def.handle, name, price)
    assert issuer_credential.source_id == source_id
    assert issuer_credential.handle > 0
    assert await issuer_credential.get_state() == State.Initialized


@pytest.mark.asyncio
@pytest.mark.usefixtures('vcx_init_test_mode')
async def test_serialize():
    cred_def = await CredentialDef.create(source_id, name, schema_id, 0)
    issuer_credential = await IssuerCredential.create(source_id, attrs, cred_def.handle, name, price)
    data = await issuer_credential.serialize()
    assert data.get('data').get('source_id') == source_id
    assert data.get('data').get('credential_name') == name


@pytest.mark.asyncio
@pytest.mark.usefixtures('vcx_init_test_mode')
async def test_serialize_with_bad_handle():
    with pytest.raises(VcxError) as e:
        cred_def = await CredentialDef.create(source_id, name, schema_id, 0)
        issuer_credential = await IssuerCredential.create(source_id, attrs, cred_def.handle, name, price)
        issuer_credential.handle = 0
        await issuer_credential.serialize()
    assert ErrorCode.InvalidIssuerCredentialHandle == e.value.error_code
    assert 'Invalid Credential Issuer Handle' == e.value.error_msg


@pytest.mark.asyncio
@pytest.mark.usefixtures('vcx_init_test_mode')
async def test_deserialize():
    cred_def = await CredentialDef.create(source_id, name, schema_id, 0)
    issuer_credential = await IssuerCredential.create(source_id, attrs, cred_def.handle, name, price)
    data = await issuer_credential.serialize()
    data['data']['handle'] = 99999
    data['data']['state'] = State.Expired
    issuer_credential2 = await IssuerCredential.deserialize(data)
    assert issuer_credential2.source_id == data.get('data').get('source_id')


@pytest.mark.asyncio
@pytest.mark.usefixtures('vcx_init_test_mode')
async def test_deserialize_with_invalid_data():
    with pytest.raises(VcxError) as e:
        data = {'data': { 'invalid': -99 } }
        await IssuerCredential.deserialize(data)
    assert ErrorCode.InvalidJson == e.value.error_code
    assert 'Invalid JSON string' == e.value.error_msg


@pytest.mark.asyncio
@pytest.mark.usefixtures('vcx_init_test_mode')
async def test_serialize_deserialize_and_then_serialize():
    cred_def = await CredentialDef.create(source_id, name, schema_id, 0)
    issuer_credential = await IssuerCredential.create(source_id, attrs, cred_def.handle, name, price)
    data1 = await issuer_credential.serialize()
    print("data1: %s" %  data1)
    issuer_credential2 = await IssuerCredential.deserialize(data1)
    data2 = await issuer_credential2.serialize()
    assert data1 == data2


@pytest.mark.asyncio
@pytest.mark.usefixtures('vcx_init_test_mode')
async def test_update_state():
    cred_def = await CredentialDef.create(source_id, name, schema_id, 0)
    issuer_credential = await IssuerCredential.create(source_id, attrs, cred_def.handle, name, price)
    assert await issuer_credential.update_state() == State.Initialized


@pytest.mark.asyncio
@pytest.mark.usefixtures('vcx_init_test_mode')
async def test_update_state_with_invalid_handle():
    with pytest.raises(VcxError) as e:
        cred_def = await CredentialDef.create(source_id, name, schema_id, 0)
        issuer_credential = await IssuerCredential.create(source_id, attrs, cred_def.handle, name, price)
        issuer_credential.handle = 0
        await issuer_credential.update_state()
    assert ErrorCode.InvalidIssuerCredentialHandle == e.value.error_code
    assert 'Invalid Credential Issuer Handle' == e.value.error_msg


@pytest.mark.asyncio
@pytest.mark.usefixtures('vcx_init_test_mode')
async def test_get_state():
    cred_def = await CredentialDef.create(source_id, name, schema_id, 0)
    issuer_credential = await IssuerCredential.create(source_id, attrs, cred_def.handle, name, price)
    assert await issuer_credential.get_state() == State.Initialized


@pytest.mark.asyncio
@pytest.mark.usefixtures('vcx_init_test_mode')
async def test_issuer_credential_release():
    with pytest.raises(VcxError) as e:
        cred_def = await CredentialDef.create(source_id, name, schema_id, 0)
        issuer_credential = await IssuerCredential.create(source_id, attrs, cred_def.handle, name, price)
        assert issuer_credential.handle > 0
        issuer_credential.release()
        await issuer_credential.serialize()
    assert ErrorCode.InvalidIssuerCredentialHandle == e.value.error_code
    assert 'Invalid Credential Issuer Handle' == e.value.error_msg


@pytest.mark.asyncio
@pytest.mark.usefixtures('vcx_init_test_mode')
async def test_send_offer():
    connection = await Connection.create(source_id)
    await connection.connect(connection_options)
    cred_def = await CredentialDef.create(source_id, name, schema_id, 0)
    issuer_credential = await IssuerCredential.create(source_id, attrs, cred_def.handle, name, price)
    await issuer_credential.send_offer(connection)
    assert await issuer_credential.update_state() == State.OfferSent
    txn = await issuer_credential.get_payment_txn()
    assert(txn)

@pytest.mark.asyncio
@pytest.mark.usefixtures('vcx_init_test_mode')
async def test_get_msgs():
    connection = await Connection.create(source_id)
    await connection.connect(connection_options)
    cred_def = await CredentialDef.create(source_id, name, schema_id, 0)
    issuer_credential = await IssuerCredential.create(source_id, attrs, cred_def.handle, name, price)
    offer = await issuer_credential.get_offer_msg(connection)
    assert(offer)
    cred = await Credential.create("cred", offer)
    assert(cred)
    request = await cred.get_request_msg(connection, 0)
    print(request)
    await issuer_credential.update_state_with_message(json.dumps(request))
    assert await issuer_credential.get_state() == State.RequestReceived
    cred_msg = await issuer_credential.get_credential_msg(connection)
    await cred.update_state_with_message(json.dumps(cred_msg))
    assert(await cred.get_state() == State.Accepted)

@pytest.mark.asyncio
@pytest.mark.usefixtures('vcx_init_test_mode')
async def test_send_offer_with_invalid_state():
    with pytest.raises(VcxError) as e:
        connection = await Connection.create(source_id)
        await connection.connect(connection_options)
        cred_def = await CredentialDef.create(source_id, name, schema_id, 0)
        issuer_credential = await IssuerCredential.create(source_id, attrs, cred_def.handle, name, price)
        data = await issuer_credential.serialize()
        data['data']['state'] = State.Expired
        issuer_credential2 = await IssuerCredential.deserialize(data)
        await issuer_credential2.send_offer(connection)
    assert ErrorCode.NotReady == e.value.error_code
    assert 'Object not ready for specified action' == e.value.error_msg

@pytest.mark.asyncio
@pytest.mark.usefixtures('vcx_init_test_mode')
async def test_send_offer_with_bad_connection():
    with pytest.raises(VcxError) as e:
        connection = Connection(source_id)
        cred_def = await CredentialDef.create(source_id, name, schema_id, 0)
        issuer_credential = await IssuerCredential.create(source_id, attrs, cred_def.handle, name, price)
        await issuer_credential.send_offer(connection)
    assert ErrorCode.InvalidConnectionHandle == e.value.error_code
    assert 'Invalid Connection Handle' == e.value.error_msg


@pytest.mark.asyncio
@pytest.mark.usefixtures('vcx_init_test_mode')
async def test_send_credential():
    connection = await Connection.create(source_id)
    await connection.connect(connection_options)
    cred_def = await CredentialDef.create(source_id, name, schema_id, 0)
    issuer_credential = await IssuerCredential.create(source_id, attrs, cred_def.handle, name, price)
    await issuer_credential.send_offer(connection)
    assert await issuer_credential.update_state() == State.OfferSent
    # simulate consumer sending credential_req
    data = await issuer_credential.serialize()
    data['data']['state'] = State.RequestReceived
    data['data']['credential_request'] = req
    issuer_credential2 = await issuer_credential.deserialize(data)
    await issuer_credential2.send_credential(connection)
    assert await issuer_credential2.get_state() == State.Accepted

@pytest.mark.asyncio
@pytest.mark.usefixtures('vcx_init_test_mode')
async def test_send_credential_with_message():
    connection = await Connection.create(source_id)
    await connection.connect(connection_options)
    cred_def = await CredentialDef.create(source_id, name, schema_id, 0)
    issuer_credential = await IssuerCredential.create(source_id, attrs, cred_def.handle, name, price)
    await issuer_credential.send_offer(connection)
    assert await issuer_credential.update_state_with_message(cred_request_message) == State.RequestReceived
    await issuer_credential.send_credential(connection)
    assert await issuer_credential.get_state() == State.Accepted


@pytest.mark.asyncio
@pytest.mark.usefixtures('vcx_init_test_mode')
async def test_get_credential_msg():
    connection = await Connection.create(source_id)
    await connection.connect(connection_options)
    cred_def = await CredentialDef.create(source_id, name, schema_id, 0)
    issuer_credential = await IssuerCredential.create(source_id, attrs, cred_def.handle, name, price)
    await issuer_credential.send_offer(connection)
    assert await issuer_credential.update_state() == State.OfferSent
    # simulate consumer sending credential_req
    data = await issuer_credential.serialize()
    data['data']['state'] = State.RequestReceived
    data['data']['credential_request'] = req
    issuer_credential2 = await issuer_credential.deserialize(data)
    msg = await issuer_credential2.get_credential_msg(connection)
    assert(msg)


@pytest.mark.asyncio
@pytest.mark.usefixtures('vcx_init_test_mode')
async def test_send_credential_with_invalid_issuer_credential():
    with pytest.raises(VcxError) as e:
        cred_def = await CredentialDef.create(source_id, name, schema_id, 0)
        issuer_credential = IssuerCredential(source_id, attrs, cred_def.handle, name, price)
        await issuer_credential.send_credential(Connection(source_id))
    assert ErrorCode.InvalidIssuerCredentialHandle == e.value.error_code


@pytest.mark.asyncio
@pytest.mark.usefixtures('vcx_init_test_mode')
async def test_send_credential_with_invalid_connection():
    with pytest.raises(VcxError) as e:
        cred_def = await CredentialDef.create(source_id, name, schema_id, 0)
        issuer_credential = await IssuerCredential.create(source_id, attrs, cred_def.handle, name, price)
        await issuer_credential.send_credential(Connection(source_id))
    assert ErrorCode.InvalidConnectionHandle == e.value.error_code


@pytest.mark.asyncio
@pytest.mark.usefixtures('vcx_init_test_mode')
async def test_send_credential_with_no_prior_offer():
    with pytest.raises(VcxError) as e:
        connection = await Connection.create(source_id)
        await connection.connect(connection_options)
        cred_def = await CredentialDef.create(source_id, name, schema_id, 0)
        issuer_credential = await IssuerCredential.create(source_id, attrs, cred_def.handle, name, price)
        await issuer_credential.send_credential(connection)
    assert ErrorCode.NotReady == e.value.error_code


@pytest.mark.asyncio
@pytest.mark.usefixtures('vcx_init_test_mode')
async def test_revoke_credential_fails_with_invalid_rev_details():
    cred_def = await CredentialDef.create(source_id, name, schema_id, 0)
    issuer_credential = await IssuerCredential.create(source_id, attrs, cred_def.handle, name, price)

    with pytest.raises(VcxError) as e:
        await issuer_credential.revoke_credential()
    assert ErrorCode.InvalidRevocationDetails == e.value.error_code


@pytest.mark.asyncio
@pytest.mark.usefixtures('vcx_init_test_mode')
async def test_revoke_credential_success():
    cred_def = await CredentialDef.create(source_id, name, schema_id, 0)
    issuer_credential = await IssuerCredential.create(source_id, attrs, cred_def.handle, name, price)
    serialized = await issuer_credential.serialize()
    issuer_credential2 = await IssuerCredential.deserialize(serialized)

    with pytest.raises(VcxError) as e:
        await issuer_credential2.revoke_credential()
    assert ErrorCode.InvalidRevocationDetails == e.value.error_code
    
    serialized['data']['cred_rev_id'] = '123'
    issuer_credential3 = await IssuerCredential.deserialize(serialized)
    with pytest.raises(VcxError) as e:
        await issuer_credential3.revoke_credential()
    assert ErrorCode.InvalidRevocationDetails == e.value.error_code

    serialized['data']['rev_reg_id'] = '456'
    issuer_credential4 = await IssuerCredential.deserialize(serialized)
    with pytest.raises(VcxError) as e:
        await issuer_credential4.revoke_credential()
    assert ErrorCode.InvalidRevocationDetails == e.value.error_code

    serialized['data']['tails_file'] = 'file'
    issuer_credential5 = await IssuerCredential.deserialize(serialized)
    await issuer_credential5.revoke_credential()
<|MERGE_RESOLUTION|>--- conflicted
+++ resolved
@@ -5,11 +5,7 @@
 from vcx.api.issuer_credential import IssuerCredential
 from vcx.api.connection import Connection
 from vcx.api.credential_def import CredentialDef
-<<<<<<< HEAD
-from tests.conftest import cred_request_message
-=======
 from vcx.api.credential import Credential
->>>>>>> 6e532e3d
 
 source_id = '1'
 schema_no = 1234
@@ -206,18 +202,6 @@
     await issuer_credential2.send_credential(connection)
     assert await issuer_credential2.get_state() == State.Accepted
 
-@pytest.mark.asyncio
-@pytest.mark.usefixtures('vcx_init_test_mode')
-async def test_send_credential_with_message():
-    connection = await Connection.create(source_id)
-    await connection.connect(connection_options)
-    cred_def = await CredentialDef.create(source_id, name, schema_id, 0)
-    issuer_credential = await IssuerCredential.create(source_id, attrs, cred_def.handle, name, price)
-    await issuer_credential.send_offer(connection)
-    assert await issuer_credential.update_state_with_message(cred_request_message) == State.RequestReceived
-    await issuer_credential.send_credential(connection)
-    assert await issuer_credential.get_state() == State.Accepted
-
 
 @pytest.mark.asyncio
 @pytest.mark.usefixtures('vcx_init_test_mode')
