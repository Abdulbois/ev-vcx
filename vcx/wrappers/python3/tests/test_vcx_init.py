import pytest
from vcx.error import ErrorCode, VcxError
from vcx.common import error_message, update_institution_info
from vcx.api.connection import Connection


@pytest.mark.asyncio
@pytest.mark.usefixtures('vcx_init_test_mode')
async def test_vcx_init():
    pass


@pytest.mark.asyncio
async def test_error_message(vcx_init_test_mode):
    assert error_message(ErrorCode.NotReady) == 'Object not ready for specified action'
<<<<<<< HEAD
=======

@pytest.mark.asyncio
@pytest.mark.usefixtures('vcx_init_test_mode')
async def test_shutdown_works():
    with pytest.raises(VcxError) as e:
        connection = await Connection.create('123')
        assert connection.handle > 0
        shutdown(True)
        await connection.serialize()
    # If vcx_init_test_mode was called on a previous test, then
    # the error code will be InvalidURL.  Otherwise the error
    # will be InvalidConnectionHandle.
    assert (ErrorCode.InvalidConnectionHandle == e.value.error_code) or \
           (ErrorCode.InvalidUrl == e.value.error_code)
>>>>>>> 3f04b6cf
<|MERGE_RESOLUTION|>--- conflicted
+++ resolved
@@ -13,20 +13,4 @@
 @pytest.mark.asyncio
 async def test_error_message(vcx_init_test_mode):
     assert error_message(ErrorCode.NotReady) == 'Object not ready for specified action'
-<<<<<<< HEAD
-=======
 
-@pytest.mark.asyncio
-@pytest.mark.usefixtures('vcx_init_test_mode')
-async def test_shutdown_works():
-    with pytest.raises(VcxError) as e:
-        connection = await Connection.create('123')
-        assert connection.handle > 0
-        shutdown(True)
-        await connection.serialize()
-    # If vcx_init_test_mode was called on a previous test, then
-    # the error code will be InvalidURL.  Otherwise the error
-    # will be InvalidConnectionHandle.
-    assert (ErrorCode.InvalidConnectionHandle == e.value.error_code) or \
-           (ErrorCode.InvalidUrl == e.value.error_code)
->>>>>>> 3f04b6cf
