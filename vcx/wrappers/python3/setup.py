--- conflicted
+++ resolved
@@ -1,11 +1,7 @@
 from setuptools import setup, find_packages
 import os
 
-<<<<<<< HEAD
-PKG_VERSION = os.environ.get('PACKAGE_VERSION') or '0.4.1'
-=======
 PKG_VERSION = os.environ.get('PACKAGE_VERSION') or '0.4.2'
->>>>>>> 55b77ec7
 PKG_NAME = os.environ.get('PACKAGE_NAME') or 'python3-wrapper-vcx'
 
 def get_version():
