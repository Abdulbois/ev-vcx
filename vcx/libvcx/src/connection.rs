--- conflicted
+++ resolved
@@ -71,11 +71,7 @@
                 None => ConnectionOptions::default(),
                 Some(opt) if opt.is_empty() => ConnectionOptions::default(),
                 Some(opt) => {
-<<<<<<< HEAD
                     serde_json::from_str(opt)
-=======
-                    serde_json::from_str(&opt)
->>>>>>> 576ac696
                         .map_err(|err| VcxError::from_msg(VcxErrorKind::InvalidJson, format!("Cannot deserialize ConnectionOptions: {}", err)))?
                 }
             }
@@ -355,29 +351,9 @@
             self.public_did = Some(settings::get_config_value(settings::CONFIG_INSTITUTION_DID)?);
         };
 
-<<<<<<< HEAD
         ::messages::agent_utils::update_agent_profile(&self.pw_did,
                                                       &self.public_did,
                                                       ProtocolTypes::V1)
-=======
-        let webhook_url = settings::get_config_value(settings::CONFIG_WEBHOOK_URL).ok();
-
-        if let Ok(name) = settings::get_config_value(settings::CONFIG_INSTITUTION_NAME) {
-            messages::update_data()
-                .to(&self.pw_did)?
-                .name(&name)?
-                .logo_url(&settings::get_config_value(settings::CONFIG_INSTITUTION_LOGO_URL)?)?
-                .webhook_url(&webhook_url)?
-                .use_public_did(&self.public_did)?
-                .version(&Some(ProtocolTypes::V1))?
-                .send_secure()
-                .map_err(|err| err.extend("Cannot update agent profile"))?;
-        }
-
-        trace!("Connection::create_agent_pairwise <<<");
-
-        Ok(error::SUCCESS.code_num)
->>>>>>> 576ac696
     }
 
     pub fn update_state(&mut self, message: Option<String>) -> VcxResult<u32> {
