--- conflicted
+++ resolved
@@ -936,26 +936,15 @@
                 connection.create_agent_pairwise()?;
                 connection.connect(&options_obj)
             }
-<<<<<<< HEAD
             Connections::V3(ref mut connection) => {
                 connection.connect()?;
                 Ok(error::SUCCESS.code_num)
             }
         }
-=======
-        };
-
-    CONNECTION_MAP.get_mut(handle, |t| {
-        debug!("establish connection {}", t.get_source_id());
-        t.update_agent_profile(&options_obj)?;
-        t.create_agent_pairwise()?;
-        t.connect(&options_obj)
->>>>>>> 0dac966d
     })
 }
 
 pub fn redirect(handle: u32, redirect_handle: u32) -> VcxResult<u32> {
-<<<<<<< HEAD
     let rc = CONNECTION_MAP.get(redirect_handle, |connection| {
         match connection {
             Connections::V1(ref connection) => {
@@ -971,23 +960,14 @@
         match connection {
             Connections::V1(ref mut connection) => {
                 debug!("redirecting connection {}", connection.get_source_id());
+                connection.update_agent_profile(&ConnectionOptions::default())?;
                 connection.create_agent_pairwise()?;
-                connection.update_agent_profile(&ConnectionOptions::default())?;
                 connection.redirect(&rc)
             }
             Connections::V3(ref mut connection) => {
                 Err(VcxError::from(VcxErrorKind::ActionNotSupported))
             }
         }
-=======
-    let rc = CONNECTION_MAP.get(redirect_handle, |rc| { Ok(rc.clone()) })?;
-
-    CONNECTION_MAP.get_mut(handle, |t| {
-        debug!("redirecting connection {}", t.get_source_id());
-        t.update_agent_profile(&ConnectionOptions::default())?;
-        t.create_agent_pairwise()?;
-        t.redirect(&rc)
->>>>>>> 0dac966d
     })
 }
 
