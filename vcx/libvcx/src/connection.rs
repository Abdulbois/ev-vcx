        use serde_json;
use serde_json::Value;
use rmp_serde;

use api::VcxStateType;
use settings;
use messages;
<<<<<<< HEAD
use messages::{GeneralMessage, MessageStatusCode, RemoteMessageType, to_u8, SerializableObjectWithState};
use messages::invite::{InviteDetail, SenderDetail, Payload as ConnectionPayload, AcceptanceDetails};
use messages::payload::Payloads;
use messages::thread::Thread;
=======
use messages::{GeneralMessage, MessageStatusCode, RemoteMessageType, ObjectWithVersion, to_u8};
use messages::invite::{InviteDetail, RedirectDetail, SenderDetail, Payload as ConnectionPayload, AcceptanceDetails, RedirectionDetails};
use messages::payload::{Payloads, Thread};
>>>>>>> 1cc51a62
use messages::get_message::{Message, MessagePayload};
use messages::send_message::SendMessageOptions;
use messages::update_connection::send_delete_connection_message;
use messages::payload::PayloadKinds;
use object_cache::ObjectCache;
use error::prelude::*;
use utils::error;
use utils::libindy::signus::create_my_did;
use utils::libindy::crypto;
use utils::json::mapped_key_rewrite;
use utils::json::KeyMatch;
use std::collections::HashMap;

use v3::handlers::connection::connection::Connection as ConnectionV3;
use v3::handlers::connection::states::ActorDidExchangeState;
use v3::handlers::connection::agent::AgentInfo;
use v3::messages::connection::invite::Invitation as InvitationV3;
use settings::ProtocolTypes;

lazy_static! {
    static ref CONNECTION_MAP: ObjectCache<Connections> = Default::default();
}

#[derive(Serialize, Deserialize, Debug)]
#[serde(tag = "version")]
enum Connections {
    #[serde(rename = "1.0")]
    V1(Connection),
    #[serde(rename = "2.0")]
    V3(ConnectionV3),
}

#[derive(Serialize, Deserialize, Debug)]
pub struct ConnectionOptions {
    #[serde(default)]
    pub connection_type: Option<String>,
    #[serde(default)]
    pub phone: Option<String>,
    pub use_public_did: Option<bool>,
}

impl Default for ConnectionOptions {
    fn default() -> Self {
        ConnectionOptions {
            connection_type: None,
            phone: None,
            use_public_did: None,
        }
    }
}

impl ConnectionOptions {
    pub fn from_opt_str(options: Option<String>) -> VcxResult<ConnectionOptions> {
        Ok(
            match options.as_ref().map(|opt| opt.trim()) {
                None => ConnectionOptions::default(),
                Some(opt) if opt.is_empty() => ConnectionOptions::default(),
                Some(opt) => {
                    serde_json::from_str(&opt)
                        .map_err(|err| VcxError::from_msg(VcxErrorKind::InvalidOption, format!("Cannot deserialize ConnectionOptions: {}", err)))?
                }
            }
        )
    }
}

#[derive(Clone, Debug, Serialize, Deserialize)]
struct Connection {
    source_id: String,
    pw_did: String,
    pw_verkey: String,
    state: VcxStateType,
    uuid: String,
    endpoint: String,
    // For QR code invitation
    invite_detail: Option<InviteDetail>,
    redirect_detail: Option<RedirectDetail>,
    invite_url: Option<String>,
    agent_did: String,
    agent_vk: String,
    their_pw_did: String,
    their_pw_verkey: String,
    // used by proofs/credentials when sending to edge device
    public_did: Option<String>,
    their_public_did: Option<String>,
    #[serde(skip_serializing_if = "Option::is_none")]
    version: Option<settings::ProtocolTypes>
}


impl Connection {
    fn _connect_send_invite(&mut self, options: &ConnectionOptions) -> VcxResult<u32> {
        debug!("sending invite for connection {}", self.source_id);

        let (invite, url) =
            messages::send_invite()
                .to(&self.pw_did)?
                .to_vk(&self.pw_verkey)?
                .phone_number(options.phone.as_ref().map(String::as_str))?
                .agent_did(&self.agent_did)?
                .agent_vk(&self.agent_vk)?
                .public_did(self.public_did.as_ref().map(String::as_str))?
                .thread(&Thread::new())?
                .version(&Some(::settings::get_protocol_type().to_string()))?
                .send_secure()
                .map_err(|err| err.extend("Cannot send invite"))?;

        self.state = VcxStateType::VcxStateOfferSent;
        self.invite_detail = Some(invite);
        self.invite_url = Some(url);

        Ok(error::SUCCESS.code_num)
    }

    pub fn delete_connection(&mut self) -> VcxResult<()> {
        trace!("Connection::delete_connection >>>");

        send_delete_connection_message(&self.pw_did, &self.pw_verkey, &self.agent_did, &self.agent_vk)?;

        self.state = VcxStateType::VcxStateNone;

        Ok(())
    }

    fn _connect_accept_invite(&mut self) -> VcxResult<u32> {
        debug!("accepting invite for connection {}", self.source_id);

        let details: &InviteDetail = self.invite_detail.as_ref()
            .ok_or(VcxError::from_msg(VcxErrorKind::GeneralConnectionError, format!("Invite details not found for: {}", self.source_id)))?;

        messages::accept_invite()
            .to(&self.pw_did)?
            .to_vk(&self.pw_verkey)?
            .agent_did(&self.agent_did)?
            .agent_vk(&self.agent_vk)?
            .sender_details(&details.sender_detail)?
            .sender_agency_details(&details.sender_agency_detail)?
            .answer_status_code(&MessageStatusCode::Accepted)?
            .reply_to(&details.conn_req_id)?
            .thread(&self._build_thread(&details))?
            .version(self.version.clone())?
            .send_secure()
            .map_err(|err| err.extend("Cannot accept invite"))?;

        self.state = VcxStateType::VcxStateAccepted;

        Ok(error::SUCCESS.code_num)
    }

    fn _build_thread(&self, invite_detail: &InviteDetail) -> Thread {
        let mut received_orders = HashMap::new();
        received_orders.insert(invite_detail.sender_detail.did.clone(), 0);
        Thread {
            thid: invite_detail.thread_id.clone(),
            pthid: None,
            sender_order: 0,
            received_orders,
        }
    }

    fn connect(&mut self, options: &ConnectionOptions) -> VcxResult<u32> {
        trace!("Connection::connect >>> options: {:?}", options);
        match self.state {
            VcxStateType::VcxStateInitialized
            | VcxStateType::VcxStateOfferSent => self._connect_send_invite(options),
            VcxStateType::VcxStateRequestReceived => self._connect_accept_invite(),
            _ => {
                warn!("connection {} in state {} not ready to connect", self.source_id, self.state as u32);
                // TODO: Refactor Error
                // TODO: Implement Correct Error
                Err(VcxError::from_msg(VcxErrorKind::GeneralConnectionError, format!("Connection {} in state {} not ready to connect", self.source_id, self.state as u32)))
            }
        }
    }

    fn redirect(&mut self, redirect_to: &Connection) -> VcxResult<u32> {
        trace!("Connection::redirect >>> redirect_to: {:?}", redirect_to);
        println!("Connection::redirect >>> redirect_to: {:?}", redirect_to);

        let details: &InviteDetail = self.invite_detail.as_ref()
            .ok_or(VcxError::from_msg(VcxErrorKind::GeneralConnectionError, format!("Invite details not found for: {}", self.source_id)))?;

        match self.state {
            VcxStateType::VcxStateRequestReceived => {
                messages::redirect_connection()
                    .to(&self.pw_did)?
                    .to_vk(&self.pw_verkey)?
                    .agent_did(&self.agent_did)?
                    .agent_vk(&self.agent_vk)?
                    .sender_details(&details.sender_detail)?
                    .sender_agency_details(&details.sender_agency_detail)?
                    .redirect_details(&redirect_to.generate_redirect_details()?)?
                    .answer_status_code(&MessageStatusCode::Redirected)?
                    .reply_to(&details.conn_req_id)?
                    .thread(&self._build_thread(&details))?
                    .version(self.version.clone())?
                    .send_secure()
                    .map_err(|err| err.extend("Cannot send redirect"))?;

                self.state = VcxStateType::VcxStateRedirected;

                Ok(error::SUCCESS.code_num)
            },
            _ => {
                warn!("connection {} in state {} not ready to redirect", self.source_id, self.state as u32);
                // TODO: Refactor Error
                // TODO: Implement Correct Error
                Err(VcxError::from_msg(VcxErrorKind::GeneralConnectionError, format!("Connection {} in state {} not ready to redirect", self.source_id, self.state as u32)))
            }
        }
    }

    fn generate_redirect_details(&self) -> VcxResult<RedirectDetail> {
        let signature = format!("{}{}", self.pw_did, self.pw_verkey);
        let signature = ::utils::libindy::crypto::sign(&self.pw_verkey, signature.as_bytes())?;
        let signature = base64::encode(&signature);

        Ok(RedirectDetail {
            their_did: self.pw_did.clone(),
            their_verkey: self.pw_verkey.clone(),
            their_public_did: self.public_did.clone(),
            did: self.their_pw_did.clone(),
            verkey: self.their_pw_verkey.clone(),
            public_did: self.their_public_did.clone(),
            signature,
        })
    }

    fn get_state(&self) -> u32 {
        trace!("Connection::get_state >>>");
        self.state as u32
    }
    fn set_state(&mut self, state: VcxStateType) {
        trace!("Connection::set_state >>> state: {:?}", state);
        self.state = state;
    }

    fn get_pw_did(&self) -> &String { &self.pw_did }
    fn set_pw_did(&mut self, did: &str) { self.pw_did = did.to_string(); }

    fn get_their_pw_did(&self) -> &String { &self.their_pw_did }
    fn set_their_pw_did(&mut self, did: &str) { self.their_pw_did = did.to_string(); }

    fn set_their_public_did(&mut self, did: &str) { self.their_public_did = Some(did.to_string()); }
    fn get_their_public_did(&self) -> Option<String> { self.their_public_did.clone() }

    fn get_agent_did(&self) -> &String { &self.agent_did }
    fn set_agent_did(&mut self, did: &str) { self.agent_did = did.to_string(); }

    fn get_pw_verkey(&self) -> &String { &self.pw_verkey }
    fn set_pw_verkey(&mut self, verkey: &str) { self.pw_verkey = verkey.to_string(); }

    fn get_their_pw_verkey(&self) -> &String { &self.their_pw_verkey }
    fn set_their_pw_verkey(&mut self, verkey: &str) { self.their_pw_verkey = verkey.to_string(); }

    fn get_agent_verkey(&self) -> &String { &self.agent_vk }
    fn set_agent_verkey(&mut self, verkey: &str) { self.agent_vk = verkey.to_string(); }

    fn get_uuid(&self) -> &String { &self.uuid }
    fn set_uuid(&mut self, uuid: &str) { self.uuid = uuid.to_string(); }

    fn get_endpoint(&self) -> &String { &self.endpoint }
    fn set_endpoint(&mut self, endpoint: &str) { self.endpoint = endpoint.to_string(); }

    fn get_invite_detail(&self) -> &Option<InviteDetail> { &self.invite_detail }
    fn set_invite_detail(&mut self, id: InviteDetail) {
        self.version = match id.version.is_some() {
            true => Some(settings::ProtocolTypes::from(id.version.clone().unwrap())),
            false => Some(settings::get_connecting_protocol_version()),
        };
        self.invite_detail = Some(id);
    }

    fn get_redirect_detail(&self) -> &Option<RedirectDetail> { &self.redirect_detail }
    fn set_redirect_detail(&mut self, rd: RedirectDetail) { self.redirect_detail = Some(rd); }

    fn get_version(&self) -> Option<settings::ProtocolTypes> {
        self.version.clone()
    }

    fn get_source_id(&self) -> &String { &self.source_id }

    fn ready_to_connect(&self) -> bool {
        self.state != VcxStateType::VcxStateNone && self.state != VcxStateType::VcxStateAccepted
    }

    fn create_agent_pairwise(&mut self) -> VcxResult<u32> {
        debug!("creating pairwise keys on agent for connection {}", self.source_id);

        let (for_did, for_verkey) = create_agent_keys(&self.source_id, &self.pw_did, &self.pw_verkey, self.version.clone())?;

        self.set_agent_did(&for_did);
        self.set_agent_verkey(&for_verkey);

        Ok(error::SUCCESS.code_num)
    }

    fn update_agent_profile(&mut self, options: &ConnectionOptions) -> VcxResult<u32> {
        debug!("updating agent config for connection {}", self.source_id);

        if let Some(true) = options.use_public_did {
            self.public_did = Some(settings::get_config_value(settings::CONFIG_INSTITUTION_DID)?);
        };

        let webhook_url = settings::get_config_value(settings::CONFIG_WEBHOOK_URL).ok();

        if let Ok(name) = settings::get_config_value(settings::CONFIG_INSTITUTION_NAME) {
            messages::update_data()
                .to(&self.pw_did)?
                .name(&name)?
                .logo_url(&settings::get_config_value(settings::CONFIG_INSTITUTION_LOGO_URL)?)?
                .webhook_url(&webhook_url)?
                .use_public_did(&self.public_did)?
                .send_secure()
                .map_err(|err| err.extend("Cannot update agent profile"))?;
        }

        Ok(error::SUCCESS.code_num)
    }

    pub fn update_state(&mut self, message: Option<String>) -> VcxResult<u32> {
        debug!("updating state for connection {}", self.source_id);

        if self.state == VcxStateType::VcxStateInitialized || self.state == VcxStateType::VcxStateAccepted {
            return Ok(error::SUCCESS.code_num);
        }

        let response =
            messages::get_messages()
                .to(&self.pw_did)?
                .to_vk(&self.pw_verkey)?
                .agent_did(&self.agent_did)?
                .agent_vk(&self.agent_vk)?
                .version(&Some(::settings::get_protocol_type().to_string()))?
                .send_secure()
                .map_err(|err| err.map(VcxErrorKind::PostMessageFailed, format!("Could not update state for connection {}", self.source_id)))?;

        debug!("connection {} update state response: {:?}", self.source_id, response);
        if self.state == VcxStateType::VcxStateOfferSent || self.state == VcxStateType::VcxStateInitialized {
            for message in response {
                if message.status_code == MessageStatusCode::Accepted && message.msg_type == RemoteMessageType::ConnReqAnswer {
                    self.process_acceptance_message(message)?;
                }
            }
        };

        Ok(error::SUCCESS.code_num)
    }

    pub fn process_acceptance_message(&mut self, message: Message) -> VcxResult<u32> {
        let details = parse_acceptance_details(&message)
            .map_err(|err| err.extend("Cannot parse acceptance details"))?;

        self.set_their_pw_did(&details.did);
        self.set_their_pw_verkey(&details.verkey);
        self.set_state(VcxStateType::VcxStateAccepted);

        Ok(error::SUCCESS.code_num)
    }

    pub fn send_generic_message(&self, message: &str, msg_options: &str) -> VcxResult<String> {
        if self.state != VcxStateType::VcxStateAccepted {
            return Err(VcxError::from(VcxErrorKind::NotReady));
        }

        let msg_options: SendMessageOptions = serde_json::from_str(msg_options).map_err(|_| {
            error!("Invalid SendMessage msg_options");
            VcxError::from(VcxErrorKind::InvalidConfiguration)
        })?;

        let response =
            ::messages::send_message()
                .to(&self.get_pw_did())?
                .to_vk(&self.get_pw_verkey())?
                .msg_type(&RemoteMessageType::Other(msg_options.msg_type.clone()))?
                .edge_agent_payload(&self.get_pw_verkey(), &self.get_their_pw_verkey(), &message, PayloadKinds::Other(msg_options.msg_type.clone()), None)?
                .agent_did(&self.get_agent_did())?
                .agent_vk(&self.get_agent_verkey())?
                .set_title(&msg_options.msg_title)?
                .set_detail(&msg_options.msg_title)?
                .ref_msg_id(msg_options.ref_msg_id.clone())?
                .status_code(&MessageStatusCode::Accepted)?
                .send_secure()?;

        let msg_uid = response.get_msg_uid()?;
        return Ok(msg_uid);
    }
}

pub fn create_agent_keys(source_id: &str, pw_did: &str, pw_verkey: &str, version: Option<ProtocolTypes>) -> VcxResult<(String, String)> {
    /*
        Create User Pairwise Agent in old way.
        Send Messages corresponding to V2 Protocol version to avoid code changes on Agency side.
    */
    debug!("creating pairwise keys on agent for connection {}", source_id);

    let (agent_did, agent_verkey) = messages::create_keys()
        .for_did(pw_did)?
        .for_verkey(pw_verkey)?
        .version(version)?
        .send_secure()
        .map_err(|err| err.extend("Cannot create pairwise keys"))?;

    Ok((agent_did, agent_verkey))
}

pub fn is_valid_handle(handle: u32) -> bool {
    CONNECTION_MAP.has_handle(handle)
}

pub fn set_agent_did(handle: u32, did: &str) -> VcxResult<()> {
    CONNECTION_MAP.get_mut(handle, |connection| {
        match connection {
            Connections::V1(ref mut connection) => Ok(connection.set_agent_did(did)),
            Connections::V3(ref mut connection) => Err(VcxError::from(VcxErrorKind::InvalidConnectionHandle))
        }
    }).or(Err(VcxError::from(VcxErrorKind::InvalidConnectionHandle)))
}

pub fn get_agent_did(handle: u32) -> VcxResult<String> {
    CONNECTION_MAP.get(handle, |connection| {
        match connection {
            Connections::V1(ref connection) => Ok(connection.get_agent_did().clone()),
            Connections::V3(ref connection) => Ok(connection.agent_info().agent_did.to_string())
        }
    }).or(Err(VcxError::from(VcxErrorKind::InvalidConnectionHandle)))
}

pub fn get_pw_did(handle: u32) -> VcxResult<String> {
    CONNECTION_MAP.get(handle, |connection| {
        match connection {
            Connections::V1(ref connection) => Ok(connection.get_pw_did().to_string()),
            Connections::V3(ref connection) => Ok(connection.agent_info().pw_did.to_string())
        }
    }).or(Err(VcxError::from(VcxErrorKind::InvalidConnectionHandle)))
}

pub fn get_ver_str(handle: u32) -> VcxResult<Option<String>> {
    CONNECTION_MAP.get(handle, |connection| {
        match connection {
            Connections::V1(ref connection) => Ok(connection.get_version().as_ref().map(ProtocolTypes::to_string)),
            Connections::V3(ref connection) => Err(VcxError::from(VcxErrorKind::InvalidConnectionHandle))
        }
    }).or(Err(VcxError::from(VcxErrorKind::InvalidConnectionHandle)))
}

pub fn set_pw_did(handle: u32, did: &str) -> VcxResult<()> {
    CONNECTION_MAP.get_mut(handle, |connection| {
        match connection {
            Connections::V1(ref mut connection) => Ok(connection.set_pw_did(did)),
            Connections::V3(ref mut connection) => Err(VcxError::from(VcxErrorKind::InvalidConnectionHandle))
        }
    }).or(Err(VcxError::from(VcxErrorKind::InvalidConnectionHandle)))
}

pub fn get_their_pw_did(handle: u32) -> VcxResult<String> {
    CONNECTION_MAP.get(handle, |connection| {
        match connection {
            Connections::V1(ref connection) => Ok(connection.get_their_pw_did().to_string()),
            Connections::V3(ref connection) => connection.remote_did()
        }
    }).or(Err(VcxError::from(VcxErrorKind::InvalidConnectionHandle)))
}

pub fn set_their_pw_did(handle: u32, did: &str) -> VcxResult<()> {
    CONNECTION_MAP.get_mut(handle, |connection| {
        match connection {
            Connections::V1(ref mut connection) => Ok(connection.set_their_pw_did(did)),
            Connections::V3(ref mut connection) => Err(VcxError::from(VcxErrorKind::InvalidConnectionHandle))
        }
    }).or(Err(VcxError::from(VcxErrorKind::InvalidConnectionHandle)))
}

pub fn set_their_public_did(handle: u32, did: &str) -> VcxResult<()> {
    CONNECTION_MAP.get_mut(handle, |connection| {
        match connection {
            Connections::V1(ref mut connection) => Ok(connection.set_their_public_did(did)),
            Connections::V3(ref mut connection) => Err(VcxError::from(VcxErrorKind::InvalidConnectionHandle))
        }
    }).or(Err(VcxError::from(VcxErrorKind::InvalidConnectionHandle)))
}

pub fn get_their_public_did(handle: u32) -> VcxResult<Option<String>> {
    CONNECTION_MAP.get(handle, |connection| {
        match connection {
            Connections::V1(ref connection) => Ok(connection.get_their_public_did()),
            Connections::V3(ref connection) => Err(VcxError::from(VcxErrorKind::InvalidConnectionHandle))
        }
    }).or(Err(VcxError::from(VcxErrorKind::InvalidConnectionHandle)))
}

pub fn get_their_pw_verkey(handle: u32) -> VcxResult<String> {
    CONNECTION_MAP.get(handle, |connection| {
        match connection {
            Connections::V1(ref connection) => Ok(connection.get_their_pw_verkey().to_string()),
            Connections::V3(ref connection) => connection.remote_vk()
        }
    }).or(Err(VcxError::from(VcxErrorKind::InvalidConnectionHandle)))
}

pub fn set_their_pw_verkey(handle: u32, did: &str) -> VcxResult<()> {
    CONNECTION_MAP.get_mut(handle, |cxn| {
        match cxn {
            Connections::V1(ref mut connection) => Ok(connection.set_their_pw_verkey(did)),
            Connections::V3(ref connection) => Err(VcxError::from(VcxErrorKind::InvalidConnectionHandle))
        }
    }).or(Err(VcxError::from(VcxErrorKind::InvalidConnectionHandle)))
}

pub fn get_uuid(handle: u32) -> VcxResult<String> {
    CONNECTION_MAP.get(handle, |cxn| {
        match cxn {
            Connections::V1(ref connection) => Ok(connection.get_uuid().to_string()),
            Connections::V3(ref connection) => Err(VcxError::from(VcxErrorKind::InvalidConnectionHandle))
        }
    }).or(Err(VcxError::from(VcxErrorKind::InvalidConnectionHandle)))
}

pub fn set_uuid(handle: u32, uuid: &str) -> VcxResult<()> {
    CONNECTION_MAP.get_mut(handle, |cxn| {
        match cxn {
            Connections::V1(ref mut connection) => Ok(connection.set_uuid(uuid)),
            Connections::V3(ref mut connection) => Err(VcxError::from(VcxErrorKind::InvalidConnectionHandle))
        }
    }).or(Err(VcxError::from(VcxErrorKind::InvalidConnectionHandle)))
}

// TODO: Add NO_ENDPOINT error to connection error
pub fn get_endpoint(handle: u32) -> VcxResult<String> {
    CONNECTION_MAP.get(handle, |cxn| {
        match cxn {
            Connections::V1(ref connection) => Ok(connection.get_endpoint().to_string()),
            Connections::V3(ref connection) => Err(VcxError::from(VcxErrorKind::InvalidConnectionHandle))
        }
    }).or(Err(VcxError::from(VcxErrorKind::NoEndpoint)))
}

pub fn set_endpoint(handle: u32, endpoint: &str) -> VcxResult<()> {
    CONNECTION_MAP.get_mut(handle, |cxn| {
        match cxn {
            Connections::V1(ref mut connection) => Ok(connection.set_endpoint(endpoint)),
            Connections::V3(ref mut connection) => Err(VcxError::from(VcxErrorKind::InvalidConnectionHandle))
        }
    }).or(Err(VcxError::from(VcxErrorKind::InvalidConnectionHandle)))
}

pub fn get_agent_verkey(handle: u32) -> VcxResult<String> {
    CONNECTION_MAP.get(handle, |cxn| {
        match cxn {
            Connections::V1(ref connection) => Ok(connection.get_agent_verkey().clone()),
            Connections::V3(ref connection) => Ok(connection.agent_info().agent_vk.clone())
        }
    }).or(Err(VcxError::from(VcxErrorKind::InvalidConnectionHandle)))
}

pub fn set_agent_verkey(handle: u32, verkey: &str) -> VcxResult<()> {
    CONNECTION_MAP.get_mut(handle, |cxn| {
        match cxn {
            Connections::V1(ref mut connection) => Ok(connection.set_agent_verkey(verkey).clone()),
            Connections::V3(ref mut connection) => Err(VcxError::from(VcxErrorKind::InvalidConnectionHandle))
        }
    }).or(Err(VcxError::from(VcxErrorKind::InvalidConnectionHandle)))
}

pub fn get_pw_verkey(handle: u32) -> VcxResult<String> {
    CONNECTION_MAP.get(handle, |cxn| {
        match cxn {
            Connections::V1(ref connection) => Ok(connection.get_pw_verkey().clone()),
            Connections::V3(ref connection) => Ok(connection.agent_info().pw_vk.clone())
        }
    }).or(Err(VcxError::from(VcxErrorKind::InvalidConnectionHandle)))
}

pub fn set_pw_verkey(handle: u32, verkey: &str) -> VcxResult<()> {
    CONNECTION_MAP.get_mut(handle, |cxn| {
        match cxn {
            Connections::V1(ref mut connection) => Ok(connection.set_pw_verkey(verkey).clone()),
            Connections::V3(ref mut connection) => Err(VcxError::from(VcxErrorKind::InvalidConnectionHandle))
        }
    }).or(Err(VcxError::from(VcxErrorKind::InvalidConnectionHandle)))
}

pub fn get_state(handle: u32) -> u32 {
    CONNECTION_MAP.get(handle, |cxn| {
        debug!("get state for connection");
        match cxn {
            Connections::V1(ref connection) => Ok(connection.get_state().clone()),
            Connections::V3(ref connection) => Ok(connection.state().clone())
        }
    }).unwrap_or(0)
}


pub fn set_state(handle: u32, state: VcxStateType) -> VcxResult<()> {
    CONNECTION_MAP.get_mut(handle, |cxn| {
        match cxn {
            Connections::V1(ref mut connection) => Ok(connection.set_state(state)),
            Connections::V3(ref mut connection) => Err(VcxError::from(VcxErrorKind::InvalidConnectionHandle))
        }
    }).or(Err(VcxError::from(VcxErrorKind::InvalidConnectionHandle)))
}

pub fn get_source_id(handle: u32) -> VcxResult<String> {
    CONNECTION_MAP.get(handle, |cxn| {
        match cxn {
            Connections::V1(ref connection) => Ok(connection.get_source_id().clone()),
            Connections::V3(ref connection) => Ok(connection.get_source_id())
        }
    }).or(Err(VcxError::from(VcxErrorKind::InvalidConnectionHandle)))
}

pub fn create_connection(source_id: &str) -> VcxResult<u32> {
    trace!("create_connection >>> source_id: {}", source_id);

    // Initiate connection of new format -- redirect to v3 folder
    if settings::ARIES_COMMUNICATION_METHOD.to_string() == settings::get_communication_method().unwrap_or_default() {
        let connection = Connections::V3(ConnectionV3::create(source_id));
        return CONNECTION_MAP.add(connection)
            .or(Err(VcxError::from(VcxErrorKind::CreateConnection)));
    }

    let method_name = settings::get_config_value(settings::CONFIG_DID_METHOD).ok();

    let (pw_did, pw_verkey) = create_my_did(None, method_name.as_ref().map(String::as_str))?;

    debug!("did: {} verkey: {}, source id: {}", pw_did, pw_verkey, source_id);

    let c = Connection {
        source_id: source_id.to_string(),
        pw_did,
        pw_verkey,
        state: VcxStateType::VcxStateInitialized,
        uuid: String::new(),
        endpoint: String::new(),
        invite_detail: None,
        redirect_detail: None,
        invite_url: None,
        agent_did: String::new(),
        agent_vk: String::new(),
        their_pw_did: String::new(),
        their_pw_verkey: String::new(),
        public_did: None,
        their_public_did: None,
        version: Some(settings::get_connecting_protocol_version()),
    };

    CONNECTION_MAP.add(Connections::V1(c))
        .or(Err(VcxError::from(VcxErrorKind::CreateConnection)))
}

pub fn create_connection_with_invite(source_id: &str, details: &str) -> VcxResult<u32> {
    debug!("create connection {} with invite {}", source_id, details);

    // Invitation of new format -- redirect to v3 folder
    if let Ok(invitation) = serde_json::from_str::<InvitationV3>(details) {
        let connection = Connections::V3(ConnectionV3::create_with_invite(source_id, invitation)?);
        return CONNECTION_MAP.add(connection)
            .or(Err(VcxError::from(VcxErrorKind::CreateConnection)));
    }

    let details: Value = serde_json::from_str(&details)
        .map_err(|err| VcxError::from_msg(VcxErrorKind::InvalidJson, format!("Cannot deserialize invite details: {}", err)))?;

    let invite_details: InviteDetail = match serde_json::from_value(details.clone()) {
        Ok(x) => x,
        Err(x) => {
            // Try converting to abbreviated
            let details = unabbrv_event_detail(details)?;
            serde_json::from_value(details)
                .map_err(|err| VcxError::from_msg(VcxErrorKind::InvalidJson, format!("Cannot deserialize invite details: {}", err)))?
        }
    };

    let new_handle = create_connection(source_id)?;

    set_invite_details(new_handle, &invite_details)?;
    set_their_pw_did(new_handle, invite_details.sender_detail.did.as_str())?;
    set_their_pw_verkey(new_handle, invite_details.sender_detail.verkey.as_str())?;
    if let Some(did) = invite_details.sender_detail.public_did {
        set_their_public_did(new_handle, &did)?;
    }

    set_state(new_handle, VcxStateType::VcxStateRequestReceived)?;

    Ok(new_handle)
}

pub fn parse_acceptance_details(message: &Message) -> VcxResult<SenderDetail> {
    let my_vk = settings::get_config_value(settings::CONFIG_SDK_TO_REMOTE_VERKEY)?;

    let payload = message.payload
        .as_ref()
        .ok_or(VcxError::from_msg(VcxErrorKind::InvalidMessagePack, "Payload not found"))?;

    match payload {
        MessagePayload::V1(payload) => {
            // TODO: check returned verkey
            let (_, payload) = crypto::parse_msg(&my_vk, &messages::to_u8(&payload))
                .map_err(|err| err.map(VcxErrorKind::InvalidMessagePack, "Cannot decrypt connection payload"))?;

            let response: ConnectionPayload = rmp_serde::from_slice(&payload[..])
                .map_err(|err| VcxError::from_msg(VcxErrorKind::InvalidMessagePack, format!("Cannot parse connection payload: {}", err)))?;

            let payload = messages::to_u8(&response.msg);

            let response: AcceptanceDetails = rmp_serde::from_slice(&payload[..])
                .map_err(|err| VcxError::from_msg(VcxErrorKind::InvalidMessagePack, format!("Cannot deserialize AcceptanceDetails: {}", err)))?;

            Ok(response.sender_detail)
        }
        MessagePayload::V2(payload) => {
            let payload = Payloads::decrypt_payload_v2(&my_vk, &payload)?;
            let response: AcceptanceDetails = serde_json::from_str(&payload.msg)
                .map_err(|err| VcxError::from_msg(VcxErrorKind::InvalidJson, format!("Cannot deserialize AcceptanceDetails: {}", err)))?;

            Ok(response.sender_detail)
        }
    }
}

pub fn parse_redirection_details(handle: u32, message: &Message) -> VcxResult<RedirectDetail> {
    debug!("connection {} parsing redirect details for message {:?}", get_source_id(handle).unwrap_or_default(), message);
    let my_vk = settings::get_config_value(settings::CONFIG_SDK_TO_REMOTE_VERKEY)?;

    let payload = message.payload
        .as_ref()
        .ok_or(VcxError::from_msg(VcxErrorKind::InvalidMessagePack, "Payload not found"))?;

    match payload {
        MessagePayload::V1(payload) => {
            // TODO: check returned verkey
            let (_, payload) = crypto::parse_msg(&my_vk, &messages::to_u8(&payload))
                .map_err(|err| err.map(VcxErrorKind::InvalidMessagePack, "Cannot decrypt connection payload"))?;

            let response: ConnectionPayload = rmp_serde::from_slice(&payload[..])
                .map_err(|err| VcxError::from_msg(VcxErrorKind::InvalidMessagePack, format!("Cannot parse connection payload: {}", err)))?;

            let payload = messages::to_u8(&response.msg);

            let response: RedirectionDetails = rmp_serde::from_slice(&payload[..])
                .map_err(|err| VcxError::from_msg(VcxErrorKind::InvalidMessagePack, format!("Cannot deserialize RedirectDetails: {}", err)))?;

            Ok(response.redirect_detail)
        }
        MessagePayload::V2(payload) => {
            let payload = Payloads::decrypt_payload_v2(&my_vk, &payload)?;
            let response: RedirectionDetails = serde_json::from_str(&payload.msg)
                .map_err(|err| VcxError::from_msg(VcxErrorKind::InvalidJson, format!("Cannot deserialize RedirectDetails: {}", err)))?;

            Ok(response.redirect_detail)
        }
    }
}

pub fn force_v2_parse_acceptance_details(handle: u32, message: &Message) -> VcxResult<SenderDetail> {
    debug!("forcing connection {} parsing acceptance details for message {:?}", get_source_id(handle).unwrap_or_default(), message);
    let my_vk = settings::get_config_value(settings::CONFIG_SDK_TO_REMOTE_VERKEY)?;

    let payload = message.payload
        .as_ref()
        .ok_or(VcxError::from_msg(VcxErrorKind::InvalidMessagePack, "Payload not found"))?;

    match payload {
        MessagePayload::V1(payload) => {
            let vec = to_u8(payload);
            let json: Value = serde_json::from_slice(&vec[..])
                .map_err(|err| VcxError::from_msg(VcxErrorKind::InvalidMessagePack, format!("Cannot deserialize SenderDetails: {}", err)))?;
            ;

            let payload = Payloads::decrypt_payload_v12(&my_vk, &json)?;
            let response: AcceptanceDetails = serde_json::from_value(payload.msg)
                .map_err(|err| VcxError::from_msg(VcxErrorKind::InvalidJson, format!("Cannot deserialize AcceptanceDetails: {}", err)))?;

            set_their_pw_did(handle, &response.sender_detail.did).ok();
            set_their_pw_verkey(handle, &response.sender_detail.verkey).ok();
            set_state(handle, VcxStateType::VcxStateAccepted).ok();

            Ok(response.sender_detail)
        }
        MessagePayload::V2(payload) => {
            let payload = Payloads::decrypt_payload_v2(&my_vk, &payload)?;
            let response: AcceptanceDetails = serde_json::from_str(&payload.msg)
                .map_err(|err| VcxError::from_msg(VcxErrorKind::InvalidJson, format!("Cannot deserialize AcceptanceDetails: {}", err)))?;

            Ok(response.sender_detail)
        }
    }
}

<<<<<<< HEAD
pub fn send_generic_message(connection_handle: u32, msg: &str, msg_options: &str) -> VcxResult<String> {
    CONNECTION_MAP.get(connection_handle, |connection| {
        match connection {
            Connections::V1(ref connection) => connection.send_generic_message(&msg, &msg_options),
            Connections::V3(ref connection) => connection.send_generic_message(msg, msg_options)
        }
    })
}
=======
pub fn force_v2_parse_redirection_details(handle: u32, message: &Message) -> VcxResult<RedirectDetail> {
    debug!("forcing connection {} parsing redirection details for message {:?}", get_source_id(handle).unwrap_or_default(), message);
    let my_vk = settings::get_config_value(settings::CONFIG_SDK_TO_REMOTE_VERKEY)?;

    let payload = message.payload
        .as_ref()
        .ok_or(VcxError::from_msg(VcxErrorKind::InvalidMessagePack, "Payload not found"))?;

    match payload {
        MessagePayload::V1(payload) => {
            let vec = to_u8(payload);
            let json: Value = serde_json::from_slice(&vec[..])
                .map_err(|err| VcxError::from_msg(VcxErrorKind::InvalidMessagePack, format!("Cannot deserialize SenderDetails: {}", err)))?;;

            let payload = Payloads::decrypt_payload_v12(&my_vk, &json)?;
            let response:RedirectionDetails = serde_json::from_value(payload.msg)
                .map_err(|err| VcxError::from_msg(VcxErrorKind::InvalidJson, format!("Cannot deserialize RedirectionDetails: {}", err)))?;

            set_redirect_details(handle, &response.redirect_detail).ok();
            set_state(handle, VcxStateType::VcxStateRedirected).ok();

            Ok(response.redirect_detail)
        }
        MessagePayload::V2(payload) => {
            let payload = Payloads::decrypt_payload_v2(&my_vk, &payload)?;
            let response: RedirectionDetails = serde_json::from_str(&payload.msg)
                .map_err(|err| VcxError::from_msg(VcxErrorKind::InvalidJson, format!("Cannot deserialize RedirectionDetails: {}", err)))?;

            Ok(response.redirect_detail)
        }
    }
}

pub fn update_state(handle: u32, message: Option<String>) -> VcxResult<u32> {
    debug!("updating state for connection {}", get_source_id(handle).unwrap_or_default());
    let state = get_state(handle);

    if state == VcxStateType::VcxStateInitialized as u32
        || state == VcxStateType::VcxStateAccepted as u32
        || state == VcxStateType::VcxStateRedirected as u32 {
        return Ok(error::SUCCESS.code_num);
    }

    // TODO: Refactor Error
    let pw_did = get_pw_did(handle)?;
    let pw_vk = get_pw_verkey(handle)?;
    let agent_did = get_agent_did(handle)?;
    let agent_vk = get_agent_verkey(handle)?;

    let response =
        messages::get_messages()
            .to(&pw_did)?
            .to_vk(&pw_vk)?
            .agent_did(&agent_did)?
            .agent_vk(&agent_vk)?
            .send_secure()
            .map_err(|err| err.map(VcxErrorKind::PostMessageFailed, format!("Could not update state for handle {}", handle)))?;

    debug!("connection {} update state response: {:?}", get_source_id(handle).unwrap_or_default(), response);
    if get_state(handle) == VcxStateType::VcxStateOfferSent as u32 || get_state(handle) == VcxStateType::VcxStateInitialized as u32 {
        for message in response {
            if message.status_code == MessageStatusCode::Accepted && message.msg_type == RemoteMessageType::ConnReqAnswer {
                let rc = process_acceptance_message(handle, &message);
>>>>>>> 1cc51a62

pub fn process_acceptance_message(handle: u32, message: Message) -> VcxResult<u32> {
    CONNECTION_MAP.get_mut(handle, |connection| {
        match connection {
            Connections::V1(ref mut connection) => {
                connection.process_acceptance_message(message.clone())
            }
            Connections::V3(ref mut connection) => {
                connection.update_state(Some(&json!(message).to_string()))?;
                Ok(error::SUCCESS.code_num)
            }
            else if message.status_code == MessageStatusCode::Redirected && message.msg_type == RemoteMessageType::ConnReqRedirect {
                let rc = process_redirect_message(handle, &message);
                if rc.is_err() {
                    force_v2_parse_redirection_details(handle, &message)?;
                }
            }
            else {
                warn!("Unexpected message: {:?}", message);
            }
        }
    })
        .or(Err(VcxError::from(VcxErrorKind::InvalidConnectionHandle)))
}

pub fn update_state(handle: u32, message: Option<String>) -> VcxResult<u32> {
    CONNECTION_MAP.get_mut(handle, |connection| {
        match connection {
            Connections::V1(ref mut connection) => {
                connection.update_state(message.clone())
            }
            Connections::V3(ref mut connection) => {
                connection.update_state(message.as_ref().map(String::as_str))?;
                Ok(error::SUCCESS.code_num)
            }
        }
    })
        .or(Err(VcxError::from(VcxErrorKind::InvalidConnectionHandle)))
}

pub fn process_redirect_message(handle: u32, message: &Message) -> VcxResult<u32> {
    let details = parse_redirection_details(handle, &message)
        .map_err(|err| err.extend("Cannot parse redirection details"))?;

    set_redirect_details(handle, &details).ok();
    set_state(handle, VcxStateType::VcxStateRedirected).ok();

    Ok(error::SUCCESS.code_num)
}

pub fn delete_connection(handle: u32) -> VcxResult<u32> {
    CONNECTION_MAP.get_mut(handle, |connection| {
        match connection {
            Connections::V1(ref mut connection) => {
                connection.delete_connection()
            }
            Connections::V3(ref mut connection) => {
                connection.delete()
            }
        }
    })
        .map(|_| error::SUCCESS.code_num)
        .or(Err(VcxError::from(VcxErrorKind::DeleteConnection)))
        .and(release(handle))
        .and_then(|_| Ok(error::SUCCESS.code_num))
}

pub fn connect(handle: u32, options: Option<String>) -> VcxResult<u32> {
    let options_obj: ConnectionOptions = ConnectionOptions::from_opt_str(options)?;

    CONNECTION_MAP.get_mut(handle, |connection| {
        match connection {
            Connections::V1(ref mut connection) => {
                debug!("establish connection {}", connection.source_id);
                connection.update_agent_profile(&options_obj)?;
                connection.create_agent_pairwise()?;
                connection.connect(&options_obj)
            }
            Connections::V3(ref mut connection) => {
                connection.connect()?;
                Ok(error::SUCCESS.code_num)
            }
        }
    })
}

pub fn redirect(handle: u32, redirect_handle: u32) -> VcxResult<u32> {
    let rc = CONNECTION_MAP.get(redirect_handle, |rc| { Ok(rc.clone()) })?;

    CONNECTION_MAP.get_mut(handle, |t| {
        debug!("redirecting connection {}", t.get_source_id());
        t.create_agent_pairwise()?;
        t.update_agent_profile(&ConnectionOptions::default())?;
        t.redirect(&rc)
    })

}

pub fn to_string(handle: u32) -> VcxResult<String> {
    CONNECTION_MAP.get(handle, |connection| {
        match connection {
            Connections::V1(ref connection) => {
                let object: SerializableObjectWithState<Connection, ConnectionV3> = SerializableObjectWithState::V1 { data: connection.to_owned() };

                ::serde_json::to_string(&object)
                    .map_err(|err| VcxError::from_msg(VcxErrorKind::InvalidState, format!("Cannot serialize Connection: {:?}", err)))
            }
            Connections::V3(ref connection) => {
                let (data, state) = connection.to_owned().into();
                let object = SerializableObjectWithState::V2 { data, state };

                ::serde_json::to_string(&object)
                    .map_err(|err| VcxError::from_msg(VcxErrorKind::InvalidState, format!("Cannot serialize Connection: {:?}", err)))
            }
        }
    })
}

pub fn from_string(connection_data: &str) -> VcxResult<u32> {
    let object: SerializableObjectWithState<Connection, ::v3::handlers::connection::states::ActorDidExchangeState> = ::serde_json::from_str(connection_data)
        .map_err(|err| VcxError::from_msg(VcxErrorKind::InvalidJson, format!("Cannot deserialize Connection: {:?}", err)))?;

    let handle = match object {
        SerializableObjectWithState::V1 { data, .. } => {
            CONNECTION_MAP.add(Connections::V1(data))?
        }
        SerializableObjectWithState::V2 { data, state } => {
            CONNECTION_MAP.add(Connections::V3((data, state).into()))?
        }
    };

    Ok(handle)
}

pub fn release(handle: u32) -> VcxResult<()> {
    CONNECTION_MAP.release(handle)
        .or(Err(VcxError::from(VcxErrorKind::InvalidConnectionHandle)))
}

pub fn release_all() {
    CONNECTION_MAP.drain().ok();
}

pub fn get_invite_details(handle: u32, abbreviated: bool) -> VcxResult<String> {
    CONNECTION_MAP.get(handle, |connection| {
        match connection {
            Connections::V1(ref connection) => {
                match abbreviated {
                    false => {
                        serde_json::to_string(&connection.invite_detail)
                            .map_err(|err| VcxError::from_msg(VcxErrorKind::InvalidInviteDetail, format!("Cannot serialize InviteDetail: {}", err)))
                    }
                    true => {
                        let details = serde_json::to_value(&connection.invite_detail)
                            .map_err(|err| VcxError::from_msg(VcxErrorKind::InvalidInviteDetail, format!("Cannot serialize InviteDetail: {}", err)))?;
                        let abbr = abbrv_event_detail(details)?;
                        serde_json::to_string(&abbr)
                            .map_err(|err| VcxError::from_msg(VcxErrorKind::InvalidInviteDetail, format!("Cannot serialize abbreviated InviteDetail: {}", err)))
                    }
                }
            }
            Connections::V3(ref connection) => {
                connection.get_invite_details()
            }
        }
    }).or(Err(VcxError::from(VcxErrorKind::InvalidConnectionHandle)))
}

pub fn set_invite_details(handle: u32, invite_detail: &InviteDetail) -> VcxResult<()> {
    CONNECTION_MAP.get_mut(handle, |connection| {
        match connection {
            Connections::V1(ref mut connection) => {
                connection.set_invite_detail(invite_detail.clone());
                Ok(())
            }
            Connections::V3(ref mut connection) => {
                Err(VcxError::from(VcxErrorKind::InvalidConnectionHandle))
            }
        }
    })
        .or(Err(VcxError::from(VcxErrorKind::InvalidConnectionHandle)))
}

pub fn get_redirect_details(handle: u32) -> VcxResult<String> {
    debug!("get redirect details for connection {}", get_source_id(handle).unwrap_or_default());

    CONNECTION_MAP.get(handle, |t| {
        serde_json::to_string(&t.redirect_detail)
            .map_err(|err| VcxError::from_msg(VcxErrorKind::InvalidRedirectDetail, format!("Cannot serialize RedirectDetail: {}", err)))
    }).or(Err(VcxError::from(VcxErrorKind::InvalidConnectionHandle)))
}

pub fn set_redirect_details(handle: u32, redirect_detail: &RedirectDetail) -> VcxResult<()> {
    CONNECTION_MAP.get_mut(handle, |cxn| {
        cxn.set_redirect_detail(redirect_detail.clone());
        Ok(())
    }).or(Err(VcxError::from(VcxErrorKind::InvalidConnectionHandle)))
}

//**********
// Code to convert InviteDetails to Abbreviated String
//**********

impl KeyMatch for (String, Option<String>) {
    fn matches(&self, key: &String, context: &Vec<String>) -> bool {
        if key.eq(&self.0) {
            match context.last() {
                Some(parent) => {
                    if let Some(ref expected_parent) = self.1 {
                        return parent.eq(expected_parent);
                    }
                }
                None => {
                    return self.1.is_none();
                }
            }
        }
        false
    }
}


lazy_static! {
    static ref ABBREVIATIONS: Vec<(String, String)> = {
        vec![
        ("statusCode".to_string(),          "sc".to_string()),
        ("connReqId".to_string(),           "id".to_string()),
        ("senderDetail".to_string(),        "s".to_string()),
        ("name".to_string(),                "n".to_string()),
        ("agentKeyDlgProof".to_string(),    "dp".to_string()),
        ("agentDID".to_string(),            "d".to_string()),
        ("agentDelegatedKey".to_string(),   "k".to_string()),
        ("signature".to_string(),           "s".to_string()),
        ("DID".to_string(), "d".to_string()),
        ("logoUrl".to_string(), "l".to_string()),
        ("verKey".to_string(), "v".to_string()),
        ("senderAgencyDetail".to_string(), "sa".to_string()),
        ("endpoint".to_string(), "e".to_string()),
        ("targetName".to_string(), "t".to_string()),
        ("statusMsg".to_string(), "sm".to_string()),
        ]
    };
}

lazy_static! {
    static ref UNABBREVIATIONS: Vec<((String, Option<String>), String)> = {
        vec![
        (("sc".to_string(), None),                                  "statusCode".to_string()),
        (("id".to_string(), None),                                  "connReqId".to_string()),
        (("s".to_string(), None),                                   "senderDetail".to_string()),
        (("n".to_string(), Some("senderDetail".to_string())),       "name".to_string()),
        (("dp".to_string(), Some("senderDetail".to_string())),      "agentKeyDlgProof".to_string()),
        (("d".to_string(), Some("agentKeyDlgProof".to_string())),   "agentDID".to_string()),
        (("k".to_string(), Some("agentKeyDlgProof".to_string())),   "agentDelegatedKey".to_string()),
        (("s".to_string(), Some("agentKeyDlgProof".to_string())),   "signature".to_string()),
        (("d".to_string(), Some("senderDetail".to_string())),       "DID".to_string()),
        (("l".to_string(), Some("senderDetail".to_string())),       "logoUrl".to_string()),
        (("v".to_string(), Some("senderDetail".to_string())),       "verKey".to_string()),
        (("sa".to_string(), None),                                  "senderAgencyDetail".to_string()),
        (("d".to_string(), Some("senderAgencyDetail".to_string())), "DID".to_string()),
        (("v".to_string(), Some("senderAgencyDetail".to_string())), "verKey".to_string()),
        (("e".to_string(), Some("senderAgencyDetail".to_string())), "endpoint".to_string()),
        (("t".to_string(), None),                                   "targetName".to_string()),
        (("sm".to_string(), None),                                  "statusMsg".to_string()),
        ]
    };
}

fn abbrv_event_detail(val: Value) -> VcxResult<Value> {
    mapped_key_rewrite(val, &ABBREVIATIONS)
}

fn unabbrv_event_detail(val: Value) -> VcxResult<Value> {
    mapped_key_rewrite(val, &UNABBREVIATIONS)
        .map_err(|err| err.extend("Cannot unabbreviate event detail"))
}

impl Into<(Connection, ActorDidExchangeState)> for ConnectionV3 {
    fn into(self) -> (Connection, ActorDidExchangeState) {
        let data = Connection {
            source_id: self.source_id().clone(),
            pw_did: self.agent_info().pw_did.clone(),
            pw_verkey: self.agent_info().pw_vk.clone(),
            state: VcxStateType::from_u32(self.state()),
            uuid: String::new(),
            endpoint: String::new(),
            invite_detail: None,
            invite_url: None,
            agent_did: self.agent_info().agent_did.clone(),
            agent_vk: self.agent_info().agent_vk.clone(),
            their_pw_did: self.remote_did().unwrap_or_default(),
            their_pw_verkey: self.remote_vk().unwrap_or_default(),
            public_did: None,
            their_public_did: None,
            version: Some(ProtocolTypes::V2), // TODO check correctness
        };

        (data, self.state_object().to_owned())
    }
}

impl From<(Connection, ActorDidExchangeState)> for ConnectionV3 {
    fn from((connection, state): (Connection, ActorDidExchangeState)) -> ConnectionV3 {
        let agent_info = AgentInfo {
            pw_did: connection.get_pw_did().to_string(),
            pw_vk: connection.get_pw_verkey().to_string(),
            agent_did: connection.get_agent_did().to_string(),
            agent_vk: connection.get_agent_verkey().to_string(),
        };

        ConnectionV3::from_parts(connection.get_source_id().to_string(), agent_info, state)
    }
}

use v3::messages::a2a::{A2AMessage, MessageId};

pub fn get_messages(handle: u32) -> VcxResult<HashMap<String, A2AMessage>> {
    CONNECTION_MAP.get_mut(handle, |connection| {
        match connection {
            Connections::V3(ref mut connection) => connection.get_messages(),
            _ => Err(VcxError::from(VcxErrorKind::InvalidConnectionHandle))
        }
    })
}

pub fn update_message_status(handle: u32, uid: String) -> VcxResult<()> {
    CONNECTION_MAP.get_mut(handle, |connection| {
        match connection {
            Connections::V3(ref mut connection) => connection.update_message_status(uid.clone()),
            _ => Err(VcxError::from(VcxErrorKind::InvalidConnectionHandle))
        }
    })
}

pub fn get_message_by_id(handle: u32, msg_id: String) -> VcxResult<A2AMessage> {
    CONNECTION_MAP.get_mut(handle, |connection| {
        match connection {
            Connections::V3(ref mut connection) => connection.get_message_by_id(&msg_id),
            _ => Err(VcxError::from(VcxErrorKind::InvalidConnectionHandle))
        }
    })
}

pub fn decode_message(handle: u32, message: Message) -> VcxResult<A2AMessage> {
    CONNECTION_MAP.get(handle, |connection| {
        CONNECTION_MAP.get_mut(handle, |connection| {
            match connection {
                Connections::V3(ref mut connection) => connection.decode_message(&message),
                _ => Err(VcxError::from(VcxErrorKind::InvalidConnectionHandle))
            }
        })
    })
}

pub fn send_message(handle: u32, message: A2AMessage) -> VcxResult<()> {
    CONNECTION_MAP.get_mut(handle, |connection| {
        match connection {
            Connections::V1(ref mut connection) => Err(VcxError::from(VcxErrorKind::InvalidConnectionHandle)),
            Connections::V3(ref mut connection) => connection.send_message(&message)
        }
    })
}

pub fn add_pending_messages(handle: u32, messages: HashMap<MessageId, String>) -> VcxResult<()> {
    CONNECTION_MAP.get_mut(handle, |connection| {
        match connection {
            Connections::V1(ref mut connection) => Err(VcxError::from(VcxErrorKind::InvalidConnectionHandle)),
            Connections::V3(ref mut connection) => connection.add_pending_messages(messages.clone())
        }
    })
}

pub fn remove_pending_message(handle: u32, id: &MessageId) -> VcxResult<()> {
    CONNECTION_MAP.get_mut(handle, |connection| {
        match connection {
            Connections::V1(ref mut connection) => Err(VcxError::from(VcxErrorKind::InvalidConnectionHandle)),
            Connections::V3(ref mut connection) => connection.remove_pending_message(id.clone())
        }
    })
}

pub fn is_v3_connection(connection_handle: u32) -> VcxResult<bool> {
    CONNECTION_MAP.get(connection_handle, |connection| {
        match connection {
            Connections::V1(ref connection) => Ok(false),
            Connections::V3(ref connection) => Ok(true)
        }
    }).or(Err(VcxError::from(VcxErrorKind::InvalidConnectionHandle)))
}

#[cfg(test)]
pub mod tests {
    use utils::constants::*;
    use utils::httpclient;
    use messages::get_message::*;
    use std::thread;
    use std::time::Duration;
    use utils::constants::INVITE_DETAIL_STRING;
    use super::*;
    use rand::Rng;

    pub fn build_test_connection() -> u32 {
        let handle = create_connection("alice").unwrap();
        connect(handle, Some("{}".to_string())).unwrap();
        handle
    }

    pub fn create_connected_connections() -> (u32, u32) {
        let alice = create_connection("alice").unwrap();
        let my_public_did = settings::get_config_value(settings::CONFIG_INSTITUTION_DID).unwrap();
        let options = json!({"use_public_did": true}).to_string();
        connect(alice, Some(options)).unwrap();
        let details = get_invite_details(alice, false).unwrap();
        //BE CONSUMER AND ACCEPT INVITE FROM INSTITUTION
        ::utils::devsetup::tests::set_consumer();
        let faber = create_connection_with_invite("faber", &details).unwrap();
        assert_eq!(VcxStateType::VcxStateRequestReceived as u32, get_state(faber));
        connect(faber, Some("{}".to_string())).unwrap();
        let public_did = get_their_public_did(faber).unwrap().unwrap();
        assert_eq!(my_public_did, public_did);
        //BE INSTITUTION AND CHECK THAT INVITE WAS ACCEPTED
        ::utils::devsetup::tests::set_institution();
        thread::sleep(Duration::from_millis(2000));
        update_state(alice, None).unwrap();
        assert_eq!(VcxStateType::VcxStateAccepted as u32, get_state(alice));
        (faber, alice)
    }

    #[test]
    fn test_build_connection_failures() {
        init!("true");
        settings::set_config_value(settings::CONFIG_ENABLE_TEST_MODE, "false");
        assert_eq!(create_connection("This Should Fail").unwrap_err().kind(), VcxErrorKind::InvalidWalletHandle);
        assert!(create_connection_with_invite("This Should Fail", "BadDetailsFoobar").is_err());
    }

    #[test]
    fn test_create_connection_agency_failure() {
        init!("indy");
        let handle = create_connection("invalid").unwrap();
        let rc = connect(handle, None);
        assert_eq!(rc.unwrap_err().kind(), VcxErrorKind::PostMessageFailed);
    }

    #[test]
    fn test_create_connection() {
        init!("true");
        let handle = create_connection("test_create_connection").unwrap();
        assert!(handle > 0);
        assert!(!get_pw_did(handle).unwrap().is_empty());
        assert!(!get_pw_verkey(handle).unwrap().is_empty());
        assert_eq!(get_state(handle), VcxStateType::VcxStateInitialized as u32);
        connect(handle, Some("{}".to_string())).unwrap();
        ::utils::httpclient::set_next_u8_response(GET_MESSAGES_INVITE_ACCEPTED_RESPONSE.to_vec());
        update_state(handle, None).unwrap();
        assert_eq!(get_state(handle), VcxStateType::VcxStateAccepted as u32);
        assert_eq!(delete_connection(handle).unwrap(), 0);
        // This errors b/c we release handle in delete connection
        assert!(release(handle).is_err());
    }

    #[test]
    fn test_create_drop_create() {
        init!("true");
        let handle = create_connection("test_create_drop_create").unwrap();
        let did1 = get_pw_did(handle).unwrap();
        assert!(release(handle).is_ok());
        let handle2 = create_connection("test_create_drop_create").unwrap();
        assert_ne!(handle, handle2);
        let did2 = get_pw_did(handle2).unwrap();
        assert_eq!(did1, did2);
        assert!(release(handle2).is_ok());
    }

    #[test]
    fn test_connection_release_fails() {
        let rc = release(1);
        assert_eq!(rc.unwrap_err().kind(), VcxErrorKind::InvalidConnectionHandle);
    }

    #[test]
    fn test_get_state_fails() {
        let state = get_state(1);
        assert_eq!(state, VcxStateType::VcxStateNone as u32);
    }

    #[test]
    fn test_get_string_fails() {
        match to_string(0) {
            Ok(_) => assert_eq!(1, 0), //fail if we get here
            Err(_) => assert_eq!(0, 0),
        };
    }

    #[test]
    fn test_get_qr_code_data() {
        init!("true");
        let test_name = "test_get_qr_code_data";
        let c = Connection {
            source_id: test_name.to_string(),
            pw_did: "8XFh8yBzrpJQmNyZzgoTqB".to_string(),
            pw_verkey: "EkVTa7SCJ5SntpYyX7CSb2pcBhiVGT9kWSagA8a9T69A".to_string(),
            state: VcxStateType::VcxStateOfferSent,
            uuid: String::new(),
            endpoint: String::new(),
            invite_detail: Some(InviteDetail::new()),
            redirect_detail: None,
            invite_url: None,
            agent_did: "8XFh8yBzrpJQmNyZzgoTqB".to_string(),
            agent_vk: "EkVTa7SCJ5SntpYyX7CSb2pcBhiVGT9kWSagA8a9T69A".to_string(),
            their_pw_did: String::new(),
            their_pw_verkey: String::new(),
            public_did: None,
            their_public_did: None,
            version: Some(ProtocolTypes::V1)
        };

        let handle = CONNECTION_MAP.add(Connections::V1(c)).unwrap();

        println!("updating state, handle: {}", handle);
        httpclient::set_next_u8_response(GET_MESSAGES_RESPONSE.to_vec());
        update_state(handle, None).unwrap();
        let details = get_invite_details(handle, true).unwrap();
        assert!(details.contains("\"dp\":"));
        assert_eq!(get_invite_details(12345, true).unwrap_err().kind(), VcxErrorKind::InvalidConnectionHandle);
    }

    #[test]
    fn test_serialize_deserialize() {
        init!("true");
        let handle = create_connection("test_serialize_deserialize").unwrap();
        assert!(handle > 0);
        let first_string = to_string(handle).unwrap();
        println!("{}", first_string);
        assert!(release(handle).is_ok());
        let handle = from_string(&first_string).unwrap();
        let second_string = to_string(handle).unwrap();
        assert!(release(handle).is_ok());
        assert_eq!(first_string, second_string);

        ::settings::set_config_value(::settings::COMMUNICATION_METHOD, "aries");
        let handle_v2 = create_connection("test_serialize_deserialize").unwrap();
        assert!(handle_v2 > 0);
        let first_string = to_string(handle_v2).unwrap();
        println!("{}", first_string);
        assert!(release(handle_v2).is_ok());
        let handle_v2 = from_string(&first_string).unwrap();
        let second_string = to_string(handle_v2).unwrap();
        assert!(release(handle_v2).is_ok());
        assert_eq!(first_string, second_string);
    }

    #[test]
    fn test_deserialize_existing() {
        init!("true");
        let handle = create_connection("test_serialize_deserialize").unwrap();
        assert!(handle > 0);
        let first_string = to_string(handle).unwrap();
        let handle = from_string(&first_string).unwrap();
        let second_string = to_string(handle).unwrap();
        assert_eq!(first_string, second_string);
    }

    #[test]
    fn test_retry_connection() {
        init!("true");
        let handle = create_connection("test_serialize_deserialize").unwrap();
        assert!(handle > 0);
        assert_eq!(get_state(handle), VcxStateType::VcxStateInitialized as u32);
        connect(handle, Some(String::new())).unwrap();
        connect(handle, Some(String::new())).unwrap();
    }

    #[test]
    fn test_bad_wallet_connection_fails() {
        init!("true");
        settings::set_config_value(settings::CONFIG_ENABLE_TEST_MODE, "false");
        assert_eq!(create_connection("test_bad_wallet_connection_fails").unwrap_err().kind(), VcxErrorKind::InvalidWalletHandle);
    }

    #[test]
    fn test_parse_redirect_details() {
        init!("true");
        let test_name = "test_parse_acceptance_details";
        let handle = rand::thread_rng().gen::<u32>();

        let response = Message {
            status_code: MessageStatusCode::Redirected,
            payload: Some(MessagePayload::V1(vec![-110, -109, -81, 99, 111, 110, 110, 82, 101, 113, 82, 101, 100, 105, 114, 101, 99, 116, -93, 49, 46, 48, -84, 105, 110, 100, 121, 46, 109, 115, 103, 112, 97, 99, 107, -36, 0, -24, -48, -111, -48, -105, -48, -74, 57, 54, 106, 111, 119, 113, 111, 84, 68, 68, 104, 87, 102, 81, 100, 105, 72, 49, 117, 83, 109, 77, -48, -39, 44, 66, 105, 118, 78, 52, 116, 114, 53, 78, 88, 107, 69, 103, 119, 66, 56, 81, 115, 66, 51, 109, 109, 109, 122, 118, 53, 102, 119, 122, 54, 85, 121, 53, 121, 112, 122, 90, 77, 102, 115, 74, 56, 68, 122, -48, -64, -48, -74, 56, 88, 70, 104, 56, 121, 66, 122, 114, 112, 74, 81, 109, 78, 121, 90, 122, 103, 111, 84, 113, 66, -48, -39, 44, 69, 107, 86, 84, 97, 55, 83, 67, 74, 53, 83, 110, 116, 112, 89, 121, 88, 55, 67, 83, 98, 50, 112, 99, 66, 104, 105, 86, 71, 84, 57, 107, 87, 83, 97, 103, 65, 56, 97, 57, 84, 54, 57, 65, -48, -64, -48, -39, 88, 77, 100, 115, 99, 66, 85, 47, 99, 89, 75, 72, 49, 113, 69, 82, 66, 56, 80, 74, 65, 43, 48, 51, 112, 121, 65, 80, 65, 102, 84, 113, 73, 80, 74, 102, 52, 84, 120, 102, 83, 98, 115, 110, 81, 86, 66, 68, 84, 115, 67, 100, 119, 122, 75, 114, 52, 54, 120, 87, 116, 80, 43, 78, 65, 68, 73, 57, 88, 68, 71, 55, 50, 50, 103, 113, 86, 80, 77, 104, 117, 76, 90, 103, 89, 67, 103, 61, 61])),
            sender_did: "H4FBkUidRG8WLsWa7M6P38".to_string(),
            uid: "yzjjywu".to_string(),
            msg_type: RemoteMessageType::ConnReqRedirect,
            ref_msg_id: None,
            delivery_details: Vec::new(),
            decrypted_payload: None,
        };

        let c = Connection {
            source_id: test_name.to_string(),
            pw_did: "8XFh8yBzrpJQmNyZzgoTqB".to_string(),
            pw_verkey: "EkVTa7SCJ5SntpYyX7CSb2pcBhiVGT9kWSagA8a9T69A".to_string(),
            state: VcxStateType::VcxStateOfferSent,
            uuid: String::new(),
            endpoint: String::new(),
            invite_detail: None,
            redirect_detail: None,
            invite_url: None,
            agent_did: "8XFh8yBzrpJQmNyZzgoTqB".to_string(),
            agent_vk: "EkVTa7SCJ5SntpYyX7CSb2pcBhiVGT9kWSagA8a9T69A".to_string(),
            their_pw_did: String::new(),
            their_pw_verkey: String::new(),
            public_did: None,
            their_public_did: None,
            version: None
        };

        let handle = CONNECTION_MAP.add(c).unwrap();

        parse_redirection_details(handle, &response).unwrap();

        // test that it fails
        let bad_response = Message {
            status_code: MessageStatusCode::Accepted,
            payload: None,
            // This will cause an error
            sender_did: "H4FBkUidRG8WLsWa7M6P38".to_string(),
            uid: "yzjjywu".to_string(),
            msg_type: RemoteMessageType::ConnReqAnswer,
            ref_msg_id: None,
            delivery_details: Vec::new(),
            decrypted_payload: None,
        };

        match parse_redirection_details(handle, &bad_response) {
            Ok(_) => assert_eq!(0, 1), // we should not receive this
            // TODO: Refactor Error
            // TODO: Fix this test to be a correct Error Type
            Err(e) => assert_eq!(e.kind(), VcxErrorKind::InvalidMessagePack),
        }
    }

    #[test]
    fn test_parse_acceptance_details() {
        init!("true");
        let test_name = "test_parse_acceptance_details";
        let handle = rand::thread_rng().gen::<u32>();

        let response = Message {
            status_code: MessageStatusCode::Accepted,
            payload: Some(MessagePayload::V1(vec![-126, -91, 64, 116, 121, 112, 101, -125, -92, 110, 97, 109, 101, -83, 99, 111, 110, 110, 82, 101, 113, 65, 110, 115, 119, 101, 114, -93, 118, 101, 114, -93, 49, 46, 48, -93, 102, 109, 116, -84, 105, 110, 100, 121, 46, 109, 115, 103, 112, 97, 99, 107, -92, 64, 109, 115, 103, -36, 1, 53, -48, -127, -48, -84, 115, 101, 110, 100, 101, 114, 68, 101, 116, 97, 105, 108, -48, -125, -48, -93, 68, 73, 68, -48, -74, 67, 113, 85, 88, 113, 53, 114, 76, 105, 117, 82, 111, 100, 55, 68, 67, 52, 97, 86, 84, 97, 115, -48, -90, 118, 101, 114, 75, 101, 121, -48, -39, 44, 67, 70, 86, 87, 122, 118, 97, 103, 113, 65, 99, 117, 50, 115, 114, 68, 106, 117, 106, 85, 113, 74, 102, 111, 72, 65, 80, 74, 66, 111, 65, 99, 70, 78, 117, 49, 55, 113, 117, 67, 66, 57, 118, 71, -48, -80, 97, 103, 101, 110, 116, 75, 101, 121, 68, 108, 103, 80, 114, 111, 111, 102, -48, -125, -48, -88, 97, 103, 101, 110, 116, 68, 73, 68, -48, -74, 57, 54, 106, 111, 119, 113, 111, 84, 68, 68, 104, 87, 102, 81, 100, 105, 72, 49, 117, 83, 109, 77, -48, -79, 97, 103, 101, 110, 116, 68, 101, 108, 101, 103, 97, 116, 101, 100, 75, 101, 121, -48, -39, 44, 66, 105, 118, 78, 52, 116, 114, 53, 78, 88, 107, 69, 103, 119, 66, 56, 81, 115, 66, 51, 109, 109, 109, 122, 118, 53, 102, 119, 122, 54, 85, 121, 53, 121, 112, 122, 90, 77, 102, 115, 74, 56, 68, 122, -48, -87, 115, 105, 103, 110, 97, 116, 117, 114, 101, -48, -39, 88, 77, 100, 115, 99, 66, 85, 47, 99, 89, 75, 72, 49, 113, 69, 82, 66, 56, 80, 74, 65, 43, 48, 51, 112, 121, 65, 80, 65, 102, 84, 113, 73, 80, 74, 102, 52, 84, 120, 102, 83, 98, 115, 110, 81, 86, 66, 68, 84, 115, 67, 100, 119, 122, 75, 114, 52, 54, 120, 87, 116, 80, 43, 78, 65, 68, 73, 57, 88, 68, 71, 55, 50, 50, 103, 113, 86, 80, 77, 104, 117, 76, 90, 103, 89, 67, 103, 61, 61])),
            sender_did: "H4FBkUidRG8WLsWa7M6P38".to_string(),
            uid: "yzjjywu".to_string(),
            msg_type: RemoteMessageType::ConnReqAnswer,
            ref_msg_id: None,
            delivery_details: Vec::new(),
            decrypted_payload: None,
        };

        let c = Connection {
            source_id: test_name.to_string(),
            pw_did: "8XFh8yBzrpJQmNyZzgoTqB".to_string(),
            pw_verkey: "EkVTa7SCJ5SntpYyX7CSb2pcBhiVGT9kWSagA8a9T69A".to_string(),
            state: VcxStateType::VcxStateOfferSent,
            uuid: String::new(),
            endpoint: String::new(),
            invite_detail: None,
            redirect_detail: None,
            invite_url: None,
            agent_did: "8XFh8yBzrpJQmNyZzgoTqB".to_string(),
            agent_vk: "EkVTa7SCJ5SntpYyX7CSb2pcBhiVGT9kWSagA8a9T69A".to_string(),
            their_pw_did: String::new(),
            their_pw_verkey: String::new(),
            public_did: None,
            their_public_did: None,
            version: None
        };

        parse_acceptance_details(&response).unwrap();

        // test that it fails
        let bad_response = Message {
            status_code: MessageStatusCode::Accepted,
            payload: None,
            // This will cause an error
            sender_did: "H4FBkUidRG8WLsWa7M6P38".to_string(),
            uid: "yzjjywu".to_string(),
            msg_type: RemoteMessageType::ConnReqAnswer,
            ref_msg_id: None,
            delivery_details: Vec::new(),
            decrypted_payload: None,
        };

        match parse_acceptance_details(&bad_response) {
            Ok(_) => assert_eq!(0, 1), // we should not receive this
            // TODO: Refactor Error
            // TODO: Fix this test to be a correct Error Type
            Err(e) => assert_eq!(e.kind(), VcxErrorKind::InvalidMessagePack),
        }
    }

    #[test]
    fn test_invite_detail_abbr() {
        let invite_detail: Value = serde_json::from_str(INVITE_DETAIL_STRING).unwrap();
        let abbr = abbrv_event_detail(invite_detail).unwrap();

        let abbr_obj = abbr.as_object().unwrap();
        assert_eq!(abbr_obj.get("sc").unwrap(), "MS-101")
    }

    #[test]
    fn test_invite_detail_abbr2() {
        let un_abbr = json!({
"statusCode": "MS-102",
"connReqId": "yta2odh",
"senderDetail":{
"name": "ent-name",
"agentKeyDlgProof":{
"agentDID": "N2Uyi6SVsHZq1VWXuA3EMg",
"agentDelegatedKey": "CTfF2sZ5q4oPcBvTP75pgx3WGzYiLSTwHGg9zUsJJegi",
"signature":"/FxHMzX8JaH461k1SI5PfyxF5KwBAe6VlaYBNLI2aSZU3APsiWBfvSC+mxBYJ/zAhX9IUeTEX67fj+FCXZZ2Cg=="
},
"DID": "F2axeahCaZfbUYUcKefc3j",
"logoUrl": "ent-logo-url",
"verKey": "74xeXSEac5QTWzQmh84JqzjuXc8yvXLzWKeiqyUnYokx"
},
"senderAgencyDetail":{
"DID": "BDSmVkzxRYGE4HKyMKxd1H",
"verKey": "6yUatReYWNSUfEtC2ABgRXmmLaxCyQqsjLwv2BomxsxD",
"endpoint":"52.38.32.107:80/agency/msg"
},
"targetName": "there",
"statusMsg": "message sent"
});

        let abbr = json!({
"sc": "MS-102",
"id": "yta2odh",
"s": {
"n": "ent-name",
"dp": {
"d": "N2Uyi6SVsHZq1VWXuA3EMg",
"k": "CTfF2sZ5q4oPcBvTP75pgx3WGzYiLSTwHGg9zUsJJegi",
"s":
"/FxHMzX8JaH461k1SI5PfyxF5KwBAe6VlaYBNLI2aSZU3APsiWBfvSC+mxBYJ/zAhX9IUeTEX67fj+FCXZZ2Cg==",
},
"d": "F2axeahCaZfbUYUcKefc3j",
"l": "ent-logo-url",
"v": "74xeXSEac5QTWzQmh84JqzjuXc8yvXLzWKeiqyUnYokx",
},
"sa": {
"d": "BDSmVkzxRYGE4HKyMKxd1H",
"v": "6yUatReYWNSUfEtC2ABgRXmmLaxCyQqsjLwv2BomxsxD",
"e": "52.38.32.107:80/agency/msg",
},
"t": "there",
"sm": "message sent"
});
        let processed = abbrv_event_detail(un_abbr.clone()).unwrap();
        assert_eq!(processed, abbr);
        let unprocessed = unabbrv_event_detail(processed).unwrap();
        assert_eq!(unprocessed, un_abbr);
    }

    #[test]
    fn test_release_all() {
        init!("true");
        let h1 = create_connection("rel1").unwrap();
        let h2 = create_connection("rel2").unwrap();
        let h3 = create_connection("rel3").unwrap();
        let h4 = create_connection("rel4").unwrap();
        let h5 = create_connection("rel5").unwrap();
        release_all();
        assert_eq!(release(h1).unwrap_err().kind(), VcxErrorKind::InvalidConnectionHandle);
        assert_eq!(release(h2).unwrap_err().kind(), VcxErrorKind::InvalidConnectionHandle);
        assert_eq!(release(h3).unwrap_err().kind(), VcxErrorKind::InvalidConnectionHandle);
        assert_eq!(release(h4).unwrap_err().kind(), VcxErrorKind::InvalidConnectionHandle);
        assert_eq!(release(h5).unwrap_err().kind(), VcxErrorKind::InvalidConnectionHandle);
    }

    #[test]
    fn test_create_with_valid_invite_details() {
        init!("true");

        let details = r#"{"id":"njjmmdg","s":{"d":"JZho9BzVAEk8jJ1hwrrDiZ","dp":{"d":"JDF8UHPBTXigvtJWeeMJzx","k":"AP5SzUaHHhF5aLmyKHB3eTqUaREGKyVttwo5T4uwEkM4","s":"JHSvITBMZiTEhpK61EDIWjQOLnJ8iGQ3FT1nfyxNNlxSngzp1eCRKnGC/RqEWgtot9M5rmTC8QkZTN05GGavBg=="},"l":"https://robohash.org/123","n":"Evernym","v":"AaEDsDychoytJyzk4SuzHMeQJGCtQhQHDitaic6gtiM1"},"sa":{"d":"YRuVCckY6vfZfX9kcQZe3u","e":"52.38.32.107:80/agency/msg","v":"J8Yct6FwmarXjrE2khZesUXRVVSVczSoa9sFaGe6AD2v"},"sc":"MS-101","sm":"message created","t":"there", "version":"2.0"}"#;
        let unabbrv_details = unabbrv_event_detail(serde_json::from_str(details).unwrap()).unwrap();
        let details = serde_json::to_string(&unabbrv_details).unwrap();

        let handle = create_connection_with_invite("alice", &details).unwrap();

        connect(handle, Some("{}".to_string())).unwrap();

        let handle_2 = create_connection_with_invite("alice", &details).unwrap();

        connect(handle_2, Some("{}".to_string())).unwrap();
    }

    #[test]
    fn test_process_acceptance_message() {
        init!("true");
        let handle = create_connection("test_process_acceptance_message").unwrap();
        let message = serde_json::from_str(INVITE_ACCEPTED_RESPONSE).unwrap();
        assert_eq!(error::SUCCESS.code_num, process_acceptance_message(handle, message).unwrap());
    }

    #[test]
    fn test_create_with_invalid_invite_details() {
        init!("true");
        let bad_details = r#"{"id":"mtfjmda","s":{"d":"abc"},"l":"abc","n":"Evernym","v":"avc"},"sa":{"d":"abc","e":"abc","v":"abc"},"sc":"MS-101","sm":"message created","t":"there"}"#;
        match create_connection_with_invite("alice", &bad_details) {
            Ok(_) => panic!("should have failed"),
            Err(x) => assert_eq!(x.kind(), VcxErrorKind::InvalidJson),
        };
    }

    #[test]
    fn test_connect_with_invalid_details() {
        init!("true");
        let test_name = "test_connect_with_invalid_details";

        let c = Connection {
            source_id: test_name.to_string(),
            pw_did: "8XFh8yBzrpJQmNyZzgoTqB".to_string(),
            pw_verkey: "EkVTa7SCJ5SntpYyX7CSb2pcBhiVGT9kWSagA8a9T69A".to_string(),
            state: VcxStateType::VcxStateRequestReceived,
            uuid: String::new(),
            endpoint: String::new(),
            invite_detail: None,
            redirect_detail: None,
            invite_url: None,
            agent_did: "8XFh8yBzrpJQmNyZzgoTqB".to_string(),
            agent_vk: "EkVTa7SCJ5SntpYyX7CSb2pcBhiVGT9kWSagA8a9T69A".to_string(),
            their_pw_did: String::new(),
            their_pw_verkey: String::new(),
            public_did: None,
            their_public_did: None,
            version: None
        };

        let handle = CONNECTION_MAP.add(Connections::V1(c)).unwrap();

        assert_eq!(connect(handle, Some("{}".to_string())).unwrap_err().kind(), VcxErrorKind::GeneralConnectionError);
        ;

        // from_string throws a ConnectionError
        assert_eq!(from_string("").unwrap_err().kind(), VcxErrorKind::InvalidJson);
        ;

        // release throws a connection Error
        assert_eq!(release(1234).unwrap_err().kind(), VcxErrorKind::InvalidConnectionHandle);
        ;
    }

    #[test]
    fn test_void_functions_actually_have_results() {
        assert_eq!(set_their_pw_verkey(1, "blah").unwrap_err().kind(), VcxErrorKind::InvalidConnectionHandle);
        ;
        assert_eq!(set_state(1, VcxStateType::VcxStateNone).unwrap_err().kind(), VcxErrorKind::InvalidConnectionHandle);
        ;
        assert_eq!(set_pw_did(1, "blah").unwrap_err().kind(), VcxErrorKind::InvalidConnectionHandle);
        ;
        assert_eq!(set_their_pw_did(1, "blah").unwrap_err().kind(), VcxErrorKind::InvalidConnectionHandle);
        ;
        assert_eq!(set_uuid(1, "blah").unwrap_err().kind(), VcxErrorKind::InvalidConnectionHandle);
        ;
        assert_eq!(set_endpoint(1, "blah").unwrap_err().kind(), VcxErrorKind::InvalidConnectionHandle);
        ;
        assert_eq!(set_agent_verkey(1, "blah").unwrap_err().kind(), VcxErrorKind::InvalidConnectionHandle);
        ;
        let details: InviteDetail = serde_json::from_str(INVITE_DETAIL_STRING).unwrap();
        assert_eq!(set_invite_details(1, &details).unwrap_err().kind(), VcxErrorKind::InvalidConnectionHandle);
        ;
        let details: RedirectDetail = serde_json::from_str(REDIRECT_DETAIL_STRING).unwrap();
        assert_eq!(set_redirect_details(1, &details).unwrap_err().kind(), VcxErrorKind::InvalidConnectionHandle);
        ;
        assert_eq!(set_pw_verkey(1, "blah").unwrap_err().kind(), VcxErrorKind::InvalidConnectionHandle);
        ;
    }

    #[test]
    fn test_connection_release_returns_unit() {
        init!("true");
        let details = r#"{"id":"njjmmdg","s":{"d":"JZho9BzVAEk8jJ1hwrrDiZ","dp":{"d":"JDF8UHPBTXigvtJWeeMJzx","k":"AP5SzUaHHhF5aLmyKHB3eTqUaREGKyVttwo5T4uwEkM4","s":"JHSvITBMZiTEhpK61EDIWjQOLnJ8iGQ3FT1nfyxNNlxSngzp1eCRKnGC/RqEWgtot9M5rmTC8QkZTN05GGavBg=="},"l":"https://robohash.org/123","n":"Evernym","v":"AaEDsDychoytJyzk4SuzHMeQJGCtQhQHDitaic6gtiM1"},"sa":{"d":"YRuVCckY6vfZfX9kcQZe3u","e":"52.38.32.107:80/agency/msg","v":"J8Yct6FwmarXjrE2khZesUXRVVSVczSoa9sFaGe6AD2v"},"sc":"MS-101","sm":"message created","t":"there"}"#;
        let handle = create_connection_with_invite("alice", &details).unwrap();
        assert_eq!(release(handle).unwrap(), ());
    }
    #[test]
    fn test_different_protocol_version() {
        init!("true");

        let details = r#"{"id":"njjmmdg","s":{"d":"JZho9BzVAEk8jJ1hwrrDiZ","dp":{"d":"JDF8UHPBTXigvtJWeeMJzx","k":"AP5SzUaHHhF5aLmyKHB3eTqUaREGKyVttwo5T4uwEkM4","s":"JHSvITBMZiTEhpK61EDIWjQOLnJ8iGQ3FT1nfyxNNlxSngzp1eCRKnGC/RqEWgtot9M5rmTC8QkZTN05GGavBg=="},"l":"https://robohash.org/123","n":"Evernym","v":"AaEDsDychoytJyzk4SuzHMeQJGCtQhQHDitaic6gtiM1"},"sa":{"d":"YRuVCckY6vfZfX9kcQZe3u","e":"52.38.32.107:80/agency/msg","v":"J8Yct6FwmarXjrE2khZesUXRVVSVczSoa9sFaGe6AD2v"},"sc":"MS-101","sm":"message created","t":"there"}"#;
        let unabbrv_details = unabbrv_event_detail(serde_json::from_str(details).unwrap()).unwrap();
        let details = serde_json::to_string(&unabbrv_details).unwrap();

        let handle = create_connection_with_invite("alice", &details).unwrap();
        let serialized = to_string(handle).unwrap();
        println!("{}", serialized);
        let details = r#"{"version":"2.0","id":"njjmmdg","s":{"d":"JZho9BzVAEk8jJ1hwrrDiZ","dp":{"d":"JDF8UHPBTXigvtJWeeMJzx","k":"AP5SzUaHHhF5aLmyKHB3eTqUaREGKyVttwo5T4uwEkM4","s":"JHSvITBMZiTEhpK61EDIWjQOLnJ8iGQ3FT1nfyxNNlxSngzp1eCRKnGC/RqEWgtot9M5rmTC8QkZTN05GGavBg=="},"l":"https://robohash.org/123","n":"Evernym","v":"AaEDsDychoytJyzk4SuzHMeQJGCtQhQHDitaic6gtiM1"},"sa":{"d":"YRuVCckY6vfZfX9kcQZe3u","e":"52.38.32.107:80/agency/msg","v":"J8Yct6FwmarXjrE2khZesUXRVVSVczSoa9sFaGe6AD2v"},"sc":"MS-101","sm":"message created","t":"there"}"#;
                let unabbrv_details = unabbrv_event_detail(serde_json::from_str(details).unwrap()).unwrap();
        let details = serde_json::to_string(&unabbrv_details).unwrap();

        let handle = create_connection_with_invite("alice", &details).unwrap();
        let serialized = to_string(handle).unwrap();
        println!("{}", serialized);
    }
}<|MERGE_RESOLUTION|>--- conflicted
+++ resolved
@@ -5,16 +5,10 @@
 use api::VcxStateType;
 use settings;
 use messages;
-<<<<<<< HEAD
-use messages::{GeneralMessage, MessageStatusCode, RemoteMessageType, to_u8, SerializableObjectWithState};
-use messages::invite::{InviteDetail, SenderDetail, Payload as ConnectionPayload, AcceptanceDetails};
+use messages::{GeneralMessage, MessageStatusCode, RemoteMessageType, to_u8, SerializableObjectWithState, ObjectWithVersion};
+use messages::invite::{InviteDetail, RedirectDetail, SenderDetail, Payload as ConnectionPayload, AcceptanceDetails, RedirectionDetails};
 use messages::payload::Payloads;
 use messages::thread::Thread;
-=======
-use messages::{GeneralMessage, MessageStatusCode, RemoteMessageType, ObjectWithVersion, to_u8};
-use messages::invite::{InviteDetail, RedirectDetail, SenderDetail, Payload as ConnectionPayload, AcceptanceDetails, RedirectionDetails};
-use messages::payload::{Payloads, Thread};
->>>>>>> 1cc51a62
 use messages::get_message::{Message, MessagePayload};
 use messages::send_message::SendMessageOptions;
 use messages::update_connection::send_delete_connection_message;
@@ -338,7 +332,9 @@
     pub fn update_state(&mut self, message: Option<String>) -> VcxResult<u32> {
         debug!("updating state for connection {}", self.source_id);
 
-        if self.state == VcxStateType::VcxStateInitialized || self.state == VcxStateType::VcxStateAccepted {
+        if self.state == VcxStateType::VcxStateInitialized
+            || self.state == VcxStateType::VcxStateAccepted
+            || self.state == VcxStateType::VcxStateRedirected {
             return Ok(error::SUCCESS.code_num);
         }
 
@@ -357,6 +353,14 @@
             for message in response {
                 if message.status_code == MessageStatusCode::Accepted && message.msg_type == RemoteMessageType::ConnReqAnswer {
                     self.process_acceptance_message(message)?;
+                } else if message.status_code == MessageStatusCode::Redirected && message.msg_type == RemoteMessageType::ConnReqRedirect {
+                    let rc = process_redirect_message(handle, &message);
+                    if rc.is_err() {
+                        force_v2_parse_redirection_details(handle, &message)?;
+                    }
+                }
+                else {
+                    warn!("Unexpected message: {:?}", message);
                 }
             }
         };
@@ -804,7 +808,6 @@
     }
 }
 
-<<<<<<< HEAD
 pub fn send_generic_message(connection_handle: u32, msg: &str, msg_options: &str) -> VcxResult<String> {
     CONNECTION_MAP.get(connection_handle, |connection| {
         match connection {
@@ -813,7 +816,7 @@
         }
     })
 }
-=======
+
 pub fn force_v2_parse_redirection_details(handle: u32, message: &Message) -> VcxResult<RedirectDetail> {
     debug!("forcing connection {} parsing redirection details for message {:?}", get_source_id(handle).unwrap_or_default(), message);
     let my_vk = settings::get_config_value(settings::CONFIG_SDK_TO_REMOTE_VERKEY)?;
@@ -847,38 +850,6 @@
     }
 }
 
-pub fn update_state(handle: u32, message: Option<String>) -> VcxResult<u32> {
-    debug!("updating state for connection {}", get_source_id(handle).unwrap_or_default());
-    let state = get_state(handle);
-
-    if state == VcxStateType::VcxStateInitialized as u32
-        || state == VcxStateType::VcxStateAccepted as u32
-        || state == VcxStateType::VcxStateRedirected as u32 {
-        return Ok(error::SUCCESS.code_num);
-    }
-
-    // TODO: Refactor Error
-    let pw_did = get_pw_did(handle)?;
-    let pw_vk = get_pw_verkey(handle)?;
-    let agent_did = get_agent_did(handle)?;
-    let agent_vk = get_agent_verkey(handle)?;
-
-    let response =
-        messages::get_messages()
-            .to(&pw_did)?
-            .to_vk(&pw_vk)?
-            .agent_did(&agent_did)?
-            .agent_vk(&agent_vk)?
-            .send_secure()
-            .map_err(|err| err.map(VcxErrorKind::PostMessageFailed, format!("Could not update state for handle {}", handle)))?;
-
-    debug!("connection {} update state response: {:?}", get_source_id(handle).unwrap_or_default(), response);
-    if get_state(handle) == VcxStateType::VcxStateOfferSent as u32 || get_state(handle) == VcxStateType::VcxStateInitialized as u32 {
-        for message in response {
-            if message.status_code == MessageStatusCode::Accepted && message.msg_type == RemoteMessageType::ConnReqAnswer {
-                let rc = process_acceptance_message(handle, &message);
->>>>>>> 1cc51a62
-
 pub fn process_acceptance_message(handle: u32, message: Message) -> VcxResult<u32> {
     CONNECTION_MAP.get_mut(handle, |connection| {
         match connection {
@@ -888,15 +859,6 @@
             Connections::V3(ref mut connection) => {
                 connection.update_state(Some(&json!(message).to_string()))?;
                 Ok(error::SUCCESS.code_num)
-            }
-            else if message.status_code == MessageStatusCode::Redirected && message.msg_type == RemoteMessageType::ConnReqRedirect {
-                let rc = process_redirect_message(handle, &message);
-                if rc.is_err() {
-                    force_v2_parse_redirection_details(handle, &message)?;
-                }
-            }
-            else {
-                warn!("Unexpected message: {:?}", message);
             }
         }
     })
