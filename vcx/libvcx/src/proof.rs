use serde_json;
use serde_json::Value;
use openssl;
use openssl::bn::{BigNum, BigNumRef};

use settings;
use connection;
use api::{VcxStateType, ProofStateType};
use messages;
use messages::proofs::proof_message::{ProofMessage, CredInfo};
use messages::{RemoteMessageType, GeneralMessage};
use messages::payload::{Payloads, PayloadKinds};
use messages::thread::Thread;
use messages::proofs::proof_request::{ProofRequestMessage, ProofRequestVersion};
use utils::error;
use utils::constants::*;
use utils::libindy::anoncreds;
use object_cache::ObjectCache;
use error::prelude::*;
use utils::openssl::encode;
use utils::qualifier::Qualifier;
use messages::proofs::proof_message::get_credential_info;

use v3::handlers::proof_presentation::verifier::verifier::Verifier;

lazy_static! {
    static ref PROOF_MAP: ObjectCache<Proofs> = Default::default();
}

#[derive(Serialize, Deserialize, Debug)]
#[serde(tag = "version", content = "data")]
enum Proofs {
    #[serde(rename = "1.0")]
    V1(Proof),
    #[serde(rename = "2.0")]
    V3(Verifier),
}

#[derive(Serialize, Deserialize, Debug, Clone, PartialEq)]
struct RevocationInterval {
    from: Option<u64>,
    to: Option<u64>,
}

#[derive(Serialize, Deserialize, Debug, Clone, PartialEq)]
pub struct Proof {
    source_id: String,
    requested_attrs: String,
    requested_predicates: String,
    msg_uid: String,
    ref_msg_id: String,
    prover_did: String,
    prover_vk: String,
    state: VcxStateType,
    proof_state: ProofStateType,
    name: String,
    version: String,
    nonce: String,
    proof: Option<ProofMessage>,
    // Refactoring this name to 'proof_message' causes some tests to fail.
    proof_request: Option<ProofRequestMessage>,
    remote_did: String,
    remote_vk: String,
    agent_did: String,
    agent_vk: String,
    revocation_interval: RevocationInterval,
    thread: Option<Thread>
}

impl Proof {
    // leave this returning a u32 until we actually implement this method to do something
    // other than return success.
    fn validate_proof_request(&self) -> VcxResult<u32> {
        //TODO: validate proof request
        Ok(error::SUCCESS.code_num)
    }


    pub fn validate_proof_revealed_attributes(proof_json: &str) -> VcxResult<()> {
        if settings::test_indy_mode_enabled() { return Ok(()); }

        let proof: Value = serde_json::from_str(proof_json)
            .map_err(|err| VcxError::from_msg(VcxErrorKind::InvalidJson, format!("Cannot deserialize liibndy proof: {}", err)))?;

        let revealed_attrs = match proof["requested_proof"]["revealed_attrs"].as_object() {
            Some(revealed_attrs) => revealed_attrs,
            None => return Ok(())
        };

        for (attr1_referent, info) in revealed_attrs.iter() {
            let raw = info["raw"].as_str().ok_or(VcxError::from_msg(VcxErrorKind::InvalidProof, format!("Cannot get raw value for \"{}\" attribute", attr1_referent)))?;
            let encoded_ = info["encoded"].as_str().ok_or(VcxError::from_msg(VcxErrorKind::InvalidProof, format!("Cannot get encoded value for \"{}\" attribute", attr1_referent)))?;

            let expected_encoded = encode(&raw)?;

            if expected_encoded != encoded_.to_string() {
                return Err(VcxError::from_msg(VcxErrorKind::InvalidProof, format!("Encoded values are different. Expected: {}. From Proof: {}", expected_encoded, encoded_)));
            }
        }

        Ok(())
    }

    pub fn build_credential_defs_json(credential_data: &Vec<CredInfo>) -> VcxResult<String> {
        debug!("building credential_def_json for proof validation");
        let mut credential_json = json!({});

        for ref cred_info in credential_data.iter() {
            if credential_json.get(&cred_info.cred_def_id).is_none() {
                let (id, credential_def) = anoncreds::get_cred_def_json(&cred_info.cred_def_id)?;

                let credential_def = serde_json::from_str(&credential_def)
                    .map_err(|err| VcxError::from_msg(VcxErrorKind::InvalidProofCredentialData, format!("Cannot deserialize credential definition: {}", err)))?;

                credential_json[id] = credential_def;
            }
        }

        Ok(credential_json.to_string())
    }

    pub fn build_schemas_json(credential_data: &Vec<CredInfo>) -> VcxResult<String> {
        debug!("building schemas json for proof validation");

        let mut schemas_json = json!({});

        for ref cred_info in credential_data.iter() {
            if schemas_json.get(&cred_info.schema_id).is_none() {
                let (id, schema_json) = anoncreds::get_schema_json(&cred_info.schema_id)
                    .map_err(|err| err.map(VcxErrorKind::InvalidSchema, "Cannot get schema"))?;

                let schema_val = serde_json::from_str(&schema_json)
                    .map_err(|err| VcxError::from_msg(VcxErrorKind::InvalidSchema, format!("Cannot deserialize schema: {}", err)))?;

                schemas_json[id] = schema_val;
            }
        }

        Ok(schemas_json.to_string())
    }

    pub fn build_rev_reg_defs_json(credential_data: &Vec<CredInfo>) -> VcxResult<String> {
        debug!("building rev_reg_def_json for proof validation");

        let mut rev_reg_defs_json = json!({});

        for ref cred_info in credential_data.iter() {
            let rev_reg_id = cred_info
                .rev_reg_id
                .as_ref()
                .ok_or(VcxError::from(VcxErrorKind::InvalidRevocationDetails))?;

            if rev_reg_defs_json.get(rev_reg_id).is_none() {
                let (id, json) = anoncreds::get_rev_reg_def_json(rev_reg_id)
                    .or(Err(VcxError::from(VcxErrorKind::InvalidRevocationDetails)))?;

                let rev_reg_def_json = serde_json::from_str(&json)
                    .or(Err(VcxError::from(VcxErrorKind::InvalidSchema)))?;

                rev_reg_defs_json[id] = rev_reg_def_json;
            }
        }

        Ok(rev_reg_defs_json.to_string())
    }

    pub fn build_rev_reg_json(credential_data: &Vec<CredInfo>) -> VcxResult<String> {
        debug!("building rev_reg_json for proof validation");

        let mut rev_regs_json = json!({});

        for ref cred_info in credential_data.iter() {
            let rev_reg_id = cred_info
                .rev_reg_id
                .as_ref()
                .ok_or(VcxError::from(VcxErrorKind::InvalidRevocationDetails))?;

            let timestamp = cred_info
                .timestamp
                .as_ref()
                .ok_or(VcxError::from(VcxErrorKind::InvalidRevocationTimestamp))?;

            if rev_regs_json.get(rev_reg_id).is_none() {
                let (id, json, timestamp) = anoncreds::get_rev_reg(rev_reg_id, timestamp.to_owned())
                    .or(Err(VcxError::from(VcxErrorKind::InvalidRevocationDetails)))?;

                let rev_reg_json: Value = serde_json::from_str(&json)
                    .or(Err(VcxError::from(VcxErrorKind::InvalidJson)))?;

                let rev_reg_json = json!({timestamp.to_string(): rev_reg_json});
                rev_regs_json[id] = rev_reg_json;
            }
        }

        Ok(rev_regs_json.to_string())
    }

    fn build_proof_json(&self) -> VcxResult<String> {
        debug!("{} building proof json for proof validation", self.source_id);
        match self.proof {
            Some(ref x) => Ok(x.libindy_proof.clone()),
            None => Err(VcxError::from(VcxErrorKind::InvalidProof)),
        }
    }

    fn build_proof_req_json(&self) -> VcxResult<String> {
        debug!("{} building proof request json for proof validation", self.source_id);
        if let Some(ref x) = self.proof_request {
            return Ok(x.get_proof_request_data());
        }
        Err(VcxError::from(VcxErrorKind::InvalidProof))
    }

    fn proof_validation(&mut self) -> VcxResult<u32> {
        let proof_json = self.build_proof_json()?;
        let proof_req_json = self.build_proof_req_json()?;

        let valid = Proof::validate_indy_proof(&proof_json, &proof_req_json).map_err(|err| {
            error!("Error: {}, Proof {} wasn't valid", err, self.source_id);
            self.proof_state = ProofStateType::ProofInvalid;
            err.map(VcxErrorKind::InvalidProof, error::INVALID_PROOF.message)
        })?;

        if !valid {
            warn!("indy returned false when validating proof {}", self.source_id);
            self.proof_state = ProofStateType::ProofInvalid;
            return Ok(error::SUCCESS.code_num);
        }

        debug!("Indy validated proof: {}", self.source_id);
        self.proof_state = ProofStateType::ProofValidated;
        Ok(error::SUCCESS.code_num)
    }

    pub fn validate_indy_proof(proof_json: &str, proof_req_json: &str) -> VcxResult<bool> {
        if settings::test_indy_mode_enabled() { return Ok(true); }

        Proof::validate_proof_revealed_attributes(&proof_json)?;

        let credential_data = get_credential_info(&proof_json)?;

        let credential_defs_json = Proof::build_credential_defs_json(&credential_data)
            .unwrap_or(json!({}).to_string());
        let schemas_json = Proof::build_schemas_json(&credential_data)
            .unwrap_or(json!({}).to_string());
        let rev_reg_defs_json = Proof::build_rev_reg_defs_json(&credential_data)
            .unwrap_or(json!({}).to_string());
        let rev_regs_json = Proof::build_rev_reg_json(&credential_data)
            .unwrap_or(json!({}).to_string());

        debug!("*******\n{}\n********", credential_defs_json);
        debug!("*******\n{}\n********", schemas_json);
        debug!("*******\n{}\n********", proof_json);
        debug!("*******\n{}\n********", proof_req_json);
        debug!("*******\n{}\n********", rev_reg_defs_json);
        debug!("*******\n{}\n********", rev_regs_json);
        anoncreds::libindy_verifier_verify_proof(proof_req_json,
                                                 proof_json,
                                                 &schemas_json,
                                                 &credential_defs_json,
                                                 &rev_reg_defs_json,
                                                 &rev_regs_json)
    }

    fn generate_proof_request_msg(&mut self) -> VcxResult<String> {
        let proof_req_format_version = if Qualifier::is_fully_qualified(&self.remote_did) { Some(ProofRequestVersion::V2) } else { None };

        let data_version = "0.1";
        let mut proof_obj = messages::proof_request();
        let proof_request = proof_obj
            .type_version(&self.version)?
            .proof_request_format_version(proof_req_format_version)?
            .nonce(&self.nonce)?
            .proof_name(&self.name)?
            .proof_data_version(data_version)?
            .requested_attrs(&self.requested_attrs)?
            .requested_predicates(&self.requested_predicates)?
            .from_timestamp(self.revocation_interval.from)?
            .to_timestamp(self.revocation_interval.to)?
            .serialize_message()?;

        self.proof_request = Some(proof_obj);
        Ok(proof_request)
    }

    fn send_proof_request(&mut self, connection_handle: u32) -> VcxResult<u32> {
        trace!("Proof::send_proof_request >>> connection_handle: {}", connection_handle);

        if self.state != VcxStateType::VcxStateInitialized {
            warn!("proof {} has invalid state {} for sending proofRequest", self.source_id, self.state as u32);
            return Err(VcxError::from(VcxErrorKind::NotReady));
        }
        debug!("sending proof request with proof: {}, and connection {}", self.source_id, connection_handle);
        self.prover_did = connection::get_pw_did(connection_handle).or(Err(VcxError::from(VcxErrorKind::GeneralConnectionError)))?;
        self.agent_did = connection::get_agent_did(connection_handle).or(Err(VcxError::from(VcxErrorKind::GeneralConnectionError)))?;
        self.agent_vk = connection::get_agent_verkey(connection_handle).or(Err(VcxError::from(VcxErrorKind::GeneralConnectionError)))?;
        self.remote_did = connection::get_their_pw_did(connection_handle).or(Err(VcxError::from(VcxErrorKind::GeneralConnectionError)))?;
        self.remote_vk = connection::get_their_pw_verkey(connection_handle).or(Err(VcxError::from(VcxErrorKind::GeneralConnectionError)))?;
        self.prover_vk = connection::get_pw_verkey(connection_handle).or(Err(VcxError::from(VcxErrorKind::GeneralConnectionError)))?;

        debug!("prover_did: {} -- agent_did: {} -- agent_vk: {} -- remote_vk: {} -- prover_vk: {}",
               self.prover_did,
               self.agent_did,
               self.agent_vk,
               self.remote_vk,
               self.prover_vk);

        let title = format!("{} wants you to share: {}", settings::get_config_value(settings::CONFIG_INSTITUTION_NAME)?, self.name);

        let proof_request = self.generate_proof_request_msg()?;

        let response = messages::send_message()
            .to(&self.prover_did)?
            .to_vk(&self.prover_vk)?
            .msg_type(&RemoteMessageType::ProofReq)?
            .agent_did(&self.agent_did)?
            .set_title(&title)?
            .set_detail(&title)?
            .agent_vk(&self.agent_vk)?
            .edge_agent_payload(&self.prover_vk, &self.remote_vk, &proof_request, PayloadKinds::ProofRequest, self.thread.clone()).or(Err(VcxError::from(VcxErrorKind::InvalidConnectionHandle)))?
            .send_secure()
            .map_err(|err| err.extend("Cannot send proof request"))?;

        self.msg_uid = response.get_msg_uid()?;
        self.state = VcxStateType::VcxStateOfferSent;
        Ok(error::SUCCESS.code_num)
    }

    fn get_proof(&self) -> VcxResult<String> {
        Ok(self.proof.as_ref().ok_or(VcxError::from(VcxErrorKind::InvalidProofHandle))?.libindy_proof.clone())
    }

    fn get_proof_request_status(&mut self, message: Option<String>) -> VcxResult<u32> {
        debug!("updating state for proof {} with msg_id {:?}", self.source_id, self.msg_uid);
        if self.state == VcxStateType::VcxStateAccepted {
            return Ok(self.get_state());
        } else if message.is_none() && (self.state != VcxStateType::VcxStateOfferSent || self.msg_uid.is_empty() || self.prover_did.is_empty()) {
            return Ok(self.get_state());
        }


        let payload = match message {
            None => {
                // Check cloud agent for pending messages
                let (_, message) = messages::get_message::get_ref_msg(&self.msg_uid,
                                                                      &self.prover_did,
                                                                      &self.prover_vk,
                                                                      &self.agent_did,
                                                                      &self.agent_vk)?;

                let (payload, thread) = Payloads::decrypt(&self.prover_vk, &message)?;

                if let Some(_) = thread {
                    let remote_did = self.remote_did.as_str();
                    self.thread.as_mut().map(|thread| thread.increment_receiver(&remote_did));
                }

                payload
            }
            Some(ref message) => message.clone(),
        };
        debug!("proof: {}", payload);

        self.proof = match parse_proof_payload(&payload) {
<<<<<<< HEAD
            Err(err) => return Ok(self.get_state()),
=======
            Err(_) => return Ok(self.get_state()),
>>>>>>> 47cd1f8c
            Ok(x) => {
                self.state = x.state.unwrap_or(VcxStateType::VcxStateAccepted);
                Some(x)
            },
        };

        if self.state == VcxStateType::VcxStateAccepted {
            match self.proof_validation() {
<<<<<<< HEAD
                Ok(x) => {
=======
                Ok(_) => {
>>>>>>> 47cd1f8c
                    if self.proof_state != ProofStateType::ProofInvalid {
                        debug!("Proof format was validated for proof {}", self.source_id);
                        self.proof_state = ProofStateType::ProofValidated;
                    }
                }
                Err(x) => {
                    self.state = VcxStateType::VcxStateRequestReceived;
                    warn!("Proof {} had invalid format with err {}", self.source_id, x);
                    self.proof_state = ProofStateType::ProofInvalid;
                }
            };
        }

        Ok(self.get_state())
    }

    fn update_state(&mut self, message: Option<String>) -> VcxResult<u32> {
        trace!("Proof::update_state >>>");
        self.get_proof_request_status(message)
    }

    fn get_state(&self) -> u32 {
        trace!("Proof::get_state >>>");
        self.state as u32
    }

    fn get_proof_state(&self) -> u32 {
        self.proof_state as u32
    }

    fn get_proof_uuid(&self) -> &String { &self.msg_uid }

    fn get_source_id(&self) -> String { self.source_id.to_string() }

    #[cfg(test)]
    fn from_str(data: &str) -> VcxResult<Proof> {
        use messages::ObjectWithVersion;
        ObjectWithVersion::deserialize(data)
            .map(|obj: ObjectWithVersion<Proof>| obj.data)
            .map_err(|err| err.extend("Cannot deserialize Proof"))
    }
}

pub fn create_proof(source_id: String,
                    requested_attrs: String,
                    requested_predicates: String,
                    revocation_details: String,
                    name: String) -> VcxResult<u32> {
    // Initiate proof of new format -- redirect to v3 folder
    if settings::ARIES_COMMUNICATION_METHOD.to_string() == settings::get_communication_method().unwrap_or_default() {
        let verifier = Verifier::create(source_id, requested_attrs, requested_predicates, revocation_details, name)?;
        return PROOF_MAP.add(Proofs::V3(verifier))
            .or(Err(VcxError::from(VcxErrorKind::CreateProof)));
    }

    trace!("create_proof >>> source_id: {}, requested_attrs: {}, requested_predicates: {}, name: {}", source_id, requested_attrs, requested_predicates, name);

    // TODO: Get this to actually validate as json, not just check length.
    if requested_attrs.len() <= 0 { return Err(VcxError::from(VcxErrorKind::InvalidJson)); }

    let revocation_details: RevocationInterval = serde_json::from_str(&revocation_details)
        .or(Err(VcxError::from(VcxErrorKind::InvalidJson)))?;

    debug!("creating proof with source_id: {}, name: {}, requested_attrs: {}, requested_predicates: {}", source_id, name, requested_attrs, requested_predicates);

    let mut new_proof = Proof {
        source_id,
        msg_uid: String::new(),
        ref_msg_id: String::new(),
        requested_attrs,
        requested_predicates,
        prover_did: String::new(),
        prover_vk: String::new(),
        state: VcxStateType::VcxStateNone,
        proof_state: ProofStateType::ProofUndefined,
        name,
        version: String::from("1.0"),
        nonce: generate_nonce()?,
        proof: None,
        proof_request: None,
        remote_did: String::new(),
        remote_vk: String::new(),
        agent_did: String::new(),
        agent_vk: String::new(),
        revocation_interval: revocation_details,
        thread: Some(Thread::new()),
    };

    new_proof.validate_proof_request()?;

    new_proof.state = VcxStateType::VcxStateInitialized;

    PROOF_MAP.add(Proofs::V1(new_proof))
        .or(Err(VcxError::from(VcxErrorKind::CreateProof)))
}

pub fn is_valid_handle(handle: u32) -> bool {
    PROOF_MAP.has_handle(handle)
}

pub fn update_state(handle: u32, message: Option<String>) -> VcxResult<u32> {
    PROOF_MAP.get_mut(handle, |obj| {
        match obj {
            Proofs::V1(ref mut obj) => {
                obj.update_state(message.clone())?;
                Ok(obj.get_state())
            }
            Proofs::V3(ref mut obj) => {
                obj.update_state(message.as_ref().map(String::as_str))?;
                Ok(obj.state())
            }
        }
    })
}

pub fn get_state(handle: u32) -> VcxResult<u32> {
    PROOF_MAP.get(handle, |obj| {
        match obj {
            Proofs::V1(ref obj) => Ok(obj.get_state()),
            Proofs::V3(ref obj) => Ok(obj.state())
        }
    })
}

pub fn get_proof_state(handle: u32) -> VcxResult<u32> {
    PROOF_MAP.get(handle, |obj| {
        match obj {
            Proofs::V1(ref obj) => Ok(obj.get_proof_state()),
            Proofs::V3(ref obj) => Ok(obj.presentation_status())
        }
    })
}

pub fn release(handle: u32) -> VcxResult<()> {
    PROOF_MAP.release(handle).or(Err(VcxError::from(VcxErrorKind::InvalidProofHandle)))
}

pub fn release_all() {
    PROOF_MAP.drain().ok();
}

pub fn to_string(handle: u32) -> VcxResult<String> {
    PROOF_MAP.get(handle, |obj| {
        serde_json::to_string(obj)
            .map_err(|err| VcxError::from_msg(VcxErrorKind::InvalidState, format!("cannot serialize Proof object: {:?}", err)))
    })
}

pub fn get_source_id(handle: u32) -> VcxResult<String> {
    PROOF_MAP.get(handle, |obj| {
        match obj {
            Proofs::V1(ref obj) => Ok(obj.get_source_id()),
            Proofs::V3(ref obj) => Ok(obj.get_source_id())
        }
    })
}

pub fn from_string(proof_data: &str) -> VcxResult<u32> {
    let proof: Proofs = serde_json::from_str(proof_data)
        .map_err(|err| VcxError::from_msg(VcxErrorKind::InvalidJson, format!("cannot deserialize Proofs object: {:?}", err)))?;

    PROOF_MAP.add(proof)
}

pub fn generate_proof_request_msg(handle: u32) -> VcxResult<String> {
    PROOF_MAP.get_mut(handle, |obj| {
        match obj {
            Proofs::V1(ref mut obj) => obj.generate_proof_request_msg(),
            Proofs::V3(ref obj) => obj.generate_presentation_request_msg()
        }
    })
}

pub fn send_proof_request(handle: u32, connection_handle: u32) -> VcxResult<u32> {
    PROOF_MAP.get_mut(handle, |obj| {
        match obj {
            Proofs::V1(ref mut obj) => {
                obj.send_proof_request(connection_handle)
            }
            Proofs::V3(ref mut obj) => {
                obj.send_presentation_request(connection_handle)?;
                Ok(error::SUCCESS.code_num)
            }
        }
    })
}

pub fn get_proof_uuid(handle: u32) -> VcxResult<String> {
    PROOF_MAP.get(handle, |obj| {
        match obj {
            Proofs::V1(ref obj) => Ok(obj.get_proof_uuid().clone()),
            Proofs::V3(_) => Err(VcxError::from(VcxErrorKind::InvalidProofHandle))
        }
    })
}

fn parse_proof_payload(payload: &str) -> VcxResult<ProofMessage> {
    let my_credential_req = ProofMessage::from_str(&payload)
        .map_err(|err| VcxError::from_msg(VcxErrorKind::InvalidJson, format!("Cannot deserialize ProofMessage: {}", err)))?;
    Ok(my_credential_req)
}

pub fn get_proof(handle: u32) -> VcxResult<String> {
    PROOF_MAP.get(handle, |obj| {
        match obj {
            Proofs::V1(ref obj) => obj.get_proof(),
            Proofs::V3(ref obj) => obj.get_presentation()
        }
    })
}

// TODO: This doesnt feel like it should be here (maybe utils?)
pub fn generate_nonce() -> VcxResult<String> {
    let mut bn = BigNum::new().map_err(|err| VcxError::from_msg(VcxErrorKind::EncodeError, format!("Cannot generate nonce: {}", err)))?;

    BigNumRef::rand(&mut bn, LARGE_NONCE as i32, openssl::bn::MsbOption::MAYBE_ZERO, false)
        .map_err(|err| VcxError::from_msg(VcxErrorKind::EncodeError, format!("Cannot generate nonce: {}", err)))?;
    Ok(bn.to_dec_str()
        .map_err(|err| VcxError::from_msg(VcxErrorKind::EncodeError, format!("Cannot generate nonce: {}", err)))?.to_string())
}

#[cfg(test)]
mod tests {
    use super::*;
    use utils::httpclient;
    use connection::tests::build_test_connection;
    use utils::libindy::{pool, set_libindy_rc};

    fn create_boxed_proof() -> Box<Proof> {
        Box::new(Proof {
            source_id: "12".to_string(),
            msg_uid: String::from("1234"),
            ref_msg_id: String::new(),
            requested_attrs: String::from("[]"),
            requested_predicates: String::from("[]"),
            prover_did: String::from("GxtnGN6ypZYgEqcftSQFnC"),
            prover_vk: VERKEY.to_string(),
            state: VcxStateType::VcxStateOfferSent,
            proof_state: ProofStateType::ProofUndefined,
            name: String::new(),
            version: String::from("1.0"),
            nonce: generate_nonce().unwrap(),
            proof: None,
            proof_request: None,
            remote_did: DID.to_string(),
            remote_vk: VERKEY.to_string(),
            agent_did: DID.to_string(),
            agent_vk: VERKEY.to_string(),
            revocation_interval: RevocationInterval { from: None, to: None },
            thread: Some(Thread::new()),
        })
    }

    #[test]
    fn test_create_proof_succeeds() {
        init!("true");

        create_proof("1".to_string(),
                     REQUESTED_ATTRS.to_owned(),
                     REQUESTED_PREDICATES.to_owned(),
                     r#"{"support_revocation":false}"#.to_string(),
                     "Optional".to_owned()).unwrap();
    }

    #[test]
    fn test_revocation_details() {
        init!("true");

        // No Revocation
        create_proof("1".to_string(),
                     REQUESTED_ATTRS.to_owned(),
                     REQUESTED_PREDICATES.to_owned(),
                     r#"{"support_revocation":false}"#.to_string(),
                     "Optional".to_owned()).unwrap();

        // Support Revocation Success
        let revocation_details = json!({
            "to": 1234,
        });
        create_proof("1".to_string(),
                     REQUESTED_ATTRS.to_owned(),
                     REQUESTED_PREDICATES.to_owned(),
                     revocation_details.to_string(),
                     "Optional".to_owned()).unwrap();
    }

    #[test]
    fn test_nonce() {
        let nonce = generate_nonce().unwrap();
        assert!(BigNum::from_dec_str(&nonce).unwrap().num_bits() < 81)
    }

    #[test]
    fn test_to_string_succeeds() {
        init!("true");
        let handle = create_proof("1".to_string(),
                                  REQUESTED_ATTRS.to_owned(),
                                  REQUESTED_PREDICATES.to_owned(),
                                  r#"{"support_revocation":false}"#.to_string(),
                                  "Optional".to_owned()).unwrap();
        let proof_string = to_string(handle).unwrap();
        let s: Value = serde_json::from_str(&proof_string).unwrap();
        assert_eq!(s["version"], DEFAULT_SERIALIZE_VERSION);
        assert!(!proof_string.is_empty());
    }

    #[test]
    fn test_from_string_succeeds() {
        init!("true");
        let handle = create_proof("1".to_string(),
                                  REQUESTED_ATTRS.to_owned(),
                                  REQUESTED_PREDICATES.to_owned(),
                                  r#"{"support_revocation":false}"#.to_string(),
                                  "Optional".to_owned()).unwrap();
        let proof_data = to_string(handle).unwrap();
        let proof1: Proof = Proof::from_str(&proof_data).unwrap();
        assert!(release(handle).is_ok());

        let new_handle = from_string(&proof_data).unwrap();
        let proof2: Proof = Proof::from_str(&to_string(new_handle).unwrap()).unwrap();
        assert_eq!(proof1, proof2);
    }

    #[test]
    fn test_release_proof() {
        init!("true");
        let handle = create_proof("1".to_string(),
                                  REQUESTED_ATTRS.to_owned(),
                                  REQUESTED_PREDICATES.to_owned(),
                                  r#"{"support_revocation":false}"#.to_string(),
                                  "Optional".to_owned()).unwrap();
        assert!(release(handle).is_ok());
        assert!(!is_valid_handle(handle));
    }

    #[test]
    fn test_send_proof_request() {
        init!("true");

        let connection_handle = build_test_connection();
        connection::set_agent_verkey(connection_handle, VERKEY).unwrap();
        connection::set_agent_did(connection_handle, DID).unwrap();
        connection::set_their_pw_verkey(connection_handle, VERKEY).unwrap();

        let handle = create_proof("1".to_string(),
                                  REQUESTED_ATTRS.to_owned(),
                                  REQUESTED_PREDICATES.to_owned(),
                                  r#"{"support_revocation":false}"#.to_string(),
                                  "Optional".to_owned()).unwrap();
        assert_eq!(send_proof_request(handle, connection_handle).unwrap(), error::SUCCESS.code_num);
        assert_eq!(get_state(handle).unwrap(), VcxStateType::VcxStateOfferSent as u32);
        assert_eq!(get_proof_uuid(handle).unwrap(), "ntc2ytb");
    }


    #[test]
    fn test_send_proof_request_fails_with_no_pw() {
        //This test has 2 purposes:
        //1. when send_proof_request fails, Ok(c.send_proof_request(connection_handle)?) returns error instead of Ok(_)
        //2. Test that when no PW connection exists, send message fails on invalid did
        init!("true");

        let connection_handle = build_test_connection();
        connection::set_pw_did(connection_handle, "").unwrap();

        let handle = create_proof("1".to_string(),
                                  REQUESTED_ATTRS.to_owned(),
                                  REQUESTED_PREDICATES.to_owned(),
                                  r#"{"support_revocation":false}"#.to_string(),
                                  "Optional".to_owned()).unwrap();

        assert!(send_proof_request(handle, connection_handle).is_err());
    }

    #[test]
    fn test_get_proof_fails_with_no_proof() {
        init!("true");
        let handle = create_proof("1".to_string(),
                                  REQUESTED_ATTRS.to_owned(),
                                  REQUESTED_PREDICATES.to_owned(),
                                  r#"{"support_revocation":false}"#.to_string(),
                                  "Optional".to_owned()).unwrap();
        assert!(is_valid_handle(handle));
        assert!(get_proof(handle).is_err())
    }

    #[test]
    fn test_update_state_with_pending_proof() {
        init!("true");

        let mut proof = Box::new(Proof {
            source_id: "12".to_string(),
            msg_uid: String::from("1234"),
            ref_msg_id: String::new(),
            requested_attrs: String::from("[]"),
            requested_predicates: String::from("[]"),
            prover_did: String::from("GxtnGN6ypZYgEqcftSQFnC"),
            prover_vk: VERKEY.to_string(),
            state: VcxStateType::VcxStateOfferSent,
            proof_state: ProofStateType::ProofUndefined,
            name: String::new(),
            version: String::from("1.0"),
            nonce: generate_nonce().unwrap(),
            proof: None,
            proof_request: None,
            remote_did: DID.to_string(),
            remote_vk: VERKEY.to_string(),
            agent_did: DID.to_string(),
            agent_vk: VERKEY.to_string(),
            revocation_interval: RevocationInterval { from: None, to: None },
            thread: Some(Thread::new()),
        });

        httpclient::set_next_u8_response(PROOF_RESPONSE.to_vec());
        httpclient::set_next_u8_response(UPDATE_PROOF_RESPONSE.to_vec());

        proof.update_state(None).unwrap();
        assert_eq!(proof.get_state(), VcxStateType::VcxStateRequestReceived as u32);
    }

    #[test]
    fn test_update_state_with_message() {
        init!("true");

        let mut proof = Box::new(Proof {
            source_id: "12".to_string(),
            msg_uid: String::from("1234"),
            ref_msg_id: String::new(),
            requested_attrs: String::from("[]"),
            requested_predicates: String::from("[]"),
            prover_did: String::from("GxtnGN6ypZYgEqcftSQFnC"),
            prover_vk: VERKEY.to_string(),
            state: VcxStateType::VcxStateOfferSent,
            proof_state: ProofStateType::ProofUndefined,
            name: String::new(),
            version: String::from("1.0"),
            nonce: generate_nonce().unwrap(),
            proof: None,
            proof_request: None,
            remote_did: DID.to_string(),
            remote_vk: VERKEY.to_string(),
            agent_did: DID.to_string(),
            agent_vk: VERKEY.to_string(),
            revocation_interval: RevocationInterval { from: None, to: None },
            thread: Some(Thread::new()),
        });

        proof.update_state(Some(PROOF_RESPONSE_STR.to_string())).unwrap();
        assert_eq!(proof.get_state(), VcxStateType::VcxStateRequestReceived as u32);
    }

    #[test]
    fn test_update_state_with_reject_message() {
<<<<<<< HEAD
        init!("true");

        let connection_handle = build_test_connection();

        let mut proof = Box::new(Proof {
            source_id: "12".to_string(),
            msg_uid: String::from("1234"),
            ref_msg_id: String::new(),
            requested_attrs: String::from("[]"),
            requested_predicates: String::from("[]"),
            prover_did: String::from("GxtnGN6ypZYgEqcftSQFnC"),
            prover_vk: VERKEY.to_string(),
            state: VcxStateType::VcxStateOfferSent,
            proof_state: ProofStateType::ProofUndefined,
            name: String::new(),
            version: String::from("1.0"),
            nonce: generate_nonce().unwrap(),
            proof: None,
            proof_request: None,
            remote_did: DID.to_string(),
            remote_vk: VERKEY.to_string(),
            agent_did: DID.to_string(),
            agent_vk: VERKEY.to_string(),
            revocation_interval: RevocationInterval { from: None, to: None },
            thread: Some(Thread::new()),
        });

        proof.update_state(Some(PROOF_REJECT_RESPONSE_STR.to_string())).unwrap();
        assert_eq!(proof.get_state(), VcxStateType::VcxStateRejected as u32);
    }

    #[test]
    fn test_get_proof_returns_proof_when_proof_state_invalid() {
=======
>>>>>>> 47cd1f8c
        init!("true");

        let _connection_handle = build_test_connection();

        let mut proof = Box::new(Proof {
            source_id: "12".to_string(),
            msg_uid: String::from("1234"),
            ref_msg_id: String::new(),
            requested_attrs: String::from("[]"),
            requested_predicates: String::from("[]"),
            prover_did: String::from("GxtnGN6ypZYgEqcftSQFnC"),
            prover_vk: VERKEY.to_string(),
            state: VcxStateType::VcxStateOfferSent,
            proof_state: ProofStateType::ProofUndefined,
            name: String::new(),
            version: String::from("1.0"),
            nonce: generate_nonce().unwrap(),
            proof: None,
            proof_request: None,
            remote_did: DID.to_string(),
            remote_vk: VERKEY.to_string(),
            agent_did: DID.to_string(),
            agent_vk: VERKEY.to_string(),
            revocation_interval: RevocationInterval { from: None, to: None },
            thread: Some(Thread::new()),
        });

        proof.update_state(Some(PROOF_REJECT_RESPONSE_STR.to_string())).unwrap();
        assert_eq!(proof.get_state(), VcxStateType::VcxStateRejected as u32);
    }

    #[test]
    fn test_get_proof_returns_proof_when_proof_state_invalid() {
        init!("true");

        let mut proof = Box::new(Proof {
            source_id: "12".to_string(),
            msg_uid: String::from("1234"),
            ref_msg_id: String::new(),
            requested_attrs: String::from("[]"),
            requested_predicates: String::from("[]"),
            prover_did: String::from("GxtnGN6ypZYgEqcftSQFnC"),
            prover_vk: VERKEY.to_string(),
            state: VcxStateType::VcxStateOfferSent,
            proof_state: ProofStateType::ProofUndefined,
            name: String::new(),
            version: String::from("1.0"),
            nonce: generate_nonce().unwrap(),
            proof: None,
            proof_request: None,
            remote_did: DID.to_string(),
            remote_vk: VERKEY.to_string(),
            agent_did: DID.to_string(),
            agent_vk: VERKEY.to_string(),
            revocation_interval: RevocationInterval { from: None, to: None },
            thread: Some(Thread::new()),
        });

        httpclient::set_next_u8_response(PROOF_RESPONSE.to_vec());
        httpclient::set_next_u8_response(UPDATE_PROOF_RESPONSE.to_vec());
        //httpclient::set_next_u8_response(GET_PROOF_OR_CREDENTIAL_RESPONSE.to_vec());

        proof.update_state(None).unwrap();
        assert_eq!(proof.get_state(), VcxStateType::VcxStateRequestReceived as u32);
        assert_eq!(proof.get_proof_state(), ProofStateType::ProofInvalid as u32);
        assert_eq!(proof.prover_did, "GxtnGN6ypZYgEqcftSQFnC");
        let proof_data = proof.get_proof().unwrap();
        assert!(proof_data.contains(r#""cred_def_id":"NcYxiDXkpYi6ov5FcYDi1e:3:CL:NcYxiDXkpYi6ov5FcYDi1e:2:gvt:1.0""#));
        assert!(proof_data.contains(r#""schema_id":"NcYxiDXkpYi6ov5FcYDi1e:2:gvt:1.0""#));
        /* converting proof to a string produces non-deterministic results */
    }

    #[test]
    fn test_build_credential_defs_json_with_multiple_credentials() {
        init!("true");
        let cred1 = CredInfo {
            schema_id: "schema_key1".to_string(),
            cred_def_id: "cred_def_key1".to_string(),
            rev_reg_id: None,
            timestamp: None
        };
        let cred2 = CredInfo {
            schema_id: "schema_key2".to_string(),
            cred_def_id: "cred_def_key2".to_string(),
            rev_reg_id: None,
            timestamp: None
        };
        let credentials = vec![cred1, cred2];
        let credential_json = Proof::build_credential_defs_json(&credentials).unwrap();

        let json: Value = serde_json::from_str(CRED_DEF_JSON).unwrap();
        let expected = json!({CRED_DEF_ID:json}).to_string();
        assert_eq!(credential_json, expected);
    }

    #[test]
    fn test_build_schemas_json_with_multiple_schemas() {
        init!("true");
        let cred1 = CredInfo {
            schema_id: "schema_key1".to_string(),
            cred_def_id: "cred_def_key1".to_string(),
            rev_reg_id: None,
            timestamp: None
        };
        let cred2 = CredInfo {
            schema_id: "schema_key2".to_string(),
            cred_def_id: "cred_def_key2".to_string(),
            rev_reg_id: None,
            timestamp: None
        };
        let credentials = vec![cred1, cred2];
        let schema_json = Proof::build_schemas_json(&credentials).unwrap();

        let json: Value = serde_json::from_str(SCHEMA_JSON).unwrap();
        let expected = json!({SCHEMA_ID:json}).to_string();
        assert_eq!(schema_json, expected);
    }

    #[test]
    fn test_build_rev_reg_defs_json() {
        init!("true");
        let cred1 = CredInfo {
            schema_id: "schema_key1".to_string(),
            cred_def_id: "cred_def_key1".to_string(),
            rev_reg_id: Some("id1".to_string()),
            timestamp: None
        };
        let cred2 = CredInfo {
            schema_id: "schema_key2".to_string(),
            cred_def_id: "cred_def_key2".to_string(),
            rev_reg_id: Some("id2".to_string()),
            timestamp: None
        };
        let credentials = vec![cred1, cred2];
        let rev_reg_defs_json = Proof::build_rev_reg_defs_json(&credentials).unwrap();

        let json: Value = serde_json::from_str(&rev_def_json()).unwrap();
        let expected = json!({REV_REG_ID:json}).to_string();
        assert_eq!(rev_reg_defs_json, expected);
    }

    #[test]
    fn test_build_rev_reg_json() {
        init!("true");
        let cred1 = CredInfo {
            schema_id: "schema_key1".to_string(),
            cred_def_id: "cred_def_key1".to_string(),
            rev_reg_id: Some("id1".to_string()),
            timestamp: Some(1),
        };
        let cred2 = CredInfo {
            schema_id: "schema_key2".to_string(),
            cred_def_id: "cred_def_key2".to_string(),
            rev_reg_id: Some("id2".to_string()),
            timestamp: Some(2),
        };
        let credentials = vec![cred1, cred2];
        let rev_reg_json = Proof::build_rev_reg_json(&credentials).unwrap();

        let json: Value = serde_json::from_str(REV_REG_JSON).unwrap();
        let expected = json!({REV_REG_ID:{"1":json}}).to_string();
        assert_eq!(rev_reg_json, expected);
    }

    #[test]
    fn test_get_proof() {
        init!("true");

        let mut proof_msg_obj = ProofMessage::new();
        proof_msg_obj.libindy_proof = PROOF_JSON.to_string();

        let mut proof = create_boxed_proof();
        proof.proof = Some(proof_msg_obj);

        let proof_str = proof.get_proof().unwrap();
        assert_eq!(&proof_str, PROOF_JSON);
    }

    #[test]
    fn test_release_all() {
        init!("true");
        let h1 = create_proof("1".to_string(), REQUESTED_ATTRS.to_owned(), REQUESTED_PREDICATES.to_owned(), r#"{"support_revocation":false}"#.to_string(), "Optional".to_owned()).unwrap();
        let h2 = create_proof("1".to_string(), REQUESTED_ATTRS.to_owned(), REQUESTED_PREDICATES.to_owned(), r#"{"support_revocation":false}"#.to_string(), "Optional".to_owned()).unwrap();
        let h3 = create_proof("1".to_string(), REQUESTED_ATTRS.to_owned(), REQUESTED_PREDICATES.to_owned(), r#"{"support_revocation":false}"#.to_string(), "Optional".to_owned()).unwrap();
        let h4 = create_proof("1".to_string(), REQUESTED_ATTRS.to_owned(), REQUESTED_PREDICATES.to_owned(), r#"{"support_revocation":false}"#.to_string(), "Optional".to_owned()).unwrap();
        let h5 = create_proof("1".to_string(), REQUESTED_ATTRS.to_owned(), REQUESTED_PREDICATES.to_owned(), r#"{"support_revocation":false}"#.to_string(), "Optional".to_owned()).unwrap();
        release_all();
        assert_eq!(release(h1).unwrap_err().kind(), VcxErrorKind::InvalidProofHandle);
        assert_eq!(release(h2).unwrap_err().kind(), VcxErrorKind::InvalidProofHandle);
        assert_eq!(release(h3).unwrap_err().kind(), VcxErrorKind::InvalidProofHandle);
        assert_eq!(release(h4).unwrap_err().kind(), VcxErrorKind::InvalidProofHandle);
        assert_eq!(release(h5).unwrap_err().kind(), VcxErrorKind::InvalidProofHandle);
    }

    #[ignore]
    #[test]
    fn test_proof_validation_with_predicate() {
        use utils::constants::{PROOF_LIBINDY, PROOF_REQUEST};
        init!("false");
        pool::tests::open_sandbox_pool();
        //Generated proof from a script using libindy's python wrapper

        let proof_msg: ProofMessage = serde_json::from_str(PROOF_LIBINDY).unwrap();
        let mut proof_req_msg = ProofRequestMessage::create();
        proof_req_msg.proof_request_data = serde_json::from_str(PROOF_REQUEST).unwrap();
        let mut proof = Proof {
            source_id: "12".to_string(),
            msg_uid: String::from("1234"),
            ref_msg_id: String::new(),
            requested_attrs: String::from("[]"),
            requested_predicates: REQUESTED_PREDICATES.to_string(),
            prover_did: String::from("GxtnGN6ypZYgEqcftSQFnC"),
            prover_vk: VERKEY.to_string(),
            state: VcxStateType::VcxStateRequestReceived,
            proof_state: ProofStateType::ProofUndefined,
            name: String::new(),
            version: String::from("1.0"),
            nonce: generate_nonce().unwrap(),
            proof: Some(proof_msg),
            proof_request: Some(proof_req_msg),
            remote_did: DID.to_string(),
            remote_vk: VERKEY.to_string(),
            agent_did: DID.to_string(),
            agent_vk: VERKEY.to_string(),
            revocation_interval: RevocationInterval { from: None, to: None },
            thread: Some(Thread::new()),
        };
        let rc = proof.proof_validation();
        assert!(rc.is_ok());
        assert_eq!(proof.proof_state, ProofStateType::ProofValidated);

        let proof_data = proof.get_proof().unwrap();
        assert!(proof_data.contains(r#""schema_seq_no":694,"issuer_did":"DunkM3x1y7S4ECgSL4Wkru","credential_uuid":"claim::1f927d68-8905-4188-afd6-374b93202802","attr_info":{"name":"age","value":18,"type":"predicate","predicate_type":"GE"}}"#));
    }

    #[ignore]
    #[test]
    fn test_send_proof_request_can_be_retried() {
        init!("true");

        let connection_handle = build_test_connection();
        connection::set_agent_verkey(connection_handle, VERKEY).unwrap();
        connection::set_agent_did(connection_handle, DID).unwrap();
        connection::set_their_pw_verkey(connection_handle, VERKEY).unwrap();

        let handle = create_proof("1".to_string(),
                                  REQUESTED_ATTRS.to_owned(),
                                  REQUESTED_PREDICATES.to_owned(),
                                  r#"{"support_revocation":false}"#.to_string(),
                                  "Optional".to_owned()).unwrap();
        set_libindy_rc(error::TIMEOUT_LIBINDY_ERROR.code_num);
        assert_eq!(send_proof_request(handle, connection_handle).unwrap_err().kind(), VcxErrorKind::TimeoutLibindy);
        assert_eq!(get_state(handle).unwrap(), VcxStateType::VcxStateInitialized as u32);
        assert_eq!(get_proof_uuid(handle).unwrap(), "");

        // Retry sending proof request
        assert_eq!(send_proof_request(handle, connection_handle).unwrap(), 0);
        assert_eq!(get_state(handle).unwrap(), VcxStateType::VcxStateOfferSent as u32);
        assert_eq!(get_proof_uuid(handle).unwrap(), "ntc2ytb");
    }

    #[test]
    fn test_get_proof_request_status_can_be_retried() {
        init!("true");

        let _new_handle = 1;

        let mut proof = create_boxed_proof();

        httpclient::set_next_u8_response(PROOF_RESPONSE.to_vec());
        httpclient::set_next_u8_response(UPDATE_PROOF_RESPONSE.to_vec());
        //httpclient::set_next_u8_response(GET_PROOF_OR_CREDENTIAL_RESPONSE.to_vec());

        proof.get_proof_request_status(None).unwrap();
        assert_eq!(proof.get_state(), VcxStateType::VcxStateRequestReceived as u32);
        assert_eq!(proof.get_proof_state(), ProofStateType::ProofInvalid as u32);

        // Changing the state and proof state to show that validation happens again
        // and resets the values to received and Invalid
        httpclient::set_next_u8_response(PROOF_RESPONSE.to_vec());
        httpclient::set_next_u8_response(UPDATE_PROOF_RESPONSE.to_vec());
        proof.state = VcxStateType::VcxStateOfferSent;
        proof.proof_state = ProofStateType::ProofUndefined;
        proof.get_proof_request_status(None).unwrap();
        proof.update_state(None).unwrap();
        assert_eq!(proof.get_state(), VcxStateType::VcxStateRequestReceived as u32);
        assert_eq!(proof.get_proof_state(), ProofStateType::ProofInvalid as u32);
    }

    #[test]
    fn test_proof_errors() {
        init!("false");

        let mut proof = create_boxed_proof();

        let bad_handle = 100000;
        // TODO: Do something to guarantee that this handle is bad
        assert_eq!(proof.send_proof_request(bad_handle).unwrap_err().kind(), VcxErrorKind::NotReady);
        // TODO: Add test that returns a INVALID_PROOF_CREDENTIAL_DATA
        assert_eq!(proof.get_proof_request_status(None).unwrap_err().kind(), VcxErrorKind::PostMessageFailed);


        let empty = r#""#;

        assert_eq!(create_proof("my source id".to_string(),
                                empty.to_string(),
                                "{}".to_string(),
                                r#"{"support_revocation":false}"#.to_string(),
                                "my name".to_string()).unwrap_err().kind(), VcxErrorKind::InvalidJson);


        assert_eq!(to_string(bad_handle).unwrap_err().kind(), VcxErrorKind::InvalidHandle);

        assert_eq!(get_source_id(bad_handle).unwrap_err().kind(), VcxErrorKind::InvalidHandle);

        assert_eq!(from_string(empty).unwrap_err().kind(), VcxErrorKind::InvalidJson);

        let mut proof_good = create_boxed_proof();
        assert_eq!(proof_good.get_proof_request_status(None).unwrap_err().kind(), VcxErrorKind::PostMessageFailed);
    }

    #[cfg(feature = "agency")]
    #[cfg(feature = "pool_tests")]
    #[test]
    fn test_proof_verification() {
<<<<<<< HEAD
        init!("ledger_zero_fees");
        let did = settings::get_config_value(settings::CONFIG_INSTITUTION_DID).unwrap();
        let (schemas, cred_defs, proof_req, proof) = ::utils::libindy::anoncreds::tests::create_proof();
=======
        init!("ledger");
        let (_, _, proof_req, proof) = ::utils::libindy::anoncreds::tests::create_proof();
>>>>>>> 47cd1f8c

        let mut proof_req_obj = ProofRequestMessage::create();
        proof_req_obj.proof_request_data = serde_json::from_str(&proof_req).unwrap();

        let mut proof_msg = ProofMessage::new();
        proof_msg.libindy_proof = proof;

        let mut proof = create_boxed_proof();
        proof.proof = Some(proof_msg);
        proof.proof_request = Some(proof_req_obj);

        let rc = proof.proof_validation();

        println!("{}", serde_json::to_string(&proof).unwrap());
        assert!(rc.is_ok());
        assert_eq!(proof.proof_state, ProofStateType::ProofValidated);
    }

    #[cfg(feature = "agency")]
    #[cfg(feature = "pool_tests")]
    #[test]
    fn test_self_attested_proof_verification() {
<<<<<<< HEAD
        init!("ledger_zero_fees");
        let did = settings::get_config_value(settings::CONFIG_INSTITUTION_DID).unwrap();
=======
        init!("ledger");
>>>>>>> 47cd1f8c
        let (proof_req, proof) = ::utils::libindy::anoncreds::tests::create_self_attested_proof();

        let mut proof_req_obj = ProofRequestMessage::create();
        proof_req_obj.proof_request_data = serde_json::from_str(&proof_req).unwrap();

        let mut proof_msg = ProofMessage::new();
        proof_msg.libindy_proof = proof;

        let mut proof = create_boxed_proof();
        proof.proof = Some(proof_msg);
        proof.proof_request = Some(proof_req_obj);

        let rc = proof.proof_validation();

        assert!(rc.is_ok());
        assert_eq!(proof.proof_state, ProofStateType::ProofValidated);
    }

    #[cfg(feature = "agency")]
    #[cfg(feature = "pool_tests")]
    #[test]
    fn test_proof_verification_restrictions() {
<<<<<<< HEAD
        init!("ledger_zero_fees");
=======
        init!("ledger");
        use utils::logger::LibvcxDefaultLogger;
        LibvcxDefaultLogger::init_testing_logger();
>>>>>>> 47cd1f8c
        let proof_req = json!({
           "nonce":"123432421212",
           "name":"proof_req_1",
           "version":"0.1",
           "requested_attributes": {
               "address1_1": {
                   "name":"address1",
                   "restrictions": [{ "issuer_did": "Not Here" }]
               },
               "zip_2": { "name":"zip", },
               "self_attest_3": { "name":"self_attest", },
           },
           "requested_predicates": {},
        }).to_string();

        let (_, _, _, proof) = ::utils::libindy::anoncreds::tests::create_proof();

        let mut proof_req_obj = ProofRequestMessage::create();
        proof_req_obj.proof_request_data = serde_json::from_str(&proof_req).unwrap();

        let mut proof_msg = ProofMessage::new();
        proof_msg.libindy_proof = proof;

        let mut proof = create_boxed_proof();
        proof.proof = Some(proof_msg);
        proof.proof_request = Some(proof_req_obj);

        let rc = proof.proof_validation();

        // proof validation should fail because restriction
        rc.unwrap_err(); //FIXME check error code also
        assert_eq!(proof.proof_state, ProofStateType::ProofInvalid);

        // remove restriction, now validation should pass
        proof.proof_state = ProofStateType::ProofUndefined;
        proof.proof_request.as_mut().unwrap()
            .proof_request_data.requested_attributes
            .get_mut("address1_1").unwrap().restrictions = None;
        let rc = proof.proof_validation();

        rc.unwrap();
        assert_eq!(proof.proof_state, ProofStateType::ProofValidated);
    }

    #[cfg(feature = "pool_tests")]
    #[test]
    fn test_proof_validate_attribute() {
<<<<<<< HEAD
        init!("ledger_zero_fees");
        let did = settings::get_config_value(settings::CONFIG_INSTITUTION_DID).unwrap();
        let (schemas, cred_defs, proof_req, proof_json) = ::utils::libindy::anoncreds::tests::create_proof();
=======
        init!("ledger");
        let (_, _, proof_req, proof_json) = ::utils::libindy::anoncreds::tests::create_proof();
>>>>>>> 47cd1f8c

        let mut proof_req_obj = ProofRequestMessage::create();

        proof_req_obj.proof_request_data = serde_json::from_str(&proof_req).unwrap();

        let mut proof_msg = ProofMessage::new();
        let mut proof = create_boxed_proof();
        proof.proof_request = Some(proof_req_obj);

        // valid proof_obj
        {
            proof_msg.libindy_proof = proof_json.clone();
            proof.proof = Some(proof_msg);

            let _rc = proof.proof_validation().unwrap();
            assert_eq!(proof.proof_state, ProofStateType::ProofValidated);
        }

        let mut proof_obj: serde_json::Value = serde_json::from_str(&proof_json).unwrap();

        // change Raw value
        {
            let mut proof_msg = ProofMessage::new();
            proof_obj["requested_proof"]["revealed_attrs"]["address1_1"]["raw"] = json!("Other Value");
            let proof_json = serde_json::to_string(&proof_obj).unwrap();

            proof_msg.libindy_proof = proof_json;
            proof.proof = Some(proof_msg);

            let rc = proof.proof_validation();
            rc.unwrap_err();
            assert_eq!(proof.get_proof_state(), ProofStateType::ProofInvalid as u32);
        }

        // change Encoded value
        {
            let mut proof_msg = ProofMessage::new();
            proof_obj["requested_proof"]["revealed_attrs"]["address1_1"]["encoded"] = json!("1111111111111111111111111111111111111111111111111111111111");
            let proof_json = serde_json::to_string(&proof_obj).unwrap();

            proof_msg.libindy_proof = proof_json;
            proof.proof = Some(proof_msg);

            let rc = proof.proof_validation();
            rc.unwrap_err(); //FIXME check error code also
            assert_eq!(proof.get_proof_state(), ProofStateType::ProofInvalid as u32);
        }
    }
}
<|MERGE_RESOLUTION|>--- conflicted
+++ resolved
@@ -362,11 +362,7 @@
         debug!("proof: {}", payload);
 
         self.proof = match parse_proof_payload(&payload) {
-<<<<<<< HEAD
-            Err(err) => return Ok(self.get_state()),
-=======
             Err(_) => return Ok(self.get_state()),
->>>>>>> 47cd1f8c
             Ok(x) => {
                 self.state = x.state.unwrap_or(VcxStateType::VcxStateAccepted);
                 Some(x)
@@ -375,11 +371,7 @@
 
         if self.state == VcxStateType::VcxStateAccepted {
             match self.proof_validation() {
-<<<<<<< HEAD
-                Ok(x) => {
-=======
                 Ok(_) => {
->>>>>>> 47cd1f8c
                     if self.proof_state != ProofStateType::ProofInvalid {
                         debug!("Proof format was validated for proof {}", self.source_id);
                         self.proof_state = ProofStateType::ProofValidated;
@@ -833,42 +825,6 @@
 
     #[test]
     fn test_update_state_with_reject_message() {
-<<<<<<< HEAD
-        init!("true");
-
-        let connection_handle = build_test_connection();
-
-        let mut proof = Box::new(Proof {
-            source_id: "12".to_string(),
-            msg_uid: String::from("1234"),
-            ref_msg_id: String::new(),
-            requested_attrs: String::from("[]"),
-            requested_predicates: String::from("[]"),
-            prover_did: String::from("GxtnGN6ypZYgEqcftSQFnC"),
-            prover_vk: VERKEY.to_string(),
-            state: VcxStateType::VcxStateOfferSent,
-            proof_state: ProofStateType::ProofUndefined,
-            name: String::new(),
-            version: String::from("1.0"),
-            nonce: generate_nonce().unwrap(),
-            proof: None,
-            proof_request: None,
-            remote_did: DID.to_string(),
-            remote_vk: VERKEY.to_string(),
-            agent_did: DID.to_string(),
-            agent_vk: VERKEY.to_string(),
-            revocation_interval: RevocationInterval { from: None, to: None },
-            thread: Some(Thread::new()),
-        });
-
-        proof.update_state(Some(PROOF_REJECT_RESPONSE_STR.to_string())).unwrap();
-        assert_eq!(proof.get_state(), VcxStateType::VcxStateRejected as u32);
-    }
-
-    #[test]
-    fn test_get_proof_returns_proof_when_proof_state_invalid() {
-=======
->>>>>>> 47cd1f8c
         init!("true");
 
         let _connection_handle = build_test_connection();
@@ -1194,14 +1150,8 @@
     #[cfg(feature = "pool_tests")]
     #[test]
     fn test_proof_verification() {
-<<<<<<< HEAD
         init!("ledger_zero_fees");
-        let did = settings::get_config_value(settings::CONFIG_INSTITUTION_DID).unwrap();
-        let (schemas, cred_defs, proof_req, proof) = ::utils::libindy::anoncreds::tests::create_proof();
-=======
-        init!("ledger");
         let (_, _, proof_req, proof) = ::utils::libindy::anoncreds::tests::create_proof();
->>>>>>> 47cd1f8c
 
         let mut proof_req_obj = ProofRequestMessage::create();
         proof_req_obj.proof_request_data = serde_json::from_str(&proof_req).unwrap();
@@ -1224,12 +1174,7 @@
     #[cfg(feature = "pool_tests")]
     #[test]
     fn test_self_attested_proof_verification() {
-<<<<<<< HEAD
         init!("ledger_zero_fees");
-        let did = settings::get_config_value(settings::CONFIG_INSTITUTION_DID).unwrap();
-=======
-        init!("ledger");
->>>>>>> 47cd1f8c
         let (proof_req, proof) = ::utils::libindy::anoncreds::tests::create_self_attested_proof();
 
         let mut proof_req_obj = ProofRequestMessage::create();
@@ -1252,13 +1197,7 @@
     #[cfg(feature = "pool_tests")]
     #[test]
     fn test_proof_verification_restrictions() {
-<<<<<<< HEAD
         init!("ledger_zero_fees");
-=======
-        init!("ledger");
-        use utils::logger::LibvcxDefaultLogger;
-        LibvcxDefaultLogger::init_testing_logger();
->>>>>>> 47cd1f8c
         let proof_req = json!({
            "nonce":"123432421212",
            "name":"proof_req_1",
@@ -1306,14 +1245,8 @@
     #[cfg(feature = "pool_tests")]
     #[test]
     fn test_proof_validate_attribute() {
-<<<<<<< HEAD
         init!("ledger_zero_fees");
-        let did = settings::get_config_value(settings::CONFIG_INSTITUTION_DID).unwrap();
-        let (schemas, cred_defs, proof_req, proof_json) = ::utils::libindy::anoncreds::tests::create_proof();
-=======
-        init!("ledger");
         let (_, _, proof_req, proof_json) = ::utils::libindy::anoncreds::tests::create_proof();
->>>>>>> 47cd1f8c
 
         let mut proof_req_obj = ProofRequestMessage::create();
 
