--- conflicted
+++ resolved
@@ -1171,11 +1171,7 @@
     #[cfg(feature = "pool_tests")]
     #[test]
     fn test_proof_verification_restrictions() {
-<<<<<<< HEAD
-        init!("ledger_zero_fees");
-=======
         init!("ledger");
->>>>>>> 6d13b69e
         let proof_req = json!({
            "nonce":"123432421212",
            "name":"proof_req_1",
@@ -1264,7 +1260,6 @@
             let mut proof_msg = ProofMessage::new();
             proof_obj["requested_proof"]["revealed_attrs"]["address1_1"]["encoded"] = json!("1111111111111111111111111111111111111111111111111111111111");
             let proof_json = serde_json::to_string(&proof_obj).unwrap();
-
             proof_msg.libindy_proof = proof_json;
             proof.proof = Some(proof_msg);
 
