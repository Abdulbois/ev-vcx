use serde_json;
use serde_json::Value;
use std::collections::HashMap;
use time;
use std::convert::TryInto;

use object_cache::ObjectCache;
use api::VcxStateType;
use error::prelude::*;

use connection;
use messages::{
    self,
    GeneralMessage,
    RemoteMessageType,
    payload::{
        Payloads,
        PayloadKinds,
    },
    thread::Thread,
    get_message::Message,
};
use messages::proofs::{
    proof_message::ProofMessage,
    proof_request::{
        ProofRequestMessage,
        ProofRequestData,
        NonRevokedInterval,
    },
};
use settings;
use utils::error;
use utils::constants::{CREDS_FROM_PROOF_REQ, DEFAULT_GENERATED_PROOF, DEFAULT_REJECTED_PROOF, NEW_PROOF_REQUEST_RESPONSE};
use utils::libindy::cache::{get_rev_reg_cache, set_rev_reg_cache, RevRegCache, RevState};
use utils::libindy::anoncreds;
use utils::libindy::anoncreds::{get_rev_reg_def_json, get_rev_reg_delta_json};

use v3::{
    messages::proof_presentation::presentation_request::PresentationRequest,
    handlers::proof_presentation::prover::prover::Prover,
};

<<<<<<< HEAD
use std::convert::TryInto;
use connection::{get_agent_info, MyAgentInfo, get_agent_attr};
=======
use utils::agent_info::{get_agent_info, MyAgentInfo, get_agent_attr};
>>>>>>> b0c51e25
use utils::httpclient::AgencyMock;

lazy_static! {
    static ref HANDLE_MAP: ObjectCache<DisclosedProofs>  = Default::default();
}

#[derive(Serialize, Deserialize, Debug)]
#[serde(tag = "version", content = "data")]
enum DisclosedProofs {
    #[serde(rename = "3.0")]
    Pending(DisclosedProof),
    #[serde(rename = "1.0")]
    V1(DisclosedProof),
    #[serde(rename = "2.0")]
    V3(Prover),
}

impl Default for DisclosedProof {
    fn default() -> DisclosedProof
    {
        DisclosedProof {
            source_id: String::new(),
            state: VcxStateType::VcxStateNone,
            proof_request: None,
            proof: None,
            link_secret_alias: settings::DEFAULT_LINK_SECRET_ALIAS.to_string(),
            my_did: None,
            my_vk: None,
            their_did: None,
            their_vk: None,
            agent_did: None,
            agent_vk: None,
            thread: Some(Thread::new()),
        }
    }
}

#[derive(Serialize, Deserialize, Debug, Clone)]
pub struct DisclosedProof {
    source_id: String,
    state: VcxStateType,
    proof_request: Option<ProofRequestMessage>,
    proof: Option<ProofMessage>,
    link_secret_alias: String,
    my_did: Option<String>,
    my_vk: Option<String>,
    their_did: Option<String>,
    their_vk: Option<String>,
    agent_did: Option<String>,
    agent_vk: Option<String>,
    thread: Option<Thread>,
}

#[derive(Debug, Deserialize, Serialize)]
pub struct RequestedCreds {
    pub self_attested_attributes: HashMap<String, String>,
    pub requested_attrs: HashMap<String, (String, bool)>,
    pub requested_predicates: HashMap<String, String>,
}

#[derive(Debug, Deserialize, Serialize, PartialEq)]
pub struct CredInfo {
    pub requested_attr: String,
    pub referent: String,
    pub schema_id: String,
    pub cred_def_id: String,
    pub rev_reg_id: Option<String>,
    pub cred_rev_id: Option<String>,
    pub revocation_interval: Option<NonRevokedInterval>,
    pub tails_file: Option<String>,
    pub timestamp: Option<u64>,
}

pub fn credential_def_identifiers(credentials: &str, proof_req: &ProofRequestData) -> VcxResult<Vec<CredInfo>> {
    let mut rtn = Vec::new();

    let credentials: Value = serde_json::from_str(credentials)
        .map_err(|err| VcxError::from_msg(VcxErrorKind::InvalidJson, format!("Cannot deserialize credentials: {}", err)))?;

    if let Value::Object(ref attrs) = credentials["attrs"] {
        for (requested_attr, value) in attrs {
            if let (Some(referent), Some(schema_id), Some(cred_def_id)) =
            (value["credential"]["cred_info"]["referent"].as_str(),
             value["credential"]["cred_info"]["schema_id"].as_str(),
             value["credential"]["cred_info"]["cred_def_id"].as_str()) {
                let rev_reg_id = value["credential"]["cred_info"]["rev_reg_id"]
                    .as_str()
                    .map(|x| x.to_string());

                let cred_rev_id = value["credential"]["cred_info"]["cred_rev_id"]
                    .as_str()
                    .map(|x| x.to_string());

                let tails_file = value["tails_file"]
                    .as_str()
                    .map(|x| x.to_string());

                rtn.push(
                    CredInfo {
                        requested_attr: requested_attr.to_string(),
                        referent: referent.to_string(),
                        schema_id: schema_id.to_string(),
                        cred_def_id: cred_def_id.to_string(),
                        revocation_interval: _get_revocation_interval(&requested_attr, &proof_req)?,
                        timestamp: None,
                        rev_reg_id,
                        cred_rev_id,
                        tails_file,
                    }
                );
            } else { return Err(VcxError::from_msg(VcxErrorKind::InvalidProofCredentialData, "Cannot get identifiers")); }
        }
    }

    Ok(rtn)
}

fn _get_revocation_interval(attr_name: &str, proof_req: &ProofRequestData) -> VcxResult<Option<NonRevokedInterval>> {
    if let Some(attr) = proof_req.requested_attributes.get(attr_name) {
        Ok(attr.non_revoked.clone().or(proof_req.non_revoked.clone().or(None)))
    } else if let Some(attr) = proof_req.requested_predicates.get(attr_name) {
        // Handle case for predicates
        Ok(attr.non_revoked.clone().or(proof_req.non_revoked.clone().or(None)))
    } else {
        Err(VcxError::from_msg(VcxErrorKind::InvalidProofCredentialData, format!("Attribute not found for: {}", attr_name)))
    }
}

// Also updates timestamp in credentials_identifiers
pub fn build_rev_states_json(credentials_identifiers: &mut Vec<CredInfo>) -> VcxResult<String> {
    let mut rtn: Value = json!({});
    let mut timestamps: HashMap<String, u64> = HashMap::new();

    for cred_info in credentials_identifiers.iter_mut() {
        if let (Some(rev_reg_id), Some(cred_rev_id), Some(tails_file)) =
        (&cred_info.rev_reg_id, &cred_info.cred_rev_id, &cred_info.tails_file) {
            if rtn.get(&rev_reg_id).is_none() {
                let (from, to) = if let Some(ref interval) = cred_info.revocation_interval
                { (interval.from, interval.to) } else { (None, None) };

                //                let from = from.unwrap_or(0);
                //                let to = to.unwrap_or(time::get_time().sec as u64);
                let cache = get_rev_reg_cache(&rev_reg_id);

                let (rev_state_json, timestamp) = if let Some(cached_rev_state) = cache.rev_state {
                    if cached_rev_state.timestamp >= from.unwrap_or(0)
                        && cached_rev_state.timestamp <= to.unwrap_or(time::get_time().sec as u64) {
                        (cached_rev_state.value, cached_rev_state.timestamp)
                    } else {
                        let from = match from {
                            Some(from) if from >= cached_rev_state.timestamp => {
                                Some(cached_rev_state.timestamp)
                            }
                            _ => None
                        };

                        let (_, rev_reg_def_json) = get_rev_reg_def_json(&rev_reg_id)?;

                        let (rev_reg_id, rev_reg_delta_json, timestamp) = get_rev_reg_delta_json(
                            &rev_reg_id,
                            from,
                            to,
                        )?;

                        let rev_state_json = anoncreds::libindy_prover_update_revocation_state(
                            &rev_reg_def_json,
                            &cached_rev_state.value,
                            &rev_reg_delta_json,
                            &cred_rev_id,
                            &tails_file,
                        )?;

                        if timestamp > cached_rev_state.timestamp {
                            let new_cache = RevRegCache {
                                rev_state: Some(RevState {
                                    timestamp,
                                    value: rev_state_json.clone(),
                                })
                            };
                            set_rev_reg_cache(&rev_reg_id, &new_cache);
                        }

                        (rev_state_json, timestamp)
                    }
                } else {
                    let (_, rev_reg_def_json) = get_rev_reg_def_json(&rev_reg_id)?;

                    let (rev_reg_id, rev_reg_delta_json, timestamp) = get_rev_reg_delta_json(
                        &rev_reg_id,
                        None,
                        to,
                    )?;

                    let rev_state_json = anoncreds::libindy_prover_create_revocation_state(
                        &rev_reg_def_json,
                        &rev_reg_delta_json,
                        &cred_rev_id,
                        &tails_file,
                    )?;

                    let new_cache = RevRegCache {
                        rev_state: Some(RevState {
                            timestamp,
                            value: rev_state_json.clone(),
                        })
                    };
                    set_rev_reg_cache(&rev_reg_id, &new_cache);

                    (rev_state_json, timestamp)
                };

                let rev_state_json: Value = serde_json::from_str(&rev_state_json)
                    .map_err(|err| VcxError::from_msg(VcxErrorKind::InvalidJson, format!("Cannot deserialize RevocationState: {}", err)))?;

                // TODO: proover should be able to create multiple states of same revocation policy for different timestamps
                // see ticket IS-1108
                rtn[rev_reg_id.to_string()] = json!({timestamp.to_string(): rev_state_json});
                cred_info.timestamp = Some(timestamp);

                // Cache timestamp for future attributes that have the same rev_reg_id
                timestamps.insert(rev_reg_id.to_string(), timestamp);
            }

            // If the rev_reg_id is already in the map, timestamp may not be updated on cred_info
            if cred_info.timestamp.is_none() {
                cred_info.timestamp = timestamps.get(rev_reg_id).cloned();
            }
        }
    }

    Ok(rtn.to_string())
}

impl DisclosedProof {
    fn create_with_request(source_id: &str, proof_req: &str) -> VcxResult<DisclosedProof> {
        trace!("create_with_request >>> source_id: {}, proof_req: {}", source_id, proof_req);

        let mut proof: DisclosedProof = Default::default();

        proof.set_source_id(source_id);
        proof.set_proof_request(proof_req)?;
        proof.set_state(VcxStateType::VcxStateRequestReceived);

        Ok(proof)
    }

    fn set_proof_request(&mut self, proof_req: &str) -> VcxResult<()> {
        let proof_req: ProofRequestMessage = serde_json::from_str(proof_req)
            .map_err(|err| VcxError::from_msg(VcxErrorKind::InvalidJson, format!("Cannot deserialize proof request: {}", err)))?;
        self.proof_request = Some(proof_req);
        Ok(())
    }

    fn get_state(&self) -> u32 {
        trace!("DisclosedProof::get_state >>>");
        self.state as u32
    }
    fn set_state(&mut self, state: VcxStateType) {
        trace!("DisclosedProof::set_state >>> state: {:?}", state);
        self.state = state
    }

    fn retrieve_credentials(&self) -> VcxResult<String> {
        trace!("DisclosedProof::set_state >>>");
        if settings::indy_mocks_enabled() { return Ok(CREDS_FROM_PROOF_REQ.to_string()); }

        let proof_req = self.proof_request
            .as_ref()
            .ok_or(VcxError::from_msg(VcxErrorKind::NotReady, "Cannot get proot request"))?;

        let indy_proof_req = serde_json::to_string(&proof_req.proof_request_data)
            .map_err(|err| VcxError::from_msg(VcxErrorKind::InvalidJson, format!("Cannot deserialize proof request: {}", err)))?;

        anoncreds::libindy_prover_get_credentials_for_proof_req(&indy_proof_req)
    }

    pub fn build_schemas_json(credentials_identifiers: &Vec<CredInfo>) -> VcxResult<String> {
        let mut rtn: Value = json!({});

        for ref cred_info in credentials_identifiers {
            if rtn.get(&cred_info.schema_id).is_none() {
                let (_, schema_json) = anoncreds::get_schema_json(&cred_info.schema_id)
                    .map_err(|err| err.map(VcxErrorKind::InvalidSchema, "Cannot get schema"))?;

                let schema_json = serde_json::from_str(&schema_json)
                    .map_err(|err| VcxError::from_msg(VcxErrorKind::InvalidSchema, format!("Cannot deserialize schema: {}", err)))?;

                rtn[cred_info.schema_id.to_owned()] = schema_json;
            }
        }
        Ok(rtn.to_string())
    }

    pub fn build_cred_def_json(credentials_identifiers: &Vec<CredInfo>) -> VcxResult<String> {
        let mut rtn: Value = json!({});

        for ref cred_info in credentials_identifiers {
            if rtn.get(&cred_info.cred_def_id).is_none() {
                let (_, credential_def) = anoncreds::get_cred_def_json(&cred_info.cred_def_id)
                    .map_err(|err| err.map(VcxErrorKind::InvalidProofCredentialData, "Cannot get credential definition"))?;

                let credential_def = serde_json::from_str(&credential_def)
                    .map_err(|err| VcxError::from_msg(VcxErrorKind::InvalidProofCredentialData, format!("Cannot deserialize credential definition: {}", err)))?;

                rtn[cred_info.cred_def_id.to_owned()] = credential_def;
            }
        }
        Ok(rtn.to_string())
    }

    pub fn build_requested_credentials_json(credentials_identifiers: &Vec<CredInfo>,
                                            self_attested_attrs: &str,
                                            proof_req: &ProofRequestData) -> VcxResult<String> {
        let mut rtn: Value = json!({
              "self_attested_attributes":{},
              "requested_attributes":{},
              "requested_predicates":{}
        });
        // do same for predicates and self_attested
        if let Value::Object(ref mut map) = rtn["requested_attributes"] {
            for ref cred_info in credentials_identifiers {
                if let Some(_) = proof_req.requested_attributes.get(&cred_info.requested_attr) {
                    let insert_val = json!({"cred_id": cred_info.referent, "revealed": true, "timestamp": cred_info.timestamp});
                    map.insert(cred_info.requested_attr.to_owned(), insert_val);
                }
            }
        }

        if let Value::Object(ref mut map) = rtn["requested_predicates"] {
            for ref cred_info in credentials_identifiers {
                if let Some(_) = proof_req.requested_predicates.get(&cred_info.requested_attr) {
                    let insert_val = json!({"cred_id": cred_info.referent, "timestamp": cred_info.timestamp});
                    map.insert(cred_info.requested_attr.to_owned(), insert_val);
                }
            }
        }

        // handle if the attribute is not revealed
        let self_attested_attrs: Value = serde_json::from_str(self_attested_attrs)
            .map_err(|err| VcxError::from_msg(VcxErrorKind::InvalidJson, format!("Cannot deserialize self attested attributes: {}", err)))?;
        rtn["self_attested_attributes"] = self_attested_attrs;

        Ok(rtn.to_string())
    }

    fn generate_proof(&mut self, credentials: &str, self_attested_attrs: &str) -> VcxResult<u32> {
        trace!("DisclosedProof::generate_proof >>> credentials: {}, self_attested_attrs: {}", secret!(&credentials), secret!(&self_attested_attrs));

        debug!("generating proof {}", self.source_id);
        if settings::indy_mocks_enabled() { return Ok(error::SUCCESS.code_num); }

        let proof_req = self.proof_request.as_ref().ok_or(VcxError::from_msg(VcxErrorKind::CreateProof, "Cannot get proof request"))?;

        let proof_req_data_json = serde_json::to_string(&proof_req.proof_request_data)
            .map_err(|err| VcxError::from_msg(VcxErrorKind::InvalidJson, format!("Cannot serialize proof request: {}", err)))?;

        let proof = DisclosedProof::generate_indy_proof(credentials, self_attested_attrs, &proof_req_data_json)?;

        let mut proof_msg = ProofMessage::new();
        proof_msg.libindy_proof = proof;
        self.proof = Some(proof_msg);

        Ok(error::SUCCESS.code_num)
    }

    pub fn generate_indy_proof(credentials: &str, self_attested_attrs: &str, proof_req_data_json: &str) -> VcxResult<String> {
        let proof_request: ProofRequestData = serde_json::from_str(&proof_req_data_json)
            .map_err(|err| VcxError::from_msg(VcxErrorKind::InvalidJson, format!("Cannot deserialize proof request: {}", err)))?;

        let mut credentials_identifiers = credential_def_identifiers(credentials, &proof_request)?;

        let revoc_states_json = build_rev_states_json(&mut credentials_identifiers)?;
        let requested_credentials = DisclosedProof::build_requested_credentials_json(&credentials_identifiers,
                                                                                     self_attested_attrs,
                                                                                     &proof_request)?;

        let schemas_json = DisclosedProof::build_schemas_json(&credentials_identifiers)?;
        let credential_defs_json = DisclosedProof::build_cred_def_json(&credentials_identifiers)?;

        let proof = anoncreds::libindy_prover_create_proof(&proof_req_data_json,
                                                           &requested_credentials,
                                                           settings::DEFAULT_LINK_SECRET_ALIAS,
                                                           &schemas_json,
                                                           &credential_defs_json,
                                                           Some(&revoc_states_json))?;
        Ok(proof)
    }

    fn generate_proof_msg(&self) -> VcxResult<String> {
        let proof = match settings::indy_mocks_enabled() {
            false => {
                let proof: &ProofMessage = self.proof.as_ref().ok_or(VcxError::from(VcxErrorKind::CreateProof))?;
                serde_json::to_string(&proof)
                    .map_err(|err| VcxError::from_msg(VcxErrorKind::InvalidJson, format!("Cannot serialize proof: {}", err)))?
            }
            true => DEFAULT_GENERATED_PROOF.to_string(),
        };

        Ok(proof)
    }

    fn _prep_proof_reference(&mut self, agent_info: &MyAgentInfo) -> VcxResult<String> {
        let proof_req = self.proof_request
            .as_ref()
            .ok_or(VcxError::from(VcxErrorKind::CreateProof))?;

        let ref_msg_uid = proof_req.msg_ref_id
            .as_ref()
            .ok_or(VcxError::from(VcxErrorKind::CreateProof))?;

        let their_did = get_agent_attr(&agent_info.their_pw_did)?;

        self.thread
            .as_mut()
            .map(|thread| thread.increment_receiver(&their_did));

        Ok(ref_msg_uid.to_string())
    }

    fn send_proof(&mut self, connection_handle: u32) -> VcxResult<u32> {
        trace!("DisclosedProof::send_proof >>> connection_handle: {}", connection_handle);

        debug!("sending proof {} via connection: {}",
               self.source_id, connection::get_source_id(connection_handle).unwrap_or_default()
        );

        let agent_info = get_agent_info()?.pw_info(connection_handle)?;

        let ref_msg_uid = self._prep_proof_reference(&agent_info)?;

        let proof = self.generate_proof_msg()?;

        messages::send_message()
            .to(&agent_info.my_pw_did()?)?
            .to_vk(&agent_info.my_pw_vk()?)?
            .msg_type(&RemoteMessageType::Proof)?
            .agent_did(&agent_info.pw_agent_did()?)?
            .agent_vk(&agent_info.pw_agent_vk()?)?
            .edge_agent_payload(&agent_info.my_pw_vk()?,
                                &agent_info.their_pw_vk()?,
                                &proof,
                                PayloadKinds::Proof,
                                self.thread.clone())
            .map_err(|err| VcxError::from_msg(
                VcxErrorKind::GeneralConnectionError,
<<<<<<< HEAD
                format!("Cannot encrypt payload: {}", err)
=======
                format!("Cannot encrypt payload: {}", err),
>>>>>>> b0c51e25
            ))?
            .ref_msg_id(Some(ref_msg_uid))?
            .send_secure()
            .map_err(|err| err.extend("Could not send proof"))?;

        apply_agent_info(self, &agent_info);
        self.state = VcxStateType::VcxStateAccepted;
        Ok(error::SUCCESS.code_num)
    }

    fn generate_reject_proof_msg(&self) -> VcxResult<String> {
        let msg = match settings::indy_mocks_enabled() {
            false => {
                let proof_reject = ProofMessage::new_reject();
                serde_json::to_string(&proof_reject)
                    .map_err(|err| VcxError::from_msg(VcxErrorKind::InvalidJson, format!("Cannot serialize proof reject: {}", err)))?
            }
            true => DEFAULT_REJECTED_PROOF.to_string(),
        };

        Ok(msg)
    }

    fn reject_proof(&mut self, connection_handle: u32) -> VcxResult<u32> {
        trace!("DisclosedProof::reject_proof >>> connection_handle: {}", connection_handle);

        debug!("rejecting proof {} via connection: {}", self.source_id, connection::get_source_id(connection_handle).unwrap_or_default());
        // There feels like there's a much more rusty way to do the below.
        let agent_info = get_agent_info()?.pw_info(connection_handle)?;

        let ref_msg_uid = self._prep_proof_reference(&agent_info)?;

        let proof_reject = self.generate_reject_proof_msg()?;

        messages::send_message()
            .to(&agent_info.my_pw_did()?)?
            .to_vk(&agent_info.my_pw_vk()?)?
            .msg_type(&RemoteMessageType::Proof)?
            .agent_did(&agent_info.agency_did)?
            .agent_vk(&agent_info.pw_agent_vk()?)?
            .edge_agent_payload(&agent_info.my_pw_vk()?,
                                &agent_info.their_pw_vk()?,
                                &proof_reject,
                                PayloadKinds::Proof,
                                self.thread.clone())
            .map_err(|err| VcxError::from_msg(
                VcxErrorKind::GeneralConnectionError,
<<<<<<< HEAD
                format!("Cannot encrypt payload: {}", err)
=======
                format!("Cannot encrypt payload: {}", err),
>>>>>>> b0c51e25
            ))?
            .ref_msg_id(Some(ref_msg_uid))?
            .send_secure()
            .map_err(|err| err.extend("Could not send proof reject"))?;

        apply_agent_info(self, &agent_info);

        self.state = VcxStateType::VcxStateRejected;
        return Ok(error::SUCCESS.code_num);
    }

    fn set_source_id(&mut self, id: &str) { self.source_id = id.to_string(); }

    fn get_source_id(&self) -> String { self.source_id.to_string() }

    #[cfg(test)] // TODO: REMOVE IT
    fn from_str(data: &str) -> VcxResult<DisclosedProof> {
        use messages::ObjectWithVersion;
        ObjectWithVersion::deserialize(data)
            .map(|obj: ObjectWithVersion<DisclosedProof>| obj.data)
            .map_err(|err| err.extend("Cannot deserialize DisclosedProof"))
    }
}

//********************************************
//         HANDLE FUNCTIONS
//********************************************
fn handle_err(err: VcxError) -> VcxError {
    if err.kind() == VcxErrorKind::InvalidHandle {
        VcxError::from(VcxErrorKind::InvalidDisclosedProofHandle)
    } else {
        err
    }
}

<<<<<<< HEAD
fn apply_agent_info(proof: &mut DisclosedProof, agent_info: &MyAgentInfo) -> DisclosedProof {
=======
fn apply_agent_info(proof: &mut DisclosedProof, agent_info: &MyAgentInfo) {
>>>>>>> b0c51e25
    proof.my_did = agent_info.my_pw_did.clone();
    proof.my_vk = agent_info.my_pw_vk.clone();
    proof.their_did = agent_info.their_pw_did.clone();
    proof.their_vk = agent_info.their_pw_vk.clone();
    proof.agent_did = agent_info.pw_agent_did.clone();
    proof.agent_vk = agent_info.pw_agent_vk.clone();
<<<<<<< HEAD
    proof.to_owned()
}

pub fn create_proof(source_id: &str, proof_req: &str) -> VcxResult<u32> {
=======
}

fn create_proof_v3(source_id: &str, proof_req: &str) -> VcxResult<Option<DisclosedProofs>> {
    trace!("create_proof_v3 >>> source_id: {}, proof_req: {}", source_id, proof_req);

>>>>>>> b0c51e25
    // Received request of new format -- redirect to v3 folder
    if let Ok(presentation_request) = serde_json::from_str::<PresentationRequest>(proof_req) {
        let proof = Prover::create(source_id, presentation_request)?;
        return Ok(Some(DisclosedProofs::V3(proof)));
    }

    Ok(None)
}

fn create_pending_proof(source_id: &str, proof_req: &str) -> VcxResult<DisclosedProofs> {
    trace!("create_pending_proof >>> source_id: {}, proof_req: {}", source_id, proof_req);

    let proof: DisclosedProof = DisclosedProof::create_with_request(source_id, proof_req)?;

    Ok(DisclosedProofs::Pending(proof))
}

fn create_proof_v1(source_id: &str, proof_req: &str) -> VcxResult<DisclosedProofs> {
    trace!("create_proof_v1 >>> source_id: {}, proof_req: {}", source_id, proof_req);

    let proof: DisclosedProof = DisclosedProof::create_with_request(source_id, proof_req)?;

    Ok(DisclosedProofs::V1(proof))
}

pub fn create_proof(source_id: &str, proof_req: &str) -> VcxResult<u32> {
    trace!("create_proof >>> source_id: {}, proof_req: {}", source_id, proof_req);

    debug!("creating disclosed proof with id: {}", source_id);

    let proof =
        match create_proof_v3(source_id, &proof_req)? {
            Some(proof) => proof,
            None => {
                create_pending_proof(source_id, proof_req)?
            }
        };

    let handle = HANDLE_MAP.add(proof)?;

    debug!("inserting proof {} into handle map", source_id);

    Ok(handle)
}

pub fn create_proof_with_msgid(source_id: &str, connection_handle: u32, msg_id: &str) -> VcxResult<(u32, String)> {
    let proof_request = get_proof_request(connection_handle, &msg_id)?;

    let proof = if connection::is_v3_connection(connection_handle)? {
        create_proof_v3(source_id, &proof_request)?
            .ok_or(VcxError::from_msg(VcxErrorKind::InvalidConnectionHandle, format!("Connection can not be used for Proprietary Issuance protocol")))?
    } else {
        create_proof_v1(source_id, &proof_request)?
    };

    let handle = HANDLE_MAP.add(proof)?;

    debug!("inserting disclosed proof {} into handle map", source_id);
    Ok((handle, proof_request))
}

pub fn get_state(handle: u32) -> VcxResult<u32> {
    HANDLE_MAP.get(handle, |obj| {
        match obj {
            DisclosedProofs::Pending(ref obj) => Ok(obj.get_state()),
            DisclosedProofs::V1(ref obj) => Ok(obj.get_state()),
            DisclosedProofs::V3(ref obj) => Ok(obj.state())
        }
    }).or(Err(VcxError::from(VcxErrorKind::InvalidConnectionHandle)))
}

pub fn update_state(handle: u32, message: Option<String>) -> VcxResult<u32> {
    HANDLE_MAP.get_mut(handle, |obj| {
        match obj {
            DisclosedProofs::Pending(obj) => {
                // update_state is just the same as get_state for disclosed_proof
                Ok(obj.get_state())
            }
            DisclosedProofs::V1(obj) => {
                // update_state is just the same as get_state for disclosed_proof
                Ok(obj.get_state())
            }
            DisclosedProofs::V3(ref mut obj) => {
                obj.update_state(message.as_ref().map(String::as_str))?;
                Ok(obj.state())
            }
        }
    })
}

pub fn to_string(handle: u32) -> VcxResult<String> {
    HANDLE_MAP.get(handle, |obj| {
        serde_json::to_string(obj)
            .map_err(|err| VcxError::from_msg(VcxErrorKind::InvalidState, format!("cannot serialize DisclosedProof object: {:?}", err)))
    })
}

pub fn from_string(proof_data: &str) -> VcxResult<u32> {
    let proof: DisclosedProofs = serde_json::from_str(proof_data)
        .map_err(|err| VcxError::from_msg(VcxErrorKind::InvalidJson, format!("cannot deserialize DisclosedProofs object: {:?}", err)))?;

    HANDLE_MAP.add(proof)
}

pub fn release(handle: u32) -> VcxResult<()> {
    HANDLE_MAP.release(handle).map_err(handle_err)
}

pub fn release_all() {
    HANDLE_MAP.drain().ok();
}

pub fn generate_proof_msg(handle: u32) -> VcxResult<String> {
    HANDLE_MAP.get(handle, |obj| {
        match obj {
            DisclosedProofs::Pending(ref obj) => obj.generate_proof_msg(),
            DisclosedProofs::V1(ref obj) => obj.generate_proof_msg(),
            DisclosedProofs::V3(ref obj) => obj.generate_presentation_msg()
        }
    })
}

pub fn send_proof(handle: u32, connection_handle: u32) -> VcxResult<u32> {
    HANDLE_MAP.get_mut(handle, |proof| {
        let new_proof = match proof {
            DisclosedProofs::Pending(ref mut obj) => {
                // if Aries connection is established --> Convert DisclosedProofs object to Aries presentation
                if ::connection::is_v3_connection(connection_handle)? {
                    let proof_request = obj.proof_request.clone()
                        .ok_or(VcxError::from_msg(VcxErrorKind::InvalidState, "Can not get CredentialOffer of Credential object in Pending state"))?;

                    let proof = obj.proof.clone()
                        .ok_or(VcxError::from_msg(VcxErrorKind::InvalidState, "Can not get proof message"))?;

                    let mut prover = Prover::create(&obj.get_source_id(), proof_request.try_into()?)?;
                    prover.set_presentation(proof.try_into()?)?;
                    prover.send_presentation(connection_handle)?;

                    DisclosedProofs::V3(prover)
                } else { // else --> Convert DisclosedProofs object to Proprietary proof object
                    obj.send_proof(connection_handle)?;
                    DisclosedProofs::V1(obj.clone())
                }
            }
            DisclosedProofs::V1(ref mut obj) => {
                obj.send_proof(connection_handle)?;
                DisclosedProofs::V1(obj.clone())
            }
            DisclosedProofs::V3(ref mut obj) => {
                obj.send_presentation(connection_handle)?;
                DisclosedProofs::V3(obj.clone())
            }
        };
        *proof = new_proof;
        Ok(error::SUCCESS.code_num)
    })
}

pub fn generate_reject_proof_msg(handle: u32) -> VcxResult<String> {
    HANDLE_MAP.get_mut(handle, |obj| {
        match obj {
            DisclosedProofs::Pending(ref mut obj) => {
                obj.generate_reject_proof_msg()
            }
            DisclosedProofs::V1(ref mut obj) => {
                obj.generate_reject_proof_msg()
            }
            DisclosedProofs::V3(_) => {
                Err(VcxError::from(VcxErrorKind::ActionNotSupported))
            }
        }
    })
}

pub fn reject_proof(handle: u32, connection_handle: u32) -> VcxResult<u32> {
    HANDLE_MAP.get_mut(handle, |proof| {
        let new_proof = match proof {
            DisclosedProofs::Pending(ref mut obj) => {
                // if Aries connection is established --> Convert DisclosedProofs object to Aries presentation
                if ::connection::is_v3_connection(connection_handle)? {
                    let proof_request = obj.proof_request.clone()
                        .ok_or(VcxError::from_msg(VcxErrorKind::InvalidState, "Can not get CredentialOffer of Credential object in Pending state"))?;

                    let mut prover = Prover::create(&obj.get_source_id(), proof_request.try_into()?)?;
                    prover.decline_presentation_request(connection_handle, Some(String::from("Presentation Request was rejected")), None)?;
                    DisclosedProofs::V3(prover)
                } else { // else --> Convert DisclosedProofs object to Proprietary proof object
                    obj.reject_proof(connection_handle)?;
                    DisclosedProofs::V1(obj.clone())
                }
            }
            DisclosedProofs::V1(ref mut obj) => {
                obj.reject_proof(connection_handle)?;
                DisclosedProofs::V1(obj.clone())
            }
            DisclosedProofs::V3(ref mut obj) => {
                obj.decline_presentation_request(connection_handle, Some(String::from("Presentation Request was rejected")), None)?;
                DisclosedProofs::V3(obj.clone())
            }
        };
        *proof = new_proof;
        Ok(error::SUCCESS.code_num)
    })
}

pub fn generate_proof(handle: u32, credentials: String, self_attested_attrs: String) -> VcxResult<u32> {
    HANDLE_MAP.get_mut(handle, |obj| {
        match obj {
            DisclosedProofs::Pending(ref mut obj) => {
                obj.generate_proof(&credentials, &self_attested_attrs)
            }
            DisclosedProofs::V1(ref mut obj) => {
                obj.generate_proof(&credentials, &self_attested_attrs)
            }
            DisclosedProofs::V3(ref mut obj) => {
                obj.generate_presentation(credentials.clone(), self_attested_attrs.clone())?;
                Ok(error::SUCCESS.code_num)
            }
        }
    }).map(|_| error::SUCCESS.code_num)
}

pub fn decline_presentation_request(handle: u32, connection_handle: u32, reason: Option<String>, proposal: Option<String>) -> VcxResult<u32> {
    HANDLE_MAP.get_mut(handle, |proof| {
        let new_proof = match proof {
            DisclosedProofs::Pending(ref mut obj) => {
                // if Aries connection is established --> Convert DisclosedProofs object to Aries presentation
                if ::connection::is_v3_connection(connection_handle)? {
                    let proof_request = obj.proof_request.clone()
                        .ok_or(VcxError::from_msg(VcxErrorKind::InvalidState, "Can not get CredentialOffer of Credential object in Pending state"))?;

                    let mut prover = Prover::create(&obj.get_source_id(), proof_request.try_into()?)?;
                    prover.decline_presentation_request(connection_handle, Some(String::from("Presentation Request was rejected")), None)?;
                    DisclosedProofs::V3(prover)
                } else { // else --> Convert DisclosedProofs object to Proprietary proof object
                    obj.reject_proof(connection_handle)?;
                    DisclosedProofs::V1(obj.clone())
                }
            }
            DisclosedProofs::V1(ref mut obj) => {
                obj.reject_proof(connection_handle)?;
                DisclosedProofs::V1(obj.clone())
            }
            DisclosedProofs::V3(ref mut obj) => {
                obj.decline_presentation_request(connection_handle, reason.clone(), proposal.clone())?;
                DisclosedProofs::V3(obj.clone())
            }
        };
        *proof = new_proof;
        Ok(error::SUCCESS.code_num)
    }).map(|_| error::SUCCESS.code_num)
}

pub fn retrieve_credentials(handle: u32) -> VcxResult<String> {
    HANDLE_MAP.get_mut(handle, |obj| {
        match obj {
            DisclosedProofs::Pending(ref obj) => obj.retrieve_credentials(),
            DisclosedProofs::V1(ref obj) => obj.retrieve_credentials(),
            DisclosedProofs::V3(ref obj) => obj.retrieve_credentials()
        }
    })
}

pub fn is_valid_handle(handle: u32) -> bool {
    HANDLE_MAP.has_handle(handle)
}

//TODO one function with credential
fn get_proof_request(connection_handle: u32, msg_id: &str) -> VcxResult<String> {
    if connection::is_v3_connection(connection_handle)? {
        let presentation_request = Prover::get_presentation_request(connection_handle, msg_id)?;
        return serde_json::to_string_pretty(&presentation_request)
            .map_err(|err| VcxError::from_msg(VcxErrorKind::InvalidJson, format!("Cannot serialize message: {}", err)));
    }

    trace!("get_proof_request >>> connection_handle: {}, msg_id: {}", connection_handle, msg_id);

    let agent_info = get_agent_info()?.pw_info(connection_handle)?;

    AgencyMock::set_next_response(NEW_PROOF_REQUEST_RESPONSE.to_vec());

    let message = messages::get_message::get_connection_messages(&agent_info.my_pw_did()?,
                                                                 &agent_info.my_pw_vk()?,
                                                                 &agent_info.pw_agent_did()?,
                                                                 &agent_info.pw_agent_vk()?,
                                                                 Some(vec![msg_id.to_string()]),
                                                                 None,
                                                                 &agent_info.version()?)?;

    if message[0].msg_type == RemoteMessageType::ProofReq {
        let request = _parse_proof_req_message(&message[0], &agent_info.my_pw_vk()?)?;

        serde_json::to_string_pretty(&request)
            .map_err(|err| VcxError::from_msg(VcxErrorKind::InvalidJson, format!("Cannot serialize message: {}", err)))
    } else {
        Err(VcxError::from_msg(VcxErrorKind::InvalidMessages, "Message has different type"))
    }
}

//TODO one function with credential
pub fn get_proof_request_messages(connection_handle: u32, match_name: Option<&str>) -> VcxResult<String> {
    if connection::is_v3_connection(connection_handle)? {
        let presentation_requests = Prover::get_presentation_request_messages(connection_handle, match_name)?;

        let msgs: Vec<ProofRequestMessage> = presentation_requests
            .into_iter()
            .map(|presentation_request| presentation_request.try_into())
            .collect::<VcxResult<Vec<ProofRequestMessage>>>()?;

        return serde_json::to_string(&msgs).
            map_err(|err| {
                VcxError::from_msg(VcxErrorKind::InvalidState, format!("Cannot serialize ProofRequestMessage: {:?}", err))
            });
    }

    trace!("get_proof_request_messages >>> connection_handle: {}, match_name: {:?}", connection_handle, match_name);
    AgencyMock::set_next_response(constants::NEW_PROOF_REQUEST_RESPONSE.to_vec());

    let agent_info = get_agent_info()?.pw_info(connection_handle)?;

<<<<<<< HEAD
=======
    AgencyMock::set_next_response(NEW_PROOF_REQUEST_RESPONSE.to_vec());
>>>>>>> b0c51e25

    let payload = messages::get_message::get_connection_messages(&agent_info.my_pw_did()?,
                                                                 &agent_info.my_pw_vk()?,
                                                                 &agent_info.pw_agent_did()?,
                                                                 &agent_info.pw_agent_vk()?,
                                                                 None,
                                                                 None,
                                                                 &agent_info.version()?)?;

    let mut messages: Vec<ProofRequestMessage> = Default::default();

    for msg in payload {
        if msg.sender_did.eq(&agent_info.my_pw_did()?) { continue; }

        if msg.msg_type == RemoteMessageType::ProofReq {
            let req = _parse_proof_req_message(&msg, &agent_info.my_pw_vk()?)?;
            messages.push(req);
        }
    }

    serde_json::to_string_pretty(&messages)
        .map_err(|err| VcxError::from_msg(
<<<<<<< HEAD
            VcxErrorKind::InvalidJson, format!("Cannot serialize proof request: {}", err)
=======
            VcxErrorKind::InvalidJson, format!("Cannot serialize proof request: {}", err),
>>>>>>> b0c51e25
        ))
}

fn _parse_proof_req_message(message: &Message, my_vk: &str) -> VcxResult<ProofRequestMessage> {
    let payload = message.payload.as_ref()
        .ok_or(VcxError::from_msg(VcxErrorKind::InvalidHttpResponse, "Cannot get payload"))?;

    let (request, thread) = Payloads::decrypt(&my_vk, payload)?;

    let mut request: ProofRequestMessage = serde_json::from_str(&request)
        .map_err(|err| VcxError::from_msg(VcxErrorKind::InvalidHttpResponse, format!("Cannot deserialize proof request: {}", err)))?;

    request.msg_ref_id = Some(message.uid.to_owned());
    request.thread_id = thread.and_then(|tr| tr.thid.clone());

    Ok(request)
}

pub fn get_source_id(handle: u32) -> VcxResult<String> {
    HANDLE_MAP.get(handle, |obj| {
        match obj {
            DisclosedProofs::Pending(obj) => Ok(obj.get_source_id()),
            DisclosedProofs::V1(obj) => Ok(obj.get_source_id()),
            DisclosedProofs::V3(ref obj) => Ok(obj.get_source_id())
        }
    }).map_err(handle_err)
}

pub fn get_presentation_status(handle: u32) -> VcxResult<u32> {
    HANDLE_MAP.get(handle, |obj| {
        match obj {
            DisclosedProofs::Pending(_) => Err(VcxError::from_msg(VcxErrorKind::InvalidDisclosedProofHandle, "Cannot get presentation status for V1 DisclosedProof object")),
            DisclosedProofs::V1(_) => Err(VcxError::from_msg(VcxErrorKind::InvalidDisclosedProofHandle, "Cannot get presentation status for V1 DisclosedProof object")),
            DisclosedProofs::V3(ref obj) => Ok(obj.presentation_status())
        }
    })
}

#[cfg(test)]
mod tests {
    extern crate serde_json;

    use super::*;
    use serde_json::Value;
    use utils::{
        constants::{ADDRESS_CRED_ID, LICENCE_CRED_ID, ADDRESS_SCHEMA_ID,
                    ADDRESS_CRED_DEF_ID, CRED_DEF_ID, SCHEMA_ID, ADDRESS_CRED_REV_ID,
                    ADDRESS_REV_REG_ID, REV_REG_ID, CRED_REV_ID, TEST_TAILS_FILE, REV_STATE_JSON},
        get_temp_dir_path,
    };
    #[cfg(feature = "pool_tests")]
    use time;
    use utils::devsetup::*;

    fn proof_req_no_interval() -> ProofRequestData {
        let proof_req = json!({
            "nonce": "123432421212",
            "name": "proof_req_1",
            "version": "0.1",
            "requested_attributes": {
                "address1_1": { "name": "address1" },
                "zip_2": { "name": "zip" },
                "height_1": { "name": "height" }
            },
            "requested_predicates": {},
        }).to_string();

        serde_json::from_str(&proof_req).unwrap()
    }

    fn _get_proof_request_messages(connection_h: u32) -> String {
        let requests = get_proof_request_messages(connection_h, None).unwrap();
        let requests: Value = serde_json::from_str(&requests).unwrap();
        let requests = serde_json::to_string(&requests[0]).unwrap();
        requests
    }

    #[test]
    fn test_create_proof() {
        let _setup = SetupMocks::init();

        assert!(create_proof("1", ::utils::constants::PROOF_REQUEST_JSON).unwrap() > 0);
    }

    #[test]
    fn test_create_fails() {
        let _setup = SetupMocks::init();

        assert_eq!(create_proof("1", "{}").unwrap_err().kind(), VcxErrorKind::InvalidJson);
    }

    #[test]
    fn test_proof_cycle() {
        let _setup = SetupMocks::init();

        let connection_h = connection::tests::build_test_connection();

        let request = _get_proof_request_messages(connection_h);

        let handle = create_proof("TEST_CREDENTIAL", &request).unwrap();
        assert_eq!(VcxStateType::VcxStateRequestReceived as u32, get_state(handle).unwrap());

        send_proof(handle, connection_h).unwrap();
        assert_eq!(VcxStateType::VcxStateAccepted as u32, get_state(handle).unwrap());
    }

    #[test]
    fn test_proof_reject_cycle() {
        let _setup = SetupMocks::init();

        let connection_h = connection::tests::build_test_connection();

        let request = _get_proof_request_messages(connection_h);

        let handle = create_proof("TEST_CREDENTIAL", &request).unwrap();
        assert_eq!(VcxStateType::VcxStateRequestReceived as u32, get_state(handle).unwrap());

        reject_proof(handle, connection_h).unwrap();
        assert_eq!(VcxStateType::VcxStateRejected as u32, get_state(handle).unwrap());
    }

    #[test]
    fn get_state_test() {
        let _setup = SetupMocks::init();

        let proof: DisclosedProof = Default::default();
        assert_eq!(VcxStateType::VcxStateNone as u32, proof.get_state());

        let handle = create_proof("id", ::utils::constants::PROOF_REQUEST_JSON).unwrap();
        assert_eq!(VcxStateType::VcxStateRequestReceived as u32, get_state(handle).unwrap())
    }

    #[test]
    fn to_string_test() {
        let _setup = SetupMocks::init();

        let handle = create_proof("id", ::utils::constants::PROOF_REQUEST_JSON).unwrap();

        let serialized = to_string(handle).unwrap();
        let j: Value = serde_json::from_str(&serialized).unwrap();
        assert_eq!(j["version"], ::utils::constants::PENDING_OBJECT_SERIALIZE_VERSION);

        let handle_2 = from_string(&serialized).unwrap();
        assert_ne!(handle, handle_2);
    }

    #[test]
    fn test_deserialize_fails() {
        let _setup = SetupDefaults::init();

        assert_eq!(from_string("{}").unwrap_err().kind(), VcxErrorKind::InvalidJson);
    }

    #[test]
    fn test_deserialize_succeeds_with_self_attest_allowed() {
        let _setup = SetupDefaults::init();

        let handle = create_proof("id", ::utils::constants::PROOF_REQUEST_JSON).unwrap();

        let serialized = to_string(handle).unwrap();
        let p = DisclosedProof::from_str(&serialized).unwrap();
        assert_eq!(p.proof_request.unwrap().proof_request_data.requested_attributes.get("attr1_referent").unwrap().self_attest_allowed, Some(true))
    }

    #[test]
    fn test_find_schemas() {
        let _setup = SetupMocks::init();

        assert_eq!(DisclosedProof::build_schemas_json(&Vec::new()).unwrap(), "{}".to_string());

        let cred1 = CredInfo {
            requested_attr: "height_1".to_string(),
            referent: LICENCE_CRED_ID.to_string(),
            schema_id: SCHEMA_ID.to_string(),
            cred_def_id: CRED_DEF_ID.to_string(),
            rev_reg_id: Some(REV_REG_ID.to_string()),
            cred_rev_id: Some(CRED_REV_ID.to_string()),
            revocation_interval: None,
            tails_file: None,
            timestamp: None,
        };
        let cred2 = CredInfo {
            requested_attr: "zip_2".to_string(),
            referent: ADDRESS_CRED_ID.to_string(),
            schema_id: ADDRESS_SCHEMA_ID.to_string(),
            cred_def_id: ADDRESS_CRED_DEF_ID.to_string(),
            rev_reg_id: Some(ADDRESS_REV_REG_ID.to_string()),
            cred_rev_id: Some(ADDRESS_CRED_REV_ID.to_string()),
            revocation_interval: None,
            tails_file: None,
            timestamp: None,
        };
        let creds = vec![cred1, cred2];

        let schemas = DisclosedProof::build_schemas_json(&creds).unwrap();
        assert!(schemas.len() > 0);
        assert!(schemas.contains(r#""id":"2hoqvcwupRTUNkXn6ArYzs:2:test-licence:4.4.4","name":"test-licence""#));
    }

    #[test]
    fn test_find_schemas_fails() {
        let _setup = SetupLibraryWallet::init();

        let credential_ids = vec![CredInfo {
            requested_attr: "1".to_string(),
            referent: "2".to_string(),
            schema_id: "3".to_string(),
            cred_def_id: "3".to_string(),
            rev_reg_id: Some("4".to_string()),
            cred_rev_id: Some("5".to_string()),
            revocation_interval: None,
            tails_file: None,
            timestamp: None,
        }];
        assert_eq!(DisclosedProof::build_schemas_json(&credential_ids).unwrap_err().kind(), VcxErrorKind::InvalidSchema);
    }

    #[test]
    fn test_find_credential_def() {
        let _setup = SetupMocks::init();

        let cred1 = CredInfo {
            requested_attr: "height_1".to_string(),
            referent: LICENCE_CRED_ID.to_string(),
            schema_id: SCHEMA_ID.to_string(),
            cred_def_id: CRED_DEF_ID.to_string(),
            rev_reg_id: Some(REV_REG_ID.to_string()),
            cred_rev_id: Some(CRED_REV_ID.to_string()),
            revocation_interval: None,
            tails_file: None,
            timestamp: None,
        };
        let cred2 = CredInfo {
            requested_attr: "zip_2".to_string(),
            referent: ADDRESS_CRED_ID.to_string(),
            schema_id: ADDRESS_SCHEMA_ID.to_string(),
            cred_def_id: ADDRESS_CRED_DEF_ID.to_string(),
            rev_reg_id: Some(ADDRESS_REV_REG_ID.to_string()),
            cred_rev_id: Some(ADDRESS_CRED_REV_ID.to_string()),
            revocation_interval: None,
            tails_file: None,
            timestamp: None,
        };
        let creds = vec![cred1, cred2];

        let credential_def = DisclosedProof::build_cred_def_json(&creds).unwrap();
        assert!(credential_def.len() > 0);
        assert!(credential_def.contains(r#""id":"2hoqvcwupRTUNkXn6ArYzs:3:CL:2471","schemaId":"2471""#));
    }

    #[test]
    fn test_find_credential_def_fails() {
        let _setup = SetupLibraryWallet::init();

        let credential_ids = vec![CredInfo {
            requested_attr: "1".to_string(),
            referent: "2".to_string(),
            schema_id: "3".to_string(),
            cred_def_id: "3".to_string(),
            rev_reg_id: Some("4".to_string()),
            cred_rev_id: Some("5".to_string()),
            revocation_interval: None,
            tails_file: None,
            timestamp: None,
        }];
        assert_eq!(DisclosedProof::build_cred_def_json(&credential_ids).unwrap_err().kind(), VcxErrorKind::InvalidProofCredentialData);
    }

    #[test]
    fn test_build_requested_credentials() {
        let _setup = SetupMocks::init();

        let cred1 = CredInfo {
            requested_attr: "height_1".to_string(),
            referent: LICENCE_CRED_ID.to_string(),
            schema_id: SCHEMA_ID.to_string(),
            cred_def_id: CRED_DEF_ID.to_string(),
            rev_reg_id: Some(REV_REG_ID.to_string()),
            cred_rev_id: Some(CRED_REV_ID.to_string()),
            revocation_interval: None,
            tails_file: None,
            timestamp: Some(800),
        };
        let cred2 = CredInfo {
            requested_attr: "zip_2".to_string(),
            referent: ADDRESS_CRED_ID.to_string(),
            schema_id: ADDRESS_SCHEMA_ID.to_string(),
            cred_def_id: ADDRESS_CRED_DEF_ID.to_string(),
            rev_reg_id: Some(ADDRESS_REV_REG_ID.to_string()),
            cred_rev_id: Some(ADDRESS_CRED_REV_ID.to_string()),
            revocation_interval: None,
            tails_file: None,
            timestamp: Some(800),
        };
        let creds = vec![cred1, cred2];
        let self_attested_attrs = json!({
            "self_attested_attr_3": "my self attested 1",
            "self_attested_attr_4": "my self attested 2",
        }).to_string();

        let test: Value = json!({
              "self_attested_attributes":{
                  "self_attested_attr_3": "my self attested 1",
                  "self_attested_attr_4": "my self attested 2",
              },
              "requested_attributes":{
                  "height_1": {"cred_id": LICENCE_CRED_ID, "revealed": true, "timestamp": 800},
                  "zip_2": {"cred_id": ADDRESS_CRED_ID, "revealed": true, "timestamp": 800},
              },
              "requested_predicates":{}
        });

        let proof_req = json!({
            "nonce": "123432421212",
            "name": "proof_req_1",
            "version": "0.1",
            "requested_attributes": {
                "height_1": {
                    "name": "height_1",
                    "non_revoked":  {"from": 123, "to": 456}
                },
                "zip_2": { "name": "zip_2" }
            },
            "requested_predicates": {},
            "non_revoked": {"from": 098, "to": 123}
        });
        let proof_req: ProofRequestData = serde_json::from_value(proof_req).unwrap();
        let requested_credential = DisclosedProof::build_requested_credentials_json(&creds, &self_attested_attrs, &proof_req).unwrap();
        assert_eq!(test.to_string(), requested_credential);
    }

    #[test]
    fn test_get_proof_request() {
        let _setup = SetupMocks::init();

        let connection_h = connection::tests::build_test_connection();

        let request = get_proof_request(connection_h, "123").unwrap();
        let _request: ProofRequestMessage = serde_json::from_str(&request).unwrap();
    }

    #[cfg(feature = "pool_tests")]
    #[test]
    fn test_retrieve_credentials() {
        let _setup = SetupLibraryWalletPoolZeroFees::init();

        ::utils::libindy::anoncreds::tests::create_and_store_credential(::utils::constants::DEFAULT_SCHEMA_ATTRS, false);
        let (_, _, req, _) = ::utils::libindy::anoncreds::tests::create_proof();

        let mut proof_req = ProofRequestMessage::create();
        let mut proof: DisclosedProof = Default::default();
        proof_req.proof_request_data = serde_json::from_str(&req).unwrap();
        proof.proof_request = Some(proof_req);

        let retrieved_creds = proof.retrieve_credentials().unwrap();
        assert!(retrieved_creds.len() > 500);
    }

    #[cfg(feature = "pool_tests")]
    #[test]
    fn test_retrieve_credentials_emtpy() {
        let _setup = SetupLibraryWalletPoolZeroFees::init();

        let mut req = json!({
           "nonce":"123432421212",
           "name":"proof_req_1",
           "version":"0.1",
           "requested_attributes": json!({}),
           "requested_predicates": json!({}),
        });
        let mut proof_req = ProofRequestMessage::create();
        let mut proof: DisclosedProof = Default::default();
        proof_req.proof_request_data = serde_json::from_str(&req.to_string()).unwrap();
        proof.proof_request = Some(proof_req.clone());

        let retrieved_creds = proof.retrieve_credentials().unwrap();
        assert_eq!(retrieved_creds, "{}".to_string());

        req["requested_attributes"]["address1_1"] = json!({"name": "address1"});
        proof_req.proof_request_data = serde_json::from_str(&req.to_string()).unwrap();
        proof.proof_request = Some(proof_req);
        let retrieved_creds = proof.retrieve_credentials().unwrap();
        assert_eq!(retrieved_creds, json!({"attrs":{"address1_1":[]}}).to_string());
    }

    #[cfg(feature = "pool_tests")]
    #[test]
    fn test_case_for_proof_req_doesnt_matter_for_retrieve_creds() {
        let _setup = SetupLibraryWalletPoolZeroFees::init();

        ::utils::libindy::anoncreds::tests::create_and_store_credential(::utils::constants::DEFAULT_SCHEMA_ATTRS, false);
        let did = settings::get_config_value(settings::CONFIG_INSTITUTION_DID).unwrap();
        let mut req = json!({
           "nonce":"123432421212",
           "name":"proof_req_1",
           "version":"0.1",
           "requested_attributes": json!({
               "zip_1": json!({
                   "name":"zip",
                   "restrictions": [json!({ "issuer_did": did })]
               })
           }),
           "requested_predicates": json!({}),
        });

        let mut proof_req = ProofRequestMessage::create();
        let mut proof: DisclosedProof = Default::default();
        proof_req.proof_request_data = serde_json::from_str(&req.to_string()).unwrap();
        proof.proof_request = Some(proof_req.clone());

        // All lower case
        let retrieved_creds = proof.retrieve_credentials().unwrap();
        assert!(retrieved_creds.contains(r#""zip":"84000""#));
        let ret_creds_as_value: Value = serde_json::from_str(&retrieved_creds).unwrap();
        assert_eq!(ret_creds_as_value["attrs"]["zip_1"][0]["cred_info"]["attrs"]["zip"], "84000");
        // First letter upper
        req["requested_attributes"]["zip_1"]["name"] = json!("Zip");
        proof_req.proof_request_data = serde_json::from_str(&req.to_string()).unwrap();
        proof.proof_request = Some(proof_req.clone());
        let retrieved_creds2 = proof.retrieve_credentials().unwrap();
        assert!(retrieved_creds2.contains(r#""zip":"84000""#));

        //entire word upper
        req["requested_attributes"]["zip_1"]["name"] = json!("ZIP");
        proof_req.proof_request_data = serde_json::from_str(&req.to_string()).unwrap();
        proof.proof_request = Some(proof_req.clone());
        let retrieved_creds3 = proof.retrieve_credentials().unwrap();
        assert!(retrieved_creds3.contains(r#""zip":"84000""#));
    }

    #[test]
    fn test_retrieve_credentials_fails_with_no_proof_req() {
        let _setup = SetupLibraryWallet::init();

        let proof: DisclosedProof = Default::default();
        assert_eq!(proof.retrieve_credentials().unwrap_err().kind(), VcxErrorKind::NotReady);
    }

    #[test]
    fn test_credential_def_identifiers() {
        let _setup = SetupDefaults::init();

        let cred1 = CredInfo {
            requested_attr: "height_1".to_string(),
            referent: LICENCE_CRED_ID.to_string(),
            schema_id: SCHEMA_ID.to_string(),
            cred_def_id: CRED_DEF_ID.to_string(),
            rev_reg_id: Some(REV_REG_ID.to_string()),
            cred_rev_id: Some(CRED_REV_ID.to_string()),
            revocation_interval: Some(NonRevokedInterval { from: Some(123), to: Some(456) }),
            tails_file: Some(get_temp_dir_path(TEST_TAILS_FILE).to_str().unwrap().to_string()),
            timestamp: None,
        };
        let cred2 = CredInfo {
            requested_attr: "zip_2".to_string(),
            referent: ADDRESS_CRED_ID.to_string(),
            schema_id: ADDRESS_SCHEMA_ID.to_string(),
            cred_def_id: ADDRESS_CRED_DEF_ID.to_string(),
            rev_reg_id: Some(ADDRESS_REV_REG_ID.to_string()),
            cred_rev_id: Some(ADDRESS_CRED_REV_ID.to_string()),
            revocation_interval: Some(NonRevokedInterval { from: None, to: Some(987) }),
            tails_file: None,
            timestamp: None,
        };
        let selected_credentials: Value = json!({
           "attrs":{
              "height_1":{
                "credential": {
                    "cred_info":{
                       "referent":LICENCE_CRED_ID,
                       "attrs":{
                          "sex":"male",
                          "age":"111",
                          "name":"Bob",
                          "height":"4'11"
                       },
                       "schema_id": SCHEMA_ID,
                       "cred_def_id": CRED_DEF_ID,
                       "rev_reg_id":REV_REG_ID,
                       "cred_rev_id":CRED_REV_ID
                    },
                    "interval":null
                },
                "tails_file": get_temp_dir_path(TEST_TAILS_FILE).to_str().unwrap().to_string(),
              },
              "zip_2":{
                "credential": {
                    "cred_info":{
                       "referent":ADDRESS_CRED_ID,
                       "attrs":{
                          "address1":"101 Tela Lane",
                          "address2":"101 Wilson Lane",
                          "zip":"87121",
                          "state":"UT",
                          "city":"SLC"
                       },
                       "schema_id":ADDRESS_SCHEMA_ID,
                       "cred_def_id":ADDRESS_CRED_DEF_ID,
                       "rev_reg_id":ADDRESS_REV_REG_ID,
                       "cred_rev_id":ADDRESS_CRED_REV_ID
                    },
                    "interval":null
                },
             }
           },
           "predicates":{ }
        });
        let proof_req = json!({
            "nonce": "123432421212",
            "name": "proof_req_1",
            "version": "0.1",
            "requested_attributes": {
                "zip_2": { "name": "zip" },
                "height_1": { "name": "height", "non_revoked": {"from": 123, "to": 456} }
            },
            "requested_predicates": {},
            "non_revoked": {"to": 987}
        }).to_string();

        let creds = credential_def_identifiers(&selected_credentials.to_string(), &serde_json::from_str(&proof_req).unwrap()).unwrap();
        assert_eq!(creds, vec![cred1, cred2]);
    }

    #[test]
    fn test_credential_def_identifiers_failure() {
        let _setup = SetupDefaults::init();

        // selected credentials has incorrect json
        assert_eq!(credential_def_identifiers("", &proof_req_no_interval()).unwrap_err().kind(), VcxErrorKind::InvalidJson);


        // No Creds
        assert_eq!(credential_def_identifiers("{}", &proof_req_no_interval()).unwrap(), Vec::new());
        assert_eq!(credential_def_identifiers(r#"{"attrs":{}}"#, &proof_req_no_interval()).unwrap(), Vec::new());

        // missing cred info
        let selected_credentials: Value = json!({
           "attrs":{
              "height_1":{ "interval":null }
           },
           "predicates":{

           }
        });
        assert_eq!(credential_def_identifiers(&selected_credentials.to_string(), &proof_req_no_interval()).unwrap_err().kind(), VcxErrorKind::InvalidProofCredentialData);

        // Optional Revocation
        let mut selected_credentials: Value = json!({
           "attrs":{
              "height_1":{
                "credential": {
                    "cred_info":{
                       "referent":LICENCE_CRED_ID,
                       "attrs":{
                          "sex":"male",
                          "age":"111",
                          "name":"Bob",
                          "height":"4'11"
                       },
                       "schema_id": SCHEMA_ID,
                       "cred_def_id": CRED_DEF_ID,
                       "cred_rev_id":CRED_REV_ID
                    },
                    "interval":null
                },
                "tails_file": get_temp_dir_path(TEST_TAILS_FILE).to_str().unwrap().to_string(),
              },
           },
           "predicates":{ }
        });
        let creds = vec![CredInfo {
            requested_attr: "height_1".to_string(),
            referent: LICENCE_CRED_ID.to_string(),
            schema_id: SCHEMA_ID.to_string(),
            cred_def_id: CRED_DEF_ID.to_string(),
            rev_reg_id: None,
            cred_rev_id: Some(CRED_REV_ID.to_string()),
            revocation_interval: None,
            tails_file: Some(get_temp_dir_path(TEST_TAILS_FILE).to_str().unwrap().to_string()),
            timestamp: None,
        }];
        assert_eq!(&credential_def_identifiers(&selected_credentials.to_string(), &proof_req_no_interval()).unwrap(), &creds);

        // rev_reg_id is null
        selected_credentials["attrs"]["height_1"]["cred_info"]["rev_reg_id"] = serde_json::Value::Null;
        assert_eq!(&credential_def_identifiers(&selected_credentials.to_string(), &proof_req_no_interval()).unwrap(), &creds);

        // Missing schema ID
        let mut selected_credentials: Value = json!({
           "attrs":{
              "height_1":{
                "credential": {
                    "cred_info":{
                       "referent":LICENCE_CRED_ID,
                       "attrs":{
                          "sex":"male",
                          "age":"111",
                          "name":"Bob",
                          "height":"4'11"
                       },
                       "cred_def_id": CRED_DEF_ID,
                       "rev_reg_id":REV_REG_ID,
                       "cred_rev_id":CRED_REV_ID
                    },
                    "interval":null
                },
                "tails_file": get_temp_dir_path(TEST_TAILS_FILE).to_str().unwrap().to_string()
              },
           },
           "predicates":{ }
        });
        assert_eq!(credential_def_identifiers(&selected_credentials.to_string(), &proof_req_no_interval()).unwrap_err().kind(), VcxErrorKind::InvalidProofCredentialData);

        // Schema Id is null
        selected_credentials["attrs"]["height_1"]["cred_info"]["schema_id"] = serde_json::Value::Null;
        assert_eq!(credential_def_identifiers(&selected_credentials.to_string(), &proof_req_no_interval()).unwrap_err().kind(), VcxErrorKind::InvalidProofCredentialData);
    }

    #[cfg(feature = "pool_tests")]
    #[test]
    fn test_generate_proof() {
        let _setup = SetupLibraryWalletPoolZeroFees::init();

        let did = settings::get_config_value(settings::CONFIG_INSTITUTION_DID).unwrap();
        ::utils::libindy::anoncreds::tests::create_and_store_credential(::utils::constants::DEFAULT_SCHEMA_ATTRS, true);
        let mut proof_req = ProofRequestMessage::create();
        let to = time::get_time().sec;
        let indy_proof_req = json!({
            "nonce": "123432421212",
            "name": "proof_req_1",
            "version": "0.1",
            "requested_attributes": {
                "address1_1": {
                    "name": "address1",
                    "restrictions": [{"issuer_did": did}],
                    "non_revoked":  {"from": 123, "to": to}
                },
                "zip_2": { "name": "zip" }
            },
            "self_attested_attr_3": json!({
                   "name":"self_attested_attr",
             }),
            "requested_predicates": {},
            "non_revoked": {"from": 098, "to": to}
        }).to_string();
        proof_req.proof_request_data = serde_json::from_str(&indy_proof_req).unwrap();

        let mut proof: DisclosedProof = Default::default();
        proof.proof_request = Some(proof_req);
        proof.link_secret_alias = "main".to_string();

        let all_creds: Value = serde_json::from_str(&proof.retrieve_credentials().unwrap()).unwrap();
        let selected_credentials: Value = json!({
           "attrs":{
              "address1_1": {
                "credential": all_creds["attrs"]["address1_1"][0],
                "tails_file": get_temp_dir_path(TEST_TAILS_FILE).to_str().unwrap().to_string()
              },
              "zip_2": {
                "credential": all_creds["attrs"]["zip_2"][0],
                "tails_file": get_temp_dir_path(TEST_TAILS_FILE).to_str().unwrap().to_string()
              },
           },
           "predicates":{ }
        });

        let self_attested: Value = json!({
              "self_attested_attr_3":"attested_val"
        });

        let generated_proof = proof.generate_proof(&selected_credentials.to_string(), &self_attested.to_string());
        assert!(generated_proof.is_ok());
    }

    #[cfg(feature = "pool_tests")]
    #[test]
    fn test_generate_self_attested_proof() {
        let _setup = SetupLibraryWalletPoolZeroFees::init();

        let mut proof_req = ProofRequestMessage::create();
        let indy_proof_req = json!({
           "nonce":"123432421212",
           "name":"proof_req_1",
           "version":"0.1",
           "requested_attributes": json!({
               "address1_1": json!({
                   "name":"address1",
               }),
               "zip_2": json!({
                   "name":"zip",
               }),
           }),
           "requested_predicates": json!({}),
        }).to_string();
        proof_req.proof_request_data = serde_json::from_str(&indy_proof_req).unwrap();

        let selected_credentials: Value = json!({});

        let self_attested: Value = json!({
              "address1_1":"attested_address",
              "zip_2": "attested_zip"
        });

        let mut proof: DisclosedProof = Default::default();
        proof.proof_request = Some(proof_req);
        proof.link_secret_alias = "main".to_string();
        let generated_proof = proof.generate_proof(&selected_credentials.to_string(), &self_attested.to_string());

        assert!(generated_proof.is_ok());
    }

    #[cfg(feature = "pool_tests")]
    #[test]
    fn test_generate_proof_with_predicates() {
        let _setup = SetupLibraryWalletPoolZeroFees::init();

        let did = settings::get_config_value(settings::CONFIG_INSTITUTION_DID).unwrap();
        ::utils::libindy::anoncreds::tests::create_and_store_credential(::utils::constants::DEFAULT_SCHEMA_ATTRS, true);
        let mut proof_req = ProofRequestMessage::create();
        let to = time::get_time().sec;
        let indy_proof_req = json!({
            "nonce": "123432421212",
            "name": "proof_req_1",
            "version": "0.1",
            "requested_attributes": {
                "address1_1": {
                    "name": "address1",
                    "restrictions": [{"issuer_did": did}],
                    "non_revoked":  {"from": 123, "to": to}
                },
                "zip_2": { "name": "zip" }
            },
            "self_attested_attr_3": json!({
                   "name":"self_attested_attr",
             }),
            "requested_predicates": json!({
                "zip_3": {"name":"zip", "p_type":">=", "p_value":18}
            }),
            "non_revoked": {"from": 098, "to": to}
        }).to_string();
        proof_req.proof_request_data = serde_json::from_str(&indy_proof_req).unwrap();

        let mut proof: DisclosedProof = Default::default();
        proof.proof_request = Some(proof_req);
        proof.link_secret_alias = "main".to_string();

        let all_creds: Value = serde_json::from_str(&proof.retrieve_credentials().unwrap()).unwrap();
        let selected_credentials: Value = json!({
           "attrs":{
              "address1_1": {
                "credential": all_creds["attrs"]["address1_1"][0],
                "tails_file": get_temp_dir_path(TEST_TAILS_FILE).to_str().unwrap().to_string()
              },
              "zip_2": {
                "credential": all_creds["attrs"]["zip_2"][0],
                "tails_file": get_temp_dir_path(TEST_TAILS_FILE).to_str().unwrap().to_string()
              },
           },
           "predicates":{
               "zip_3": {
                "credential": all_creds["attrs"]["zip_3"][0],
               }
           }
        });

        let self_attested: Value = json!({
              "self_attested_attr_3":"attested_val"
        });

        let generated_proof = proof.generate_proof(&selected_credentials.to_string(), &self_attested.to_string());
        assert!(generated_proof.is_ok());
    }

    #[test]
    fn test_generate_reject_proof() {
        let _setup = SetupMocks::init();

        let proof: DisclosedProof = Default::default();
        let generated_reject = proof.generate_reject_proof_msg();
        assert!(generated_reject.is_ok());
    }

    #[test]
    fn test_build_rev_states_json() {
        let _setup = SetupMocks::init();

        let cred1 = CredInfo {
            requested_attr: "height".to_string(),
            referent: "abc".to_string(),
            schema_id: SCHEMA_ID.to_string(),
            cred_def_id: CRED_DEF_ID.to_string(),
            rev_reg_id: Some(REV_REG_ID.to_string()),
            cred_rev_id: Some(CRED_REV_ID.to_string()),
            tails_file: Some(get_temp_dir_path(TEST_TAILS_FILE).to_str().unwrap().to_string()),
            revocation_interval: None,
            timestamp: None,
        };
        let mut cred_info = vec![cred1];
        let states = build_rev_states_json(cred_info.as_mut()).unwrap();
        let rev_state_json: Value = serde_json::from_str(REV_STATE_JSON).unwrap();
        let expected = json!({REV_REG_ID: {"1": rev_state_json}}).to_string();
        assert_eq!(states, expected);
        assert!(cred_info[0].timestamp.is_some());
    }

    #[cfg(feature = "pool_tests")]
    #[test]
    fn test_build_rev_states_json_empty() {
        let _setup = SetupLibraryWalletPoolZeroFees::init();

        // empty vector
        assert_eq!(build_rev_states_json(Vec::new().as_mut()).unwrap(), "{}".to_string());

        // no rev_reg_id
        let cred1 = CredInfo {
            requested_attr: "height_1".to_string(),
            referent: LICENCE_CRED_ID.to_string(),
            schema_id: SCHEMA_ID.to_string(),
            cred_def_id: CRED_DEF_ID.to_string(),
            rev_reg_id: None,
            cred_rev_id: Some(CRED_REV_ID.to_string()),
            tails_file: Some(get_temp_dir_path(TEST_TAILS_FILE).to_str().unwrap().to_string()),
            revocation_interval: None,
            timestamp: None,
        };
        assert_eq!(build_rev_states_json(vec![cred1].as_mut()).unwrap(), "{}".to_string());
    }

    #[cfg(feature = "pool_tests")]
    #[test]
    fn test_build_rev_states_json_real_no_cache() {
        let _setup = SetupLibraryWalletPoolZeroFees::init();

        let attrs = r#"["address1","address2","city","state","zip"]"#;
        let (schema_id, _, cred_def_id, _, _, _, _, cred_id, rev_reg_id, cred_rev_id) =
            ::utils::libindy::anoncreds::tests::create_and_store_credential(attrs, true);
        let cred2 = CredInfo {
            requested_attr: "height".to_string(),
            referent: cred_id,
            schema_id,
            cred_def_id,
            rev_reg_id: rev_reg_id.clone(),
            cred_rev_id,
            tails_file: Some(get_temp_dir_path(TEST_TAILS_FILE).to_str().unwrap().to_string()),
            revocation_interval: None,
            timestamp: None,
        };
        let rev_reg_id = rev_reg_id.unwrap();

        // assert cache is empty
        let cache = get_rev_reg_cache(&rev_reg_id);
        assert_eq!(cache.rev_state, None);

        let states = build_rev_states_json(vec![cred2].as_mut()).unwrap();
        assert!(states.contains(&rev_reg_id));

        // check if this value is in cache now.
        let states: Value = serde_json::from_str(&states).unwrap();
        let state: HashMap<String, Value> = serde_json::from_value(states[&rev_reg_id].clone()).unwrap();

        let cache = get_rev_reg_cache(&rev_reg_id);
        let cache_rev_state = cache.rev_state.unwrap();
        let cache_rev_state_value: Value = serde_json::from_str(&cache_rev_state.value).unwrap();
        assert_eq!(cache_rev_state.timestamp, state.keys().next().unwrap().parse::<u64>().unwrap());
        assert_eq!(cache_rev_state_value.to_string(), state.values().next().unwrap().to_string());
    }

    #[cfg(feature = "pool_tests")]
    #[test]
    fn test_build_rev_states_json_real_cached() {
        let _setup = SetupLibraryWalletPoolZeroFees::init();

        let current_timestamp = time::get_time().sec as u64;
        let cached_rev_state = "{\"some\": \"json\"}".to_string();

        let attrs = r#"["address1","address2","city","state","zip"]"#;
        let (schema_id, _, cred_def_id, _, _, _, _, cred_id, rev_reg_id, cred_rev_id) =
            ::utils::libindy::anoncreds::tests::create_and_store_credential(attrs, true);
        let cred2 = CredInfo {
            requested_attr: "height".to_string(),
            referent: cred_id,
            schema_id,
            cred_def_id,
            rev_reg_id: rev_reg_id.clone(),
            cred_rev_id,
            tails_file: Some(get_temp_dir_path(TEST_TAILS_FILE).to_str().unwrap().to_string()),
            revocation_interval: None,
            timestamp: None,
        };
        let rev_reg_id = rev_reg_id.unwrap();

        let cached_data = RevRegCache {
            rev_state: Some(RevState {
                timestamp: current_timestamp,
                value: cached_rev_state.clone(),
            })
        };
        set_rev_reg_cache(&rev_reg_id, &cached_data);

        // assert data is successfully cached.
        let cache = get_rev_reg_cache(&rev_reg_id);
        assert_eq!(cache, cached_data);

        let states = build_rev_states_json(vec![cred2].as_mut()).unwrap();
        assert!(states.contains(&rev_reg_id));

        // assert cached data is unchanged.
        let cache = get_rev_reg_cache(&rev_reg_id);
        assert_eq!(cache, cached_data);

        // check if this value is in cache now.
        let states: Value = serde_json::from_str(&states).unwrap();
        let state: HashMap<String, Value> = serde_json::from_value(states[&rev_reg_id].clone()).unwrap();

        let cache_rev_state = cache.rev_state.unwrap();
        let cache_rev_state_value: Value = serde_json::from_str(&cache_rev_state.value).unwrap();
        assert_eq!(cache_rev_state.timestamp, state.keys().next().unwrap().parse::<u64>().unwrap());
        assert_eq!(cache_rev_state_value.to_string(), state.values().next().unwrap().to_string());
    }

    #[cfg(feature = "pool_tests")]
    #[test]
    fn test_build_rev_states_json_real_with_older_cache() {
        let _setup = SetupLibraryWalletPoolZeroFees::init();

        let current_timestamp = time::get_time().sec as u64;
        let cached_timestamp = current_timestamp - 100;
        let cached_rev_state = "{\"witness\":{\"omega\":\"2 0BB3DE371F14384496D1F4FEB47B86A935C858BC21033B16251442FCBC5370A1 2 026F2848F2972B74079BEE16CDA9D48AD2FF7C7E39087515CB9B6E9B38D73BCB 2 10C48056D8C226141A8D7030E9FA17B7F02A39B414B9B64B6AECDDA5AFD1E538 2 11DCECD73A8FA6CFCD0468C659C2F845A9215842B69BA10355C1F4BF2D9A9557 2 095E45DDF417D05FB10933FFC63D474548B7FFFF7888802F07FFFFFF7D07A8A8 1 0000000000000000000000000000000000000000000000000000000000000000\"},\"rev_reg\":{\"accum\":\"2 033C0E6FAC660DF3582EF46021FAFDD93E111D1DC9DA59C4EA9B92BB21F8E0A4 2 02E0F749312228A93CF67BB5F86CA263FAE535A0F1CA449237D736939518EFF0 2 19BB82474D0BD0A1DDE72D377C8A965D6393071118B79D4220D4C9B93D090314 2 1895AAFD8050A8FAE4A93770C6C82881AB13134EE082C64CF6A7A379B3F6B217 2 095E45DDF417D05FB10933FFC63D474548B7FFFF7888802F07FFFFFF7D07A8A8 1 0000000000000000000000000000000000000000000000000000000000000000\"},\"timestamp\":100}".to_string();

        let attrs = r#"["address1","address2","city","state","zip"]"#;
        let (schema_id, _, cred_def_id, _, _, _, _, cred_id, rev_reg_id, cred_rev_id) =
            ::utils::libindy::anoncreds::tests::create_and_store_credential(attrs, true);
        let cred2 = CredInfo {
            requested_attr: "height".to_string(),
            referent: cred_id,
            schema_id,
            cred_def_id,
            rev_reg_id: rev_reg_id.clone(),
            cred_rev_id,
            tails_file: Some(get_temp_dir_path(TEST_TAILS_FILE).to_str().unwrap().to_string()),
            revocation_interval: Some(NonRevokedInterval { from: Some(cached_timestamp + 1), to: None }),
            timestamp: None,
        };
        let rev_reg_id = rev_reg_id.unwrap();

        let cached_data = RevRegCache {
            rev_state: Some(RevState {
                timestamp: cached_timestamp,
                value: cached_rev_state.clone(),
            })
        };
        set_rev_reg_cache(&rev_reg_id, &cached_data);

        // assert data is successfully cached.
        let cache = get_rev_reg_cache(&rev_reg_id);
        assert_eq!(cache, cached_data);

        let states = build_rev_states_json(vec![cred2].as_mut()).unwrap();
        assert!(states.contains(&rev_reg_id));

        // assert cached data is updated.
        let cache = get_rev_reg_cache(&rev_reg_id);
        assert_ne!(cache, cached_data);

        // check if this value is in cache now.
        let states: Value = serde_json::from_str(&states).unwrap();
        let state: HashMap<String, Value> = serde_json::from_value(states[&rev_reg_id].clone()).unwrap();

        let cache_rev_state = cache.rev_state.unwrap();
        let cache_rev_state_value: Value = serde_json::from_str(&cache_rev_state.value).unwrap();
        assert_eq!(cache_rev_state.timestamp, state.keys().next().unwrap().parse::<u64>().unwrap());
        assert_eq!(cache_rev_state_value.to_string(), state.values().next().unwrap().to_string());
    }

    #[cfg(feature = "pool_tests")]
    #[test]
    fn test_build_rev_states_json_real_with_newer_cache() {
        let _setup = SetupLibraryWalletPoolZeroFees::init();

        let current_timestamp = time::get_time().sec as u64;
        let cached_timestamp = current_timestamp + 100;
        let cached_rev_state = "{\"witness\":{\"omega\":\"2 0BB3DE371F14384496D1F4FEB47B86A935C858BC21033B16251442FCBC5370A1 2 026F2848F2972B74079BEE16CDA9D48AD2FF7C7E39087515CB9B6E9B38D73BCB 2 10C48056D8C226141A8D7030E9FA17B7F02A39B414B9B64B6AECDDA5AFD1E538 2 11DCECD73A8FA6CFCD0468C659C2F845A9215842B69BA10355C1F4BF2D9A9557 2 095E45DDF417D05FB10933FFC63D474548B7FFFF7888802F07FFFFFF7D07A8A8 1 0000000000000000000000000000000000000000000000000000000000000000\"},\"rev_reg\":{\"accum\":\"2 033C0E6FAC660DF3582EF46021FAFDD93E111D1DC9DA59C4EA9B92BB21F8E0A4 2 02E0F749312228A93CF67BB5F86CA263FAE535A0F1CA449237D736939518EFF0 2 19BB82474D0BD0A1DDE72D377C8A965D6393071118B79D4220D4C9B93D090314 2 1895AAFD8050A8FAE4A93770C6C82881AB13134EE082C64CF6A7A379B3F6B217 2 095E45DDF417D05FB10933FFC63D474548B7FFFF7888802F07FFFFFF7D07A8A8 1 0000000000000000000000000000000000000000000000000000000000000000\"},\"timestamp\":100}".to_string();

        let attrs = r#"["address1","address2","city","state","zip"]"#;
        let (schema_id, _, cred_def_id, _, _, _, _, cred_id, rev_reg_id, cred_rev_id) =
            ::utils::libindy::anoncreds::tests::create_and_store_credential(attrs, true);
        let cred2 = CredInfo {
            requested_attr: "height".to_string(),
            referent: cred_id,
            schema_id,
            cred_def_id,
            rev_reg_id: rev_reg_id.clone(),
            cred_rev_id,
            tails_file: Some(get_temp_dir_path(TEST_TAILS_FILE).to_str().unwrap().to_string()),
            revocation_interval: Some(NonRevokedInterval { from: None, to: Some(cached_timestamp - 1) }),
            timestamp: None,
        };
        let rev_reg_id = rev_reg_id.unwrap();

        let cached_data = RevRegCache {
            rev_state: Some(RevState {
                timestamp: cached_timestamp,
                value: cached_rev_state.clone(),
            })
        };
        set_rev_reg_cache(&rev_reg_id, &cached_data);

        // assert data is successfully cached.
        let cache = get_rev_reg_cache(&rev_reg_id);
        assert_eq!(cache, cached_data);

        let states = build_rev_states_json(vec![cred2].as_mut()).unwrap();
        assert!(states.contains(&rev_reg_id));

        // assert cached data is unchanged.
        let cache = get_rev_reg_cache(&rev_reg_id);
        assert_eq!(cache, cached_data);

        // check if this value is not in cache.
        let states: Value = serde_json::from_str(&states).unwrap();
        let state: HashMap<String, Value> = serde_json::from_value(states[&rev_reg_id].clone()).unwrap();

        let cache_rev_state = cache.rev_state.unwrap();
        let cache_rev_state_value: Value = serde_json::from_str(&cache_rev_state.value).unwrap();
        assert_ne!(cache_rev_state.timestamp, state.keys().next().unwrap().parse::<u64>().unwrap());
        assert_ne!(cache_rev_state_value.to_string(), state.values().next().unwrap().to_string());
    }

    #[test]
    fn test_get_credential_intervals_from_proof_req() {
        let _setup = SetupDefaults::init();

        let proof_req = json!({
            "nonce": "123432421212",
            "name": "proof_req_1",
            "version": "0.1",
            "requested_attributes": {
                "address1_1": {
                    "name": "address1",
                    "non_revoked":  {"from": 123, "to": 456}
                },
                "zip_2": { "name": "zip" }
            },
            "requested_predicates": {},
            "non_revoked": {"from": 098, "to": 123}
        });
        let proof_req: ProofRequestData = serde_json::from_value(proof_req).unwrap();

        // Attribute not found in proof req
        assert_eq!(_get_revocation_interval("not here", &proof_req).unwrap_err().kind(), VcxErrorKind::InvalidProofCredentialData);

        // attribute interval overrides proof request interval
        let interval = Some(NonRevokedInterval { from: Some(123), to: Some(456) });
        assert_eq!(_get_revocation_interval("address1_1", &proof_req).unwrap(), interval);

        // when attribute interval is None, defaults to proof req interval
        let interval = Some(NonRevokedInterval { from: Some(098), to: Some(123) });
        assert_eq!(_get_revocation_interval("zip_2", &proof_req).unwrap(), interval);

        // No interval provided for attribute or proof req
        assert_eq!(_get_revocation_interval("address1_1", &proof_req_no_interval()).unwrap(), None);
    }
}<|MERGE_RESOLUTION|>--- conflicted
+++ resolved
@@ -40,12 +40,7 @@
     handlers::proof_presentation::prover::prover::Prover,
 };
 
-<<<<<<< HEAD
-use std::convert::TryInto;
-use connection::{get_agent_info, MyAgentInfo, get_agent_attr};
-=======
 use utils::agent_info::{get_agent_info, MyAgentInfo, get_agent_attr};
->>>>>>> b0c51e25
 use utils::httpclient::AgencyMock;
 
 lazy_static! {
@@ -491,11 +486,7 @@
                                 self.thread.clone())
             .map_err(|err| VcxError::from_msg(
                 VcxErrorKind::GeneralConnectionError,
-<<<<<<< HEAD
-                format!("Cannot encrypt payload: {}", err)
-=======
                 format!("Cannot encrypt payload: {}", err),
->>>>>>> b0c51e25
             ))?
             .ref_msg_id(Some(ref_msg_uid))?
             .send_secure()
@@ -543,11 +534,7 @@
                                 self.thread.clone())
             .map_err(|err| VcxError::from_msg(
                 VcxErrorKind::GeneralConnectionError,
-<<<<<<< HEAD
-                format!("Cannot encrypt payload: {}", err)
-=======
                 format!("Cannot encrypt payload: {}", err),
->>>>>>> b0c51e25
             ))?
             .ref_msg_id(Some(ref_msg_uid))?
             .send_secure()
@@ -583,29 +570,18 @@
     }
 }
 
-<<<<<<< HEAD
-fn apply_agent_info(proof: &mut DisclosedProof, agent_info: &MyAgentInfo) -> DisclosedProof {
-=======
 fn apply_agent_info(proof: &mut DisclosedProof, agent_info: &MyAgentInfo) {
->>>>>>> b0c51e25
     proof.my_did = agent_info.my_pw_did.clone();
     proof.my_vk = agent_info.my_pw_vk.clone();
     proof.their_did = agent_info.their_pw_did.clone();
     proof.their_vk = agent_info.their_pw_vk.clone();
     proof.agent_did = agent_info.pw_agent_did.clone();
     proof.agent_vk = agent_info.pw_agent_vk.clone();
-<<<<<<< HEAD
-    proof.to_owned()
-}
-
-pub fn create_proof(source_id: &str, proof_req: &str) -> VcxResult<u32> {
-=======
 }
 
 fn create_proof_v3(source_id: &str, proof_req: &str) -> VcxResult<Option<DisclosedProofs>> {
     trace!("create_proof_v3 >>> source_id: {}, proof_req: {}", source_id, proof_req);
 
->>>>>>> b0c51e25
     // Received request of new format -- redirect to v3 folder
     if let Ok(presentation_request) = serde_json::from_str::<PresentationRequest>(proof_req) {
         let proof = Prover::create(source_id, presentation_request)?;
@@ -922,14 +898,10 @@
     }
 
     trace!("get_proof_request_messages >>> connection_handle: {}, match_name: {:?}", connection_handle, match_name);
-    AgencyMock::set_next_response(constants::NEW_PROOF_REQUEST_RESPONSE.to_vec());
+
+    AgencyMock::set_next_response(NEW_PROOF_REQUEST_RESPONSE.to_vec());
 
     let agent_info = get_agent_info()?.pw_info(connection_handle)?;
-
-<<<<<<< HEAD
-=======
-    AgencyMock::set_next_response(NEW_PROOF_REQUEST_RESPONSE.to_vec());
->>>>>>> b0c51e25
 
     let payload = messages::get_message::get_connection_messages(&agent_info.my_pw_did()?,
                                                                  &agent_info.my_pw_vk()?,
@@ -952,11 +924,7 @@
 
     serde_json::to_string_pretty(&messages)
         .map_err(|err| VcxError::from_msg(
-<<<<<<< HEAD
-            VcxErrorKind::InvalidJson, format!("Cannot serialize proof request: {}", err)
-=======
             VcxErrorKind::InvalidJson, format!("Cannot serialize proof request: {}", err),
->>>>>>> b0c51e25
         ))
 }
 
