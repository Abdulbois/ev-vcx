--- conflicted
+++ resolved
@@ -37,11 +37,8 @@
 
 pub struct SetupLibraryAgencyV2ZeroFees; // init indy wallet, init pool, provision 2 agents. use protocol type 2.0, set zero fees
 
-<<<<<<< HEAD
-=======
 pub struct SetupConsumer; // init indy wallet, init pool, provision 1 consumer agent, use protocol type 1.0
 
->>>>>>> 125efd39
 fn setup() {
     settings::clear_config();
     set_defaults();
@@ -91,7 +88,6 @@
 impl Drop for SetupMocks {
     fn drop(&mut self) {
         tear_down()
-<<<<<<< HEAD
     }
 }
 
@@ -107,22 +103,6 @@
 
 impl Drop for SetupAriesMocks {
     fn drop(&mut self) {
-=======
-    }
-}
-
-impl SetupAriesMocks {
-    pub fn init() -> SetupAriesMocks {
-        setup();
-        settings::set_config_value(settings::CONFIG_ENABLE_TEST_MODE, "true");
-        settings::set_config_value(settings::CONFIG_PROTOCOL_TYPE, "2.0");
-        settings::set_config_value(settings::COMMUNICATION_METHOD, "aries");
-        SetupAriesMocks
-    }
-}
-
-impl Drop for SetupAriesMocks {
-    fn drop(&mut self) {
         tear_down()
     }
 }
@@ -139,23 +119,10 @@
 impl Drop for SetupLibraryWallet {
     fn drop(&mut self) {
         delete_wallet(settings::DEFAULT_WALLET_NAME, None, None, None).unwrap();
->>>>>>> 125efd39
-        tear_down()
-    }
-}
-
-<<<<<<< HEAD
-impl SetupLibraryWallet {
-    pub fn init() -> SetupLibraryWallet {
-        setup();
-        settings::set_config_value(settings::CONFIG_ENABLE_TEST_MODE, "false");
-        init_wallet(settings::DEFAULT_WALLET_NAME, None, None, None).unwrap();
-        SetupLibraryWallet
-    }
-}
-
-impl Drop for SetupLibraryWallet {
-=======
+        tear_down()
+    }
+}
+
 impl SetupWallet {
     pub fn init() -> SetupWallet {
         setup();
@@ -166,27 +133,12 @@
 }
 
 impl Drop for SetupWallet {
->>>>>>> 125efd39
     fn drop(&mut self) {
         delete_wallet(settings::DEFAULT_WALLET_NAME, None, None, None).unwrap();
         tear_down()
     }
 }
 
-<<<<<<< HEAD
-impl SetupWallet {
-    pub fn init() -> SetupWallet {
-        setup();
-        settings::set_config_value(settings::CONFIG_ENABLE_TEST_MODE, "false");
-        create_wallet(settings::DEFAULT_WALLET_NAME, None, None, None).unwrap();
-        SetupWallet
-    }
-}
-
-impl Drop for SetupWallet {
-    fn drop(&mut self) {
-        delete_wallet(settings::DEFAULT_WALLET_NAME, None, None, None).unwrap();
-=======
 impl SetupWalletAndPool {
     pub fn init() -> SetupWalletAndPool {
         setup();
@@ -202,28 +154,10 @@
     fn drop(&mut self) {
         delete_wallet(settings::DEFAULT_WALLET_NAME, None, None, None).unwrap();
         delete_test_pool();
->>>>>>> 125efd39
-        tear_down()
-    }
-}
-
-<<<<<<< HEAD
-impl SetupWalletAndPool {
-    pub fn init() -> SetupWalletAndPool {
-        setup();
-        settings::set_config_value(settings::CONFIG_ENABLE_TEST_MODE, "false");
-        create_wallet(settings::DEFAULT_WALLET_NAME, None, None, None).unwrap();
-        create_test_pool();
-        settings::set_config_value(settings::CONFIG_GENESIS_PATH, utils::get_temp_dir_path(settings::DEFAULT_GENESIS_PATH).to_str().unwrap());
-        SetupWalletAndPool
-    }
-}
-
-impl Drop for SetupWalletAndPool {
-    fn drop(&mut self) {
-        delete_wallet(settings::DEFAULT_WALLET_NAME, None, None, None).unwrap();
-        delete_test_pool();
-=======
+        tear_down()
+    }
+}
+
 impl SetupIndyMocks {
     pub fn init() -> SetupIndyMocks {
         setup();
@@ -235,24 +169,10 @@
 
 impl Drop for SetupIndyMocks {
     fn drop(&mut self) {
->>>>>>> 125efd39
-        tear_down()
-    }
-}
-
-<<<<<<< HEAD
-impl SetupIndyMocks {
-    pub fn init() -> SetupIndyMocks {
-        setup();
-        settings::set_config_value(settings::CONFIG_ENABLE_TEST_MODE, "indy");
-        init_wallet(settings::DEFAULT_WALLET_NAME, None, None, None).unwrap();
-        SetupIndyMocks
-    }
-}
-
-impl Drop for SetupIndyMocks {
-    fn drop(&mut self) {
-=======
+        tear_down()
+    }
+}
+
 impl SetupLibraryWalletPool {
     pub fn init() -> SetupLibraryWalletPool {
         setup();
@@ -264,39 +184,10 @@
 impl Drop for SetupLibraryWalletPool {
     fn drop(&mut self) {
         cleanup_indy_env();
->>>>>>> 125efd39
-        tear_down()
-    }
-}
-
-<<<<<<< HEAD
-impl SetupLibraryWalletPool {
-    pub fn init() -> SetupLibraryWalletPool {
-        setup();
-        setup_indy_env(false);
-        SetupLibraryWalletPool
-    }
-}
-
-impl Drop for SetupLibraryWalletPool {
-=======
-impl SetupLibraryWalletPoolZeroFees {
-    pub fn init() -> SetupLibraryWalletPoolZeroFees {
-        setup();
-        setup_indy_env(true);
-        SetupLibraryWalletPoolZeroFees
-    }
-}
-
-impl Drop for SetupLibraryWalletPoolZeroFees {
->>>>>>> 125efd39
-    fn drop(&mut self) {
-        cleanup_indy_env();
-        tear_down()
-    }
-}
-
-<<<<<<< HEAD
+        tear_down()
+    }
+}
+
 impl SetupLibraryWalletPoolZeroFees {
     pub fn init() -> SetupLibraryWalletPoolZeroFees {
         setup();
@@ -343,39 +234,6 @@
     }
 }
 
-=======
-impl SetupAgencyMock {
-    pub fn init() -> SetupAgencyMock {
-        setup();
-        settings::set_config_value(settings::CONFIG_ENABLE_TEST_MODE, "agency");
-        init_wallet(settings::DEFAULT_WALLET_NAME, None, None, None).unwrap();
-        SetupAgencyMock
-    }
-}
-
-impl Drop for SetupAgencyMock {
-    fn drop(&mut self) {
-        delete_wallet(settings::DEFAULT_WALLET_NAME, None, None, None).unwrap();
-        tear_down()
-    }
-}
-
-impl SetupLibraryAgencyV1 {
-    pub fn init() -> SetupLibraryAgencyV1 {
-        setup();
-        setup_agency_env("1.0", false);
-        SetupLibraryAgencyV1
-    }
-}
-
-impl Drop for SetupLibraryAgencyV1 {
-    fn drop(&mut self) {
-        cleanup_agency_env();
-        tear_down()
-    }
-}
-
->>>>>>> 125efd39
 impl SetupLibraryAgencyV1ZeroFees {
     pub fn init() -> SetupLibraryAgencyV1ZeroFees {
         setup();
@@ -406,32 +264,21 @@
     }
 }
 
-<<<<<<< HEAD
-impl SetupLibraryAgencyV2ZeroFees  {
-    pub fn init() -> SetupLibraryAgencyV2ZeroFees  {
-=======
 impl SetupLibraryAgencyV2ZeroFees {
     pub fn init() -> SetupLibraryAgencyV2ZeroFees {
->>>>>>> 125efd39
         setup();
         setup_agency_env("2.0", true);
         SetupLibraryAgencyV2ZeroFees
     }
 }
 
-<<<<<<< HEAD
-impl Drop for SetupLibraryAgencyV2ZeroFees  {
-=======
 impl Drop for SetupLibraryAgencyV2ZeroFees {
->>>>>>> 125efd39
     fn drop(&mut self) {
         cleanup_agency_env();
         tear_down()
     }
 }
 
-<<<<<<< HEAD
-=======
 impl SetupConsumer {
     pub fn init() -> SetupConsumer {
         setup();
@@ -447,7 +294,6 @@
     }
 }
 
->>>>>>> 125efd39
 #[macro_export]
 macro_rules! assert_match {
     ($pattern:pat, $var:expr) => (
@@ -497,15 +343,6 @@
 pub const C_AGENCY_VERKEY: &'static str = "CwpcjCc6MtVNdQgwoonNMFoR6dhzmRXHHaUCRSrjh8gj";*/
 
 /* dummy */
-<<<<<<< HEAD
-pub const AGENCY_ENDPOINT: &'static str = "http://localhost:8080";
-pub const AGENCY_DID: &'static str = "VsKV7grR1BUE29mG2Fm2kX";
-pub const AGENCY_VERKEY: &'static str = "Hezce2UWMZ3wUhVkh2LfKSs8nDzWwzs2Win7EzNN3YaR";
-
-pub const C_AGENCY_ENDPOINT: &'static str = "http://localhost:8080";
-pub const C_AGENCY_DID: &'static str = "VsKV7grR1BUE29mG2Fm2kX";
-pub const C_AGENCY_VERKEY: &'static str = "Hezce2UWMZ3wUhVkh2LfKSs8nDzWwzs2Win7EzNN3YaR";
-=======
 pub const AGENCY_ENDPOINT: &'static str = "https://eas.pqa.evernym.com";
 pub const AGENCY_DID: &'static str = "QreyffsPPLCUqetQbahYNu";
 pub const AGENCY_VERKEY: &'static str = "E194CfHi5GGRiy1nThMorPf3jBEm4tvcAgcb65JFfxc7";
@@ -513,18 +350,13 @@
 pub const C_AGENCY_ENDPOINT: &'static str = "https://agency.pqa.evernym.com";
 pub const C_AGENCY_DID: &'static str = "LhiSANFohRXBWaKSZDvTH5";
 pub const C_AGENCY_VERKEY: &'static str = "BjpTLofEbVYJ8xxXQxScbmubHsgpHY5uvScfXqW9B1vB";
->>>>>>> 125efd39
 
 
 lazy_static! {
     static ref TEST_LOGGING_INIT: Once = Once::new();
 }
 
-<<<<<<< HEAD
-fn init_test_logging(){
-=======
 fn init_test_logging() {
->>>>>>> 125efd39
     TEST_LOGGING_INIT.call_once(|| {
         LibvcxDefaultLogger::init(Some(String::from("vcx=trace"))).ok();
     })
@@ -622,12 +454,6 @@
     if protocol_type == "2.0" {
         config["use_latest_protocols"] = json!("true");
     }
-<<<<<<< HEAD
-
-    let enterprise_config = ::messages::agent_utils::connect_register_provision(&config.to_string()).unwrap();
-
-    ::api::vcx::vcx_shutdown(false);
-=======
 
     let enterprise_config = ::messages::agent_utils::connect_register_provision(&config.to_string()).unwrap();
 
@@ -712,7 +538,6 @@
     settings::clear_config();
 
     init_plugin(settings::DEFAULT_PAYMENT_PLUGIN, settings::DEFAULT_PAYMENT_INIT_FUNCTION);
->>>>>>> 125efd39
 
     let consumer_wallet_name = format!("{}_{}", constants::CONSUMER_PREFIX, settings::DEFAULT_WALLET_NAME);
     let seed2 = create_new_seed();
@@ -734,63 +559,6 @@
     if protocol_type == "2.0" {
         config["use_latest_protocols"] = json!("true");
     }
-<<<<<<< HEAD
-
-    let consumer_config = ::messages::agent_utils::connect_register_provision(&config.to_string()).unwrap();
-
-    unsafe {
-        INSTITUTION_CONFIG = CONFIG_STRING.add(config_with_wallet_handle(&enterprise_wallet_name, &enterprise_config)).unwrap();
-    }
-    unsafe {
-        CONSUMER_CONFIG = CONFIG_STRING.add(config_with_wallet_handle(&consumer_wallet_name, &consumer_config.to_string())).unwrap();
-    }
-    settings::set_config_value(settings::CONFIG_GENESIS_PATH, utils::get_temp_dir_path(settings::DEFAULT_GENESIS_PATH).to_str().unwrap());
-    open_test_pool();
-
-
-    // grab the generated did and vk from the consumer and enterprise
-    set_consumer();
-    let did2 = settings::get_config_value(settings::CONFIG_INSTITUTION_DID).unwrap();
-    let vk2 = settings::get_config_value(settings::CONFIG_INSTITUTION_VERKEY).unwrap();
-    set_institution();
-    let did1 = settings::get_config_value(settings::CONFIG_INSTITUTION_DID).unwrap();
-    let vk1 = settings::get_config_value(settings::CONFIG_INSTITUTION_VERKEY).unwrap();
-    settings::clear_config();
-
-    // make enterprise and consumer trustees on the ledger
-    wallet::init_wallet(settings::DEFAULT_WALLET_NAME, None, None, None).unwrap();
-    let (trustee_did, _) = ::utils::libindy::signus::create_and_store_my_did(Some(constants::TRUSTEE_SEED), None).unwrap();
-    let req_nym = ::indy::ledger::build_nym_request(&trustee_did, &did1, Some(&vk1), None, Some("TRUSTEE")).wait().unwrap();
-    ::utils::libindy::ledger::libindy_sign_and_submit_request(&trustee_did, &req_nym).unwrap();
-    let req_nym = ::indy::ledger::build_nym_request(&trustee_did, &did2, Some(&vk2), None, Some("TRUSTEE")).wait().unwrap();
-    ::utils::libindy::ledger::libindy_sign_and_submit_request(&trustee_did, &req_nym).unwrap();
-    wallet::delete_wallet(settings::DEFAULT_WALLET_NAME, None, None, None).unwrap();
-
-    // as trustees, mint tokens into each wallet
-    set_consumer();
-    ::utils::libindy::payments::tests::token_setup(None, None, use_zero_fees);
-
-    set_institution();
-    ::utils::libindy::payments::tests::token_setup(None, None, use_zero_fees);
-}
-
-pub fn config_with_wallet_handle(wallet_n: &str, config: &str) -> String {
-    let wallet_handle = wallet::open_wallet(wallet_n, None, None, None).unwrap();
-    let mut config: serde_json::Value = serde_json::from_str(config).unwrap();
-    config[settings::CONFIG_WALLET_HANDLE] = json!(wallet_handle.0.to_string());
-    config.to_string()
-}
-
-pub fn setup_wallet_env(test_name: &str) -> Result<WalletHandle, String> {
-    settings::set_config_value(settings::CONFIG_ENABLE_TEST_MODE, "false");
-    init_wallet(test_name, None, None, None).map_err(|e| format!("Unable to init_wallet in tests: {}", e))
-}
-
-pub fn cleanup_wallet_env(test_name: &str) -> Result<(), String> {
-    delete_wallet(test_name, None, None, None).or(Err(format!("Unable to delete wallet: {}", test_name)))
-}
-
-=======
 
     let consumer_config = ::messages::agent_utils::connect_register_provision(&config.to_string()).unwrap();
 
@@ -810,7 +578,6 @@
     delete_test_pool();
 }
 
->>>>>>> 125efd39
 pub struct TempFile {
     pub path: String,
 }
