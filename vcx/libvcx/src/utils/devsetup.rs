--- conflicted
+++ resolved
@@ -1,17 +1,10 @@
 use crate::utils::{threadpool, get_temp_dir_path};
 use crate::{settings, utils};
 use std::fs;
-<<<<<<< HEAD
 use crate::utils::libindy::wallet::{reset_wallet_handle, delete_wallet, create_wallet};
 use crate::messages::agent_provisioning::agent_provisioning_v0_7::provision;
-use crate::utils::libindy::pool::reset_pool_handle;
+use crate::utils::libindy::pool::reset_pool_handles;
 use crate::settings::set_defaults;
-=======
-use utils::libindy::wallet::{reset_wallet_handle, delete_wallet, create_wallet};
-use ::messages::agent_provisioning::agent_provisioning_v0_7::provision;
-use utils::libindy::pool::reset_pool_handles;
-use settings::set_defaults;
->>>>>>> dc6c56b1
 use futures::Future;
 use std::sync::Once;
 use crate::utils::libindy::crypto::sign;
@@ -351,23 +344,14 @@
 use crate::utils::libindy::wallet;
 use crate::object_cache::{ObjectCache, Handle};
 
-<<<<<<< HEAD
 use crate::indy::WalletHandle;
 use crate::utils::libindy::wallet::init_wallet;
 use crate::utils::plugins::init_plugin;
 use crate::utils::libindy::pool::tests::{open_test_pool, delete_test_pool, create_test_pool};
 use crate::utils::file::write_file;
 use crate::utils::logger::LibvcxDefaultLogger;
-=======
-use indy::WalletHandle;
-use utils::libindy::wallet::init_wallet;
-use utils::plugins::init_plugin;
-use utils::libindy::pool::tests::{open_test_pool, delete_test_pool, create_test_pool};
-use utils::file::write_file;
-use utils::logger::LibvcxDefaultLogger;
-use settings::wallet::get_wallet_name;
-use messages::agent_provisioning;
->>>>>>> dc6c56b1
+use crate::settings::wallet::get_wallet_name;
+use crate::messages::agent_provisioning;
 
 static mut INSTITUTION_CONFIG: Handle<String> = Handle::dummy();
 static mut CONSUMER_CONFIG: Handle<String> = Handle::dummy();
@@ -516,28 +500,6 @@
     let enterprise_wallet_name = format!("{}_{}", constants::ENTERPRISE_PREFIX, settings::DEFAULT_WALLET_NAME);
 
     let seed1 = create_new_seed();
-<<<<<<< HEAD
-    let mut config = json!({
-            "agency_url": AGENCY_ENDPOINT.to_string(),
-            "agency_did": AGENCY_DID.to_string(),
-            "agency_verkey": AGENCY_VERKEY.to_string(),
-            "wallet_name": enterprise_wallet_name,
-            "wallet_key": settings::DEFAULT_WALLET_KEY.to_string(),
-            "wallet_key_derivation": settings::DEFAULT_WALLET_KEY_DERIVATION,
-            "enterprise_seed": seed1,
-            "agent_seed": seed1,
-            "name": "institution".to_string(),
-            "logo": "http://www.logo.com".to_string(),
-            "path": constants::GENESIS_PATH.to_string(),
-            "protocol_type": protocol_type,
-            });
-
-    if protocol_type == "2.0" {
-        config["use_latest_protocols"] = json!("true");
-    }
-
-    let enterprise_config = crate::messages::agent_utils::connect_register_provision(&config.to_string()).unwrap();
-=======
     let config = json!({
         "agency_url": AGENCY_ENDPOINT.to_string(),
         "agency_did": AGENCY_DID.to_string(),
@@ -554,34 +516,11 @@
     });
 
     let enterprise_config = agent_provisioning::provision(&config.to_string()).unwrap();
->>>>>>> dc6c56b1
 
     crate::api::vcx::vcx_shutdown(false);
 
     let consumer_wallet_name = format!("{}_{}", constants::CONSUMER_PREFIX, settings::DEFAULT_WALLET_NAME);
     let seed2 = create_new_seed();
-<<<<<<< HEAD
-    let mut config = json!({
-            "agency_url": C_AGENCY_ENDPOINT.to_string(),
-            "agency_did": C_AGENCY_DID.to_string(),
-            "agency_verkey": C_AGENCY_VERKEY.to_string(),
-            "wallet_name": consumer_wallet_name,
-            "wallet_key": settings::DEFAULT_WALLET_KEY.to_string(),
-            "wallet_key_derivation": settings::DEFAULT_WALLET_KEY_DERIVATION.to_string(),
-            "enterprise_seed": seed2,
-            "agent_seed": seed2,
-            "name": "consumer".to_string(),
-            "logo": "http://www.logo.com".to_string(),
-            "path": constants::GENESIS_PATH.to_string(),
-            "protocol_type": protocol_type,
-        });
-
-    if protocol_type == "2.0" {
-        config["use_latest_protocols"] = json!("true");
-    }
-
-    let consumer_config = crate::messages::agent_utils::connect_register_provision(&config.to_string()).unwrap();
-=======
     let config = json!({
         "agency_url": C_AGENCY_ENDPOINT.to_string(),
         "agency_did": C_AGENCY_DID.to_string(),
@@ -598,7 +537,6 @@
     });
 
     let consumer_config = agent_provisioning::provision(&config.to_string()).unwrap();
->>>>>>> dc6c56b1
 
     unsafe {
         INSTITUTION_CONFIG = CONFIG_STRING.add(config_with_wallet_handle(&enterprise_wallet_name, &enterprise_config)).unwrap();
@@ -766,28 +704,6 @@
 
     let consumer_wallet_name = format!("{}_{}", constants::CONSUMER_PREFIX, settings::DEFAULT_WALLET_NAME);
     let seed2 = create_new_seed();
-<<<<<<< HEAD
-    let mut config = json!({
-            "agency_url": C_AGENCY_ENDPOINT.to_string(),
-            "agency_did": C_AGENCY_DID.to_string(),
-            "agency_verkey": C_AGENCY_VERKEY.to_string(),
-            "wallet_name": consumer_wallet_name,
-            "wallet_key": settings::DEFAULT_WALLET_KEY.to_string(),
-            "wallet_key_derivation": settings::DEFAULT_WALLET_KEY_DERIVATION.to_string(),
-            "enterprise_seed": seed2,
-            "agent_seed": seed2,
-            "name": "consumer".to_string(),
-            "logo": "http://www.logo.com".to_string(),
-            "path": constants::GENESIS_PATH.to_string(),
-            "protocol_type": protocol_type,
-        });
-
-    if protocol_type == "2.0" {
-        config["use_latest_protocols"] = json!("true");
-    }
-
-    let consumer_config = crate::messages::agent_utils::connect_register_provision(&config.to_string()).unwrap();
-=======
     let config = json!({
         "agency_url": C_AGENCY_ENDPOINT.to_string(),
         "agency_did": C_AGENCY_DID.to_string(),
@@ -804,7 +720,6 @@
     });
 
     let consumer_config = agent_provisioning::provision(&config.to_string()).unwrap();
->>>>>>> dc6c56b1
 
     unsafe {
         CONSUMER_CONFIG = CONFIG_STRING.add(config_with_wallet_handle(&consumer_wallet_name, &consumer_config.to_string())).unwrap();
