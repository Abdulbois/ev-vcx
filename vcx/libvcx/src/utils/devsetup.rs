#[allow(unused_macros)]
macro_rules! init {
    ($x:expr) => (
    ::utils::threadpool::init();
    ::settings::clear_config();
    ::settings::set_config_value(::settings::CONFIG_WALLET_KEY,::settings::DEFAULT_WALLET_KEY);
    ::settings::set_config_value(::settings::CONFIG_WALLET_KEY_DERIVATION,::settings::DEFAULT_WALLET_KEY_DERIVATION);
    ::utils::libindy::wallet::tests::delete_test_wallet(::settings::DEFAULT_WALLET_NAME);

    match $x {
        "true" => {
            ::settings::set_defaults();
            ::settings::set_config_value(::settings::CONFIG_ENABLE_TEST_MODE,"true");
            ::utils::libindy::wallet::init_wallet(::settings::DEFAULT_WALLET_NAME, None, None, None).unwrap();
        },
        "false" => {
            ::settings::set_defaults();
            ::settings::set_config_value(::settings::CONFIG_ENABLE_TEST_MODE,"false");
            ::utils::libindy::wallet::init_wallet(::settings::DEFAULT_WALLET_NAME, None, None, None).unwrap();
        },
        "indy" => {
            ::settings::set_defaults();
            ::settings::set_config_value(::settings::CONFIG_ENABLE_TEST_MODE,"indy");
            ::utils::libindy::wallet::init_wallet(::settings::DEFAULT_WALLET_NAME, None, None, None).unwrap();
        },
        "ledger" => {
            ::settings::set_config_value(::settings::CONFIG_ENABLE_TEST_MODE,"false");
            ::utils::devsetup::tests::init_plugin(::settings::DEFAULT_PAYMENT_PLUGIN, ::settings::DEFAULT_PAYMENT_INIT_FUNCTION);
            ::utils::devsetup::tests::setup_ledger_env(false);
        },
        "ledger_zero_fees" => {
            ::settings::set_config_value(::settings::CONFIG_ENABLE_TEST_MODE,"false");
            ::utils::devsetup::tests::init_plugin(::settings::DEFAULT_PAYMENT_PLUGIN, ::settings::DEFAULT_PAYMENT_INIT_FUNCTION);
            ::utils::devsetup::tests::setup_ledger_env(true);
        },
        "agency" => {
            ::utils::libindy::wallet::tests::delete_test_wallet(&format!("{}_{}", ::utils::constants::ENTERPRISE_PREFIX, ::settings::DEFAULT_WALLET_NAME));
            ::utils::libindy::wallet::tests::delete_test_wallet(&format!("{}_{}", ::utils::constants::CONSUMER_PREFIX, ::settings::DEFAULT_WALLET_NAME));
            ::utils::libindy::pool::tests::delete_test_pool();
            ::utils::devsetup::tests::init_plugin(::settings::DEFAULT_PAYMENT_PLUGIN, ::settings::DEFAULT_PAYMENT_INIT_FUNCTION);
            ::utils::devsetup::tests::setup_local_env("1.0", false);
        },
        "agency_zero_fees" => {
            ::utils::libindy::wallet::tests::delete_test_wallet(&format!("{}_{}", ::utils::constants::ENTERPRISE_PREFIX, ::settings::DEFAULT_WALLET_NAME));
            ::utils::libindy::wallet::tests::delete_test_wallet(&format!("{}_{}", ::utils::constants::CONSUMER_PREFIX, ::settings::DEFAULT_WALLET_NAME));
            ::utils::libindy::pool::tests::delete_test_pool();
            ::utils::devsetup::tests::init_plugin(::settings::DEFAULT_PAYMENT_PLUGIN, ::settings::DEFAULT_PAYMENT_INIT_FUNCTION);
            ::utils::devsetup::tests::setup_local_env("1.0", true);
        },
        "agency_2_0" => {
            ::utils::libindy::wallet::tests::delete_test_wallet(&format!("{}_{}", ::utils::constants::ENTERPRISE_PREFIX, ::settings::DEFAULT_WALLET_NAME));
            ::utils::libindy::wallet::tests::delete_test_wallet(&format!("{}_{}", ::utils::constants::CONSUMER_PREFIX, ::settings::DEFAULT_WALLET_NAME));
            ::utils::libindy::pool::tests::delete_test_pool();
            ::utils::devsetup::tests::init_plugin(::settings::DEFAULT_PAYMENT_PLUGIN, ::settings::DEFAULT_PAYMENT_INIT_FUNCTION);
            ::utils::devsetup::tests::setup_local_env("2.0", false);
        },
        "agency_2_0_zero_fees" => {
            ::utils::libindy::wallet::tests::delete_test_wallet(&format!("{}_{}", ::utils::constants::ENTERPRISE_PREFIX, ::settings::DEFAULT_WALLET_NAME));
            ::utils::libindy::wallet::tests::delete_test_wallet(&format!("{}_{}", ::utils::constants::CONSUMER_PREFIX, ::settings::DEFAULT_WALLET_NAME));
            ::utils::libindy::pool::tests::delete_test_pool();
            ::utils::devsetup::tests::init_plugin(::settings::DEFAULT_PAYMENT_PLUGIN, ::settings::DEFAULT_PAYMENT_INIT_FUNCTION);
            ::utils::devsetup::tests::setup_local_env("2.0", true);
        },
        _ => {panic!("Invalid test mode");},
    };
    )
}

#[allow(unused_macros)]
macro_rules! teardown {
    ($x:expr) => (

    match $x {
        "agency" => { ::utils::devsetup::tests::cleanup_local_env(); },
        "false" => {
            ::utils::libindy::wallet::tests::delete_test_wallet(::settings::DEFAULT_WALLET_NAME);
            ::utils::libindy::pool::tests::delete_test_pool();
        },
        _ => { panic!("Invalid test mode"); },
    };
    )
}

#[macro_export]
macro_rules! assert_match {
($pattern:pat, $var:expr) => (
        assert!(match $var {
            $pattern => true,
            _ => false
        })
    );
    ($pattern:pat, $var:expr, $val_in_pattern:ident, $exp_value:expr) => (
        assert!(match $var {
            $pattern => $val_in_pattern == $exp_value,
            _ => false
        })
    );
    ($pattern:pat, $var:expr, $val_in_pattern1:ident, $exp_value1:expr, $val_in_pattern2:ident, $exp_value2:expr) => (
        assert!(match $var {
            $pattern => $val_in_pattern1 == $exp_value1 && $val_in_pattern2 == $exp_value2,
            _ => false
        })
    );
}

macro_rules! map(
    { $($key:expr => $value:expr),+ } => {
        {
            let mut m = ::std::collections::HashMap::new();
            $(
                m.insert($key, $value);
            )+
            m
        }
     };
);

#[cfg(test)]
pub mod tests {
    extern crate rand;
    extern crate serde_json;
    extern crate libloading;
    extern crate libc;

    use utils::constants;
    use utils::libindy::wallet;
    use utils::libindy::pool;
    use settings;
    use std;
    use utils;
    use object_cache::ObjectCache;
    static mut INSTITUTION_CONFIG: u32 = 0;
    static mut CONSUMER_CONFIG: u32 = 0;
    use indy::ErrorCode;
<<<<<<< HEAD
=======
    use indy::WalletHandle;
>>>>>>> 47cd1f8c

    static INIT_PLUGIN: std::sync::Once = std::sync::Once::new();

    lazy_static! {
        static ref CONFIG_STRING: ObjectCache<String> = Default::default();
    }

    pub const TRUSTEE: &str = "000000000000000000000000Trustee1";

    /* dev */
    /*
    pub const AGENCY_ENDPOINT: &'static str = "http://int-eas.pdev.evernym.com";
    pub const AGENCY_DID: &'static str = "YRuVCckY6vfZfX9kcQZe3u";
    pub const AGENCY_VERKEY: &'static str = "J8Yct6FwmarXjrE2khZesUXRVVSVczSoa9sFaGe6AD2v";

    pub const C_AGENCY_ENDPOINT: &'static str = "http://int-agency.pdev.evernym.com";
    pub const C_AGENCY_DID: &'static str = "dTLdJqRZLwMuWSogcKfBT";
    pub const C_AGENCY_VERKEY: &'static str = "LsPQTDHi294TexkFmZK9Q9vW4YGtQRuLV8wuyZi94yH";
    */

    /* sandbox */
    /*pub const AGENCY_ENDPOINT: &'static str = "http://sbx-eas.pdev.evernym.com";
    pub const AGENCY_DID: &'static str = "HB7qFQyFxx4ptjKqioEtd8";
    pub const AGENCY_VERKEY: &'static str = "9pJkfHyfJMZjUjS7EZ2q2HX55CbFQPKpQ9eTjSAUMLU8";

    pub const C_AGENCY_ENDPOINT: &'static str = "http://sbx-agency.pdev.evernym.com";
    pub const C_AGENCY_DID: &'static str = "Nv9oqGX57gy15kPSJzo2i4";
    pub const C_AGENCY_VERKEY: &'static str = "CwpcjCc6MtVNdQgwoonNMFoR6dhzmRXHHaUCRSrjh8gj";*/

    /* dummy */
    /*pub const AGENCY_ENDPOINT: &'static str = "https://eas-team2.pdev.evernym.com";
    pub const AGENCY_DID: &'static str = "CV65RFpeCtPu82hNF9i61G";
    pub const AGENCY_VERKEY: &'static str = "7G3LhXFKXKTMv7XGx1Qc9wqkMbwcU2iLBHL8x1JXWWC2";

    pub const C_AGENCY_ENDPOINT: &'static str = "https://agency-team2.pdev.evernym.com";
    pub const C_AGENCY_DID: &'static str = "TGLBMTcW9fHdkSqown9jD8";
    pub const C_AGENCY_VERKEY: &'static str = "FKGV9jKvorzKPtPJPNLZkYPkLhiS1VbxdvBgd1RjcQHR";*/

    /* ci pipeline -- qa environment */
    pub const AGENCY_ENDPOINT: &'static str = "https://eas.pqa.evernym.com";
    pub const AGENCY_DID: &'static str = "QreyffsPPLCUqetQbahYNu";
    pub const AGENCY_VERKEY: &'static str = "E194CfHi5GGRiy1nThMorPf3jBEm4tvcAgcb65JFfxc7";

    pub const C_AGENCY_ENDPOINT: &'static str = "https://agency.pqa.evernym.com";
    pub const C_AGENCY_DID: &'static str = "LhiSANFohRXBWaKSZDvTH5";
    pub const C_AGENCY_VERKEY: &'static str = "BjpTLofEbVYJ8xxXQxScbmubHsgpHY5uvScfXqW9B1vB";

    pub fn test_wallet() -> String {
        settings::get_config_value(settings::CONFIG_WALLET_NAME)
            .unwrap_or(settings::DEFAULT_WALLET_NAME.to_string())
    }

    pub fn delete_connected_wallets(wallet_name: &str) {
        ::utils::libindy::wallet::tests::delete_test_wallet(&format!("{}_{}", ::utils::constants::ENTERPRISE_PREFIX, wallet_name));
        ::utils::libindy::wallet::tests::delete_test_wallet(&format!("{}_{}", ::utils::constants::CONSUMER_PREFIX, wallet_name));
        ::utils::libindy::wallet::tests::delete_test_wallet(wallet_name);
        ::utils::libindy::wallet::tests::delete_test_wallet(&test_wallet());
    }
    pub fn set_trustee_did() {
        let (my_did, my_vk) = ::utils::libindy::signus::create_and_store_my_did(Some(TRUSTEE)).unwrap();
        settings::set_config_value(settings::CONFIG_INSTITUTION_DID, &my_did);
        settings::set_config_value(settings::CONFIG_INSTITUTION_VERKEY, &my_vk);
    }

    pub fn create_new_seed() -> String {

        let x = rand::random::<u32>();
        format!("{:032}", x)
    }

    pub fn init_plugin(library: &str, initializer: &str) {
        settings::set_config_value(settings::CONFIG_PAYMENT_METHOD, settings::DEFAULT_PAYMENT_METHOD);

        INIT_PLUGIN.call_once(|| {
            if let Ok(lib) = _load_lib(library) {
                unsafe {
                    if let Ok(init_func) = lib.get(initializer.as_bytes()) {
                        let init_func: libloading::Symbol<unsafe extern fn() -> ErrorCode> = init_func;

                        match init_func() {
                            ErrorCode::Success => {
                                debug!("Plugin has been loaded: {:?}", library);
                            },
                            _ => {
                                error!("Plugin has not been loaded: {:?}", library);
                                std::process::exit(123);
                            }
                        }
                    } else {
                        error!("Init function not found: {:?}", initializer);
                        std::process::exit(123);
                    }
                }
            } else {
                error!("Plugin not found: {:?}", library);
                std::process::exit(123);
            }
        });
    }

    #[cfg(all(unix, test, not(target_os = "android")))]
    fn _load_lib(library: &str) -> libloading::Result<libloading::Library> {
        libloading::os::unix::Library::open(Some(library), libc::RTLD_NOW | libc::RTLD_NODELETE)
            .map(libloading::Library::from)
    }

    #[cfg(any(not(unix), not(test), target_os = "android"))]
    fn _load_lib(library: &str) -> libloading::Result<libloading::Library> {
        libloading::Library::new(library)
    }

    pub fn setup_ledger_env(use_zero_fees: bool) {
        match pool::get_pool_handle() {
            Ok(_) => pool::close().unwrap(),
            Err(_) => (),
        };

        pool::tests::delete_test_pool();

        settings::set_defaults();
        settings::set_config_value(settings::CONFIG_WALLET_KEY,settings::DEFAULT_WALLET_KEY);
        settings::set_config_value(settings::CONFIG_WALLET_KEY_DERIVATION,settings::DEFAULT_WALLET_KEY_DERIVATION);
        settings::set_config_value(settings::CONFIG_WALLET_NAME, settings::DEFAULT_WALLET_NAME);
        settings::set_config_value(settings::CONFIG_ENABLE_TEST_MODE, "false");
        settings::set_config_value(settings::CONFIG_GENESIS_PATH,
                                   utils::get_temp_dir_path(Some(settings::DEFAULT_GENESIS_PATH)).to_str().unwrap_or(""));

        pool::tests::open_sandbox_pool();

        wallet::init_wallet(settings::DEFAULT_WALLET_NAME, None, None, None).unwrap();

        ::utils::libindy::anoncreds::libindy_prover_create_master_secret(settings::DEFAULT_LINK_SECRET_ALIAS).unwrap();
        set_trustee_did();

        ::utils::libindy::payments::tests::token_setup(None, None, use_zero_fees);
    }

    pub fn cleanup_local_env() {
        wallet::tests::delete_test_wallet(&test_wallet());
        set_institution();
        wallet::tests::delete_test_wallet(&format!("{}_{}", constants::ENTERPRISE_PREFIX, settings::DEFAULT_WALLET_NAME));
        set_consumer();
        wallet::tests::delete_test_wallet(&format!("{}_{}", constants::CONSUMER_PREFIX, settings::DEFAULT_WALLET_NAME));
        pool::tests::delete_test_pool();
        ::utils::libindy::wallet::tests::delete_test_wallet(::settings::DEFAULT_WALLET_NAME);
    }

    pub fn set_institution() {
        settings::clear_config();
        unsafe {
            CONFIG_STRING.get(INSTITUTION_CONFIG, |t| {
                settings::set_config_value(settings::CONFIG_PAYMENT_METHOD, settings::DEFAULT_PAYMENT_METHOD);
                settings::process_config_string(&t, true)
            }).unwrap();
        }
        change_wallet_handle();
    }

    pub fn set_consumer() {
        settings::clear_config();
        unsafe {
            CONFIG_STRING.get(CONSUMER_CONFIG, |t| {
                settings::set_config_value(settings::CONFIG_PAYMENT_METHOD, settings::DEFAULT_PAYMENT_METHOD);
                settings::process_config_string(&t, true)
            }).unwrap();
        }
        change_wallet_handle();
    }

    fn change_wallet_handle() {
        let wallet_handle = settings::get_config_value(settings::CONFIG_WALLET_HANDLE).unwrap();
        unsafe { wallet::WALLET_HANDLE = WalletHandle(wallet_handle.parse::<i32>().unwrap()) }
    }

    pub fn setup_local_env(protocol_type: &str, use_zero_fees: bool) {
        use indy::ledger;
        use futures::Future;

        let enterprise_wallet_name = format!("{}_{}", constants::ENTERPRISE_PREFIX, settings::DEFAULT_WALLET_NAME);
        let seed1 = create_new_seed();
        let mut config = json!({
            "agency_url": AGENCY_ENDPOINT.to_string(),
            "agency_did": AGENCY_DID.to_string(),
            "agency_verkey": AGENCY_VERKEY.to_string(),
            "wallet_name": enterprise_wallet_name,
            "wallet_key": settings::DEFAULT_WALLET_KEY.to_string(),
            "wallet_key_derivation": settings::DEFAULT_WALLET_KEY_DERIVATION,
            "enterprise_seed": seed1,
            "agent_seed": seed1,
            "name": "institution".to_string(),
            "logo": "http://www.logo.com".to_string(),
            "path": constants::GENESIS_PATH.to_string(),
        });

        let set_v2_protocol = |config_: &mut serde_json::Value|{
            config_["protocol_type"] = json!("2.0");
            config_["use_latest_protocols"] = json!("true");
        };

        // TODO: FIXMEEEE
        if protocol_type == "2.0" {
            set_v2_protocol(&mut config);
        }

        let enterprise_config = ::messages::agent_utils::connect_register_provision(&config.to_string()).unwrap();

        let mut enterprise_config: serde_json::Value = serde_json::from_str(&enterprise_config).unwrap();

        if protocol_type == "2.0" {
            set_v2_protocol(&mut enterprise_config);
        }

        ::api::vcx::vcx_shutdown(false);

        let consumer_wallet_name = format!("{}_{}", constants::CONSUMER_PREFIX, settings::DEFAULT_WALLET_NAME);
        let seed2 = create_new_seed();
        let mut config = json!({
            "agency_url": C_AGENCY_ENDPOINT.to_string(),
            "agency_did": C_AGENCY_DID.to_string(),
            "agency_verkey": C_AGENCY_VERKEY.to_string(),
            "wallet_name": consumer_wallet_name,
            "wallet_key": settings::DEFAULT_WALLET_KEY.to_string(),
            "wallet_key_derivation": settings::DEFAULT_WALLET_KEY_DERIVATION.to_string(),
            "enterprise_seed": seed2,
            "agent_seed": seed2,
            "name": "consumer".to_string(),
            "logo": "http://www.logo.com".to_string(),
            "path": constants::GENESIS_PATH.to_string()
        });

        if protocol_type == "2.0" {
            set_v2_protocol(&mut config);
        }

        let consumer_config = ::messages::agent_utils::connect_register_provision(&config.to_string()).unwrap();

        let mut consumer_config: serde_json::Value = serde_json::from_str(&consumer_config).unwrap();

        if protocol_type == "2.0" {
            set_v2_protocol(&mut consumer_config);
        }

        unsafe {
            INSTITUTION_CONFIG = CONFIG_STRING.add(config_with_wallet_handle(&enterprise_wallet_name, &enterprise_config.to_string())).unwrap();
        }
        unsafe {
            CONSUMER_CONFIG = CONFIG_STRING.add(config_with_wallet_handle(&consumer_wallet_name, &consumer_config.to_string())).unwrap();
        }
        pool::tests::open_sandbox_pool();

        // grab the generated did and vk from the consumer and enterprise
        set_consumer();
        let did2 = settings::get_config_value(settings::CONFIG_INSTITUTION_DID).unwrap();
        let vk2 = settings::get_config_value(settings::CONFIG_INSTITUTION_VERKEY).unwrap();
        set_institution();
        let did1 = settings::get_config_value(settings::CONFIG_INSTITUTION_DID).unwrap();
        let vk1 = settings::get_config_value(settings::CONFIG_INSTITUTION_VERKEY).unwrap();
        settings::clear_config();

        // make enterprise and consumer trustees on the ledger
        wallet::init_wallet(settings::DEFAULT_WALLET_NAME, None, None, None).unwrap();
        let (trustee_did, _) = ::utils::libindy::signus::create_and_store_my_did(Some(TRUSTEE)).unwrap();
        let req_nym = ledger::build_nym_request(&trustee_did, &did1, Some(&vk1), None, Some("TRUSTEE")).wait().unwrap();
        ::utils::libindy::ledger::libindy_sign_and_submit_request(&trustee_did, &req_nym).unwrap();
        let req_nym = ledger::build_nym_request(&trustee_did, &did2, Some(&vk2), None, Some("TRUSTEE")).wait().unwrap();
        ::utils::libindy::ledger::libindy_sign_and_submit_request(&trustee_did, &req_nym).unwrap();
        wallet::delete_wallet(settings::DEFAULT_WALLET_NAME, None, None, None).unwrap();

        // as trustees, mint tokens into each wallet
        set_consumer();
        ::utils::libindy::payments::tests::token_setup(None, None, use_zero_fees);

        set_institution();
        ::utils::libindy::payments::tests::token_setup(None, None, use_zero_fees);
    }

    pub fn config_with_wallet_handle(wallet_n: &str, config: &str) -> String {
        let wallet_handle = wallet::open_wallet(wallet_n, None, None, None).unwrap();
        let mut config: serde_json::Value = serde_json::from_str(config).unwrap();
        config[settings::CONFIG_WALLET_HANDLE] = json!(wallet_handle.0.to_string());
        config.to_string()
    }

    #[cfg(feature = "pool_tests")]
    #[test]
    fn test_local_env() {
        init!("ledger");
        ::utils::libindy::anoncreds::tests::create_and_store_credential(::utils::constants::DEFAULT_SCHEMA_ATTRS, false);
    }

    pub fn setup_wallet_env(test_name: &str) -> Result<WalletHandle, String> {
        use utils::libindy::wallet::init_wallet;
        settings::set_config_value(settings::CONFIG_ENABLE_TEST_MODE,"false");
        init_wallet(test_name, None, None, None).map_err(|e| format!("Unable to init_wallet in tests: {}", e))
    }

    pub fn cleanup_wallet_env(test_name: &str) -> Result<(), String> {
        use utils::libindy::wallet::delete_wallet;
        println!("Deleting Wallet");
        delete_wallet(test_name, None, None, None).or(Err(format!("Unable to delete wallet: {}", test_name)))
    }

    #[cfg(feature = "agency")]
    #[cfg(feature = "pool_tests")]
    #[test]
    pub fn test_two_enterprise_connections() {
        use connection::*;
        use std::thread;
        use std::time::Duration;
        use api::VcxStateType;

        init!("agency_zero_fees");

        let (_faber, _alice) = ::connection::tests::create_connected_connections();
        set_institution();
        wallet::tests::delete_test_wallet(&format!("{}_{}", constants::ENTERPRISE_PREFIX, settings::DEFAULT_WALLET_NAME));
        pool::close().unwrap();
        settings::set_defaults();

        settings::set_config_value(settings::CONFIG_ENABLE_TEST_MODE, "false");
        settings::set_config_value(settings::CONFIG_WALLET_KEY, settings::DEFAULT_WALLET_KEY);

        let config = json!({
            "agency_url": AGENCY_ENDPOINT.to_string(),
            "agency_did": AGENCY_DID.to_string(),
            "agency_verkey": AGENCY_VERKEY.to_string(),
            "wallet_key": settings::DEFAULT_WALLET_KEY.to_string(),
            "name": "another_institution".to_string(),
            "logo": "http://www.logo.com".to_string(),
            "path": constants::GENESIS_PATH.to_string(),
        }).to_string();
        let config = ::messages::agent_utils::connect_register_provision(&config).unwrap();

        unsafe {
            INSTITUTION_CONFIG = CONFIG_STRING.add(config_with_wallet_handle(&settings::DEFAULT_WALLET_NAME, &config)).unwrap();
        }

        pool::tests::open_sandbox_pool();

        //wallet::open_wallet(wallet_name).unwrap();
        set_institution();

        let alice = create_connection("alice").unwrap();
        connect(alice, Some("{}".to_string())).unwrap();
        let details = get_invite_details(alice, false).unwrap();
        //BE CONSUMER AND ACCEPT INVITE FROM INSTITUTION
        ::utils::devsetup::tests::set_consumer();
        let faber = create_connection_with_invite("faber", &details).unwrap();
        assert_eq!(VcxStateType::VcxStateRequestReceived as u32, get_state(faber));
        connect(faber, Some("{}".to_string())).unwrap();
        //BE INSTITUTION AND CHECK THAT INVITE WAS ACCEPTED
        ::utils::devsetup::tests::set_institution();
        thread::sleep(Duration::from_millis(2000));
        update_state(alice, None).unwrap();
        assert_eq!(VcxStateType::VcxStateAccepted as u32, get_state(alice));

        teardown!("agency");
    }
}<|MERGE_RESOLUTION|>--- conflicted
+++ resolved
@@ -132,10 +132,7 @@
     static mut INSTITUTION_CONFIG: u32 = 0;
     static mut CONSUMER_CONFIG: u32 = 0;
     use indy::ErrorCode;
-<<<<<<< HEAD
-=======
     use indy::WalletHandle;
->>>>>>> 47cd1f8c
 
     static INIT_PLUGIN: std::sync::Once = std::sync::Once::new();
 
