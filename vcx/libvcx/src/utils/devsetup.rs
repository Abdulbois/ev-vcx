--- conflicted
+++ resolved
@@ -392,15 +392,6 @@
 pub const C_AGENCY_VERKEY: &'static str = "Bk9wFrud3rz8v3nAFKGib6sQs8zHWzZxfst7Wh3Mbc9W";
 
 /* DEV Team 1 */
-<<<<<<< HEAD
-//pub const AGENCY_ENDPOINT: &'static str = "https://eas-team1.pdev.evernym.com";
-//pub const AGENCY_DID: &'static str = "CV65RFpeCtPu82hNF9i61G";
-//pub const AGENCY_VERKEY: &'static str = "7G3LhXFKXKTMv7XGx1Qc9wqkMbwcU2iLBHL8x1JXWWC2";
-//
-//pub const C_AGENCY_ENDPOINT: &'static str = "https://agency-team1.pdev.evernym.com";
-//pub const C_AGENCY_DID: &'static str = "TGLBMTcW9fHdkSqown9jD8";
-//pub const C_AGENCY_VERKEY: &'static str = "FKGV9jKvorzKPtPJPNLZkYPkLhiS1VbxdvBgd1RjcQHR";
-=======
 // pub const AGENCY_ENDPOINT: &'static str = "https://eas-team1.pdev.evernym.com";
 // pub const AGENCY_DID: &'static str = "CV65RFpeCtPu82hNF9i61G";
 // pub const AGENCY_VERKEY: &'static str = "7G3LhXFKXKTMv7XGx1Qc9wqkMbwcU2iLBHL8x1JXWWC2";
@@ -408,7 +399,6 @@
 // pub const C_AGENCY_ENDPOINT: &'static str = "https://agency-team1.pdev.evernym.com";
 // pub const C_AGENCY_DID: &'static str = "TGLBMTcW9fHdkSqown9jD8";
 // pub const C_AGENCY_VERKEY: &'static str = "FKGV9jKvorzKPtPJPNLZkYPkLhiS1VbxdvBgd1RjcQHR";
->>>>>>> 97205756
 
 lazy_static! {
     static ref TEST_LOGGING_INIT: Once = Once::new();
