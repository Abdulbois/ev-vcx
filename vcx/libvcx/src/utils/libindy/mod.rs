pub mod ledger;
pub mod anoncreds;
pub mod signus;
pub mod wallet;
pub mod callback;
pub mod callback_u32;
pub mod pool;
pub mod crypto;
pub mod payments;
pub mod cache;
pub mod logger;

pub mod error_codes;

use settings;
use std::sync::atomic::{AtomicUsize, Ordering};
use std::sync::Mutex;
use error::prelude::*;

lazy_static! {
    static ref NEXT_LIBINDY_RC: Mutex<Vec<i32>> = Mutex::new(vec![]);
}

pub fn mock_libindy_rc() -> u32 { NEXT_LIBINDY_RC.lock().unwrap().pop().unwrap_or(0) as u32 }

pub fn set_libindy_rc(rc: u32) { NEXT_LIBINDY_RC.lock().unwrap().push(rc as i32); }

static COMMAND_HANDLE_COUNTER: AtomicUsize = AtomicUsize::new(1);

pub fn next_i32_command_handle() -> i32 {
    (COMMAND_HANDLE_COUNTER.fetch_add(1, Ordering::SeqCst) + 1) as i32
}

pub fn next_u32_command_handle() -> u32 {
    (COMMAND_HANDLE_COUNTER.fetch_add(1, Ordering::SeqCst) + 1) as u32
}

pub fn init_pool() -> VcxResult<()> {
    trace!("init_pool >>>");

    if settings::test_indy_mode_enabled() { return Ok(()); }

    let pool_name = settings::get_config_value(settings::CONFIG_POOL_NAME)
        .unwrap_or(settings::DEFAULT_POOL_NAME.to_string());

    let path: String = settings::get_config_value(settings::CONFIG_GENESIS_PATH)?;

    trace!("opening pool {} with genesis_path: {}", pool_name, path);
    match pool::create_pool_ledger_config(&pool_name, &path) {
        Err(e) => {
            warn!("Pool Config Creation Error: {}", e);
<<<<<<< HEAD
            return Err(e);
        }
=======
            Err(e)
        },
>>>>>>> f8eaa16c
        Ok(_) => {
            debug!("Pool Config Created Successfully");
            let pool_config: Option<String> = settings::get_config_value(settings::CONFIG_POOL_CONFIG).ok();
            pool::open_pool_ledger(&pool_name, pool_config.as_ref().map(String::as_str))?;
            Ok(())
        }
    }
}

#[cfg(test)]
pub mod tests {
    use super::*;
    use futures::Future;

    pub fn create_key(wallet_handle: i32, seed: Option<&str>) -> String {
        let key_config = json!({"seed": seed}).to_string();
        indy::crypto::create_key(::utils::libindy::wallet::get_wallet_handle(), Some(&key_config)).wait().unwrap()
    }

    pub mod test_setup {
        use super::*;
        use indy;
        use rand::Rng;

        pub const TRUSTEE_SEED: &'static str = "000000000000000000000000Trustee1";
        pub const WALLET_CREDENTIALS: &'static str = r#"{"key":"8dvfYSt5d1taSd6yJdpjq4emkwsPDDLYxkNFysFD2cZY", "key_derivation_method":"RAW"}"#;

        pub struct Setup {
            pub name: String,
            pub wallet_config: String,
            pub wallet_handle: i32,
            pub key: String,
        }

        pub fn key() -> Setup {
            let name: String = ::rand::thread_rng().gen_ascii_chars().take(25).collect::<String>();

            let wallet_config = json!({"id": name}).to_string();
            let key_config = json!({"seed": TRUSTEE_SEED}).to_string();

            indy::wallet::create_wallet(&wallet_config, WALLET_CREDENTIALS).wait().unwrap();
            let wallet_handle = indy::wallet::open_wallet(&wallet_config, WALLET_CREDENTIALS).wait().unwrap();
            let key = indy::crypto::create_key(wallet_handle, Some(&key_config)).wait().unwrap();

            wallet::set_wallet_handle(wallet_handle);

            Setup { name, wallet_config, wallet_handle, key }
        }

        impl Drop for Setup {
            fn drop(&mut self) {
                if self.wallet_handle != 0 {
                    indy::wallet::close_wallet(self.wallet_handle).wait().unwrap();
                    indy::wallet::delete_wallet(&self.wallet_config, WALLET_CREDENTIALS).wait().unwrap();
                }
            }
        }
    }

    #[cfg(feature = "pool_tests")]
    #[test]
    fn test_init_pool_and_wallet() {
        use super::*;

        init!("ledger");
        // make sure there's a valid wallet and pool before trying to use them.
        wallet::close_wallet().unwrap();
        pool::close().unwrap();
        init_pool().unwrap();
        wallet::init_wallet(settings::DEFAULT_WALLET_NAME, None, None, None).unwrap();
    }
}<|MERGE_RESOLUTION|>--- conflicted
+++ resolved
@@ -49,13 +49,8 @@
     match pool::create_pool_ledger_config(&pool_name, &path) {
         Err(e) => {
             warn!("Pool Config Creation Error: {}", e);
-<<<<<<< HEAD
-            return Err(e);
+            Err(e)
         }
-=======
-            Err(e)
-        },
->>>>>>> f8eaa16c
         Ok(_) => {
             debug!("Pool Config Created Successfully");
             let pool_config: Option<String> = settings::get_config_value(settings::CONFIG_POOL_CONFIG).ok();
