--- conflicted
+++ resolved
@@ -13,14 +13,10 @@
 use utils::error;
 use indy::ledger;
 use utils::libindy::error_codes::map_rust_indy_sdk_error_code;
-<<<<<<< HEAD
-use utils::timeout::TimeoutUtils;
 use utils::libindy::payments::{pay_for_txn, PaymentTxn};
 use utils::constants::{ SCHEMA_ID, SCHEMA_JSON, SCHEMA_TXN_TYPE, CRED_DEF_ID, CRED_DEF_JSON, CRED_DEF_TXN_TYPE, REV_REG_DEF_TXN_TYPE, REV_REG_DELTA_TXN_TYPE, REVOC_REG_TYPE, REV_DEF_JSON, REV_REG_ID, REV_REG_DELTA_JSON, REV_REG_JSON};
 use utils::libindy::anoncreds::{ libindy_create_and_store_credential_def, libindy_create_and_store_revoc_reg, libindy_issuer_create_schema, libindy_issuer_revoke_credential };
 use utils::libindy::cache::{RevRegDelta, get_rev_reg_cache, set_rev_reg_cache};
-=======
->>>>>>> 3789218a
 
 pub fn multisign_request(did: &str, request: &str) -> Result<String, u32> {
    ledger::multi_sign_request(get_wallet_handle(), did, request)
@@ -91,13 +87,16 @@
 
 pub fn libindy_build_create_credential_def_txn(submitter_did: &str,
                                                credential_def_json: &str)  -> Result<String, u32>{
-<<<<<<< HEAD
-    Ledger::build_cred_def_request(submitter_did, credential_def_json).map_err(map_rust_indy_sdk_error_code)
+    ledger::build_cred_def_request(submitter_did, credential_def_json)
+        .wait()
+        .map_err(map_rust_indy_sdk_error_code)
 }
 
 pub fn libindy_build_revoc_reg_def_request(submitter_did: &str,
                                            rev_reg_def_json: &str) -> Result<String, u32> {
-   Ledger::build_revoc_reg_def_request(submitter_did, rev_reg_def_json).map_err(map_rust_indy_sdk_error_code)
+    ledger::build_cred_def_request(submitter_did, rev_reg_def_json)
+        .wait()
+        .map_err(map_rust_indy_sdk_error_code)
 }
 
 
@@ -105,16 +104,20 @@
                                              rev_reg_id: &str,
                                              rev_def_type: &str,
                                              value: &str) -> Result<String, u32> {
-    Ledger::build_revoc_reg_entry_request(submitter_did, rev_reg_id, rev_def_type, value)
+    ledger::build_revoc_reg_entry_request(submitter_did, rev_reg_id, rev_def_type, value)
+        .wait()
         .map_err(map_rust_indy_sdk_error_code)
 }
 
 pub fn libindy_build_get_revoc_reg_def_request(submitter_did: &str, rev_reg_id: &str) -> Result<String, u32> {
-    Ledger::build_get_revoc_reg_def_request(Some(submitter_did), rev_reg_id).map_err(map_rust_indy_sdk_error_code)
+    ledger::build_get_revoc_reg_def_request(Some(submitter_did), rev_reg_id)
+        .wait()
+        .map_err(map_rust_indy_sdk_error_code)
 }
 
 pub fn libindy_parse_get_revoc_reg_def_response(rev_reg_def_json: &str) -> Result<(String, String), u32> {
-    Ledger::parse_get_revoc_reg_def_response(rev_reg_def_json)
+    ledger::parse_get_revoc_reg_def_response(rev_reg_def_json)
+        .wait()
         .map_err(map_rust_indy_sdk_error_code)
 }
 
@@ -122,28 +125,33 @@
                                                  rev_reg_id: &str,
                                                  from: i64,
                                                  to: i64) -> Result<String, u32> {
-    Ledger::build_get_revoc_reg_delta_request(Some(submitter_did),
+    ledger::build_get_revoc_reg_delta_request(Some(submitter_did),
                                               rev_reg_id,
                                               from,
-                                              to).map_err(map_rust_indy_sdk_error_code)
+                                              to)
+        .wait()
+        .map_err(map_rust_indy_sdk_error_code)
 }
 
 fn libindy_build_get_revoc_reg_request(submitter_did: &str, rev_reg_id: &str, timestamp: u64)
     -> Result<String, u32> {
-    Ledger::build_get_revoc_reg_request(Some(submitter_did),
-                                              rev_reg_id,
-                                              timestamp as i64)
+    ledger::build_get_revoc_reg_request(Some(submitter_did),
+                                        rev_reg_id,
+                                        timestamp as i64)
+        .wait()
         .map_err(map_rust_indy_sdk_error_code)
 }
 
 fn libindy_parse_get_revoc_reg_response(get_rev_reg_resp: &str) -> Result<(String, String, u64), u32> {
-    Ledger::parse_get_revoc_reg_response(get_rev_reg_resp)
+    ledger::parse_get_revoc_reg_response(get_rev_reg_resp)
+        .wait()
         .map_err(map_rust_indy_sdk_error_code)
 }
 
 pub fn libindy_parse_get_revoc_reg_delta_response(get_rev_reg_delta_response: &str)
     -> Result<(String, String, u64), u32> {
-    Ledger::parse_get_revoc_reg_delta_response(get_rev_reg_delta_response)
+    ledger::parse_get_revoc_reg_delta_response(get_rev_reg_delta_response)
+        .wait()
         .map_err(map_rust_indy_sdk_error_code)
 }
 
@@ -571,9 +579,4 @@
         assert!(payment.is_some());
         assert_ne!(first_rev_reg_delta, second_rev_reg_delta);
     }
-=======
-    ledger::build_cred_def_request(submitter_did, credential_def_json)
-        .wait()
-        .map_err(map_rust_indy_sdk_error_code)
->>>>>>> 3789218a
 }