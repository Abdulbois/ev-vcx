--- conflicted
+++ resolved
@@ -567,14 +567,8 @@
         .map_err(VcxError::from)
 }
 
-<<<<<<< HEAD
 pub fn prover_get_credentials() -> VcxResult<Vec<CredentialInfo>> {
     trace!("prover_get_credentials >>>");
-=======
-pub fn fetch_public_entities() -> VcxResult<()> {
-    trace!("fetch_public_entities >>>");
-    debug!("Ledger: Fetching public entities");
->>>>>>> 8b058e03
 
     if settings::indy_mocks_enabled() { return Ok(Vec::new()); }
 
