--- conflicted
+++ resolved
@@ -69,26 +69,17 @@
 
 pub fn unpack_message(msg: &[u8]) -> VcxResult<Vec<u8>> {
     if settings::test_indy_mode_enabled() { return Ok(Vec::from(msg).to_owned()); }
-<<<<<<< HEAD
-=======
 
->>>>>>> 47cd1f8c
     crypto::unpack_message(::utils::libindy::wallet::get_wallet_handle(), msg)
         .wait()
         .map_err(map_rust_indy_sdk_error)
 }
 
-<<<<<<< HEAD
-pub fn create_key(seed: Option<&str>, _: Option<String>) -> VcxResult<String> {
-
-    let key_json = json!({"seed": seed}).to_string();
-=======
 pub fn create_key(seed: Option<&str>) -> VcxResult<String> {
 
     let key_json = json!({"seed": seed}).to_string();
     println!("key_json: {}", key_json);
     println!("wallet_handle: {:?}", ::utils::libindy::wallet::get_wallet_handle());
->>>>>>> 47cd1f8c
     crypto::create_key(::utils::libindy::wallet::get_wallet_handle(), Some(&key_json))
         .wait()
         .map_err(map_rust_indy_sdk_error)
