--- conflicted
+++ resolved
@@ -111,16 +111,12 @@
 pub static RETRIEVE_EXPORTED_WALLET: Error = Error{ code_num: 1097, message: "Failed to retrieve exported wallet"};
 pub static INVALID_MSG_VERSION: Error = Error{ code_num: 1098, message: "Invalid A2A Message version"};
 pub static RETRIEVE_DEAD_DROP: Error = Error{ code_num: 1099, message: "Failed to retrieve Dead Drop payload"};
-<<<<<<< HEAD
 pub static INVALID_ATTACHMENT_ENCODING: Error = Error { code_num: 1100, message: "Failed to decode attachment"};
 pub static UNKNOWN_ATTACHMENT_ENCODING: Error = Error { code_num: 1101, message: "This type of attachment can not be used"};
 pub static UNKNOWN_MIME_TYPE: Error = Error { code_num: 1102, message: "Unknown mime type"};
 pub static ACTION_NOT_SUPPORTED: Error = Error { code_num: 1103, message: "Action is not supported"};
 pub static INVALID_REDIRECT_DETAILS: Error = Error{code_num: 1104, message: "Invalid redirect details structure"};
-=======
-pub static INVALID_REDIRECT_DETAILS: Error = Error{code_num: 1100, message: "Invalid redirect details structure"};
-pub static MAX_BACKUP_SIZE: Error = Error{code_num: 1101, message: "Cloud Backup exceeds max size limit"};
->>>>>>> fbd73f2c
+pub static MAX_BACKUP_SIZE: Error = Error{code_num: 1105, message: "Cloud Backup exceeds max size limit"};
 
 lazy_static! {
     static ref ERROR_C_MESSAGES: HashMap<u32, CString> = {
