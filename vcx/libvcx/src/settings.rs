extern crate url;
extern crate serde_json;

use std::collections::HashMap;
use std::sync::RwLock;
use utils::{get_temp_dir_path, error};
use std::path::Path;
use url::Url;
use messages::validation;
use serde_json::Value;
use strum::IntoEnumIterator;
use std::borrow::Borrow;

use error::prelude::*;
use utils::file::read_file;
use indy_sys::INVALID_WALLET_HANDLE;
#[cfg(all(feature="mysql"))]
use utils::libindy::mysql_wallet::{init_mysql_wallet as do_init_mysql_wallet};

pub static CONFIG_POOL_NAME: &str = "pool_name";
pub static CONFIG_PROTOCOL_TYPE: &str = "protocol_type";
pub static CONFIG_AGENCY_ENDPOINT: &str = "agency_endpoint";
pub static CONFIG_AGENCY_DID: &str = "agency_did";
pub static CONFIG_AGENCY_VERKEY: &str = "agency_verkey";
pub static CONFIG_REMOTE_TO_SDK_DID: &str = "remote_to_sdk_did";
pub static CONFIG_REMOTE_TO_SDK_VERKEY: &str = "remote_to_sdk_verkey";
pub static CONFIG_SDK_TO_REMOTE_DID: &str = "sdk_to_remote_did";// functionally not used
pub static CONFIG_SDK_TO_REMOTE_VERKEY: &str = "sdk_to_remote_verkey";
pub static CONFIG_SDK_TO_REMOTE_ROLE: &str = "sdk_to_remote_role";
pub static CONFIG_INSTITUTION_DID: &str = "institution_did";
pub static CONFIG_INSTITUTION_VERKEY: &str = "institution_verkey";// functionally not used
pub static CONFIG_INSTITUTION_NAME: &str = "institution_name";
pub static CONFIG_INSTITUTION_LOGO_URL: &str = "institution_logo_url";
pub static CONFIG_WEBHOOK_URL: &str = "webhook_url";
pub static CONFIG_ENABLE_TEST_MODE: &str = "enable_test_mode";
pub static CONFIG_GENESIS_PATH: &str = "genesis_path";
pub static CONFIG_LOG_CONFIG: &str = "log_config";
pub static CONFIG_LINK_SECRET_ALIAS: &str = "link_secret_alias";
pub static CONFIG_EXPORTED_WALLET_PATH: &str = "exported_wallet_path";
pub static CONFIG_WALLET_BACKUP_KEY: &str = "backup_key";
pub static CONFIG_WALLET_KEY: &str = "wallet_key";
pub static CONFIG_WALLET_NAME: &'static str = "wallet_name";
pub static CONFIG_WALLET_TYPE: &'static str = "wallet_type";
pub static CONFIG_WALLET_STORAGE_CONFIG: &'static str = "storage_config";
pub static CONFIG_WALLET_STORAGE_CREDS: &'static str = "storage_credentials";
pub static CONFIG_WALLET_HANDLE: &'static str = "wallet_handle";
pub static CONFIG_THREADPOOL_SIZE: &'static str = "threadpool_size";
pub static CONFIG_WALLET_KEY_DERIVATION: &'static str = "wallet_key_derivation";
pub static CONFIG_PROTOCOL_VERSION: &'static str = "protocol_version";
pub static CONFIG_PAYMENT_METHOD: &'static str = "payment_method";
pub static CONFIG_TXN_AUTHOR_AGREEMENT: &'static str = "author_agreement";
pub static CONFIG_USE_LATEST_PROTOCOLS: &'static str = "use_latest_protocols";
pub static CONFIG_POOL_CONFIG: &'static str = "pool_config";
pub static CONFIG_DID_METHOD: &str = "did_method";
pub static COMMUNICATION_METHOD: &str = "communication_method";// proprietary or aries
pub static CONFIG_ACTORS: &str = "actors"; // inviter, invitee, issuer, holder, prover, verifier, sender, receiver
pub static CONFIG_USE_PUBLIC_DID: &str = "use_public_did"; // Updates Agent to use public did in relationships

pub static DEFAULT_PROTOCOL_VERSION: usize = 2;
pub static MAX_SUPPORTED_PROTOCOL_VERSION: usize = 2;
pub static UNINITIALIZED_WALLET_KEY: &str = "<KEY_IS_NOT_SET>";
pub static DEFAULT_GENESIS_PATH: &str = "genesis.txn";
pub static DEFAULT_EXPORTED_WALLET_PATH: &str = "wallet.txn";
pub static DEFAULT_WALLET_NAME: &str = "LIBVCX_SDK_WALLET";
pub static DEFAULT_WALLET_STORAGE_CONFIG: &str = "{}";
pub static DEFAULT_WALLET_STORAGE_CREDENTIALS: &str = "{}";
pub static DEFAULT_POOL_NAME: &str = "pool1";
pub static DEFAULT_LINK_SECRET_ALIAS: &str = "main";
pub static DEFAULT_DEFAULT: &str = "default";
pub static DEFAULT_URL: &str = "http://127.0.0.1:8080";
pub static DEFAULT_DID: &str = "2hoqvcwupRTUNkXn6ArYzs";
pub static DEFAULT_VERKEY: &str = "FuN98eH2eZybECWkofW6A9BKJxxnTatBCopfUiNxo6ZB";
pub static DEFAULT_ROLE: &str = "0";
pub static DEFAULT_ENABLE_TEST_MODE: &str = "false";
pub static DEFAULT_WALLET_BACKUP_KEY: &str = "backup_wallet_key";
pub static DEFAULT_WALLET_KEY: &str = "8dvfYSt5d1taSd6yJdpjq4emkwsPDDLYxkNFysFD2cZY";
pub static DEFAULT_THREADPOOL_SIZE: usize = 8;
pub static MASK_VALUE: &str = "********";
pub static DEFAULT_WALLET_KEY_DERIVATION: &str = "RAW";
pub static DEFAULT_PAYMENT_PLUGIN: &str = "libsovtoken.so";
pub static DEFAULT_PAYMENT_INIT_FUNCTION: &str = "sovtoken_init";
pub static DEFAULT_USE_LATEST_PROTOCOLS: &str = "false";
pub static DEFAULT_PAYMENT_METHOD: &str = "sov";
pub static DEFAULT_PROTOCOL_TYPE: &str = "1.0";
pub static MAX_THREADPOOL_SIZE: usize = 128;
pub static DEFAULT_COMMUNICATION_METHOD: &str = "evernym";
pub static DEFAULT_USE_PUBLIC_DID: bool = false;

lazy_static! {
    static ref SETTINGS: RwLock<HashMap<String, String>> = RwLock::new(HashMap::new());
}

trait ToString {
    fn to_string(&self) -> Self;
}

impl ToString for HashMap<String, String> {
    fn to_string(&self) -> Self {
        let mut v = self.clone();
        v.insert(CONFIG_WALLET_KEY.to_string(), MASK_VALUE.to_string());
        v
    }
}

#[cfg(all(feature="mysql"))]
use std::sync::Once;

#[cfg(all(feature="mysql"))]
static START: Once = Once::new();

#[cfg(all(feature="mysql"))]
pub fn init_mysql_wallet() {
    START.call_once(|| {
        let _ = do_init_mysql_wallet();
    });
}

#[cfg(all(not(feature="mysql")))]
pub fn init_mysql_wallet() {
    //nothing is initiated without this feature
}


pub fn set_defaults() -> u32 {
    trace!("set default settings >>>");

    // if this fails the program should exit
    let mut settings = SETTINGS.write().unwrap();

    #[cfg(all(feature="mysql"))]
    init_mysql_wallet();


    settings.insert(CONFIG_POOL_NAME.to_string(), DEFAULT_POOL_NAME.to_string());
    settings.insert(CONFIG_WALLET_NAME.to_string(), DEFAULT_WALLET_NAME.to_string());
    settings.insert(CONFIG_WALLET_TYPE.to_string(), get_wallet_type());
    settings.insert(CONFIG_WALLET_STORAGE_CONFIG.to_string(), get_wallet_storage_config());
    settings.insert(CONFIG_WALLET_STORAGE_CREDS.to_string(), get_wallet_storage_credentials());
    settings.insert(CONFIG_AGENCY_ENDPOINT.to_string(), DEFAULT_URL.to_string());
    settings.insert(CONFIG_AGENCY_DID.to_string(), DEFAULT_DID.to_string());
    settings.insert(CONFIG_AGENCY_VERKEY.to_string(), DEFAULT_VERKEY.to_string());
    settings.insert(CONFIG_REMOTE_TO_SDK_DID.to_string(), DEFAULT_DID.to_string());
    settings.insert(CONFIG_REMOTE_TO_SDK_VERKEY.to_string(), DEFAULT_VERKEY.to_string());
    settings.insert(CONFIG_INSTITUTION_DID.to_string(), DEFAULT_DID.to_string());
    settings.insert(CONFIG_INSTITUTION_NAME.to_string(), DEFAULT_DEFAULT.to_string());
    settings.insert(CONFIG_INSTITUTION_LOGO_URL.to_string(), DEFAULT_URL.to_string());
    settings.insert(CONFIG_WEBHOOK_URL.to_string(), DEFAULT_URL.to_string());
    settings.insert(CONFIG_SDK_TO_REMOTE_DID.to_string(), DEFAULT_DID.to_string());
    settings.insert(CONFIG_SDK_TO_REMOTE_VERKEY.to_string(), DEFAULT_VERKEY.to_string());
    settings.insert(CONFIG_SDK_TO_REMOTE_ROLE.to_string(), DEFAULT_ROLE.to_string());
    settings.insert(CONFIG_WALLET_KEY.to_string(), DEFAULT_WALLET_KEY.to_string());
    settings.insert(CONFIG_WALLET_KEY_DERIVATION.to_string(), DEFAULT_WALLET_KEY_DERIVATION.to_string());
    settings.insert(CONFIG_LINK_SECRET_ALIAS.to_string(), DEFAULT_LINK_SECRET_ALIAS.to_string());
    settings.insert(CONFIG_PROTOCOL_VERSION.to_string(), DEFAULT_PROTOCOL_VERSION.to_string());
    settings.insert(CONFIG_EXPORTED_WALLET_PATH.to_string(),
                    get_temp_dir_path(DEFAULT_EXPORTED_WALLET_PATH).to_str().unwrap_or("").to_string());
    settings.insert(CONFIG_WALLET_BACKUP_KEY.to_string(), DEFAULT_WALLET_BACKUP_KEY.to_string());
    settings.insert(CONFIG_THREADPOOL_SIZE.to_string(), DEFAULT_THREADPOOL_SIZE.to_string());
    settings.insert(CONFIG_PAYMENT_METHOD.to_string(), DEFAULT_PAYMENT_METHOD.to_string());
    settings.insert(CONFIG_USE_LATEST_PROTOCOLS.to_string(), DEFAULT_USE_LATEST_PROTOCOLS.to_string());
    settings.insert(COMMUNICATION_METHOD.to_string(), DEFAULT_COMMUNICATION_METHOD.to_string());
    settings.insert(CONFIG_USE_PUBLIC_DID.to_string(), DEFAULT_USE_PUBLIC_DID.to_string());

    error::SUCCESS.code_num
}

#[cfg(all(not(feature="mysql")))]
pub fn get_wallet_type() -> String {
    DEFAULT_DEFAULT.to_string()
}

#[cfg(all(feature="mysql"))]
pub fn get_wallet_type() -> String {
    "mysql".to_string()
}

#[cfg(all(not(feature="mysql")))]
pub fn get_wallet_storage_config() -> String {
    trace!("setting default storage confing");
    DEFAULT_WALLET_STORAGE_CONFIG.to_string()
}

#[cfg(all(feature="mysql"))]
pub fn get_wallet_storage_config() -> String {
    trace!("setting mysql storage config");
    json!({
        "db_name": "wallet",
        "port": get_port(),
        "write_host": get_write_host(),
        "read_host": get_read_host()
    }).to_string()
}


#[cfg(all(feature="mysql"))]
use std::env;

#[cfg(all(feature="mysql"))]
fn get_write_host() -> String {
    env::var("DB_WRITE_HOST").unwrap_or("mysql".to_string())
}

#[cfg(all(feature="mysql"))]
fn get_read_host() -> String {
    env::var("DB_WRITE_HOST").unwrap_or("mysql".to_string())
}

#[cfg(all(feature="mysql"))]
fn get_port() -> i32 {
    let port_var = env::var("DB_PORT").and_then(|s| s.parse::<i32>().map_err(|_| env::VarError::NotPresent));
    if port_var.is_err() {
        warn!("Port is absent or is not int, using default 3306");
    }
    port_var.unwrap_or(3306)
}

#[cfg(all(not(feature="mysql")))]
pub fn get_wallet_storage_credentials() -> String {
    DEFAULT_WALLET_STORAGE_CREDENTIALS.to_string()
}

#[cfg(all(feature="mysql"))]
pub fn get_wallet_storage_credentials() -> String {
    json!({
        "pass": get_pass(),
        "user": get_user(),
    }).to_string()
}

#[cfg(all(feature="mysql"))]
fn get_user() -> String {
    env::var("DB_USER").unwrap_or("root".to_string())
}

#[cfg(all(feature="mysql"))]
fn get_pass() -> String {
    env::var("DB_ROOT").unwrap_or("root".to_string())
}

pub fn validate_config(config: &HashMap<String, String>) -> VcxResult<u32> {
    trace!("validate_config >>> config: {:?}", secret!(config));
    debug!("validating config");

    //Mandatory parameters
    if ::utils::libindy::wallet::get_wallet_handle() == INVALID_WALLET_HANDLE && config.get(CONFIG_WALLET_KEY).is_none() {
        return Err(VcxError::from(VcxErrorKind::MissingWalletKey));
    }

    // If values are provided, validate they're in the correct format
    validate_optional_config_val(config.get(CONFIG_INSTITUTION_DID), VcxErrorKind::InvalidDid, validation::validate_did)?;
    validate_optional_config_val(config.get(CONFIG_INSTITUTION_VERKEY), VcxErrorKind::InvalidVerkey, validation::validate_verkey)?;

    validate_optional_config_val(config.get(CONFIG_AGENCY_DID), VcxErrorKind::InvalidDid, validation::validate_did)?;
    validate_optional_config_val(config.get(CONFIG_AGENCY_VERKEY), VcxErrorKind::InvalidVerkey, validation::validate_verkey)?;

    validate_optional_config_val(config.get(CONFIG_SDK_TO_REMOTE_DID), VcxErrorKind::InvalidDid, validation::validate_did)?;
    validate_optional_config_val(config.get(CONFIG_SDK_TO_REMOTE_VERKEY), VcxErrorKind::InvalidVerkey, validation::validate_verkey)?;

    validate_optional_config_val(config.get(CONFIG_REMOTE_TO_SDK_DID), VcxErrorKind::InvalidDid, validation::validate_did)?;
    validate_optional_config_val(config.get(CONFIG_REMOTE_TO_SDK_VERKEY), VcxErrorKind::InvalidVerkey, validation::validate_verkey)?;

    validate_optional_config_val(config.get(CONFIG_AGENCY_ENDPOINT), VcxErrorKind::InvalidUrl, Url::parse)?;
    validate_optional_config_val(config.get(CONFIG_INSTITUTION_LOGO_URL), VcxErrorKind::InvalidUrl, Url::parse)?;

    validate_optional_config_val(config.get(CONFIG_WEBHOOK_URL), VcxErrorKind::InvalidUrl, Url::parse)?;

    validate_optional_config_val(config.get(CONFIG_ACTORS), VcxErrorKind::InvalidConfiguration, validation::validate_actors)?;

    trace!("validate_config <<<");

    Ok(error::SUCCESS.code_num)
}

#[allow(dead_code)]
fn validate_mandatory_config_val<F, S, E>(val: Option<&String>, err: VcxErrorKind, closure: F) -> VcxResult<u32>
    where F: Fn(&str) -> Result<S, E> {
    closure(val.as_ref().ok_or(VcxError::from(err))?)
        .or(Err(VcxError::from(err)))?;

    Ok(error::SUCCESS.code_num)
}

fn validate_optional_config_val<F, S, E>(val: Option<&String>, err: VcxErrorKind, closure: F) -> VcxResult<()>
    where F: Fn(&str) -> Result<S, E> {
    match val {
        Some(val_) => {
            closure(val_)
                .or(Err(VcxError::from(err)))?;
            Ok(())
        },
        None => Ok(())
    }
}

pub fn log_settings() {
    let settings = SETTINGS.read().unwrap();
    trace!("loaded settings: {:?}", secret!(settings.to_string()));
}

pub fn indy_mocks_enabled() -> bool {
    let config = SETTINGS.read().unwrap();

    match config.get(CONFIG_ENABLE_TEST_MODE) {
        None => false,
        Some(value) => value == "true" || value == "indy"
    }
}

pub fn agency_mocks_enabled() -> bool {
    let config = SETTINGS.read().unwrap();

    match config.get(CONFIG_ENABLE_TEST_MODE) {
        None => false,
        Some(value) => value == "true" || value == "agency"
    }
}

pub fn process_config_string(config: &str, do_validation: bool) -> VcxResult<u32> {
    trace!("process_config_string >>> config {}", secret!(config));
    debug!("processing config");

    let configuration: Value = serde_json::from_str(config)
        .map_err(|err| VcxError::from_msg(VcxErrorKind::InvalidConfiguration, format!("Cannot parse config from JSON. Err: {}", err)))?;

    if let Value::Object(ref map) = configuration {
        for (key, value) in map {
            match value {
                Value::String(value_) => set_config_value(key, &value_),
                Value::Array(value_) => set_config_value(key, &json!(value_).to_string()),
                Value::Object(value_) => set_config_value(key, &json!(value_).to_string()),
                Value::Bool(value_) => set_config_value(key, &json!(value_).to_string()),
                _ => return Err(VcxError::from_msg(VcxErrorKind::InvalidConfiguration, format!("Unsupported type of the value {} is used for \"{}\" key.", value, key))),
            }
        }
    }

    if do_validation {
        let setting = SETTINGS.read()
            .or(Err(VcxError::from(VcxErrorKind::InvalidConfiguration)))?;
        validate_config(&setting.borrow())?;
    }

    trace!("process_config_string <<<");

    Ok(error::SUCCESS.code_num)
}

pub fn process_config_file(path: &str) -> VcxResult<u32> {
    trace!("process_config_file >>> path: {}", secret!(path));

    if !Path::new(path).is_file() {
        error!("Configuration path was invalid");
        return Err(VcxError::from_msg(VcxErrorKind::InvalidConfiguration, format!("Cannot find config file by specified path: {:?}", path)))
    }

    let config = read_file(path)?;
    process_config_string(&config, true)
}

#[derive(Deserialize, Debug)]
#[serde(deny_unknown_fields)]
struct PoolConfig {
    genesis_path: String,
    pool_name: Option<String>,
    pool_config: Option<serde_json::Value>,
}

pub fn process_pool_config_string(config: &str) -> VcxResult<u32> {
    trace!("process_pool_config_string >>> config {}", secret!(config));
    debug!("processing pool config");

    let _config: PoolConfig = serde_json::from_str(config)
        .map_err(|err| VcxError::from_msg(VcxErrorKind::InvalidConfiguration, format!("Invalid Pool configuration JSON. Err: {:?}", err)))?;

    let res = process_config_string(config, false)?;

    trace!("process_pool_config_string <<<");
    Ok(res)
}

pub fn get_wallet_name() -> VcxResult<String> {
    get_config_value(CONFIG_WALLET_NAME)
        .map_err(|_|VcxError::from(VcxErrorKind::MissingWalletKey))
}

pub fn get_threadpool_size() -> usize {
    let size = match get_config_value(CONFIG_THREADPOOL_SIZE) {
        Ok(x) => x.parse::<usize>().unwrap_or(DEFAULT_THREADPOOL_SIZE),
        Err(_) => DEFAULT_THREADPOOL_SIZE,
    };

    if size > MAX_THREADPOOL_SIZE {
        MAX_THREADPOOL_SIZE
    } else {
        size
    }
}

pub fn get_protocol_version() -> usize {
    let protocol_version = match get_config_value(CONFIG_PROTOCOL_VERSION) {
        Ok(ver) => ver.parse::<usize>().unwrap_or_else(|err| {
            warn!("Can't parse value of protocol version from config ({}), use default one ({})", err, DEFAULT_PROTOCOL_VERSION);
            DEFAULT_PROTOCOL_VERSION
        }),
        Err(err) => {
            info!("Can't fetch protocol version from config ({}), use default one ({})", err, DEFAULT_PROTOCOL_VERSION);
            DEFAULT_PROTOCOL_VERSION
        }
    };
    if protocol_version > MAX_SUPPORTED_PROTOCOL_VERSION {
        error!("Protocol version from config {}, greater then maximal supported {}, use maximum one",
               protocol_version, MAX_SUPPORTED_PROTOCOL_VERSION);
        MAX_SUPPORTED_PROTOCOL_VERSION
    } else {
        protocol_version
    }
}

pub fn get_opt_config_value(key: &str) -> Option<String> {
    trace!("get_opt_config_value >>> key: {}", key);
    let value = match SETTINGS.read() {
        Ok(x) => x,
        Err(_) => return None
    }
        .get(key)
        .map(|v| v.to_string());

    trace!("get_opt_config_value <<< value: {:?}", secret!(value));
    value
}

pub fn get_config_value(key: &str) -> VcxResult<String> {
    trace!("get_config_value >>> key: {}", key);

    let get_config_value = get_opt_config_value(key)
        .ok_or(VcxError::from_msg(
            VcxErrorKind::InvalidConfiguration,
            format!("Cannot read the value for \"{}\" key from library settings", key)
        ))?;

    trace!("get_config_value <<< value: {}", secret!(get_config_value));
    Ok(get_config_value)
}

pub fn set_opt_config_value(key: &str, value: &Option<String>) {
    trace!("set_opt_config_value >>> key: {}, key: {:?}", key, secret!(value));

    if let Some(v) = value {
       set_config_value(key, v.as_str())
    }
}

pub fn set_config_value(key: &str, value: &str) {
    trace!("set_config_value >>> key: {}, key: {}", key, secret!(value));
    SETTINGS
        .write().unwrap()
        .insert(key.to_string(), value.to_string());
}

pub fn unset_config_value(key: &str) {
    trace!("unset_config_value >>> key: {}", key);
    SETTINGS
        .write().unwrap()
        .remove(key);
}

pub fn get_wallet_config(wallet_name: &str, wallet_type: Option<&str>, _storage_config: Option<&str>) -> String { // TODO: _storage_config must be used
    trace!("get_wallet_config >>> wallet_name: {}, wallet_type: {:?}", wallet_name, secret!(wallet_type));

    let mut config = json!({
        "id": wallet_name,
    });

    let config_type = get_config_value(CONFIG_WALLET_TYPE).ok();

    if let Some(_type) = wallet_type.map(str::to_string).or(config_type) {
        config["storage_type"] = serde_json::Value::String(_type);
    }

    if let Ok(_config) = get_config_value(CONFIG_WALLET_STORAGE_CONFIG) {
        config["storage_config"] = serde_json::from_str(&_config).unwrap();
    }

    trace!("get_wallet_config >>> config: {:?}", secret!(config));

    config.to_string()
}

pub fn get_wallet_credentials(_storage_creds: Option<&str>) -> String { // TODO: storage_creds must be used?
    trace!("get_wallet_credentials >>> ");

    let key = get_config_value(CONFIG_WALLET_KEY).unwrap_or(UNINITIALIZED_WALLET_KEY.to_string());
    let mut credentials = json!({"key": key});

    let key_derivation = get_config_value(CONFIG_WALLET_KEY_DERIVATION).ok();
    if let Some(_key) = key_derivation { credentials["key_derivation_method"] = json!(_key); }

    let storage_creds = get_config_value(CONFIG_WALLET_STORAGE_CREDS).ok();
    if let Some(_creds) = storage_creds { credentials["storage_credentials"] = serde_json::from_str(&_creds).unwrap(); }

    trace!("get_wallet_credentials >>> credentials: {:?}", secret!(credentials));

    credentials.to_string()
}

pub fn get_connecting_protocol_version() -> ProtocolTypes {
    trace!("get_connecting_protocol_version >>> ");

    let protocol = get_config_value(CONFIG_USE_LATEST_PROTOCOLS).unwrap_or(DEFAULT_USE_LATEST_PROTOCOLS.to_string());
    let protocol = match protocol.as_ref() {
        "true" | "TRUE" | "True" => ProtocolTypes::V2,
        "false" | "FALSE" | "False" | _ => ProtocolTypes::V1,
    };
    trace!("get_connecting_protocol_version >>> protocol: {:?}", protocol);
    protocol
}

<<<<<<< HEAD
pub fn config_str_to_bool(key: &str) -> VcxResult<bool> {
    get_config_value(key)?
        .parse::<bool>()
        .map_err(|_|VcxError::from_msg(VcxErrorKind::InvalidConfiguration, format!("{} - config supposed to be true | false", key)))
}

pub fn get_payment_method() -> String {
    get_config_value(CONFIG_PAYMENT_METHOD).unwrap_or(DEFAULT_PAYMENT_METHOD.to_string())
=======
pub fn get_payment_method() -> VcxResult<String> {
    get_config_value(CONFIG_PAYMENT_METHOD)
        .map_err(|_|VcxError::from_msg(VcxErrorKind::MissingPaymentMethod, "Payment Method is not set."))
>>>>>>> 576ac696
}

pub fn get_communication_method() -> VcxResult<String> {
    get_config_value(COMMUNICATION_METHOD)
}

pub fn is_aries_protocol_set() -> bool {
    trace!("is_aries_protocol_set >>> ");

    let res = get_protocol_type() == ProtocolTypes::V2 && ARIES_COMMUNICATION_METHOD == get_communication_method().unwrap_or_default() ||
        get_protocol_type() == ProtocolTypes::V3;

    trace!("is_aries_protocol_set >>> res: {:?}", res);
    res
}

pub fn get_actors() -> Vec<Actors> {
    get_config_value(CONFIG_ACTORS)
        .and_then(|actors|
            ::serde_json::from_str(&actors)
                .map_err(|_| VcxError::from(VcxErrorKind::InvalidConfiguration))
        ).unwrap_or_else(|_| Actors::iter().collect())
}

#[derive(Clone, Serialize, Deserialize, Debug, Eq, PartialEq, EnumIter)]
#[serde(rename_all = "lowercase")]
pub enum Actors {
    Inviter,
    Invitee,
    Issuer,
    Holder,
    Prover,
    Verifier,
    Sender,
    Receiver,
}

pub const ARIES_COMMUNICATION_METHOD: &str = "aries";


#[derive(Serialize, Deserialize, Debug, Clone, PartialEq)]
pub enum ProtocolTypes {
    #[serde(rename = "1.0")]
    V1,
    #[serde(rename = "2.0")]
    V2,
    #[serde(rename = "3.0")]
    V3,
}

impl Default for ProtocolTypes {
    fn default() -> Self {
        ProtocolTypes::V1
    }
}

impl From<String> for ProtocolTypes {
    fn from(type_: String) -> Self {
        match type_.as_str() {
            "1.0" => ProtocolTypes::V1,
            "2.0" => ProtocolTypes::V2,
            "3.0" => ProtocolTypes::V3,
            type_ @ _ => {
                error!("Unknown protocol type: {:?}. Use default", type_);
                ProtocolTypes::default()
            }
        }
    }
}

impl ::std::string::ToString for ProtocolTypes {
    fn to_string(&self) -> String {
        match self {
            ProtocolTypes::V1 => "1.0".to_string(),
            ProtocolTypes::V2 => "2.0".to_string(),
            ProtocolTypes::V3 => "3.0".to_string(),
        }
    }
}

pub fn get_protocol_type() -> ProtocolTypes {
    trace!("get_protocol_type >>> ");

    let protocol_type = ProtocolTypes::from(get_config_value(CONFIG_PROTOCOL_TYPE)
        .unwrap_or(DEFAULT_PROTOCOL_TYPE.to_string()));

    trace!("get_protocol_type >>> protocol_type: {:?}", protocol_type);
    protocol_type
}

pub fn clear_config() {
    trace!("clear_config >>>");
    let mut config = SETTINGS.write().unwrap();
    config.clear();
}

#[cfg(test)]
pub mod tests {
    use super::*;
    use utils::devsetup::{TempFile, SetupDefaults};

    fn _institution_name() -> String {
        "enterprise".to_string()
    }

    fn _pool_config() -> String {
        r#"{"timeout":40}"#.to_string()
    }

    fn base_config() -> serde_json::Value {
        json!({
            "pool_name" : "pool1",
            "config_name":"config1",
            "wallet_name":"test_read_config_file",
            "agency_did" : "72x8p4HubxzUK1dwxcc5FU",
            "remote_to_sdk_did" : "UJGjM6Cea2YVixjWwHN9wq",
            "sdk_to_remote_did" : "AB3JM851T4EQmhh8CdagSP",
            "sdk_to_remote_verkey" : "888MFrZjXDoi2Vc8Mm14Ys112tEZdDegBZZoembFEATE",
            "institution_name" : _institution_name(),
            "agency_verkey" : "91qMFrZjXDoi2Vc8Mm14Ys112tEZdDegBZZoembFEATE",
            "remote_to_sdk_verkey" : "91qMFrZjXDoi2Vc8Mm14Ys112tEZdDegBZZoembFEATE",
            "genesis_path":"/tmp/pool1.txn",
            "wallet_key":"key",
            "pool_config": _pool_config(),
            "payment_method": "null"
        })
    }

    pub fn config_json() -> String {
        base_config().to_string()
    }

    #[test]
    fn test_bad_path() {
        let _setup = SetupDefaults::init();

        let path = "garbage.txt";
        assert_eq!(process_config_file(&path).unwrap_err().kind(), VcxErrorKind::InvalidConfiguration);
    }

    #[test]
    fn test_config_str_to_bool() {
        let _setup = SetupDefaults::init();

        set_config_value(CONFIG_USE_PUBLIC_DID, "true");
        assert!(config_str_to_bool(CONFIG_USE_PUBLIC_DID).unwrap());
        set_config_value(CONFIG_USE_PUBLIC_DID, "false");
        assert!(!config_str_to_bool(CONFIG_USE_PUBLIC_DID).unwrap());
    }

    #[test]
    fn test_read_config_file() {
        let _setup = SetupDefaults::init();

        let mut config_file: TempFile = TempFile::create("test_init.json");
        config_file.write(&config_json());

        assert_eq!(read_file(&config_file.path).unwrap(), config_json());
    }

    #[test]
    fn test_process_file() {
        let _setup = SetupDefaults::init();

        let mut config_file: TempFile = TempFile::create("test_init.json");
        config_file.write(&config_json());

        assert_eq!(process_config_file(&config_file.path).unwrap(), error::SUCCESS.code_num);

        assert_eq!(get_config_value("institution_name").unwrap(), _institution_name());
    }

    #[test]
    fn test_process_config_str() {
        let _setup = SetupDefaults::init();

        assert_eq!(process_config_string(&config_json(), true).unwrap(), error::SUCCESS.code_num);

        assert_eq!(get_config_value("institution_name").unwrap(), _institution_name());
        assert_eq!(get_config_value("pool_config").unwrap(), _pool_config());
    }

    #[test]
    fn test_validate_config() {
        let _setup = SetupDefaults::init();

        let config: HashMap<String, String> = serde_json::from_str(&config_json()).unwrap();
        assert_eq!(validate_config(&config).unwrap(), error::SUCCESS.code_num);
    }

    fn _mandatory_config() -> HashMap<String, String> {
        let mut config: HashMap<String, String> = HashMap::new();
        config.insert(CONFIG_WALLET_KEY.to_string(), "password".to_string());
        config
    }

    #[test]
    fn test_validate_config_failures() {
        let _setup = SetupDefaults::init();

        let invalid = "invalid";

        let config = HashMap::new();
        assert_eq!(validate_config(&config).unwrap_err().kind(), VcxErrorKind::MissingWalletKey);

        let mut config = _mandatory_config();
        config.insert(CONFIG_INSTITUTION_DID.to_string(), invalid.to_string());
        assert_eq!(validate_config(&config).unwrap_err().kind(), VcxErrorKind::InvalidDid);

        let mut config = _mandatory_config();
        config.insert(CONFIG_INSTITUTION_VERKEY.to_string(), invalid.to_string());
        assert_eq!(validate_config(&config).unwrap_err().kind(), VcxErrorKind::InvalidVerkey);

        let mut config = _mandatory_config();
        config.insert(CONFIG_AGENCY_DID.to_string(), invalid.to_string());
        assert_eq!(validate_config(&config).unwrap_err().kind(), VcxErrorKind::InvalidDid);

        let mut config = _mandatory_config();
        config.insert(CONFIG_AGENCY_VERKEY.to_string(), invalid.to_string());
        assert_eq!(validate_config(&config).unwrap_err().kind(), VcxErrorKind::InvalidVerkey);

        let mut config = _mandatory_config();
        config.insert(CONFIG_SDK_TO_REMOTE_DID.to_string(), invalid.to_string());
        assert_eq!(validate_config(&config).unwrap_err().kind(), VcxErrorKind::InvalidDid);

        let mut config = _mandatory_config();
        config.insert(CONFIG_SDK_TO_REMOTE_VERKEY.to_string(), invalid.to_string());
        assert_eq!(validate_config(&config).unwrap_err().kind(), VcxErrorKind::InvalidVerkey);

        let mut config = _mandatory_config();
        config.insert(CONFIG_REMOTE_TO_SDK_DID.to_string(), invalid.to_string());
        assert_eq!(validate_config(&config).unwrap_err().kind(), VcxErrorKind::InvalidDid);

        let mut config = _mandatory_config();
        config.insert(CONFIG_SDK_TO_REMOTE_VERKEY.to_string(), invalid.to_string());
        assert_eq!(validate_config(&config).unwrap_err().kind(), VcxErrorKind::InvalidVerkey);

        let mut config = _mandatory_config();
        config.insert(CONFIG_INSTITUTION_LOGO_URL.to_string(), invalid.to_string());
        assert_eq!(validate_config(&config).unwrap_err().kind(), VcxErrorKind::InvalidUrl);

        let mut config = _mandatory_config();
        config.insert(CONFIG_WEBHOOK_URL.to_string(), invalid.to_string());
        assert_eq!(validate_config(&config).unwrap_err().kind(), VcxErrorKind::InvalidUrl);
    }

    #[test]
    fn test_validate_optional_config_val() {
        let _setup = SetupDefaults::init();

        let closure = Url::parse;
        let mut config: HashMap<String, String> = HashMap::new();
        config.insert("valid".to_string(), DEFAULT_URL.to_string());
        config.insert("invalid".to_string(), "invalid_url".to_string());

        //Success
        validate_optional_config_val(config.get("valid"), VcxErrorKind::InvalidUrl, closure).unwrap();

        // Success with No config
        validate_optional_config_val(config.get("unknown"), VcxErrorKind::InvalidUrl, closure).unwrap();

        // Fail with failed fn call
        assert_eq!(validate_optional_config_val(config.get("invalid"),
                                                VcxErrorKind::InvalidUrl,
                                                closure).unwrap_err().kind(), VcxErrorKind::InvalidUrl);
    }

    #[test]
    fn test_get_and_set_values() {
        let _setup = SetupDefaults::init();

        let key = "key1".to_string();
        let value1 = "value1".to_string();

        // Fails with invalid key
        assert_eq!(get_config_value(&key).unwrap_err().kind(), VcxErrorKind::InvalidConfiguration);

        set_config_value(&key, &value1);
        assert_eq!(get_config_value(&key).unwrap(), value1);
    }

    #[test]
    fn test_clear_config() {
        let _setup = SetupDefaults::init();

        let content = json!({
            "pool_name" : "pool1",
            "config_name":"config1",
            "wallet_name":"test_clear_config",
            "institution_name" : "evernym enterprise",
            "genesis_path":"/tmp/pool1.txn",
            "wallet_key":"key",
        }).to_string();

        assert_eq!(process_config_string(&content, false).unwrap(), error::SUCCESS.code_num);

        assert_eq!(get_config_value("pool_name").unwrap(), "pool1".to_string());
        assert_eq!(get_config_value("config_name").unwrap(), "config1".to_string());
        assert_eq!(get_config_value("wallet_name").unwrap(), "test_clear_config".to_string());
        assert_eq!(get_config_value("institution_name").unwrap(), "evernym enterprise".to_string());
        assert_eq!(get_config_value("genesis_path").unwrap(), "/tmp/pool1.txn".to_string());
        assert_eq!(get_config_value("wallet_key").unwrap(), "key".to_string());

        clear_config();

        // Fails after config is cleared
        assert_eq!(get_config_value("pool_name").unwrap_err().kind(), VcxErrorKind::InvalidConfiguration);
        assert_eq!(get_config_value("config_name").unwrap_err().kind(), VcxErrorKind::InvalidConfiguration);
        assert_eq!(get_config_value("wallet_name").unwrap_err().kind(), VcxErrorKind::InvalidConfiguration);
        assert_eq!(get_config_value("institution_name").unwrap_err().kind(), VcxErrorKind::InvalidConfiguration);
        assert_eq!(get_config_value("genesis_path").unwrap_err().kind(), VcxErrorKind::InvalidConfiguration);
        assert_eq!(get_config_value("wallet_key").unwrap_err().kind(), VcxErrorKind::InvalidConfiguration);
    }

    #[test]
    fn test_process_config_str_for_actors() {
        let _setup = SetupDefaults::init();

        let mut config = base_config();
        config["actors"] = json!(["invitee", "holder"]);

        process_config_string(&config.to_string(), true).unwrap();

        assert_eq!(vec![Actors::Invitee, Actors::Holder], get_actors());

        // passed invalid actor
        config["actors"] = json!(["wrong"]);
        assert_eq!(process_config_string(&config.to_string(), true).unwrap_err().kind(), VcxErrorKind::InvalidConfiguration);
    }

    #[test]
    fn test_process_pool_config() {
        let _setup = SetupDefaults::init();

        let path = "path/test/";
        let name = "pool1";

        // Only required field
        let config = json!({
            "genesis_path": path
        }).to_string();

        process_pool_config_string(&config.to_string()).unwrap();

        assert_eq!(get_config_value(CONFIG_GENESIS_PATH).unwrap(), path.to_string());

        // With optional fields
        let config = json!({
            "genesis_path": path,
            "pool_name": name,
            "pool_config": {
                 "number_read_nodes": 2
            }
        }).to_string();

        process_pool_config_string(&config.to_string()).unwrap();

        assert_eq!(get_config_value(CONFIG_GENESIS_PATH).unwrap(), path.to_string());
        assert_eq!(get_config_value(CONFIG_POOL_NAME).unwrap(), name.to_string());

        // Empty
        let config = json!({}).to_string();
        assert_eq!(process_pool_config_string(&config.to_string()).unwrap_err().kind(), VcxErrorKind::InvalidConfiguration);

        // Unexpected fields
        let config = json!({
            "genesis_path": "path/test/",
            "other_field": "pool1",
        }).to_string();
        assert_eq!(process_pool_config_string(&config.to_string()).unwrap_err().kind(), VcxErrorKind::InvalidConfiguration);
    }
}<|MERGE_RESOLUTION|>--- conflicted
+++ resolved
@@ -515,20 +515,15 @@
     protocol
 }
 
-<<<<<<< HEAD
 pub fn config_str_to_bool(key: &str) -> VcxResult<bool> {
     get_config_value(key)?
         .parse::<bool>()
         .map_err(|_|VcxError::from_msg(VcxErrorKind::InvalidConfiguration, format!("{} - config supposed to be true | false", key)))
 }
 
-pub fn get_payment_method() -> String {
-    get_config_value(CONFIG_PAYMENT_METHOD).unwrap_or(DEFAULT_PAYMENT_METHOD.to_string())
-=======
 pub fn get_payment_method() -> VcxResult<String> {
     get_config_value(CONFIG_PAYMENT_METHOD)
         .map_err(|_|VcxError::from_msg(VcxErrorKind::MissingPaymentMethod, "Payment Method is not set."))
->>>>>>> 576ac696
 }
 
 pub fn get_communication_method() -> VcxResult<String> {
