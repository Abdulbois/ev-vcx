--- conflicted
+++ resolved
@@ -36,7 +36,6 @@
 pub static CONFIG_EXPORTED_WALLET_PATH: &str = "exported_wallet_path";
 pub static CONFIG_WALLET_BACKUP_KEY: &str = "backup_key";
 pub static CONFIG_WALLET_KEY: &str = "wallet_key";
-<<<<<<< HEAD
 pub static CONFIG_WALLET_NAME: &'static str = "wallet_name";
 pub static CONFIG_WALLET_TYPE: &'static str = "wallet_type";
 pub static CONFIG_WALLET_STORAGE_CONFIG: &'static str = "storage_config";
@@ -49,20 +48,6 @@
 pub static CONFIG_TXN_AUTHOR_AGREEMENT: &'static str = "author_agreement";
 pub static CONFIG_USE_LATEST_PROTOCOLS: &'static str = "use_latest_protocols";
 pub static CONFIG_POOL_CONFIG: &'static str = "pool_config";
-=======
-pub static CONFIG_WALLET_NAME: &str = "wallet_name";
-pub static CONFIG_WALLET_TYPE: &str = "wallet_type";
-pub static CONFIG_WALLET_STORAGE_CONFIG: &str = "storage_config";
-pub static CONFIG_WALLET_STORAGE_CREDS: &str = "storage_credentials";
-pub static CONFIG_WALLET_HANDLE: &str = "wallet_handle";
-pub static CONFIG_THREADPOOL_SIZE: &str = "threadpool_size";
-pub static CONFIG_WALLET_KEY_DERIVATION: &str = "wallet_key_derivation";
-pub static CONFIG_PROTOCOL_VERSION: &str = "protocol_version";
-pub static CONFIG_PAYMENT_METHOD: &str = "payment_method";
-pub static CONFIG_TXN_AUTHOR_AGREEMENT: &str = "author_agreement";
-pub static CONFIG_USE_LATEST_PROTOCOLS: &'static str = "use_latest_protocols";
-pub static CONFIG_POOL_CONFIG: &str = "pool_config";
->>>>>>> 47cd1f8c
 pub static CONFIG_DID_METHOD: &str = "did_method";
 pub static COMMUNICATION_METHOD: &str = "communication_method"; // proprietary or aries
 pub static ACTORS: &str = "actors"; // inviter, invitee, issuer, holder, prover, verifier, sender, receiver
@@ -86,17 +71,10 @@
 pub static DEFAULT_THREADPOOL_SIZE: usize = 8;
 pub static MASK_VALUE: &str = "********";
 pub static DEFAULT_WALLET_KEY_DERIVATION: &str = "RAW";
-<<<<<<< HEAD
 pub static DEFAULT_PAYMENT_PLUGIN: &str = "libsovtoken.so";
 pub static DEFAULT_PAYMENT_INIT_FUNCTION: &str = "sovtoken_init";
 pub static DEFAULT_USE_LATEST_PROTOCOLS: &str = "false";
 pub static DEFAULT_PAYMENT_METHOD: &str = "sov";
-=======
-pub static DEFAULT_PAYMENT_PLUGIN: &str = "libnullpay.so";
-pub static DEFAULT_PAYMENT_INIT_FUNCTION: &str = "nullpay_init";
-pub static DEFAULT_USE_LATEST_PROTOCOLS: &str = "false";
-pub static DEFAULT_PAYMENT_METHOD: &str = "null";
->>>>>>> 47cd1f8c
 pub static DEFAULT_PROTOCOL_TYPE: &str = "1.0";
 pub static MAX_THREADPOOL_SIZE: usize = 128;
 pub static DEFAULT_COMMUNICATION_METHOD: &str = "evernym";
