extern crate url;
extern crate serde_json;

use std::collections::HashMap;
use std::sync::RwLock;
use utils::{get_temp_dir_path, error};
use std::path::Path;
use url::Url;
use messages::validation;
use serde_json::Value;
use strum::IntoEnumIterator;
use std::borrow::Borrow;

use error::prelude::*;
use utils::file::read_file;
use indy_sys::INVALID_WALLET_HANDLE;

pub static CONFIG_POOL_NAME: &str = "pool_name";
pub static CONFIG_PROTOCOL_TYPE: &str = "protocol_type";
pub static CONFIG_AGENCY_ENDPOINT: &str = "agency_endpoint";
pub static CONFIG_AGENCY_DID: &str = "agency_did";
pub static CONFIG_AGENCY_VERKEY: &str = "agency_verkey";
pub static CONFIG_REMOTE_TO_SDK_DID: &str = "remote_to_sdk_did";
pub static CONFIG_REMOTE_TO_SDK_VERKEY: &str = "remote_to_sdk_verkey";
pub static CONFIG_SDK_TO_REMOTE_DID: &str = "sdk_to_remote_did";// functionally not used
pub static CONFIG_SDK_TO_REMOTE_VERKEY: &str = "sdk_to_remote_verkey";
pub static CONFIG_SDK_TO_REMOTE_ROLE: &str = "sdk_to_remote_role";
pub static CONFIG_INSTITUTION_DID: &str = "institution_did";
pub static CONFIG_INSTITUTION_VERKEY: &str = "institution_verkey";// functionally not used
pub static CONFIG_INSTITUTION_NAME: &str = "institution_name";
pub static CONFIG_INSTITUTION_LOGO_URL: &str = "institution_logo_url";
pub static CONFIG_WEBHOOK_URL: &str = "webhook_url";
pub static CONFIG_ENABLE_TEST_MODE: &str = "enable_test_mode";
pub static CONFIG_GENESIS_PATH: &str = "genesis_path";
pub static CONFIG_LOG_CONFIG: &str = "log_config";
pub static CONFIG_LINK_SECRET_ALIAS: &str = "link_secret_alias";
pub static CONFIG_EXPORTED_WALLET_PATH: &str = "exported_wallet_path";
pub static CONFIG_WALLET_BACKUP_KEY: &str = "backup_key";
pub static CONFIG_WALLET_KEY: &str = "wallet_key";
pub static CONFIG_WALLET_NAME: &'static str = "wallet_name";
pub static CONFIG_WALLET_TYPE: &'static str = "wallet_type";
pub static CONFIG_WALLET_STORAGE_CONFIG: &'static str = "storage_config";
pub static CONFIG_WALLET_STORAGE_CREDS: &'static str = "storage_credentials";
pub static CONFIG_WALLET_HANDLE: &'static str = "wallet_handle";
pub static CONFIG_THREADPOOL_SIZE: &'static str = "threadpool_size";
pub static CONFIG_WALLET_KEY_DERIVATION: &'static str = "wallet_key_derivation";
pub static CONFIG_PROTOCOL_VERSION: &'static str = "protocol_version";
pub static CONFIG_PAYMENT_METHOD: &'static str = "payment_method";
pub static CONFIG_TXN_AUTHOR_AGREEMENT: &'static str = "author_agreement";
pub static CONFIG_USE_LATEST_PROTOCOLS: &'static str = "use_latest_protocols";
pub static CONFIG_POOL_CONFIG: &'static str = "pool_config";
pub static CONFIG_DID_METHOD: &str = "did_method";
pub static COMMUNICATION_METHOD: &str = "communication_method";// proprietary or aries
pub static CONFIG_ACTORS: &str = "actors"; // inviter, invitee, issuer, holder, prover, verifier, sender, receiver

pub static DEFAULT_PROTOCOL_VERSION: usize = 2;
pub static MAX_SUPPORTED_PROTOCOL_VERSION: usize = 2;
pub static UNINITIALIZED_WALLET_KEY: &str = "<KEY_IS_NOT_SET>";
pub static DEFAULT_GENESIS_PATH: &str = "genesis.txn";
pub static DEFAULT_EXPORTED_WALLET_PATH: &str = "wallet.txn";
pub static DEFAULT_WALLET_NAME: &str = "LIBVCX_SDK_WALLET";
pub static DEFAULT_POOL_NAME: &str = "pool1";
pub static DEFAULT_LINK_SECRET_ALIAS: &str = "main";
pub static DEFAULT_DEFAULT: &str = "default";
pub static DEFAULT_URL: &str = "http://127.0.0.1:8080";
pub static DEFAULT_DID: &str = "2hoqvcwupRTUNkXn6ArYzs";
pub static DEFAULT_VERKEY: &str = "FuN98eH2eZybECWkofW6A9BKJxxnTatBCopfUiNxo6ZB";
pub static DEFAULT_ROLE: &str = "0";
pub static DEFAULT_ENABLE_TEST_MODE: &str = "false";
pub static DEFAULT_WALLET_BACKUP_KEY: &str = "backup_wallet_key";
pub static DEFAULT_WALLET_KEY: &str = "8dvfYSt5d1taSd6yJdpjq4emkwsPDDLYxkNFysFD2cZY";
pub static DEFAULT_THREADPOOL_SIZE: usize = 8;
pub static MASK_VALUE: &str = "********";
pub static DEFAULT_WALLET_KEY_DERIVATION: &str = "RAW";
pub static DEFAULT_PAYMENT_PLUGIN: &str = "libsovtoken.so";
pub static DEFAULT_PAYMENT_INIT_FUNCTION: &str = "sovtoken_init";
pub static DEFAULT_USE_LATEST_PROTOCOLS: &str = "false";
pub static DEFAULT_PAYMENT_METHOD: &str = "sov";
pub static DEFAULT_PROTOCOL_TYPE: &str = "1.0";
pub static MAX_THREADPOOL_SIZE: usize = 128;
pub static DEFAULT_COMMUNICATION_METHOD: &str = "evernym";

lazy_static! {
    static ref SETTINGS: RwLock<HashMap<String, String>> = RwLock::new(HashMap::new());
}

trait ToString {
    fn to_string(&self) -> Self;
}

impl ToString for HashMap<String, String> {
    fn to_string(&self) -> Self {
        let mut v = self.clone();
        v.insert(CONFIG_WALLET_KEY.to_string(), MASK_VALUE.to_string());
        v
    }
}

pub fn set_defaults() -> u32 {
    trace!("set_defaults >>>");

    // if this fails the program should exit
    let mut settings = SETTINGS.write().unwrap();

    settings.insert(CONFIG_POOL_NAME.to_string(), DEFAULT_POOL_NAME.to_string());
    settings.insert(CONFIG_WALLET_NAME.to_string(), DEFAULT_WALLET_NAME.to_string());
    settings.insert(CONFIG_WALLET_TYPE.to_string(), DEFAULT_DEFAULT.to_string());
    settings.insert(CONFIG_AGENCY_ENDPOINT.to_string(), DEFAULT_URL.to_string());
    settings.insert(CONFIG_AGENCY_DID.to_string(), DEFAULT_DID.to_string());
    settings.insert(CONFIG_AGENCY_VERKEY.to_string(), DEFAULT_VERKEY.to_string());
    settings.insert(CONFIG_REMOTE_TO_SDK_DID.to_string(), DEFAULT_DID.to_string());
    settings.insert(CONFIG_REMOTE_TO_SDK_VERKEY.to_string(), DEFAULT_VERKEY.to_string());
    settings.insert(CONFIG_INSTITUTION_DID.to_string(), DEFAULT_DID.to_string());
    settings.insert(CONFIG_INSTITUTION_NAME.to_string(), DEFAULT_DEFAULT.to_string());
    settings.insert(CONFIG_INSTITUTION_LOGO_URL.to_string(), DEFAULT_URL.to_string());
    settings.insert(CONFIG_WEBHOOK_URL.to_string(), DEFAULT_URL.to_string());
    settings.insert(CONFIG_SDK_TO_REMOTE_DID.to_string(), DEFAULT_DID.to_string());
    settings.insert(CONFIG_SDK_TO_REMOTE_VERKEY.to_string(), DEFAULT_VERKEY.to_string());
    settings.insert(CONFIG_SDK_TO_REMOTE_ROLE.to_string(), DEFAULT_ROLE.to_string());
    settings.insert(CONFIG_WALLET_KEY.to_string(), DEFAULT_WALLET_KEY.to_string());
    settings.insert(CONFIG_WALLET_KEY_DERIVATION.to_string(), DEFAULT_WALLET_KEY_DERIVATION.to_string());
    settings.insert(CONFIG_LINK_SECRET_ALIAS.to_string(), DEFAULT_LINK_SECRET_ALIAS.to_string());
    settings.insert(CONFIG_PROTOCOL_VERSION.to_string(), DEFAULT_PROTOCOL_VERSION.to_string());
    settings.insert(CONFIG_EXPORTED_WALLET_PATH.to_string(),
                    get_temp_dir_path(DEFAULT_EXPORTED_WALLET_PATH).to_str().unwrap_or("").to_string());
    settings.insert(CONFIG_WALLET_BACKUP_KEY.to_string(), DEFAULT_WALLET_BACKUP_KEY.to_string());
    settings.insert(CONFIG_THREADPOOL_SIZE.to_string(), DEFAULT_THREADPOOL_SIZE.to_string());
    settings.insert(CONFIG_PAYMENT_METHOD.to_string(), DEFAULT_PAYMENT_METHOD.to_string());
    settings.insert(CONFIG_USE_LATEST_PROTOCOLS.to_string(), DEFAULT_USE_LATEST_PROTOCOLS.to_string());
    settings.insert(COMMUNICATION_METHOD.to_string(), DEFAULT_COMMUNICATION_METHOD.to_string());

    error::SUCCESS.code_num
}

pub fn validate_config(config: &HashMap<String, String>) -> VcxResult<u32> {
    trace!("validate_config >>> config: {:?}", config);

    //Mandatory parameters
    if ::utils::libindy::wallet::get_wallet_handle() == INVALID_WALLET_HANDLE && config.get(CONFIG_WALLET_KEY).is_none() {
        return Err(VcxError::from(VcxErrorKind::MissingWalletKey));
    }

    // If values are provided, validate they're in the correct format
    validate_optional_config_val(config.get(CONFIG_INSTITUTION_DID), VcxErrorKind::InvalidDid, validation::validate_did)?;
    validate_optional_config_val(config.get(CONFIG_INSTITUTION_VERKEY), VcxErrorKind::InvalidVerkey, validation::validate_verkey)?;

    validate_optional_config_val(config.get(CONFIG_AGENCY_DID), VcxErrorKind::InvalidDid, validation::validate_did)?;
    validate_optional_config_val(config.get(CONFIG_AGENCY_VERKEY), VcxErrorKind::InvalidVerkey, validation::validate_verkey)?;

    validate_optional_config_val(config.get(CONFIG_SDK_TO_REMOTE_DID), VcxErrorKind::InvalidDid, validation::validate_did)?;
    validate_optional_config_val(config.get(CONFIG_SDK_TO_REMOTE_VERKEY), VcxErrorKind::InvalidVerkey, validation::validate_verkey)?;

    validate_optional_config_val(config.get(CONFIG_REMOTE_TO_SDK_DID), VcxErrorKind::InvalidDid, validation::validate_did)?;
    validate_optional_config_val(config.get(CONFIG_REMOTE_TO_SDK_VERKEY), VcxErrorKind::InvalidVerkey, validation::validate_verkey)?;

    validate_optional_config_val(config.get(CONFIG_AGENCY_ENDPOINT), VcxErrorKind::InvalidUrl, Url::parse)?;
    validate_optional_config_val(config.get(CONFIG_INSTITUTION_LOGO_URL), VcxErrorKind::InvalidUrl, Url::parse)?;

    validate_optional_config_val(config.get(CONFIG_WEBHOOK_URL), VcxErrorKind::InvalidUrl, Url::parse)?;

    validate_optional_config_val(config.get(CONFIG_ACTORS), VcxErrorKind::InvalidOption, validation::validate_actors)?;

    Ok(error::SUCCESS.code_num)
}

fn validate_mandatory_config_val<F, S, E>(val: Option<&String>, err: VcxErrorKind, closure: F) -> VcxResult<u32>
    where F: Fn(&str) -> Result<S, E> {
    closure(val.as_ref().ok_or(VcxError::from(err))?)
        .or(Err(VcxError::from(err)))?;

    Ok(error::SUCCESS.code_num)
}

fn validate_optional_config_val<F, S, E>(val: Option<&String>, err: VcxErrorKind, closure: F) -> VcxResult<u32>
    where F: Fn(&str) -> Result<S, E> {
    if val.is_none() { return Ok(error::SUCCESS.code_num); }

    closure(val.as_ref().ok_or(VcxError::from(VcxErrorKind::InvalidConfiguration))?)
        .or(Err(VcxError::from(err)))?;

    Ok(error::SUCCESS.code_num)
}

pub fn validate_payment_method() -> VcxResult<u32> {
    validate_mandatory_config_val(get_config_value(CONFIG_PAYMENT_METHOD).ok().as_ref(),
                                  VcxErrorKind::MissingPaymentMethod, validation::validate_payment_method)
}

pub fn log_settings() {
    let settings = SETTINGS.read().unwrap();
    trace!("loaded settings: {:?}", settings.to_string());
}

pub fn indy_mocks_enabled() -> bool {
    let config = SETTINGS.read().unwrap();

    match config.get(CONFIG_ENABLE_TEST_MODE) {
        None => false,
        Some(value) => value == "true" || value == "indy"
    }
}

pub fn agency_mocks_enabled() -> bool {
    let config = SETTINGS.read().unwrap();

    match config.get(CONFIG_ENABLE_TEST_MODE) {
        None => false,
        Some(value) => value == "true" || value == "agency"
    }
}

pub fn process_config_string(config: &str, do_validation: bool) -> VcxResult<u32> {
    trace!("process_config_string >>> config {}", config);

    let configuration: Value = serde_json::from_str(config)
        .map_err(|err| VcxError::from_msg(VcxErrorKind::InvalidJson, format!("Cannot parse config: {}", err)))?;

    if let Value::Object(ref map) = configuration {
        for (key, value) in map {
            match value {
                Value::String(value_) => set_config_value(key, &value_),
                Value::Array(value_) => set_config_value(key, &json!(value_).to_string()),
                Value::Object(value_) => set_config_value(key, &json!(value_).to_string()),
                Value::Bool(value_) => set_config_value(key, &json!(value_).to_string()),
                _ => return Err(VcxError::from(VcxErrorKind::InvalidJson)),
            }
        }
    }

    if do_validation {
        let setting = SETTINGS.read()
            .or(Err(VcxError::from(VcxErrorKind::InvalidConfiguration)))?;
        validate_config(&setting.borrow())
    } else {
        Ok(error::SUCCESS.code_num)
    }
}

pub fn process_config_file(path: &str) -> VcxResult<u32> {
    trace!("process_config_file >>> path: {}", path);

    if !Path::new(path).is_file() {
        error!("Configuration path was invalid");
        Err(VcxError::from_msg(VcxErrorKind::InvalidConfiguration, "Cannot find config file"))
    } else {
        let config = read_file(path)?;
        process_config_string(&config, true)
    }
}

pub fn get_wallet_name() -> VcxResult<String> {
    get_config_value(CONFIG_WALLET_NAME)
        .map_err(|_|VcxError::from(VcxErrorKind::MissingWalletKey))
}

pub fn get_threadpool_size() -> usize {
    let size = match get_config_value(CONFIG_THREADPOOL_SIZE) {
        Ok(x) => x.parse::<usize>().unwrap_or(DEFAULT_THREADPOOL_SIZE),
        Err(_) => DEFAULT_THREADPOOL_SIZE,
    };

    if size > MAX_THREADPOOL_SIZE {
        MAX_THREADPOOL_SIZE
    } else {
        size
    }
}

pub fn get_protocol_version() -> usize {
    let protocol_version = match get_config_value(CONFIG_PROTOCOL_VERSION) {
        Ok(ver) => ver.parse::<usize>().unwrap_or_else(|err| {
            warn!("Can't parse value of protocol version from config ({}), use default one ({})", err, DEFAULT_PROTOCOL_VERSION);
            DEFAULT_PROTOCOL_VERSION
        }),
        Err(err) => {
            info!("Can't fetch protocol version from config ({}), use default one ({})", err, DEFAULT_PROTOCOL_VERSION);
            DEFAULT_PROTOCOL_VERSION
        }
    };
    if protocol_version > MAX_SUPPORTED_PROTOCOL_VERSION {
        error!("Protocol version from config {}, greater then maximal supported {}, use maximum one",
               protocol_version, MAX_SUPPORTED_PROTOCOL_VERSION);
        MAX_SUPPORTED_PROTOCOL_VERSION
    } else {
        protocol_version
    }
}

pub fn get_opt_config_value(key: &str) -> Option<String> {
    trace!("get_opt_config_value >>> key: {}", key);
    match SETTINGS.read() {
        Ok(x) => x,
        Err(_) => return None
    }
        .get(key)
        .map(|v| v.to_string())
}

<<<<<<< HEAD
pub fn get_config_value(key: &str) -> VcxResult<String> {
    trace!("get_config_value >>> key: {}", key);

    get_opt_config_value(key)
        .ok_or(VcxError::from_msg(
            VcxErrorKind::InvalidConfiguration,
            format!("Cannot read \"{}\" from settings", key)
        ))
}

=======
>>>>>>> b0c51e25
pub fn set_opt_config_value(key: &str, value: &Option<String>) {
    if let Some(v) = value {
       set_config_value(key, v.as_str())
    }
}

<<<<<<< HEAD
pub fn set_config_value(key: &str, value: &str) {
    trace!("set_config_value >>> key: {}, value: {}", key, value);
    SETTINGS
        .write().unwrap()
        .insert(key.to_string(), value.to_string());
}

=======
>>>>>>> b0c51e25
pub fn get_wallet_config(wallet_name: &str, wallet_type: Option<&str>, _storage_config: Option<&str>) -> String { // TODO: _storage_config must be used
    let mut config = json!({
        "id": wallet_name,
        "storage_type": wallet_type
    });

    if let Ok(_config) = get_config_value(CONFIG_WALLET_STORAGE_CONFIG) {
        config["storage_config"] = serde_json::from_str(&_config).unwrap();
    }

    config.to_string()
}

pub fn get_wallet_credentials(_storage_creds: Option<&str>) -> String { // TODO: storage_creds must be used?
    let key = get_config_value(CONFIG_WALLET_KEY).unwrap_or(UNINITIALIZED_WALLET_KEY.to_string());
    let mut credentials = json!({"key": key});

    let key_derivation = get_config_value(CONFIG_WALLET_KEY_DERIVATION).ok();
    if let Some(_key) = key_derivation { credentials["key_derivation_method"] = json!(_key); }

    let storage_creds = get_config_value(CONFIG_WALLET_STORAGE_CREDS).ok();
    if let Some(_creds) = storage_creds { credentials["storage_credentials"] = serde_json::from_str(&_creds).unwrap(); }

    credentials.to_string()
}

pub fn get_connecting_protocol_version() -> ProtocolTypes {
    let protocol = get_config_value(CONFIG_USE_LATEST_PROTOCOLS).unwrap_or(DEFAULT_USE_LATEST_PROTOCOLS.to_string());
    match protocol.as_ref() {
        "true" | "TRUE" | "True" => return ProtocolTypes::V2,
        "false" | "FALSE" | "False" | _ => return ProtocolTypes::V1,
    }
}

pub fn get_payment_method() -> String {
    get_config_value(CONFIG_PAYMENT_METHOD).unwrap_or(DEFAULT_PAYMENT_METHOD.to_string())
}

pub fn get_communication_method() -> VcxResult<String> {
    get_config_value(COMMUNICATION_METHOD)
}

pub fn is_aries_protocol_set() -> bool {
    get_protocol_type() == ProtocolTypes::V2 && ARIES_COMMUNICATION_METHOD == get_communication_method().unwrap_or_default() ||
        get_protocol_type() == ProtocolTypes::V3
}

pub fn get_actors() -> Vec<Actors> {
    get_config_value(CONFIG_ACTORS)
        .and_then(|actors|
            ::serde_json::from_str(&actors)
                .map_err(|_| VcxError::from(VcxErrorKind::InvalidOption))
        ).unwrap_or_else(|_| Actors::iter().collect())
}

#[derive(Clone, Serialize, Deserialize, Debug, Eq, PartialEq, EnumIter)]
#[serde(rename_all = "lowercase")]
pub enum Actors {
    Inviter,
    Invitee,
    Issuer,
    Holder,
    Prover,
    Verifier,
    Sender,
    Receiver,
}

pub const ARIES_COMMUNICATION_METHOD: &str = "aries";


#[derive(Serialize, Deserialize, Debug, Clone, PartialEq)]
pub enum ProtocolTypes {
    #[serde(rename = "1.0")]
    V1,
    #[serde(rename = "2.0")]
    V2,
    #[serde(rename = "3.0")]
    V3,
}

impl Default for ProtocolTypes {
    fn default() -> Self {
        ProtocolTypes::V1
    }
}

impl From<String> for ProtocolTypes {
    fn from(type_: String) -> Self {
        match type_.as_str() {
            "1.0" => ProtocolTypes::V1,
            "2.0" => ProtocolTypes::V2,
            "3.0" => ProtocolTypes::V3,
            type_ @ _ => {
                error!("Unknown protocol type: {:?}. Use default", type_);
                ProtocolTypes::default()
            }
        }
    }
}

impl ::std::string::ToString for ProtocolTypes {
    fn to_string(&self) -> String {
        match self {
            ProtocolTypes::V1 => "1.0".to_string(),
            ProtocolTypes::V2 => "2.0".to_string(),
            ProtocolTypes::V3 => "3.0".to_string(),
        }
    }
}

pub fn get_protocol_type() -> ProtocolTypes {
    ProtocolTypes::from(get_config_value(CONFIG_PROTOCOL_TYPE)
        .unwrap_or(DEFAULT_PROTOCOL_TYPE.to_string()))
}

pub fn clear_config() {
    trace!("clear_config >>>");
    let mut config = SETTINGS.write().unwrap();
    config.clear();
}

#[cfg(test)]
pub mod tests {
    use super::*;
    use utils::devsetup::{TempFile, SetupDefaults};

    fn _institution_name() -> String {
        "enterprise".to_string()
    }

    fn _pool_config() -> String {
        r#"{"timeout":40}"#.to_string()
    }

    fn base_config() -> serde_json::Value {
        json!({
            "pool_name" : "pool1",
            "config_name":"config1",
            "wallet_name":"test_read_config_file",
            "agency_did" : "72x8p4HubxzUK1dwxcc5FU",
            "remote_to_sdk_did" : "UJGjM6Cea2YVixjWwHN9wq",
            "sdk_to_remote_did" : "AB3JM851T4EQmhh8CdagSP",
            "sdk_to_remote_verkey" : "888MFrZjXDoi2Vc8Mm14Ys112tEZdDegBZZoembFEATE",
            "institution_name" : _institution_name(),
            "agency_verkey" : "91qMFrZjXDoi2Vc8Mm14Ys112tEZdDegBZZoembFEATE",
            "remote_to_sdk_verkey" : "91qMFrZjXDoi2Vc8Mm14Ys112tEZdDegBZZoembFEATE",
            "genesis_path":"/tmp/pool1.txn",
            "wallet_key":"key",
            "pool_config": _pool_config(),
            "payment_method": "null"
        })
    }

    pub fn config_json() -> String {
        base_config().to_string()
    }

    #[test]
    fn test_bad_path() {
        let _setup = SetupDefaults::init();

        let path = "garbage.txt";
        assert_eq!(process_config_file(&path).unwrap_err().kind(), VcxErrorKind::InvalidConfiguration);
    }

    #[test]
    fn test_read_config_file() {
        let _setup = SetupDefaults::init();

        let mut config_file: TempFile = TempFile::create("test_init.json");
        config_file.write(&config_json());

        assert_eq!(read_file(&config_file.path).unwrap(), config_json());
    }

    #[test]
    fn test_process_file() {
        let _setup = SetupDefaults::init();

        let mut config_file: TempFile = TempFile::create("test_init.json");
        config_file.write(&config_json());

        assert_eq!(process_config_file(&config_file.path).unwrap(), error::SUCCESS.code_num);

        assert_eq!(get_config_value("institution_name").unwrap(), _institution_name());
    }

    #[test]
    fn test_process_config_str() {
        let _setup = SetupDefaults::init();

        assert_eq!(process_config_string(&config_json(), true).unwrap(), error::SUCCESS.code_num);

        assert_eq!(get_config_value("institution_name").unwrap(), _institution_name());
        assert_eq!(get_config_value("pool_config").unwrap(), _pool_config());
    }

    #[test]
    fn test_validate_config() {
        let _setup = SetupDefaults::init();

        let config: HashMap<String, String> = serde_json::from_str(&config_json()).unwrap();
        assert_eq!(validate_config(&config).unwrap(), error::SUCCESS.code_num);
    }

    fn _mandatory_config() -> HashMap<String, String> {
        let mut config: HashMap<String, String> = HashMap::new();
        config.insert(CONFIG_WALLET_KEY.to_string(), "password".to_string());
        config
    }

    #[test]
    fn test_validate_config_failures() {
        let _setup = SetupDefaults::init();

        let invalid = "invalid";

        let config = HashMap::new();
        assert_eq!(validate_config(&config).unwrap_err().kind(), VcxErrorKind::MissingWalletKey);

        let mut config = _mandatory_config();
        config.insert(CONFIG_INSTITUTION_DID.to_string(), invalid.to_string());
        assert_eq!(validate_config(&config).unwrap_err().kind(), VcxErrorKind::InvalidDid);

        let mut config = _mandatory_config();
        config.insert(CONFIG_INSTITUTION_VERKEY.to_string(), invalid.to_string());
        assert_eq!(validate_config(&config).unwrap_err().kind(), VcxErrorKind::InvalidVerkey);

        let mut config = _mandatory_config();
        config.insert(CONFIG_AGENCY_DID.to_string(), invalid.to_string());
        assert_eq!(validate_config(&config).unwrap_err().kind(), VcxErrorKind::InvalidDid);

        let mut config = _mandatory_config();
        config.insert(CONFIG_AGENCY_VERKEY.to_string(), invalid.to_string());
        assert_eq!(validate_config(&config).unwrap_err().kind(), VcxErrorKind::InvalidVerkey);

        let mut config = _mandatory_config();
        config.insert(CONFIG_SDK_TO_REMOTE_DID.to_string(), invalid.to_string());
        assert_eq!(validate_config(&config).unwrap_err().kind(), VcxErrorKind::InvalidDid);

        let mut config = _mandatory_config();
        config.insert(CONFIG_SDK_TO_REMOTE_VERKEY.to_string(), invalid.to_string());
        assert_eq!(validate_config(&config).unwrap_err().kind(), VcxErrorKind::InvalidVerkey);

        let mut config = _mandatory_config();
        config.insert(CONFIG_REMOTE_TO_SDK_DID.to_string(), invalid.to_string());
        assert_eq!(validate_config(&config).unwrap_err().kind(), VcxErrorKind::InvalidDid);

        let mut config = _mandatory_config();
        config.insert(CONFIG_SDK_TO_REMOTE_VERKEY.to_string(), invalid.to_string());
        assert_eq!(validate_config(&config).unwrap_err().kind(), VcxErrorKind::InvalidVerkey);

        let mut config = _mandatory_config();
        config.insert(CONFIG_INSTITUTION_LOGO_URL.to_string(), invalid.to_string());
        assert_eq!(validate_config(&config).unwrap_err().kind(), VcxErrorKind::InvalidUrl);

        let mut config = _mandatory_config();
        config.insert(CONFIG_WEBHOOK_URL.to_string(), invalid.to_string());
        assert_eq!(validate_config(&config).unwrap_err().kind(), VcxErrorKind::InvalidUrl);
    }

    #[test]
    fn test_validate_optional_config_val() {
        let _setup = SetupDefaults::init();

        let closure = Url::parse;
        let mut config: HashMap<String, String> = HashMap::new();
        config.insert("valid".to_string(), DEFAULT_URL.to_string());
        config.insert("invalid".to_string(), "invalid_url".to_string());

        //Success
        assert_eq!(validate_optional_config_val(config.get("valid"), VcxErrorKind::InvalidUrl, closure).unwrap(),
                   error::SUCCESS.code_num);

        // Success with No config
        assert_eq!(validate_optional_config_val(config.get("unknown"), VcxErrorKind::InvalidUrl, closure).unwrap(),
                   error::SUCCESS.code_num);

        // Fail with failed fn call
        assert_eq!(validate_optional_config_val(config.get("invalid"),
                                                VcxErrorKind::InvalidUrl,
                                                closure).unwrap_err().kind(), VcxErrorKind::InvalidUrl);
    }

    #[test]
    fn test_get_and_set_values() {
        let _setup = SetupDefaults::init();

        let key = "key1".to_string();
        let value1 = "value1".to_string();

        // Fails with invalid key
        assert_eq!(get_config_value(&key).unwrap_err().kind(), VcxErrorKind::InvalidConfiguration);

        set_config_value(&key, &value1);
        assert_eq!(get_config_value(&key).unwrap(), value1);
    }

    #[test]
    fn test_clear_config() {
        let _setup = SetupDefaults::init();

        let content = json!({
            "pool_name" : "pool1",
            "config_name":"config1",
            "wallet_name":"test_clear_config",
            "institution_name" : "evernym enterprise",
            "genesis_path":"/tmp/pool1.txn",
            "wallet_key":"key",
        }).to_string();

        assert_eq!(process_config_string(&content, false).unwrap(), error::SUCCESS.code_num);

        assert_eq!(get_config_value("pool_name").unwrap(), "pool1".to_string());
        assert_eq!(get_config_value("config_name").unwrap(), "config1".to_string());
        assert_eq!(get_config_value("wallet_name").unwrap(), "test_clear_config".to_string());
        assert_eq!(get_config_value("institution_name").unwrap(), "evernym enterprise".to_string());
        assert_eq!(get_config_value("genesis_path").unwrap(), "/tmp/pool1.txn".to_string());
        assert_eq!(get_config_value("wallet_key").unwrap(), "key".to_string());

        clear_config();

        // Fails after config is cleared
        assert_eq!(get_config_value("pool_name").unwrap_err().kind(), VcxErrorKind::InvalidConfiguration);
        assert_eq!(get_config_value("config_name").unwrap_err().kind(), VcxErrorKind::InvalidConfiguration);
        assert_eq!(get_config_value("wallet_name").unwrap_err().kind(), VcxErrorKind::InvalidConfiguration);
        assert_eq!(get_config_value("institution_name").unwrap_err().kind(), VcxErrorKind::InvalidConfiguration);
        assert_eq!(get_config_value("genesis_path").unwrap_err().kind(), VcxErrorKind::InvalidConfiguration);
        assert_eq!(get_config_value("wallet_key").unwrap_err().kind(), VcxErrorKind::InvalidConfiguration);
    }

    #[test]
    fn test_process_config_str_for_actors() {
        let _setup = SetupDefaults::init();

        let mut config = base_config();
        config["actors"] = json!(["invitee", "holder"]);

        process_config_string(&config.to_string(), true).unwrap();

        assert_eq!(vec![Actors::Invitee, Actors::Holder], get_actors());

        // passed invalid actor
        config["actors"] = json!(["wrong"]);
        assert_eq!(process_config_string(&config.to_string(), true).unwrap_err().kind(), VcxErrorKind::InvalidOption);
    }
}<|MERGE_RESOLUTION|>--- conflicted
+++ resolved
@@ -296,7 +296,6 @@
         .map(|v| v.to_string())
 }
 
-<<<<<<< HEAD
 pub fn get_config_value(key: &str) -> VcxResult<String> {
     trace!("get_config_value >>> key: {}", key);
 
@@ -307,15 +306,12 @@
         ))
 }
 
-=======
->>>>>>> b0c51e25
 pub fn set_opt_config_value(key: &str, value: &Option<String>) {
     if let Some(v) = value {
        set_config_value(key, v.as_str())
     }
 }
 
-<<<<<<< HEAD
 pub fn set_config_value(key: &str, value: &str) {
     trace!("set_config_value >>> key: {}, value: {}", key, value);
     SETTINGS
@@ -323,8 +319,6 @@
         .insert(key.to_string(), value.to_string());
 }
 
-=======
->>>>>>> b0c51e25
 pub fn get_wallet_config(wallet_name: &str, wallet_type: Option<&str>, _storage_config: Option<&str>) -> String { // TODO: _storage_config must be used
     let mut config = json!({
         "id": wallet_name,
