extern crate url;
extern crate serde_json;

use std::collections::HashMap;
use std::sync::RwLock;
use utils::{get_temp_dir_path, error};
use std::path::Path;
use url::Url;
use messages::validation;
use std::fs;
use std::io::prelude::*;
use serde_json::Value;

use error::prelude::*;

<<<<<<< HEAD
pub static CONFIG_POOL_NAME: &'static str = "pool_name";
pub static CONFIG_PROTOCOL_TYPE: &'static str = "protocol_type";
pub static CONFIG_AGENCY_ENDPOINT: &'static str = "agency_endpoint";
pub static CONFIG_AGENCY_DID: &'static str = "agency_did";
pub static CONFIG_AGENCY_VERKEY: &'static str = "agency_verkey";
pub static CONFIG_REMOTE_TO_SDK_DID: &'static str = "remote_to_sdk_did";
pub static CONFIG_REMOTE_TO_SDK_VERKEY: &'static str = "remote_to_sdk_verkey";
pub static CONFIG_SDK_TO_REMOTE_DID: &'static str = "sdk_to_remote_did"; // functionally not used
pub static CONFIG_SDK_TO_REMOTE_VERKEY: &'static str = "sdk_to_remote_verkey";
pub static CONFIG_SDK_TO_REMOTE_ROLE: &'static str = "sdk_to_remote_role";
pub static CONFIG_INSTITUTION_DID: &'static str = "institution_did";
pub static CONFIG_INSTITUTION_VERKEY: &'static str = "institution_verkey"; // functionally not used
pub static CONFIG_INSTITUTION_NAME: &'static str = "institution_name";
pub static CONFIG_INSTITUTION_LOGO_URL: &'static str = "institution_logo_url";
pub static CONFIG_WEBHOOK_URL: &'static str = "webhook_url";
pub static CONFIG_ENABLE_TEST_MODE: &'static str = "enable_test_mode";
=======
pub static CONFIG_POOL_NAME: &str = "pool_name";
pub static CONFIG_PROTOCOL_TYPE: &str = "protocol_type";
pub static CONFIG_AGENCY_ENDPOINT: &str = "agency_endpoint";
pub static CONFIG_AGENCY_DID: &str = "agency_did";
pub static CONFIG_AGENCY_VERKEY: &str = "agency_verkey";
pub static CONFIG_REMOTE_TO_SDK_DID: &str = "remote_to_sdk_did";
pub static CONFIG_REMOTE_TO_SDK_VERKEY: &str = "remote_to_sdk_verkey";
pub static CONFIG_SDK_TO_REMOTE_DID: &str = "sdk_to_remote_did"; // functionally not used
pub static CONFIG_SDK_TO_REMOTE_VERKEY: &str = "sdk_to_remote_verkey";
pub static CONFIG_SDK_TO_REMOTE_ROLE: &str = "sdk_to_remote_role";
pub static CONFIG_INSTITUTION_DID: &str = "institution_did";
pub static CONFIG_INSTITUTION_VERKEY: &str = "institution_verkey"; // functionally not used
pub static CONFIG_INSTITUTION_NAME: &str = "institution_name";
pub static CONFIG_INSTITUTION_LOGO_URL: &str = "institution_logo_url";
pub static CONFIG_ENABLE_TEST_MODE: &str = "enable_test_mode";
>>>>>>> 49860369
pub static CONFIG_GENESIS_PATH: &str = "genesis_path";
pub static CONFIG_LOG_CONFIG: &str = "log_config";
pub static CONFIG_LINK_SECRET_ALIAS: &str = "link_secret_alias";
pub static CONFIG_EXPORTED_WALLET_PATH: &str = "exported_wallet_path";
pub static CONFIG_WALLET_BACKUP_KEY: &str = "backup_key";
pub static CONFIG_WALLET_KEY: &str = "wallet_key";
pub static CONFIG_WALLET_NAME: &str = "wallet_name";
pub static CONFIG_WALLET_TYPE: &str = "wallet_type";
pub static CONFIG_WALLET_STORAGE_CONFIG: &str = "storage_config";
pub static CONFIG_WALLET_STORAGE_CREDS: &str = "storage_credentials";
pub static CONFIG_WALLET_HANDLE: &str = "wallet_handle";
pub static CONFIG_THREADPOOL_SIZE: &str = "threadpool_size";
pub static CONFIG_WALLET_KEY_DERIVATION: &str = "wallet_key_derivation";
pub static CONFIG_PROTOCOL_VERSION: &str = "protocol_version";
pub static CONFIG_PAYMENT_METHOD: &str = "payment_method";
pub static CONFIG_TXN_AUTHOR_AGREEMENT: &str = "author_agreement";
pub static CONFIG_POOL_CONFIG: &str = "pool_config";
pub static CONFIG_DID_METHOD: &str = "did_method";

pub static DEFAULT_PROTOCOL_VERSION: usize = 2;
pub static MAX_SUPPORTED_PROTOCOL_VERSION: usize = 2;
pub static UNINITIALIZED_WALLET_KEY: &str = "<KEY_IS_NOT_SET>";
pub static DEFAULT_GENESIS_PATH: &str = "genesis.txn";
pub static DEFAULT_EXPORTED_WALLET_PATH: &str = "wallet.txn";
pub static DEFAULT_WALLET_NAME: &str = "LIBVCX_SDK_WALLET";
pub static DEFAULT_POOL_NAME: &str = "pool1";
pub static DEFAULT_LINK_SECRET_ALIAS: &str = "main";
pub static DEFAULT_DEFAULT: &str = "default";
pub static DEFAULT_URL: &str = "http://127.0.0.1:8080";
pub static DEFAULT_DID: &str = "2hoqvcwupRTUNkXn6ArYzs";
pub static DEFAULT_VERKEY: &str = "FuN98eH2eZybECWkofW6A9BKJxxnTatBCopfUiNxo6ZB";
pub static DEFAULT_ROLE: &str = "0";
pub static DEFAULT_ENABLE_TEST_MODE: &str = "false";
pub static DEFAULT_WALLET_BACKUP_KEY: &str = "backup_wallet_key";
pub static DEFAULT_WALLET_KEY: &str = "8dvfYSt5d1taSd6yJdpjq4emkwsPDDLYxkNFysFD2cZY";
pub static DEFAULT_THREADPOOL_SIZE: usize = 8;
pub static MASK_VALUE: &str = "********";
pub static DEFAULT_WALLET_KEY_DERIVATION: &str = "RAW";
pub static DEFAULT_PAYMENT_PLUGIN: &str = "libnullpay.so";
pub static DEFAULT_PAYMENT_INIT_FUNCTION: &str = "nullpay_init";
pub static DEFAULT_PAYMENT_METHOD: &str = "null";
pub static DEFAULT_PROTOCOL_TYPE: &str = "1.0";
pub static MAX_THREADPOOL_SIZE: usize = 128;

lazy_static! {
    static ref SETTINGS: RwLock<HashMap<String, String>> = RwLock::new(HashMap::new());
}

trait ToString {
    fn to_string(&self) -> Self;
}

impl ToString for HashMap<String, String> {
    fn to_string(&self) -> Self {
        let mut v = self.clone();
        v.insert(CONFIG_WALLET_KEY.to_string(), "********".to_string());
        v
    }
}

pub fn set_defaults() -> u32 {
    trace!("set_defaults >>>");

    // if this fails the program should exit
    let mut settings = SETTINGS.write().unwrap();

    settings.insert(CONFIG_POOL_NAME.to_string(), DEFAULT_POOL_NAME.to_string());
    settings.insert(CONFIG_WALLET_NAME.to_string(), DEFAULT_WALLET_NAME.to_string());
    settings.insert(CONFIG_WALLET_TYPE.to_string(), DEFAULT_DEFAULT.to_string());
    settings.insert(CONFIG_AGENCY_ENDPOINT.to_string(), DEFAULT_URL.to_string());
    settings.insert(CONFIG_AGENCY_DID.to_string(), DEFAULT_DID.to_string());
    settings.insert(CONFIG_AGENCY_VERKEY.to_string(), DEFAULT_VERKEY.to_string());
    settings.insert(CONFIG_REMOTE_TO_SDK_DID.to_string(), DEFAULT_DID.to_string());
    settings.insert(CONFIG_REMOTE_TO_SDK_VERKEY.to_string(), DEFAULT_VERKEY.to_string());
    settings.insert(CONFIG_INSTITUTION_DID.to_string(), DEFAULT_DID.to_string());
    settings.insert(CONFIG_INSTITUTION_NAME.to_string(), DEFAULT_DEFAULT.to_string());
    settings.insert(CONFIG_INSTITUTION_LOGO_URL.to_string(), DEFAULT_URL.to_string());
    settings.insert(CONFIG_WEBHOOK_URL.to_string(), DEFAULT_URL.to_string());
    settings.insert(CONFIG_SDK_TO_REMOTE_DID.to_string(), DEFAULT_DID.to_string());
    settings.insert(CONFIG_SDK_TO_REMOTE_VERKEY.to_string(), DEFAULT_VERKEY.to_string());
    settings.insert(CONFIG_SDK_TO_REMOTE_ROLE.to_string(), DEFAULT_ROLE.to_string());
    settings.insert(CONFIG_WALLET_KEY.to_string(), DEFAULT_WALLET_KEY.to_string());
    settings.insert(CONFIG_WALLET_KEY_DERIVATION.to_string(), DEFAULT_WALLET_KEY_DERIVATION.to_string());
    settings.insert(CONFIG_LINK_SECRET_ALIAS.to_string(), DEFAULT_LINK_SECRET_ALIAS.to_string());
    settings.insert(CONFIG_PROTOCOL_VERSION.to_string(), DEFAULT_PROTOCOL_VERSION.to_string());
    settings.insert(CONFIG_EXPORTED_WALLET_PATH.to_string(),
                    get_temp_dir_path(Some(DEFAULT_EXPORTED_WALLET_PATH)).to_str().unwrap_or("").to_string());
    settings.insert(CONFIG_WALLET_BACKUP_KEY.to_string(), DEFAULT_WALLET_BACKUP_KEY.to_string());
    settings.insert(CONFIG_THREADPOOL_SIZE.to_string(), DEFAULT_THREADPOOL_SIZE.to_string());
    settings.insert(CONFIG_PAYMENT_METHOD.to_string(), DEFAULT_PAYMENT_METHOD.to_string());

    error::SUCCESS.code_num
}

pub fn validate_config(config: &HashMap<String, String>) -> VcxResult<u32> {
    trace!("validate_config >>> config: {:?}", config);

    //Mandatory parameters
    if config.get(CONFIG_WALLET_KEY).is_none() {
        return Err(VcxError::from(VcxErrorKind::MissingWalletKey));
    }

    // If values are provided, validate they're in the correct format
    validate_optional_config_val(config.get(CONFIG_INSTITUTION_DID), VcxErrorKind::InvalidDid, validation::validate_did)?;
    validate_optional_config_val(config.get(CONFIG_INSTITUTION_VERKEY), VcxErrorKind::InvalidVerkey, validation::validate_verkey)?;

    validate_optional_config_val(config.get(CONFIG_AGENCY_DID), VcxErrorKind::InvalidDid, validation::validate_did)?;
    validate_optional_config_val(config.get(CONFIG_AGENCY_VERKEY), VcxErrorKind::InvalidVerkey, validation::validate_verkey)?;

    validate_optional_config_val(config.get(CONFIG_SDK_TO_REMOTE_DID), VcxErrorKind::InvalidDid, validation::validate_did)?;
    validate_optional_config_val(config.get(CONFIG_SDK_TO_REMOTE_VERKEY), VcxErrorKind::InvalidVerkey, validation::validate_verkey)?;

    validate_optional_config_val(config.get(CONFIG_REMOTE_TO_SDK_DID), VcxErrorKind::InvalidDid, validation::validate_did)?;
    validate_optional_config_val(config.get(CONFIG_REMOTE_TO_SDK_VERKEY), VcxErrorKind::InvalidVerkey, validation::validate_verkey)?;

    validate_optional_config_val(config.get(CONFIG_AGENCY_ENDPOINT), VcxErrorKind::InvalidUrl, Url::parse)?;
    validate_optional_config_val(config.get(CONFIG_INSTITUTION_LOGO_URL), VcxErrorKind::InvalidUrl, Url::parse)?;

    validate_optional_config_val(config.get(CONFIG_WEBHOOK_URL), VcxErrorKind::InvalidUrl, Url::parse)?;

    Ok(error::SUCCESS.code_num)
}

fn validate_wallet_key(key: &str) -> VcxResult<u32> {
    if key == UNINITIALIZED_WALLET_KEY { return Err(VcxError::from(VcxErrorKind::MissingWalletKey)); }
    Ok(error::SUCCESS.code_num)
}

fn validate_optional_config_val<F, S, E>(val: Option<&String>, err: VcxErrorKind, closure: F) -> VcxResult<u32>
    where F: Fn(&str) -> Result<S, E> {
    if val.is_none() { return Ok(error::SUCCESS.code_num); }

    closure(val.as_ref().ok_or(VcxError::from(VcxErrorKind::InvalidConfiguration))?)
        .or(Err(VcxError::from(err)))?;

    Ok(error::SUCCESS.code_num)
}

pub fn log_settings() {
    let settings = SETTINGS.read().unwrap();
    trace!("loaded settings: {:?}", settings.to_string());
}

pub fn test_indy_mode_enabled() -> bool {
    let config = SETTINGS.read().unwrap();

    match config.get(CONFIG_ENABLE_TEST_MODE) {
        None => false,
        Some(value) => value == "true" ||  value == "indy"
    }
}

pub fn get_threadpool_size() -> usize {
    let size = match get_config_value(CONFIG_THREADPOOL_SIZE) {
        Ok(x) => x.parse::<usize>().unwrap_or(DEFAULT_THREADPOOL_SIZE),
        Err(x) => DEFAULT_THREADPOOL_SIZE,
    };

    if size > MAX_THREADPOOL_SIZE {
        MAX_THREADPOOL_SIZE
    } else {
        size
    }
}

pub fn test_agency_mode_enabled() -> bool {
    let config = SETTINGS.read().unwrap();

    match config.get(CONFIG_ENABLE_TEST_MODE) {
        None => false,
        Some(value) => value == "true" || value == "agency"
    }
}

pub fn process_config_string(config: &str, do_validation: bool) -> VcxResult<u32> {
    trace!("process_config_string >>> config {}", config);

    let configuration: Value = serde_json::from_str(config)
        .map_err(|err| VcxError::from_msg(VcxErrorKind::InvalidJson, format!("Cannot deserialize config: {}", err)))?;

    if let Value::Object(ref map) = configuration {
        for (key, value) in map {
            set_config_value(key, value.as_str().ok_or(VcxError::from(VcxErrorKind::InvalidJson))?);
        }
    }

    if do_validation {
        validate_config(&SETTINGS.read().or(Err(VcxError::from(VcxErrorKind::InvalidConfiguration)))?.clone() )
    } else {
        Ok(error::SUCCESS.code_num)
    }
}

pub fn process_config_file(path: &str) -> VcxResult<u32> {
    trace!("process_config_file >>> path: {}", path);

    if !Path::new(path).is_file() {
        error!("Configuration path was invalid");
        Err(VcxError::from_msg(VcxErrorKind::InvalidConfiguration, "Cannot find config file"))
    } else {
        process_config_string(&read_config_file(path)?, true)
    }
}

pub fn get_protocol_version() -> usize {
    let protocol_version = match get_config_value(CONFIG_PROTOCOL_VERSION) {
        Ok(ver) => ver.parse::<usize>().unwrap_or_else(|err| {
            warn!("Can't parse value of protocol version from config ({}), use default one ({})", err, DEFAULT_PROTOCOL_VERSION);
            DEFAULT_PROTOCOL_VERSION
        }),
        Err(err) => {
            info!("Can't fetch protocol version from config ({}), use default one ({})", err, DEFAULT_PROTOCOL_VERSION);
            DEFAULT_PROTOCOL_VERSION
        }
    };
    if protocol_version > MAX_SUPPORTED_PROTOCOL_VERSION {
        error!("Protocol version from config {}, greater then maximal supported {}, use maximum one",
               protocol_version, MAX_SUPPORTED_PROTOCOL_VERSION);
        MAX_SUPPORTED_PROTOCOL_VERSION
    } else {
        protocol_version
    }
}

pub fn get_config_value(key: &str) -> VcxResult<String> {
    trace!("get_config_value >>> key: {}", key);

    SETTINGS
        .read()
        .or(Err(VcxError::from_msg(VcxErrorKind::InvalidConfiguration, "Cannot read settings")))?
        .get(key)
        .map(|v| v.to_string())
        .ok_or(VcxError::from_msg(VcxErrorKind::InvalidConfiguration, format!("Cannot read \"{}\" from settings", key)))
}

pub fn set_config_value(key: &str, value: &str) {
    trace!("set_config_value >>> key: {}, value: {}", key, value);
    SETTINGS
        .write().unwrap()
        .insert(key.to_string(), value.to_string());
}

pub fn get_wallet_config(wallet_name: &str, wallet_type: Option<&str>, storage_config: Option<&str>) -> String {
    let mut config = json!({
        "id": wallet_name,
        "storage_type": wallet_type
    });

    let storage_config = get_config_value(CONFIG_WALLET_STORAGE_CONFIG).ok();
    if let Some(_config) = storage_config { config["storage_config"] = serde_json::from_str(&_config).unwrap(); }

    config.to_string()
}

pub fn get_wallet_credentials(storage_creds: Option<&str>) -> String {
    let key = get_config_value(CONFIG_WALLET_KEY).unwrap_or(UNINITIALIZED_WALLET_KEY.to_string());
    let mut credentials = json!({"key": key});

    let key_derivation = get_config_value(CONFIG_WALLET_KEY_DERIVATION).ok();
    if let Some(_key) = key_derivation { credentials["key_derivation_method"] = json!(_key); }

    let storage_creds = get_config_value(CONFIG_WALLET_STORAGE_CREDS).ok();
    if let Some(_creds) = storage_creds { credentials["storage_credentials"] = serde_json::from_str(&_creds).unwrap(); }

    credentials.to_string()
}

pub fn validate_payment_method() -> VcxResult<()> {
    let config = SETTINGS.read().unwrap();
    if let Some(method) = config.get(CONFIG_PAYMENT_METHOD) {
        if !method.to_string().is_empty() {
            return Ok(());
        }
    }
    Err(VcxError::from(VcxErrorKind::MissingPaymentMethod))
}

pub fn get_payment_method() -> String {
    get_config_value(CONFIG_PAYMENT_METHOD).unwrap_or(DEFAULT_PAYMENT_METHOD.to_string())
}

#[derive(Serialize, Deserialize, Debug, Clone)]
pub enum ProtocolTypes {
    #[serde(rename = "1.0")]
    V1,
    #[serde(rename = "2.0")]
    V2,
}

impl Default for ProtocolTypes {
    fn default() -> Self {
        ProtocolTypes::V1
    }
}

impl From<String> for ProtocolTypes {
    fn from(type_: String) -> Self {
        match type_.as_str() {
            "1.0" => ProtocolTypes::V1,
            "2.0" => ProtocolTypes::V2,
            type_ @ _ => {
                error!("Unknown protocol type: {:?}. Use default", type_);
                ProtocolTypes::default()
            }
        }
    }
}

impl ::std::string::ToString for ProtocolTypes {
    fn to_string(&self) -> String {
        match self {
            ProtocolTypes::V1 => "1.0".to_string(),
            ProtocolTypes::V2 => "2.0".to_string(),
        }
    }
}

pub fn get_protocol_type() -> ProtocolTypes {
    ProtocolTypes::from(get_config_value(CONFIG_PROTOCOL_TYPE).unwrap_or(DEFAULT_PROTOCOL_TYPE.to_string()))
}

pub fn write_config_to_file(config: &str, path_string: &str) -> VcxResult<()> {
    trace!("write_config_to_file >>> config: {}, path_string: {}", config, path_string);

    let mut file = fs::File::create(Path::new(path_string))
        .map_err(|err| VcxError::from_msg(VcxErrorKind::UnknownError, err))?;

    file.write_all(config.as_bytes())
        .map_err(|err| VcxError::from_msg(VcxErrorKind::UnknownError, err))?;

    Ok(())
}

pub fn read_config_file(path: &str) -> VcxResult<String> {
    trace!("read_config_file >>> path: {}", path);
    let mut file = fs::File::open(path)
        .map_err(|err| VcxError::from_msg(VcxErrorKind::UnknownError, err))?;
    let mut config = String::new();
    file.read_to_string(&mut config)
        .map_err(|err| VcxError::from_msg(VcxErrorKind::UnknownError, err))?;
    Ok(config)
}

pub fn remove_file_if_exists(filename: &str) {
    trace!("remove_file_if_exists >>> filename: {}", filename);
    if Path::new(filename).exists() {
        match fs::remove_file(filename) {
            Ok(t) => (),
            Err(e) => println!("Unable to remove file: {:?}", e)
        }
    }
}

pub fn clear_config() {
    trace!("clear_config >>>");
    let mut config = SETTINGS.write().unwrap();
    config.clear();
}

#[cfg(test)]
pub mod tests {
    use super::*;
    use utils::get_temp_dir_path;

    #[test]
    fn test_bad_path() {
        let path = "garbage.txt";
        assert_eq!(process_config_file(&path).unwrap_err().kind(), VcxErrorKind::InvalidConfiguration);
    }

    #[test]
    fn test_read_config_file() {
        let config_path_buf = get_temp_dir_path(Some("test_init.json"));
        let config_path = config_path_buf.to_str().unwrap();

        let content = json!({
            "pool_name" : "pool1",
            "config_name":"config1",
            "wallet_name":"test_read_config_file",
            "agency_did" : "72x8p4HubxzUK1dwxcc5FU",
            "remote_to_sdk_did" : "UJGjM6Cea2YVixjWwHN9wq",
            "sdk_to_remote_did" : "AB3JM851T4EQmhh8CdagSP",
            "sdk_to_remote_verkey" : "888MFrZjXDoi2Vc8Mm14Ys112tEZdDegBZZoembFEATE",
            "institution_name" : "evernym enterprise",
            "agency_verkey" : "91qMFrZjXDoi2Vc8Mm14Ys112tEZdDegBZZoembFEATE",
            "remote_to_sdk_verkey" : "91qMFrZjXDoi2Vc8Mm14Ys112tEZdDegBZZoembFEATE",
            "genesis_path":"/tmp/pool1.txn",
            "wallet_key":"key"
        }).to_string();
        write_config_to_file(&content, config_path).unwrap();

        assert_eq!(read_config_file(config_path).unwrap(), content);
    }

    #[test]
    fn test_process_file() {
        let config_path_buf = get_temp_dir_path(Some("test_init.json"));
        let config_path = config_path_buf.to_str().unwrap();

        let content = json!({
            "pool_name" : "pool1",
            "config_name":"config1",
            "wallet_name":"test_process_file",
            "agency_did" : "72x8p4HubxzUK1dwxcc5FU",
            "remote_to_sdk_did" : "UJGjM6Cea2YVixjWwHN9wq",
            "sdk_to_remote_did" : "AB3JM851T4EQmhh8CdagSP",
            "sdk_to_remote_verkey" : "888MFrZjXDoi2Vc8Mm14Ys112tEZdDegBZZoembFEATE",
            "institution_name" : "evernym enterprise",
            "agency_verkey" : "91qMFrZjXDoi2Vc8Mm14Ys112tEZdDegBZZoembFEATE",
            "remote_to_sdk_verkey" : "91qMFrZjXDoi2Vc8Mm14Ys112tEZdDegBZZoembFEATE",
            "genesis_path":"/tmp/pool1.txn",
            "wallet_key":"key"
        }).to_string();
        write_config_to_file(&content, config_path).unwrap();

        assert_eq!(process_config_file(config_path).unwrap(), error::SUCCESS.code_num);

        assert_eq!(get_config_value("institution_name").unwrap(), "evernym enterprise".to_string());
    }

    #[test]
    fn test_process_config_str() {
        let content = json!({
            "pool_name" : "pool1",
            "config_name":"config1",
            "wallet_name":"test_process_config_str",
            "agency_did" : "72x8p4HubxzUK1dwxcc5FU",
            "remote_to_sdk_did" : "UJGjM6Cea2YVixjWwHN9wq",
            "sdk_to_remote_did" : "AB3JM851T4EQmhh8CdagSP",
            "sdk_to_remote_verkey" : "888MFrZjXDoi2Vc8Mm14Ys112tEZdDegBZZoembFEATE",
            "institution_name" : "evernym enterprise",
            "agency_verkey" : "91qMFrZjXDoi2Vc8Mm14Ys112tEZdDegBZZoembFEATE",
            "remote_to_sdk_verkey" : "91qMFrZjXDoi2Vc8Mm14Ys112tEZdDegBZZoembFEATE",
            "genesis_path":"/tmp/pool1.txn",
            "wallet_key":"key"
        }).to_string();

        assert_eq!(process_config_string(&content, true).unwrap(), error::SUCCESS.code_num);
    }

    #[test]
    fn test_process_for_pool_config() {
        let pool_config = r#"{"timeout":40}"#;
        let config = json!({
            "pool_config" : pool_config,
        }).to_string();

        assert_eq!(process_config_string(&config, false).unwrap(), error::SUCCESS.code_num);
        assert_eq!(get_config_value("pool_config").unwrap(), pool_config.to_string());
    }

    #[test]
    fn test_validate_config() {
        let content = json!({
            "pool_name" : "pool1",
            "config_name":"config1",
            "wallet_name":"test_validate_config",
            "agency_did" : "72x8p4HubxzUK1dwxcc5FU",
            "remote_to_sdk_did" : "UJGjM6Cea2YVixjWwHN9wq",
            "sdk_to_remote_did" : "AB3JM851T4EQmhh8CdagSP",
            "sdk_to_remote_verkey" : "888MFrZjXDoi2Vc8Mm14Ys112tEZdDegBZZoembFEATE",
            "institution_name" : "evernym enterprise",
            "agency_verkey" : "91qMFrZjXDoi2Vc8Mm14Ys112tEZdDegBZZoembFEATE",
            "remote_to_sdk_verkey" : "91qMFrZjXDoi2Vc8Mm14Ys112tEZdDegBZZoembFEATE",
            "genesis_path":"/tmp/pool1.txn",
            "wallet_key":"key",
            "institution_did": "44x8p4HubxzUK1dwxcc5FU",
            "institution_verkey": "444MFrZjXDoi2Vc8Mm14Ys112tEZdDegBZZoembFEATE",
        }).to_string();
        let config: HashMap<String, String> = serde_json::from_str(&content).unwrap();
        assert_eq!(validate_config(&config).unwrap(), error::SUCCESS.code_num);
    }

    #[test]
    fn test_validate_config_failures() {
        let invalid = "invalid";
        let valid_did = DEFAULT_DID;
        let valid_ver = DEFAULT_VERKEY;

        let mut config: HashMap<String, String> = HashMap::new();
        assert_eq!(validate_config(&config).unwrap_err().kind(), VcxErrorKind::MissingWalletKey);

        config.insert(CONFIG_WALLET_KEY.to_string(), "password".to_string());
        config.insert(CONFIG_INSTITUTION_DID.to_string(), invalid.to_string());
        assert_eq!(validate_config(&config).unwrap_err().kind(), VcxErrorKind::InvalidDid);
        config.drain();

        config.insert(CONFIG_WALLET_KEY.to_string(), "password".to_string());
        config.insert(CONFIG_INSTITUTION_VERKEY.to_string(), invalid.to_string());
        assert_eq!(validate_config(&config).unwrap_err().kind(), VcxErrorKind::InvalidVerkey);
        config.drain();

        config.insert(CONFIG_WALLET_KEY.to_string(), "password".to_string());
        config.insert(CONFIG_AGENCY_DID.to_string(), invalid.to_string());
        assert_eq!(validate_config(&config).unwrap_err().kind(), VcxErrorKind::InvalidDid);
        config.drain();

        config.insert(CONFIG_WALLET_KEY.to_string(), "password".to_string());
        config.insert(CONFIG_AGENCY_VERKEY.to_string(), invalid.to_string());
        assert_eq!(validate_config(&config).unwrap_err().kind(), VcxErrorKind::InvalidVerkey);
        config.drain();

        config.insert(CONFIG_WALLET_KEY.to_string(), "password".to_string());
        config.insert(CONFIG_SDK_TO_REMOTE_DID.to_string(), invalid.to_string());
        assert_eq!(validate_config(&config).unwrap_err().kind(), VcxErrorKind::InvalidDid);
        config.drain();

        config.insert(CONFIG_WALLET_KEY.to_string(), "password".to_string());
        config.insert(CONFIG_SDK_TO_REMOTE_VERKEY.to_string(), invalid.to_string());
        assert_eq!(validate_config(&config).unwrap_err().kind(), VcxErrorKind::InvalidVerkey);
        config.drain();

        config.insert(CONFIG_WALLET_KEY.to_string(), "password".to_string());
        config.insert(CONFIG_REMOTE_TO_SDK_DID.to_string(), invalid.to_string());
        assert_eq!(validate_config(&config).unwrap_err().kind(), VcxErrorKind::InvalidDid);
        config.drain();

        config.insert(CONFIG_WALLET_KEY.to_string(), "password".to_string());
        config.insert(CONFIG_SDK_TO_REMOTE_VERKEY.to_string(), invalid.to_string());
        assert_eq!(validate_config(&config).unwrap_err().kind(), VcxErrorKind::InvalidVerkey);
        config.drain();

        config.insert(CONFIG_WALLET_KEY.to_string(), "password".to_string());
        config.insert(CONFIG_INSTITUTION_LOGO_URL.to_string(), invalid.to_string());
        assert_eq!(validate_config(&config).unwrap_err().kind(), VcxErrorKind::InvalidUrl);
        config.drain();

        config.insert(CONFIG_WALLET_KEY.to_string(), "password".to_string());
        config.insert(CONFIG_WEBHOOK_URL.to_string(), invalid.to_string());
        assert_eq!(validate_config(&config).unwrap_err().kind(), VcxErrorKind::InvalidUrl);
        config.drain();
    }

    #[test]
    fn test_validate_optional_config_val() {
        let closure = Url::parse;
        let mut config: HashMap<String, String> = HashMap::new();
        config.insert("valid".to_string(), DEFAULT_URL.to_string());
        config.insert("invalid".to_string(), "invalid_url".to_string());

        //Success
        assert_eq!(validate_optional_config_val(config.get("valid"), VcxErrorKind::InvalidUrl, closure).unwrap(),
                   error::SUCCESS.code_num);

        // Success with No config
        assert_eq!(validate_optional_config_val(config.get("unknown"), VcxErrorKind::InvalidUrl, closure).unwrap(),
                   error::SUCCESS.code_num);

        // Fail with failed fn call
        assert_eq!(validate_optional_config_val(config.get("invalid"),
                                                VcxErrorKind::InvalidUrl,
                                                closure).unwrap_err().kind(), VcxErrorKind::InvalidUrl);
    }

    #[test]
    fn test_get_and_set_values() {
        let key = "key1".to_string();
        let value1 = "value1".to_string();

        // Fails with invalid key
        assert_eq!(get_config_value(&key).unwrap_err().kind(), VcxErrorKind::InvalidConfiguration);

        set_config_value(&key, &value1);
        assert_eq!(get_config_value(&key).unwrap(), value1);
    }

    #[test]
    fn test_payment_plugin_validation() {
        clear_config();
        set_config_value(CONFIG_PAYMENT_METHOD, "null");
        assert_eq!(validate_payment_method().unwrap(), ());
    }

    #[test]
    fn test_payment_plugin_validation_empty_string() {
        clear_config();
        set_config_value(CONFIG_PAYMENT_METHOD, "");
        assert_eq!(validate_payment_method().unwrap_err().kind(), VcxErrorKind::MissingPaymentMethod);
    }

    #[test]
    fn test_payment_plugin_validation_missing_option() {
        clear_config();
        assert_eq!(validate_payment_method().unwrap_err().kind(), VcxErrorKind::MissingPaymentMethod);
    }

    #[test]
    fn test_clear_config() {
        let content = json!({
            "pool_name" : "pool1",
            "config_name":"config1",
            "wallet_name":"test_clear_config",
            "institution_name" : "evernym enterprise",
            "genesis_path":"/tmp/pool1.txn",
            "wallet_key":"key",
        }).to_string();

        assert_eq!(process_config_string(&content, true).unwrap(), error::SUCCESS.code_num);

        assert_eq!(get_config_value("pool_name").unwrap(), "pool1".to_string());
        assert_eq!(get_config_value("config_name").unwrap(), "config1".to_string());
        assert_eq!(get_config_value("wallet_name").unwrap(), "test_clear_config".to_string());
        assert_eq!(get_config_value("institution_name").unwrap(), "evernym enterprise".to_string());
        assert_eq!(get_config_value("genesis_path").unwrap(), "/tmp/pool1.txn".to_string());
        assert_eq!(get_config_value("wallet_key").unwrap(), "key".to_string());

        clear_config();

        // Fails after  config is cleared
        assert_eq!(get_config_value("pool_name").unwrap_err().kind(), VcxErrorKind::InvalidConfiguration);
        assert_eq!(get_config_value("config_name").unwrap_err().kind(), VcxErrorKind::InvalidConfiguration);
        assert_eq!(get_config_value("wallet_name").unwrap_err().kind(), VcxErrorKind::InvalidConfiguration);
        assert_eq!(get_config_value("institution_name").unwrap_err().kind(), VcxErrorKind::InvalidConfiguration);
        assert_eq!(get_config_value("genesis_path").unwrap_err().kind(), VcxErrorKind::InvalidConfiguration);
        assert_eq!(get_config_value("wallet_key").unwrap_err().kind(), VcxErrorKind::InvalidConfiguration);
    }
}<|MERGE_RESOLUTION|>--- conflicted
+++ resolved
@@ -13,24 +13,6 @@
 
 use error::prelude::*;
 
-<<<<<<< HEAD
-pub static CONFIG_POOL_NAME: &'static str = "pool_name";
-pub static CONFIG_PROTOCOL_TYPE: &'static str = "protocol_type";
-pub static CONFIG_AGENCY_ENDPOINT: &'static str = "agency_endpoint";
-pub static CONFIG_AGENCY_DID: &'static str = "agency_did";
-pub static CONFIG_AGENCY_VERKEY: &'static str = "agency_verkey";
-pub static CONFIG_REMOTE_TO_SDK_DID: &'static str = "remote_to_sdk_did";
-pub static CONFIG_REMOTE_TO_SDK_VERKEY: &'static str = "remote_to_sdk_verkey";
-pub static CONFIG_SDK_TO_REMOTE_DID: &'static str = "sdk_to_remote_did"; // functionally not used
-pub static CONFIG_SDK_TO_REMOTE_VERKEY: &'static str = "sdk_to_remote_verkey";
-pub static CONFIG_SDK_TO_REMOTE_ROLE: &'static str = "sdk_to_remote_role";
-pub static CONFIG_INSTITUTION_DID: &'static str = "institution_did";
-pub static CONFIG_INSTITUTION_VERKEY: &'static str = "institution_verkey"; // functionally not used
-pub static CONFIG_INSTITUTION_NAME: &'static str = "institution_name";
-pub static CONFIG_INSTITUTION_LOGO_URL: &'static str = "institution_logo_url";
-pub static CONFIG_WEBHOOK_URL: &'static str = "webhook_url";
-pub static CONFIG_ENABLE_TEST_MODE: &'static str = "enable_test_mode";
-=======
 pub static CONFIG_POOL_NAME: &str = "pool_name";
 pub static CONFIG_PROTOCOL_TYPE: &str = "protocol_type";
 pub static CONFIG_AGENCY_ENDPOINT: &str = "agency_endpoint";
@@ -45,8 +27,8 @@
 pub static CONFIG_INSTITUTION_VERKEY: &str = "institution_verkey"; // functionally not used
 pub static CONFIG_INSTITUTION_NAME: &str = "institution_name";
 pub static CONFIG_INSTITUTION_LOGO_URL: &str = "institution_logo_url";
+pub static CONFIG_WEBHOOK_URL: &str = "webhook_url";
 pub static CONFIG_ENABLE_TEST_MODE: &str = "enable_test_mode";
->>>>>>> 49860369
 pub static CONFIG_GENESIS_PATH: &str = "genesis_path";
 pub static CONFIG_LOG_CONFIG: &str = "log_config";
 pub static CONFIG_LINK_SECRET_ALIAS: &str = "link_secret_alias";
