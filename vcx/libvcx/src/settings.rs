extern crate url;
extern crate serde_json;

use std::collections::HashMap;
use std::sync::RwLock;
use utils::{get_temp_dir_path, error};
use std::path::Path;
use url::Url;
use messages::validation;
use std::fs;
use std::io::prelude::*;
use serde_json::Value;

use error::prelude::*;

pub static CONFIG_POOL_NAME: &'static str = "pool_name";
pub static CONFIG_PROTOCOL_TYPE: &'static str = "protocol_type";
pub static CONFIG_AGENCY_ENDPOINT: &'static str = "agency_endpoint";
pub static CONFIG_AGENCY_DID: &'static str = "agency_did";
pub static CONFIG_AGENCY_VERKEY: &'static str = "agency_verkey";
pub static CONFIG_REMOTE_TO_SDK_DID: &'static str = "remote_to_sdk_did";
pub static CONFIG_REMOTE_TO_SDK_VERKEY: &'static str = "remote_to_sdk_verkey";
pub static CONFIG_SDK_TO_REMOTE_DID: &'static str = "sdk_to_remote_did"; // functionally not used
pub static CONFIG_SDK_TO_REMOTE_VERKEY: &'static str = "sdk_to_remote_verkey";
pub static CONFIG_SDK_TO_REMOTE_ROLE: &'static str = "sdk_to_remote_role";
pub static CONFIG_INSTITUTION_DID: &'static str = "institution_did";
pub static CONFIG_INSTITUTION_VERKEY: &'static str = "institution_verkey"; // functionally not used
pub static CONFIG_INSTITUTION_NAME: &'static str = "institution_name";
pub static CONFIG_INSTITUTION_LOGO_URL: &'static str = "institution_logo_url";
pub static CONFIG_ENABLE_TEST_MODE: &'static str = "enable_test_mode";
pub static CONFIG_GENESIS_PATH: &str = "genesis_path";
pub static CONFIG_LOG_CONFIG: &str = "log_config";
pub static CONFIG_LINK_SECRET_ALIAS: &str = "link_secret_alias";
pub static CONFIG_EXPORTED_WALLET_PATH: &str = "exported_wallet_path";
pub static CONFIG_WALLET_BACKUP_KEY: &str = "backup_key";
pub static CONFIG_WALLET_KEY: &str = "wallet_key";
pub static CONFIG_WALLET_NAME: &'static str = "wallet_name";
pub static CONFIG_WALLET_TYPE: &'static str = "wallet_type";
pub static CONFIG_WALLET_STORAGE_CONFIG: &'static str = "storage_config";
pub static CONFIG_WALLET_STORAGE_CREDS: &'static str = "storage_credentials";
pub static CONFIG_WALLET_HANDLE: &'static str = "wallet_handle";
pub static CONFIG_THREADPOOL_SIZE: &'static str = "threadpool_size";
pub static CONFIG_WALLET_KEY_DERIVATION: &'static str = "wallet_key_derivation";
pub static CONFIG_PROTOCOL_VERSION: &'static str = "protocol_version";
pub static CONFIG_PAYMENT_METHOD: &'static str = "payment_method";
pub static CONFIG_TXN_AUTHOR_AGREEMENT: &'static str = "author_agreement";
<<<<<<< HEAD
pub static CONFIG_USE_LATEST_PROTOCOLS: &'static str = "use_latest_protocols";
pub static CONFIG_POOL_CONFIG: &'static str = "pool_config";
=======
pub static CONFIG_POOL_CONFIG: &'static str = "pool_config";
pub static CONFIG_DID_METHOD: &str = "did_method";
>>>>>>> 55b77ec7

pub static DEFAULT_PROTOCOL_VERSION: usize = 2;
pub static MAX_SUPPORTED_PROTOCOL_VERSION: usize = 2;
pub static UNINITIALIZED_WALLET_KEY: &str = "<KEY_IS_NOT_SET>";
pub static DEFAULT_GENESIS_PATH: &str = "genesis.txn";
pub static DEFAULT_EXPORTED_WALLET_PATH: &str = "wallet.txn";
pub static DEFAULT_WALLET_NAME: &str = "LIBVCX_SDK_WALLET";
pub static DEFAULT_POOL_NAME: &str = "pool1";
pub static DEFAULT_LINK_SECRET_ALIAS: &str = "main";
pub static DEFAULT_DEFAULT: &str = "default";
pub static DEFAULT_URL: &str = "http://127.0.0.1:8080";
pub static DEFAULT_DID: &str = "2hoqvcwupRTUNkXn6ArYzs";
pub static DEFAULT_VERKEY: &str = "FuN98eH2eZybECWkofW6A9BKJxxnTatBCopfUiNxo6ZB";
pub static DEFAULT_ROLE: &str = "0";
pub static DEFAULT_ENABLE_TEST_MODE: &str = "false";
pub static DEFAULT_WALLET_BACKUP_KEY: &str = "backup_wallet_key";
pub static DEFAULT_WALLET_KEY: &str = "8dvfYSt5d1taSd6yJdpjq4emkwsPDDLYxkNFysFD2cZY";
pub static DEFAULT_THREADPOOL_SIZE: usize = 8;
pub static MASK_VALUE: &str = "********";
pub static DEFAULT_WALLET_KEY_DERIVATION: &str = "RAW";
pub static DEFAULT_PAYMENT_PLUGIN: &str = "libsovtoken.so";
pub static DEFAULT_PAYMENT_INIT_FUNCTION: &str = "sovtoken_init";
pub static DEFAULT_USE_LATEST_PROTOCOLS: &str = "false";
pub static DEFAULT_PAYMENT_METHOD: &str = "sov";
pub static DEFAULT_PROTOCOL_TYPE: &str = "1.0";
pub static MAX_THREADPOOL_SIZE: usize = 128;

lazy_static! {
    static ref SETTINGS: RwLock<HashMap<String, String>> = RwLock::new(HashMap::new());
}

trait ToString {
    fn to_string(&self) -> Self;
}

impl ToString for HashMap<String, String> {
    fn to_string(&self) -> Self {
        let mut v = self.clone();
        v.insert(CONFIG_WALLET_KEY.to_string(), "********".to_string());
        v
    }
}

pub fn set_defaults() -> u32 {
    trace!("set_defaults >>>");

    // if this fails the program should exit
    let mut settings = SETTINGS.write().unwrap();

    settings.insert(CONFIG_POOL_NAME.to_string(), DEFAULT_POOL_NAME.to_string());
    settings.insert(CONFIG_WALLET_NAME.to_string(), DEFAULT_WALLET_NAME.to_string());
    settings.insert(CONFIG_WALLET_TYPE.to_string(), DEFAULT_DEFAULT.to_string());
    settings.insert(CONFIG_AGENCY_ENDPOINT.to_string(), DEFAULT_URL.to_string());
    settings.insert(CONFIG_AGENCY_DID.to_string(), DEFAULT_DID.to_string());
    settings.insert(CONFIG_AGENCY_VERKEY.to_string(), DEFAULT_VERKEY.to_string());
    settings.insert(CONFIG_REMOTE_TO_SDK_DID.to_string(), DEFAULT_DID.to_string());
    settings.insert(CONFIG_REMOTE_TO_SDK_VERKEY.to_string(), DEFAULT_VERKEY.to_string());
    settings.insert(CONFIG_INSTITUTION_DID.to_string(), DEFAULT_DID.to_string());
    settings.insert(CONFIG_INSTITUTION_NAME.to_string(), DEFAULT_DEFAULT.to_string());
    settings.insert(CONFIG_INSTITUTION_LOGO_URL.to_string(), DEFAULT_URL.to_string());
    settings.insert(CONFIG_SDK_TO_REMOTE_DID.to_string(), DEFAULT_DID.to_string());
    settings.insert(CONFIG_SDK_TO_REMOTE_VERKEY.to_string(), DEFAULT_VERKEY.to_string());
    settings.insert(CONFIG_SDK_TO_REMOTE_ROLE.to_string(), DEFAULT_ROLE.to_string());
    settings.insert(CONFIG_WALLET_KEY.to_string(), DEFAULT_WALLET_KEY.to_string());
    settings.insert(CONFIG_WALLET_KEY_DERIVATION.to_string(), DEFAULT_WALLET_KEY_DERIVATION.to_string());
    settings.insert(CONFIG_LINK_SECRET_ALIAS.to_string(), DEFAULT_LINK_SECRET_ALIAS.to_string());
    settings.insert(CONFIG_PROTOCOL_VERSION.to_string(), DEFAULT_PROTOCOL_VERSION.to_string());
    settings.insert(CONFIG_EXPORTED_WALLET_PATH.to_string(),
                    get_temp_dir_path(Some(DEFAULT_EXPORTED_WALLET_PATH)).to_str().unwrap_or("").to_string());
    settings.insert(CONFIG_WALLET_BACKUP_KEY.to_string(), DEFAULT_WALLET_BACKUP_KEY.to_string());
    settings.insert(CONFIG_THREADPOOL_SIZE.to_string(), DEFAULT_THREADPOOL_SIZE.to_string());
    settings.insert(CONFIG_PAYMENT_METHOD.to_string(), DEFAULT_PAYMENT_METHOD.to_string());
    settings.insert(CONFIG_USE_LATEST_PROTOCOLS.to_string(), DEFAULT_USE_LATEST_PROTOCOLS.to_string());

    error::SUCCESS.code_num
}

pub fn validate_config(config: &HashMap<String, String>) -> VcxResult<u32> {
    trace!("validate_config >>> config: {:?}", config);

    //Mandatory parameters
    if ::utils::libindy::wallet::get_wallet_handle() == 0 && config.get(CONFIG_WALLET_KEY).is_none() {
        return Err(VcxError::from(VcxErrorKind::MissingWalletKey));
    }

    // If values are provided, validate they're in the correct format
    validate_optional_config_val(config.get(CONFIG_INSTITUTION_DID), VcxErrorKind::InvalidDid, validation::validate_did)?;
    validate_optional_config_val(config.get(CONFIG_INSTITUTION_VERKEY), VcxErrorKind::InvalidVerkey, validation::validate_verkey)?;

    validate_optional_config_val(config.get(CONFIG_AGENCY_DID), VcxErrorKind::InvalidDid, validation::validate_did)?;
    validate_optional_config_val(config.get(CONFIG_AGENCY_VERKEY), VcxErrorKind::InvalidVerkey, validation::validate_verkey)?;

    validate_optional_config_val(config.get(CONFIG_SDK_TO_REMOTE_DID), VcxErrorKind::InvalidDid, validation::validate_did)?;
    validate_optional_config_val(config.get(CONFIG_SDK_TO_REMOTE_VERKEY), VcxErrorKind::InvalidVerkey, validation::validate_verkey)?;

    validate_optional_config_val(config.get(CONFIG_REMOTE_TO_SDK_DID), VcxErrorKind::InvalidDid, validation::validate_did)?;
    validate_optional_config_val(config.get(CONFIG_REMOTE_TO_SDK_VERKEY), VcxErrorKind::InvalidVerkey, validation::validate_verkey)?;

    validate_optional_config_val(config.get(CONFIG_AGENCY_ENDPOINT), VcxErrorKind::InvalidUrl, Url::parse)?;
    validate_optional_config_val(config.get(CONFIG_INSTITUTION_LOGO_URL), VcxErrorKind::InvalidUrl, Url::parse)?;

    Ok(error::SUCCESS.code_num)
}

fn validate_wallet_key(key: &str) -> VcxResult<u32> {
    if key == UNINITIALIZED_WALLET_KEY { return Err(VcxError::from(VcxErrorKind::MissingWalletKey)); }
    Ok(error::SUCCESS.code_num)
}

fn validate_optional_config_val<F, S, E>(val: Option<&String>, err: VcxErrorKind, closure: F) -> VcxResult<u32>
    where F: Fn(&str) -> Result<S, E> {
    if val.is_none() { return Ok(error::SUCCESS.code_num); }

    closure(val.as_ref().ok_or(VcxError::from(VcxErrorKind::InvalidConfiguration))?)
        .or(Err(VcxError::from(err)))?;

    Ok(error::SUCCESS.code_num)
}

pub fn log_settings() {
    let settings = SETTINGS.read().unwrap();
    trace!("loaded settings: {:?}", settings.to_string());
}

pub fn test_indy_mode_enabled() -> bool {
    let config = SETTINGS.read().unwrap();

    match config.get(CONFIG_ENABLE_TEST_MODE) {
        None => false,
        Some(value) => if value == "true" { true } else { if value == "indy" { true } else { false } },
    }
}

pub fn get_threadpool_size() -> usize {
    let size = match get_config_value(CONFIG_THREADPOOL_SIZE) {
        Ok(x) => x.parse::<usize>().unwrap_or(DEFAULT_THREADPOOL_SIZE),
        Err(x) => DEFAULT_THREADPOOL_SIZE,
    };

    if size > MAX_THREADPOOL_SIZE {
        MAX_THREADPOOL_SIZE
    } else {
        size
    }
}

pub fn test_agency_mode_enabled() -> bool {
    let config = SETTINGS.read().unwrap();

    match config.get(CONFIG_ENABLE_TEST_MODE) {
        None => false,
        Some(value) => if value == "true" { true } else { if value == "agency" { true } else { false } },
    }
}

pub fn process_config_string(config: &str, do_validation: bool) -> VcxResult<u32> {
    trace!("process_config_string >>> config {}", config);

    let configuration: Value = serde_json::from_str(config)
        .map_err(|err| VcxError::from_msg(VcxErrorKind::InvalidJson, format!("Cannot deserialize config: {}", err)))?;

    if let Value::Object(ref map) = configuration {
        for (key, value) in map {
            set_config_value(key, value.as_str().ok_or(VcxError::from(VcxErrorKind::InvalidJson))?);
        }
    }

    if do_validation {
        validate_config(&SETTINGS.read().or(Err(VcxError::from(VcxErrorKind::InvalidConfiguration)))?.clone() )
    } else {
        Ok(error::SUCCESS.code_num)
    }
}

pub fn process_config_file(path: &str) -> VcxResult<u32> {
    trace!("process_config_file >>> path: {}", path);

    if !Path::new(path).is_file() {
        error!("Configuration path was invalid");
        Err(VcxError::from_msg(VcxErrorKind::InvalidConfiguration, "Cannot find config file"))
    } else {
        process_config_string(&read_config_file(path)?, true)
    }
}

pub fn get_protocol_version() -> usize {
    let protocol_version = match get_config_value(CONFIG_PROTOCOL_VERSION) {
        Ok(ver) => ver.parse::<usize>().unwrap_or_else(|err| {
            warn!("Can't parse value of protocol version from config ({}), use default one ({})", err, DEFAULT_PROTOCOL_VERSION);
            DEFAULT_PROTOCOL_VERSION
        }),
        Err(err) => {
            info!("Can't fetch protocol version from config ({}), use default one ({})", err, DEFAULT_PROTOCOL_VERSION);
            DEFAULT_PROTOCOL_VERSION
        }
    };
    if protocol_version > MAX_SUPPORTED_PROTOCOL_VERSION {
        error!("Protocol version from config {}, greater then maximal supported {}, use maximum one",
               protocol_version, MAX_SUPPORTED_PROTOCOL_VERSION);
        MAX_SUPPORTED_PROTOCOL_VERSION
    } else {
        protocol_version
    }
}

pub fn get_config_value(key: &str) -> VcxResult<String> {
    trace!("get_config_value >>> key: {}", key);

    SETTINGS
        .read()
        .or(Err(VcxError::from_msg(VcxErrorKind::InvalidConfiguration, "Cannot read settings")))?
        .get(key)
        .map(|v| v.to_string())
        .ok_or(VcxError::from_msg(VcxErrorKind::InvalidConfiguration, format!("Cannot read \"{}\" from settings", key)))
}

pub fn set_config_value(key: &str, value: &str) {
    trace!("set_config_value >>> key: {}, value: {}", key, value);
    SETTINGS
        .write().unwrap()
        .insert(key.to_string(), value.to_string());
}

pub fn get_wallet_config(wallet_name: &str, wallet_type: Option<&str>, storage_config: Option<&str>) -> String {
    let mut config = json!({
        "id": wallet_name,
        "storage_type": wallet_type
    });

    let storage_config = get_config_value(CONFIG_WALLET_STORAGE_CONFIG).ok();
    if let Some(_config) = storage_config { config["storage_config"] = serde_json::from_str(&_config).unwrap(); }

    config.to_string()
}

pub fn get_wallet_credentials(storage_creds: Option<&str>) -> String {
    let key = get_config_value(CONFIG_WALLET_KEY).unwrap_or(UNINITIALIZED_WALLET_KEY.to_string());
    let mut credentials = json!({"key": key});

    let key_derivation = get_config_value(CONFIG_WALLET_KEY_DERIVATION).ok();
    if let Some(_key) = key_derivation { credentials["key_derivation_method"] = json!(_key); }

    let storage_creds = get_config_value(CONFIG_WALLET_STORAGE_CREDS).ok();
    if let Some(_creds) = storage_creds { credentials["storage_credentials"] = serde_json::from_str(&_creds).unwrap(); }

    credentials.to_string()
}

pub fn get_connecting_protocol_version() -> ProtocolTypes {
    let protocol = get_config_value(CONFIG_USE_LATEST_PROTOCOLS).unwrap_or(DEFAULT_USE_LATEST_PROTOCOLS.to_string());
    match protocol.as_ref() {
        "true" | "TRUE" | "True" => return ProtocolTypes::V2,
        "false" | "FALSE" | "False" | _ => return ProtocolTypes::V1,
    }
}

pub fn validate_payment_method() -> VcxResult<()> {
    let config = SETTINGS.read().unwrap();
    if let Some(method) = config.get(CONFIG_PAYMENT_METHOD) {
        if !method.to_string().is_empty() {
            return Ok(());
        }
    }
    return Err(VcxError::from(VcxErrorKind::MissingPaymentMethod));
}

pub fn get_payment_method() -> String {
    let payment_method = get_config_value(CONFIG_PAYMENT_METHOD).unwrap_or(DEFAULT_PAYMENT_METHOD.to_string());

    payment_method
}

#[derive(Serialize, Deserialize, Debug, Clone)]
pub enum ProtocolTypes {
    #[serde(rename = "1.0")]
    V1,
    #[serde(rename = "2.0")]
    V2,
}

impl Default for ProtocolTypes {
    fn default() -> Self {
        ProtocolTypes::V1
    }
}

impl From<String> for ProtocolTypes {
    fn from(type_: String) -> Self {
        match type_.as_str() {
            "1.0" => ProtocolTypes::V1,
            "2.0" => ProtocolTypes::V2,
            type_ @ _ => {
                error!("Unknown protocol type: {:?}. Use default", type_);
                ProtocolTypes::default()
            }
        }
    }
}

impl ::std::string::ToString for ProtocolTypes {
    fn to_string(&self) -> String {
        match self {
            ProtocolTypes::V1 => "1.0".to_string(),
            ProtocolTypes::V2 => "2.0".to_string(),
        }
    }
}

pub fn get_protocol_type() -> ProtocolTypes {
    ProtocolTypes::from(get_config_value(CONFIG_PROTOCOL_TYPE).unwrap_or(DEFAULT_PROTOCOL_TYPE.to_string()))
}

pub fn write_config_to_file(config: &str, path_string: &str) -> VcxResult<()> {
    trace!("write_config_to_file >>> config: {}, path_string: {}", config, path_string);

    let mut file = fs::File::create(Path::new(path_string))
        .map_err(|err| VcxError::from_msg(VcxErrorKind::UnknownError, err))?;

    file.write_all(config.as_bytes())
        .map_err(|err| VcxError::from_msg(VcxErrorKind::UnknownError, err))?;

    Ok(())
}

pub fn read_config_file(path: &str) -> VcxResult<String> {
    trace!("read_config_file >>> path: {}", path);
    let mut file = fs::File::open(path)
        .map_err(|err| VcxError::from_msg(VcxErrorKind::UnknownError, err))?;
    let mut config = String::new();
    file.read_to_string(&mut config)
        .map_err(|err| VcxError::from_msg(VcxErrorKind::UnknownError, err))?;
    Ok(config)
}

pub fn remove_file_if_exists(filename: &str) {
    trace!("remove_file_if_exists >>> filename: {}", filename);
    if Path::new(filename).exists() {
        match fs::remove_file(filename) {
            Ok(t) => (),
            Err(e) => println!("Unable to remove file: {:?}", e)
        }
    }
}

pub fn clear_config() {
    trace!("clear_config >>>");
    let mut config = SETTINGS.write().unwrap();
    config.clear();
}

#[cfg(test)]
pub mod tests {
    use super::*;
    use utils::get_temp_dir_path;

    pub fn config_json() -> String {
        trace!("config_jsonc >>>");
        let config = SETTINGS.read().unwrap();
        serde_json::to_string(&config.clone()).unwrap()
    }

    #[test]
    fn test_bad_path() {
        let path = "garbage.txt";
        assert_eq!(process_config_file(&path).unwrap_err().kind(), VcxErrorKind::InvalidConfiguration);
    }

    #[test]
    fn test_read_config_file() {
        let config_path_buf = get_temp_dir_path(Some("test_init.json"));
        let config_path = config_path_buf.to_str().unwrap();

        let content = json!({
            "pool_name" : "pool1",
            "config_name":"config1",
            "wallet_name":"test_read_config_file",
            "agency_did" : "72x8p4HubxzUK1dwxcc5FU",
            "remote_to_sdk_did" : "UJGjM6Cea2YVixjWwHN9wq",
            "sdk_to_remote_did" : "AB3JM851T4EQmhh8CdagSP",
            "sdk_to_remote_verkey" : "888MFrZjXDoi2Vc8Mm14Ys112tEZdDegBZZoembFEATE",
            "institution_name" : "evernym enterprise",
            "agency_verkey" : "91qMFrZjXDoi2Vc8Mm14Ys112tEZdDegBZZoembFEATE",
            "remote_to_sdk_verkey" : "91qMFrZjXDoi2Vc8Mm14Ys112tEZdDegBZZoembFEATE",
            "genesis_path":"/tmp/pool1.txn",
            "wallet_key":"key"
        }).to_string();
        write_config_to_file(&content, config_path).unwrap();

        assert_eq!(read_config_file(config_path).unwrap(), content);
    }

    #[test]
    fn test_process_file() {
        let config_path_buf = get_temp_dir_path(Some("test_init.json"));
        let config_path = config_path_buf.to_str().unwrap();

        let content = json!({
            "pool_name" : "pool1",
            "config_name":"config1",
            "wallet_name":"test_process_file",
            "agency_did" : "72x8p4HubxzUK1dwxcc5FU",
            "remote_to_sdk_did" : "UJGjM6Cea2YVixjWwHN9wq",
            "sdk_to_remote_did" : "AB3JM851T4EQmhh8CdagSP",
            "sdk_to_remote_verkey" : "888MFrZjXDoi2Vc8Mm14Ys112tEZdDegBZZoembFEATE",
            "institution_name" : "evernym enterprise",
            "agency_verkey" : "91qMFrZjXDoi2Vc8Mm14Ys112tEZdDegBZZoembFEATE",
            "remote_to_sdk_verkey" : "91qMFrZjXDoi2Vc8Mm14Ys112tEZdDegBZZoembFEATE",
            "genesis_path":"/tmp/pool1.txn",
            "wallet_key":"key"
        }).to_string();
        write_config_to_file(&content, config_path).unwrap();

        assert_eq!(process_config_file(config_path).unwrap(), error::SUCCESS.code_num);

        assert_eq!(get_config_value("institution_name").unwrap(), "evernym enterprise".to_string());
    }

    #[test]
    fn test_process_config_str() {
        let content = json!({
            "pool_name" : "pool1",
            "config_name":"config1",
            "wallet_name":"test_process_config_str",
            "agency_did" : "72x8p4HubxzUK1dwxcc5FU",
            "remote_to_sdk_did" : "UJGjM6Cea2YVixjWwHN9wq",
            "sdk_to_remote_did" : "AB3JM851T4EQmhh8CdagSP",
            "sdk_to_remote_verkey" : "888MFrZjXDoi2Vc8Mm14Ys112tEZdDegBZZoembFEATE",
            "institution_name" : "evernym enterprise",
            "agency_verkey" : "91qMFrZjXDoi2Vc8Mm14Ys112tEZdDegBZZoembFEATE",
            "remote_to_sdk_verkey" : "91qMFrZjXDoi2Vc8Mm14Ys112tEZdDegBZZoembFEATE",
            "genesis_path":"/tmp/pool1.txn",
            "wallet_key":"key"
        }).to_string();

        assert_eq!(process_config_string(&content, true).unwrap(), error::SUCCESS.code_num);
    }

    #[test]
    fn test_process_for_pool_config() {
        let pool_config = r#"{"timeout":40}"#;
        let config = json!({
            "pool_config" : pool_config,
        }).to_string();

        assert_eq!(process_config_string(&config, false).unwrap(), error::SUCCESS.code_num);
        assert_eq!(get_config_value("pool_config").unwrap(), pool_config.to_string());
    }

    #[test]
    fn test_validate_config() {
        let content = json!({
            "pool_name" : "pool1",
            "config_name":"config1",
            "wallet_name":"test_validate_config",
            "agency_did" : "72x8p4HubxzUK1dwxcc5FU",
            "remote_to_sdk_did" : "UJGjM6Cea2YVixjWwHN9wq",
            "sdk_to_remote_did" : "AB3JM851T4EQmhh8CdagSP",
            "sdk_to_remote_verkey" : "888MFrZjXDoi2Vc8Mm14Ys112tEZdDegBZZoembFEATE",
            "institution_name" : "evernym enterprise",
            "agency_verkey" : "91qMFrZjXDoi2Vc8Mm14Ys112tEZdDegBZZoembFEATE",
            "remote_to_sdk_verkey" : "91qMFrZjXDoi2Vc8Mm14Ys112tEZdDegBZZoembFEATE",
            "genesis_path":"/tmp/pool1.txn",
            "wallet_key":"key",
            "institution_did": "44x8p4HubxzUK1dwxcc5FU",
            "institution_verkey": "444MFrZjXDoi2Vc8Mm14Ys112tEZdDegBZZoembFEATE",
        }).to_string();
        let config: HashMap<String, String> = serde_json::from_str(&content).unwrap();
        assert_eq!(validate_config(&config).unwrap(), error::SUCCESS.code_num);
    }

    #[test]
    fn test_validate_config_failures() {
        let invalid = "invalid";
        let valid_did = DEFAULT_DID;
        let valid_ver = DEFAULT_VERKEY;

        ::utils::libindy::wallet::set_wallet_handle(0);
        let mut config: HashMap<String, String> = HashMap::new();
        assert_eq!(validate_config(&config).unwrap_err().kind(), VcxErrorKind::MissingWalletKey);

        config.insert(CONFIG_WALLET_KEY.to_string(), "password".to_string());
        config.insert(CONFIG_INSTITUTION_DID.to_string(), invalid.to_string());
        assert_eq!(validate_config(&config).unwrap_err().kind(), VcxErrorKind::InvalidDid);
        config.drain();

        config.insert(CONFIG_WALLET_KEY.to_string(), "password".to_string());
        config.insert(CONFIG_INSTITUTION_VERKEY.to_string(), invalid.to_string());
        assert_eq!(validate_config(&config).unwrap_err().kind(), VcxErrorKind::InvalidVerkey);
        config.drain();

        config.insert(CONFIG_WALLET_KEY.to_string(), "password".to_string());
        config.insert(CONFIG_AGENCY_DID.to_string(), invalid.to_string());
        assert_eq!(validate_config(&config).unwrap_err().kind(), VcxErrorKind::InvalidDid);
        config.drain();

        config.insert(CONFIG_WALLET_KEY.to_string(), "password".to_string());
        config.insert(CONFIG_AGENCY_VERKEY.to_string(), invalid.to_string());
        assert_eq!(validate_config(&config).unwrap_err().kind(), VcxErrorKind::InvalidVerkey);
        config.drain();

        config.insert(CONFIG_WALLET_KEY.to_string(), "password".to_string());
        config.insert(CONFIG_SDK_TO_REMOTE_DID.to_string(), invalid.to_string());
        assert_eq!(validate_config(&config).unwrap_err().kind(), VcxErrorKind::InvalidDid);
        config.drain();

        config.insert(CONFIG_WALLET_KEY.to_string(), "password".to_string());
        config.insert(CONFIG_SDK_TO_REMOTE_VERKEY.to_string(), invalid.to_string());
        assert_eq!(validate_config(&config).unwrap_err().kind(), VcxErrorKind::InvalidVerkey);
        config.drain();

        config.insert(CONFIG_WALLET_KEY.to_string(), "password".to_string());
        config.insert(CONFIG_REMOTE_TO_SDK_DID.to_string(), invalid.to_string());
        assert_eq!(validate_config(&config).unwrap_err().kind(), VcxErrorKind::InvalidDid);
        config.drain();

        config.insert(CONFIG_WALLET_KEY.to_string(), "password".to_string());
        config.insert(CONFIG_SDK_TO_REMOTE_VERKEY.to_string(), invalid.to_string());
        assert_eq!(validate_config(&config).unwrap_err().kind(), VcxErrorKind::InvalidVerkey);
        config.drain();

        config.insert(CONFIG_WALLET_KEY.to_string(), "password".to_string());
        config.insert(CONFIG_INSTITUTION_LOGO_URL.to_string(), invalid.to_string());
        assert_eq!(validate_config(&config).unwrap_err().kind(), VcxErrorKind::InvalidUrl);
        config.drain();
    }

    #[test]
    fn test_validate_optional_config_val() {
        let closure = Url::parse;
        let mut config: HashMap<String, String> = HashMap::new();
        config.insert("valid".to_string(), DEFAULT_URL.to_string());
        config.insert("invalid".to_string(), "invalid_url".to_string());

        //Success
        assert_eq!(validate_optional_config_val(config.get("valid"), VcxErrorKind::InvalidUrl, closure).unwrap(),
                   error::SUCCESS.code_num);

        // Success with No config
        assert_eq!(validate_optional_config_val(config.get("unknown"), VcxErrorKind::InvalidUrl, closure).unwrap(),
                   error::SUCCESS.code_num);

        // Fail with failed fn call
        assert_eq!(validate_optional_config_val(config.get("invalid"),
                                                VcxErrorKind::InvalidUrl,
                                                closure).unwrap_err().kind(), VcxErrorKind::InvalidUrl);
    }

    #[test]
    fn test_get_and_set_values() {
        let key = "key1".to_string();
        let value1 = "value1".to_string();

        // Fails with invalid key
        assert_eq!(get_config_value(&key).unwrap_err().kind(), VcxErrorKind::InvalidConfiguration);

        set_config_value(&key, &value1);
        assert_eq!(get_config_value(&key).unwrap(), value1);
    }

    #[test]
    fn test_payment_plugin_validation() {
        clear_config();
        set_config_value(CONFIG_PAYMENT_METHOD, "null");
        assert_eq!(validate_payment_method().unwrap(), ());
    }

    #[test]
    fn test_payment_plugin_validation_empty_string() {
        clear_config();
        set_config_value(CONFIG_PAYMENT_METHOD, "");
        assert_eq!(validate_payment_method().unwrap_err().kind(), VcxErrorKind::MissingPaymentMethod);
    }

    #[test]
    fn test_payment_plugin_validation_missing_option() {
        clear_config();
        assert_eq!(validate_payment_method().unwrap_err().kind(), VcxErrorKind::MissingPaymentMethod);
    }

    #[test]
    fn test_clear_config() {
        let content = json!({
            "pool_name" : "pool1",
            "config_name":"config1",
            "wallet_name":"test_clear_config",
            "institution_name" : "evernym enterprise",
            "genesis_path":"/tmp/pool1.txn",
            "wallet_key":"key",
        }).to_string();

        assert_eq!(process_config_string(&content, true).unwrap(), error::SUCCESS.code_num);

        assert_eq!(get_config_value("pool_name").unwrap(), "pool1".to_string());
        assert_eq!(get_config_value("config_name").unwrap(), "config1".to_string());
        assert_eq!(get_config_value("wallet_name").unwrap(), "test_clear_config".to_string());
        assert_eq!(get_config_value("institution_name").unwrap(), "evernym enterprise".to_string());
        assert_eq!(get_config_value("genesis_path").unwrap(), "/tmp/pool1.txn".to_string());
        assert_eq!(get_config_value("wallet_key").unwrap(), "key".to_string());

        clear_config();

        // Fails after  config is cleared
        assert_eq!(get_config_value("pool_name").unwrap_err().kind(), VcxErrorKind::InvalidConfiguration);
        assert_eq!(get_config_value("config_name").unwrap_err().kind(), VcxErrorKind::InvalidConfiguration);
        assert_eq!(get_config_value("wallet_name").unwrap_err().kind(), VcxErrorKind::InvalidConfiguration);
        assert_eq!(get_config_value("institution_name").unwrap_err().kind(), VcxErrorKind::InvalidConfiguration);
        assert_eq!(get_config_value("genesis_path").unwrap_err().kind(), VcxErrorKind::InvalidConfiguration);
        assert_eq!(get_config_value("wallet_key").unwrap_err().kind(), VcxErrorKind::InvalidConfiguration);
    }
}<|MERGE_RESOLUTION|>--- conflicted
+++ resolved
@@ -44,13 +44,9 @@
 pub static CONFIG_PROTOCOL_VERSION: &'static str = "protocol_version";
 pub static CONFIG_PAYMENT_METHOD: &'static str = "payment_method";
 pub static CONFIG_TXN_AUTHOR_AGREEMENT: &'static str = "author_agreement";
-<<<<<<< HEAD
 pub static CONFIG_USE_LATEST_PROTOCOLS: &'static str = "use_latest_protocols";
 pub static CONFIG_POOL_CONFIG: &'static str = "pool_config";
-=======
-pub static CONFIG_POOL_CONFIG: &'static str = "pool_config";
 pub static CONFIG_DID_METHOD: &str = "did_method";
->>>>>>> 55b77ec7
 
 pub static DEFAULT_PROTOCOL_VERSION: usize = 2;
 pub static MAX_SUPPORTED_PROTOCOL_VERSION: usize = 2;
