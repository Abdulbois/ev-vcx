use serde_json;
use serde_json::Value;

use v3;
use object_cache::ObjectCache;
use api::VcxStateType;
use issuer_credential::{CredentialOffer, CredentialMessage, PaymentInfo};
use credential_request::CredentialRequest;
use messages;
use messages::{GeneralMessage, RemoteMessageType};
use messages::payload::{Payloads, PayloadKinds};
use messages::thread::Thread;
use messages::get_message;
use messages::get_message::MessagePayload;
use connection;
use settings;
use utils::libindy::anoncreds::{libindy_prover_create_credential_req, libindy_prover_store_credential};
use utils::libindy::anoncreds;
use utils::libindy::payments::{pay_a_payee, PaymentTxn};
use utils::error;
use error::prelude::*;
use std::convert::TryInto;

use v3::handlers::issuance::Holder;

lazy_static! {
    static ref HANDLE_MAP: ObjectCache<Credentials>  = Default::default();
}

#[derive(Serialize, Deserialize, Debug)]
#[serde(tag = "version", content = "data")]
enum Credentials {
    #[serde(rename = "1.0")]
    V1(Credential),
    #[serde(rename = "2.0")]
    V3(Holder),
}

impl Default for Credential {
    fn default() -> Credential
    {
        Credential {
            source_id: String::new(),
            state: VcxStateType::VcxStateNone,
            credential_name: None,
            credential_request: None,
            agent_did: None,
            agent_vk: None,
            my_did: None,
            my_vk: None,
            their_did: None,
            their_vk: None,
            credential_offer: None,
            msg_uid: None,
            cred_id: None,
            credential: None,
            payment_info: None,
            payment_txn: None,
            thread: Some(Thread::new()),
        }
    }
}

#[derive(Clone, Serialize, Deserialize, Debug, PartialEq)]
pub struct Credential {
    source_id: String,
    state: VcxStateType,
    credential_name: Option<String>,
    credential_request: Option<CredentialRequest>,
    credential_offer: Option<CredentialOffer>,
    msg_uid: Option<String>,
    // the following 6 are pulled from the connection object
    agent_did: Option<String>,
    agent_vk: Option<String>,
    my_did: Option<String>,
    my_vk: Option<String>,
    their_did: Option<String>,
    their_vk: Option<String>,
    credential: Option<String>,
    cred_id: Option<String>,
    payment_info: Option<PaymentInfo>,
    payment_txn: Option<PaymentTxn>,
    thread: Option<Thread>,
}

impl Credential {
    pub fn build_request(&self, my_did: &str, their_did: &str) -> VcxResult<CredentialRequest> {
        trace!("Credential::build_request >>> my_did: {}, their_did: {}", my_did, their_did);

        if self.state != VcxStateType::VcxStateRequestReceived {
            return Err(VcxError::from_msg(VcxErrorKind::NotReady, format!("credential {} has invalid state {} for sending credential request", self.source_id, self.state as u32)));
        }

        let credential_offer = self.credential_offer.as_ref().ok_or(VcxError::from(VcxErrorKind::InvalidCredential))?;

        let (req, req_meta, cred_def_id, _) = Credential::create_credential_request(&credential_offer.cred_def_id,
                                                                                    &my_did,
                                                                                    &credential_offer.libindy_offer)?;

        debug!("Credential::build_request <<< Success");
        Ok(CredentialRequest {
            libindy_cred_req: req,
            libindy_cred_req_meta: req_meta,
            cred_def_id,
            tid: String::new(),
            to_did: String::from(their_did),
            from_did: String::from(my_did),
            mid: String::new(),
            version: String::from("0.1"),
            msg_ref_id: None,
        })
    }

    pub fn create_credential_request(cred_def_id: &str, prover_did: &str, cred_offer: &str) -> VcxResult<(String, String, String, String)> {
        let (cred_def_id, cred_def_json) = anoncreds::get_cred_def_json(&cred_def_id)?;

        /*
                debug!("storing credential offer: {}", secret!(&credential_offer));
                libindy_prover_store_credential_offer(wallet_h, &credential_offer).map_err(|ec| CredentialError::CommonError(ec))?;
        */

        libindy_prover_create_credential_req(&prover_did,
                                             &cred_offer,
                                             &cred_def_json)
            .map_err(|err| err.extend("Cannot create credential request")).map(|(s1, s2)| (s1, s2, cred_def_id, cred_def_json))
    }

    fn generate_request_msg(&mut self, my_pw_did: &str, their_pw_did: &str) -> VcxResult<String> {
        // if test mode, just get this.
        let cred_req: CredentialRequest = self.build_request(my_pw_did, their_pw_did)?;
        let cred_req_json = serde_json::to_string(&cred_req)
            .map_err(|err| VcxError::from_msg(VcxErrorKind::InvalidCredential, format!("Cannot serialize CredentialRequest: {}", err)))?;

        self.credential_request = Some(cred_req);

        if self.payment_info.is_some() {
            let (payment_txn, _) = self.submit_payment()?;
            self.payment_txn = Some(payment_txn);
        }

        Ok(cred_req_json)
    }

    fn send_request(&mut self, connection_handle: u32) -> VcxResult<u32> {
        trace!("Credential::send_request >>> connection_handle: {}", connection_handle);

        self.my_did = Some(connection::get_pw_did(connection_handle)?);
        self.my_vk = Some(connection::get_pw_verkey(connection_handle)?);
        self.agent_did = Some(connection::get_agent_did(connection_handle)?);
        self.agent_vk = Some(connection::get_agent_verkey(connection_handle)?);
        self.their_did = Some(connection::get_their_pw_did(connection_handle)?);
        self.their_vk = Some(connection::get_their_pw_verkey(connection_handle)?);

        let my_did = connection::get_pw_did(connection_handle)?;
        let their_did = connection::get_their_pw_did(connection_handle)?;

        debug!("sending credential request {} via connection: {}", self.source_id, connection::get_source_id(connection_handle).unwrap_or_default());

        let cred_req_json = self.generate_request_msg(&my_did, &their_did)?;

        debug!("verifier_did: {:?} -- verifier_vk: {:?} -- agent_did: {:?} -- agent_vk: {:?} -- remote_vk: {:?}",
               self.my_did,
               self.agent_did,
               self.agent_vk,
               self.their_vk,
               self.my_vk);

        let local_their_vk = self.their_vk.as_ref().ok_or(VcxError::from(VcxErrorKind::InvalidCredentialHandle))?;
        let local_agent_did = self.agent_did.as_ref().ok_or(VcxError::from(VcxErrorKind::InvalidCredentialHandle))?;
        let local_agent_vk = self.agent_vk.as_ref().ok_or(VcxError::from(VcxErrorKind::InvalidCredentialHandle))?;
        let local_my_did = self.my_did.as_ref().ok_or(VcxError::from(VcxErrorKind::InvalidCredentialHandle))?;
        let local_my_vk = self.my_vk.as_ref().ok_or(VcxError::from(VcxErrorKind::InvalidCredentialHandle))?;

        // if test mode, just get this.
        let offer_msg_id = self.credential_offer.as_ref().and_then(|offer| offer.msg_ref_id.clone())
            .ok_or(VcxError::from(VcxErrorKind::CreateCredentialRequest))?;

        let response =
            messages::send_message()
                .to(local_my_did)?
                .to_vk(local_my_vk)?
                .msg_type(&RemoteMessageType::CredReq)?
                .agent_did(local_agent_did)?
                .agent_vk(local_agent_vk)?
                .edge_agent_payload(&local_my_vk, &local_their_vk, &cred_req_json, PayloadKinds::CredReq, self.thread.clone())?
                .ref_msg_id(Some(offer_msg_id.to_string()))?
                .send_secure()
                .map_err(|err| err.extend(format!("{} could not send proof", self.source_id)))?;

        self.msg_uid = Some(response.get_msg_uid()?);
        self.state = VcxStateType::VcxStateOfferSent;

        Ok(error::SUCCESS.code_num)
    }

    fn _check_msg(&mut self, message: Option<String>) -> VcxResult<()> {
        let credential = match message {
            None => {
                let agent_did = self.agent_did.as_ref().ok_or(VcxError::from(VcxErrorKind::InvalidCredentialHandle))?;
                let agent_vk = self.agent_vk.as_ref().ok_or(VcxError::from(VcxErrorKind::InvalidCredentialHandle))?;
                let my_did = self.my_did.as_ref().ok_or(VcxError::from(VcxErrorKind::InvalidCredentialHandle))?;
                let my_vk = self.my_vk.as_ref().ok_or(VcxError::from(VcxErrorKind::InvalidCredentialHandle))?;
                let msg_uid = self.msg_uid.as_ref().ok_or(VcxError::from(VcxErrorKind::InvalidCredentialHandle))?;

                let (_, payload) = get_message::get_ref_msg(msg_uid, my_did, my_vk, agent_did, agent_vk)?;

                let (credential, thread) = Payloads::decrypt(&my_vk, &payload)?;

                if let Some(_) = thread {
                    let their_did = self.their_did.as_ref().map(String::as_str).unwrap_or("");
                    self.thread.as_mut().map(|thread| thread.increment_receiver(&their_did));
                };
                credential
            }
            Some(ref message) => message.clone(),
        };

        let credential_msg: CredentialMessage = serde_json::from_str(&credential)
            .map_err(|err| VcxError::from_msg(VcxErrorKind::InvalidCredential, format!("Cannot deserialize CredentialMessage: {}", err)))?;

        let cred_req: &CredentialRequest = self.credential_request.as_ref()
            .ok_or(VcxError::from_msg(VcxErrorKind::InvalidCredential, "Cannot find CredentialRequest"))?;

        let (_, cred_def_json) = anoncreds::get_cred_def_json(&cred_req.cred_def_id)
            .map_err(|err| err.extend("Cannot get credential definition"))?;

        self.credential = Some(credential);
        self.cred_id = Some(libindy_prover_store_credential(None,
                                                            &cred_req.libindy_cred_req_meta,
                                                            &credential_msg.libindy_cred,
                                                            &cred_def_json,
                                                            match credential_msg.rev_reg_def_json.len() {
                                                                0 => None,
                                                                _ => Some(&credential_msg.rev_reg_def_json),
                                                            })?);

        self.state = VcxStateType::VcxStateAccepted;

        Ok(())
    }

    fn update_state(&mut self, message: Option<String>) {
        trace!("Credential::update_state >>>");
        match self.state {
            VcxStateType::VcxStateOfferSent => {
                //Check for messages
                let _ = self._check_msg(message);
            }
            VcxStateType::VcxStateAccepted => {
                //Check for revocation
            }
            _ => {
                // NOOP there is nothing the check for a changed state
            }
        }
    }

    fn get_state(&self) -> u32 {
        trace!("Credential::get_state >>>");
        self.state as u32
    }

    fn get_credential(&self) -> VcxResult<String> {
        trace!("Credential::get_credential >>>");

        if self.state != VcxStateType::VcxStateAccepted {
            return Err(VcxError::from(VcxErrorKind::InvalidState));
        }

        let credential = self.credential.as_ref().ok_or(VcxError::from(VcxErrorKind::InvalidState))?;

        Ok(self.to_cred_string(&credential))
    }

    fn get_credential_offer(&self) -> VcxResult<String> {
        trace!("Credential::get_credential_offer >>>");

        if self.state != VcxStateType::VcxStateRequestReceived {
            return Err(VcxError::from(VcxErrorKind::InvalidState));
        }

        let credential_offer = self.credential_offer.as_ref().ok_or(VcxError::from(VcxErrorKind::InvalidState))?;
        let credential_offer_json = serde_json::to_value(credential_offer)
            .map_err(|err| VcxError::from_msg(VcxErrorKind::InvalidCredential, format!("Cannot deserialize CredentilOffer: {}", err)))?;

        Ok(self.to_cred_offer_string(credential_offer_json))
    }

    fn get_credential_id(&self) -> String {
        self.cred_id.as_ref().map(String::as_str).unwrap_or("").to_string()
    }

    fn set_payment_info(&self, json: &mut serde_json::Map<String, Value>) {
        if let Some(ref payment_info) = self.payment_info {
            json.insert("price".to_string(), Value::String(payment_info.price.to_string()));
            json.insert("payment_address".to_string(), Value::String(payment_info.payment_addr.to_string()));
        };
    }

    fn to_cred_string(&self, cred: &str) -> String {
        let mut json = serde_json::Map::new();
        json.insert("credential_id".to_string(), Value::String(self.get_credential_id()));
        json.insert("credential".to_string(), Value::String(cred.to_string()));
        self.set_payment_info(&mut json);
        serde_json::Value::from(json).to_string()
    }

    fn to_cred_offer_string(&self, cred_offer: Value) -> String {
        let mut json = serde_json::Map::new();
        json.insert("credential_offer".to_string(), cred_offer);
        self.set_payment_info(&mut json);
        serde_json::Value::from(json).to_string()
    }

    fn set_source_id(&mut self, id: &str) { self.source_id = id.to_string(); }

    fn get_source_id(&self) -> &String { &self.source_id }

    fn get_payment_txn(&self) -> VcxResult<PaymentTxn> {
        trace!("Credential::get_payment_txn >>>");

        match (&self.payment_txn, &self.payment_info) {
            (Some(ref payment_txn), Some(_)) => Ok(payment_txn.clone()),
            _ => Err(VcxError::from(VcxErrorKind::NoPaymentInformation))
        }
    }

    fn is_payment_required(&self) -> bool {
        self.payment_info.is_some()
    }

    fn submit_payment(&self) -> VcxResult<(PaymentTxn, String)> {
        debug!("{} submitting payment for premium credential", self.source_id);
        match &self.payment_info {
            &Some(ref pi) => {
                let address = &pi.get_address();
                let price = pi.get_price();
                let (payment_txn, receipt) = pay_a_payee(price, address)?;
                Ok((payment_txn, receipt))
            }
            &None => Err(VcxError::from(VcxErrorKind::NoPaymentInformation)),
        }
    }

    fn get_payment_info(&self) -> VcxResult<Option<PaymentInfo>> {
        trace!("Credential::get_payment_info >>>");
        Ok(self.payment_info.clone())
    }

    #[cfg(test)]
    fn from_str(data: &str) -> VcxResult<Credential> {
        use messages::ObjectWithVersion;
        ObjectWithVersion::deserialize(data)
            .map(|obj: ObjectWithVersion<Credential>| obj.data)
            .map_err(|err| err.extend("Cannot deserialize Credential"))
    }

    fn set_state(&mut self, state: VcxStateType) {
        self.state = state;
    }
}

//********************************************
//         HANDLE FUNCTIONS
//********************************************
fn handle_err(err: VcxError) -> VcxError {
    if err.kind() == VcxErrorKind::InvalidHandle {
        VcxError::from(VcxErrorKind::InvalidCredentialHandle)
    } else {
        err
    }
}

pub fn credential_create_with_offer(source_id: &str, offer: &str) -> VcxResult<u32> {
    trace!("credential_create_with_offer >>> source_id: {}, offer: {}", source_id, secret!(&offer));

    let offer_message = ::serde_json::from_str::<Vec<::serde_json::Value>>(offer)
        .map_err(|err| VcxError::from_msg(VcxErrorKind::InvalidJson, format!("Cannot deserialize Message: {:?}", err)))?
        .pop()
        .ok_or(VcxError::from_msg(VcxErrorKind::InvalidJson, "Cannot get Credential Offer"))?;

    // Setup Aries protocol to use -- redirect to v3 folder
    if settings::ARIES_COMMUNICATION_METHOD.to_string() == settings::get_communication_method().unwrap_or_default() {
        let cred_offer: CredentialOffer =
            ::serde_json::from_value(offer_message)
                .map_err(|err| VcxError::from_msg(VcxErrorKind::InvalidOption, format!("Cannot deserialize Message: {:?}", err)))?;

        let holder = Holder::create(cred_offer.try_into()?, source_id)?;
        return HANDLE_MAP.add(Credentials::V3(holder));
    }

    // Received offer of new format -- redirect to v3 folder
    if let Ok(cred_offer) = serde_json::from_value::<::v3::messages::issuance::credential_offer::CredentialOffer>(offer_message) {
        let holder = Holder::create(cred_offer, source_id)?;
        return HANDLE_MAP.add(Credentials::V3(holder));
    }

    let mut new_credential = _credential_create(source_id);

    let (offer, payment_info) = parse_json_offer(offer)?;

    new_credential.credential_offer = Some(offer);
    new_credential.payment_info = payment_info;
    new_credential.state = VcxStateType::VcxStateRequestReceived;

    debug!("inserting credential {} into handle map", source_id);
    HANDLE_MAP.add(Credentials::V1(new_credential))
}

fn _credential_create(source_id: &str) -> Credential {
    let mut new_credential: Credential = Default::default();

    new_credential.state = VcxStateType::VcxStateInitialized;
    new_credential.set_source_id(source_id);

    new_credential
}

pub fn update_state(handle: u32, message: Option<String>) -> VcxResult<u32> {
    HANDLE_MAP.get_mut(handle, |obj| {
        match obj {
            Credentials::V1(ref mut obj) => {
                debug!("updating state for credential {} with msg_id {:?}", obj.source_id, obj.msg_uid);
                obj.update_state(message.clone());
                Ok(error::SUCCESS.code_num)
            }
            Credentials::V3(ref mut obj) => {
                obj.update_state(message.clone())?;
                Ok(error::SUCCESS.code_num)
            }
        }
    })
}

pub fn get_credential(handle: u32) -> VcxResult<String> {
    HANDLE_MAP.get(handle, |obj| {
        match obj {
            Credentials::V1(ref obj) => obj.get_credential(),
            Credentials::V3(ref obj) => {
                let (cred_id, credential) = obj.get_credential()?;
                let credential: CredentialMessage = credential.try_into()?;

                let mut json = serde_json::Map::new();
                json.insert("credential_id".to_string(), Value::String(cred_id));
                json.insert("credential".to_string(), Value::String(json!(credential).to_string()));
                return Ok(serde_json::Value::from(json).to_string());
            }
        }
    })
}

pub fn get_payment_txn(handle: u32) -> VcxResult<PaymentTxn> {
    HANDLE_MAP.get(handle, |obj| {
        match obj {
            Credentials::V1(ref obj) => obj.get_payment_txn(),
            Credentials::V3(_) => Err(VcxError::from(VcxErrorKind::NoPaymentInformation))
        }
    }).or(Err(VcxError::from(VcxErrorKind::NoPaymentInformation)))
}

pub fn get_credential_offer(handle: u32) -> VcxResult<String> {
    HANDLE_MAP.get(handle, |obj| {
        match obj {
            Credentials::V1(ref obj) => {
                debug!("getting credential offer {}", obj.source_id);
                obj.get_credential_offer()
            }
            Credentials::V3(_) => Err(VcxError::from(VcxErrorKind::InvalidCredentialHandle)) // TODO: implement
        }
    })
}

pub fn get_credential_id(handle: u32) -> VcxResult<String> {
    HANDLE_MAP.get(handle, |obj| {
        match obj {
            Credentials::V1(ref obj) => Ok(obj.get_credential_id()),
            Credentials::V3(_) => Err(VcxError::from(VcxErrorKind::InvalidCredentialHandle))
        }
    })
}

pub fn get_state(handle: u32) -> VcxResult<u32> {
    HANDLE_MAP.get(handle, |obj| {
        match obj {
            Credentials::V1(ref obj) => Ok(obj.get_state()),
            Credentials::V3(ref obj) => Ok(obj.get_status()),
        }
    }).map_err(handle_err)
}

pub fn generate_credential_request_msg(handle: u32, my_pw_did: &str, their_pw_did: &str) -> VcxResult<String> {
    HANDLE_MAP.get_mut(handle, |obj| {
        match obj {
            Credentials::V1(ref mut obj) => {
                let req = obj.generate_request_msg(my_pw_did, their_pw_did);
                obj.set_state(VcxStateType::VcxStateOfferSent);
                req
            }
            Credentials::V3(_) => Err(VcxError::from(VcxErrorKind::InvalidCredentialHandle)) // TODO: implement
        }
    }).map_err(handle_err)
}

pub fn send_credential_request(handle: u32, connection_handle: u32) -> VcxResult<u32> {
    HANDLE_MAP.get_mut(handle, |obj| {
        match obj {
            Credentials::V1(ref mut obj) => {
                obj.send_request(connection_handle)
            }
            Credentials::V3(ref mut obj) => {
                obj.send_request(connection_handle)?;
                Ok(error::SUCCESS.code_num)
            }
        }
    }).map_err(handle_err)

}

pub fn get_credential_offer_msg(connection_handle: u32, msg_id: &str) -> VcxResult<String> {
    trace!("get_credential_offer_msg >>> connection_handle: {}, msg_id: {}", connection_handle, msg_id);

    if connection::is_v3_connection(connection_handle)? {
        let credential_offer = v3::handlers::issuance::Holder::get_credential_offer_message(connection_handle, msg_id)?;
        let credential_offer: CredentialOffer = credential_offer.try_into()?;

        return serde_json::to_string(&vec![credential_offer]).
            map_err(|err| {
                VcxError::from_msg(VcxErrorKind::InvalidState, format!("Cannot serialize Offers: {:?}", err))
            });
    }

    let my_did = connection::get_pw_did(connection_handle)?;
    let my_vk = connection::get_pw_verkey(connection_handle)?;
    let agent_did = connection::get_agent_did(connection_handle)?;
    let agent_vk = connection::get_agent_verkey(connection_handle)?;
    let version = connection::get_version(connection_handle)?;

    if settings::test_agency_mode_enabled() { ::utils::httpclient::set_next_u8_response(::utils::constants::NEW_CREDENTIAL_OFFER_RESPONSE.to_vec()); }

    let message = get_message::get_connection_messages(&my_did,
                                                       &my_vk,
                                                       &agent_did,
                                                       &agent_vk,
                                                       Some(vec![msg_id.to_string()]),
                                                       None,
<<<<<<< HEAD
                                                       connection::get_ver_str(connection_handle)?)
=======
                                                       &version)
>>>>>>> 47cd1f8c
        .map_err(|err| err.extend("Cannot get messages"))?;

    if message[0].msg_type != RemoteMessageType::CredOffer {
        return Err(VcxError::from_msg(VcxErrorKind::InvalidMessages, "Invalid message type"));
    }

    let payload = message.get(0).and_then(|msg| msg.payload.as_ref())
        .ok_or(VcxError::from_msg(VcxErrorKind::InvalidMessagePack, "Payload not found"))?;

    let payload = _set_cred_offer_ref_message(&payload, &my_vk, &message[0].uid)?;

    serde_json::to_string_pretty(&payload)
        .map_err(|err| VcxError::from_msg(VcxErrorKind::InvalidMessages, format!("Cannot serialize credential offer: {}", err)))
}

pub fn get_credential_offer_messages(connection_handle: u32) -> VcxResult<String> {
    trace!("Credential::get_credential_offer_messages >>> connection_handle: {}", connection_handle);

    if connection::is_v3_connection(connection_handle)? {
        let credential_offers = v3::handlers::issuance::Holder::get_credential_offer_messages(connection_handle)?;
        let msgs: Vec<Vec<::serde_json::Value>> = credential_offers
            .into_iter()
            .map(|credential_offer| credential_offer.try_into())
            .collect::<VcxResult<Vec<CredentialOffer>>>()?
            .into_iter()
            .map(|msg| vec![json!(msg)])
            .collect();

        return serde_json::to_string(&msgs).
            map_err(|err| {
                VcxError::from_msg(VcxErrorKind::InvalidState, format!("Cannot serialize Offers: {:?}", err))
            });
    }

    debug!("checking agent for credential offers from connection {}", connection::get_source_id(connection_handle).unwrap_or_default());
    let my_did = connection::get_pw_did(connection_handle)?;
    let my_vk = connection::get_pw_verkey(connection_handle)?;
    let agent_did = connection::get_agent_did(connection_handle)?;
    let agent_vk = connection::get_agent_verkey(connection_handle)?;
    let version = connection::get_version(connection_handle)?;

    if settings::test_agency_mode_enabled() { ::utils::httpclient::set_next_u8_response(::utils::constants::NEW_CREDENTIAL_OFFER_RESPONSE.to_vec()); }

    let payload = get_message::get_connection_messages(&my_did,
                                                       &my_vk,
                                                       &agent_did,
                                                       &agent_vk,
                                                       None,
                                                       None,
<<<<<<< HEAD
                                                       connection::get_ver_str(connection_handle)?)
=======
    &version)
>>>>>>> 47cd1f8c
        .map_err(|err| err.extend("Cannot get messages"))?;

    let mut messages = Vec::new();

    for msg in payload {
        if msg.msg_type == RemoteMessageType::CredOffer {
            let payload = msg.payload
                .ok_or(VcxError::from(VcxErrorKind::InvalidMessages))?;

            let payload = _set_cred_offer_ref_message(&payload, &my_vk, &msg.uid)?;

            messages.push(payload);
        }
    }

    serde_json::to_string_pretty(&messages)
        .or(Err(VcxError::from(VcxErrorKind::InvalidMessages)))
}

fn _set_cred_offer_ref_message(payload: &MessagePayload, my_vk: &str, msg_id: &str) -> VcxResult<Vec<Value>> {
    let (offer, thread) = Payloads::decrypt(my_vk, payload)?;

    let (mut offer, payment_info) = parse_json_offer(&offer)?;

    offer.msg_ref_id = Some(msg_id.to_owned());
    if let Some(tr) = thread {
        offer.thread_id = tr.thid.clone();
    }

    let mut payload = Vec::new();
    payload.push(json!(offer));
    if let Some(p) = payment_info { payload.push(json!(p)); }

    Ok(payload)
}

pub fn parse_json_offer(offer: &str) -> VcxResult<(CredentialOffer, Option<PaymentInfo>)> {
    let paid_offer: Value = serde_json::from_str(offer)
        .map_err(|err| VcxError::from_msg(VcxErrorKind::InvalidJson, format!("Cannot deserialize offer: {}", err)))?;

    let mut payment: Option<PaymentInfo> = None;
    let mut offer: Option<CredentialOffer> = None;

    if let Some(i) = paid_offer.as_array() {
        for entry in i.iter() {
            if entry.get("libindy_offer").is_some() {
                offer = Some(serde_json::from_value(entry.clone())
                    .map_err(|err| VcxError::from_msg(VcxErrorKind::InvalidJson, format!("Cannot deserialize offer: {}", err)))?);
            }

            if entry.get("payment_addr").is_some() {
                payment = Some(serde_json::from_value(entry.clone())
                    .map_err(|err| VcxError::from_msg(VcxErrorKind::InvalidJson, format!("Cannot deserialize payment address: {}", err)))?);
            }
        }
    }
    Ok((offer.ok_or(VcxError::from(VcxErrorKind::InvalidJson))?, payment))
}

pub fn release(handle: u32) -> VcxResult<()> {
    HANDLE_MAP.release(handle).map_err(handle_err)
}

pub fn release_all() {
    HANDLE_MAP.drain().ok();
}

pub fn is_valid_handle(handle: u32) -> bool {
    HANDLE_MAP.has_handle(handle)
}

pub fn to_string(handle: u32) -> VcxResult<String> {
    HANDLE_MAP.get(handle, |obj| {
        serde_json::to_string(obj)
            .map_err(|err| VcxError::from_msg(VcxErrorKind::InvalidState, format!("cannot serialize Credential object: {:?}", err)))
    })
}

pub fn get_source_id(handle: u32) -> VcxResult<String> {
    HANDLE_MAP.get(handle, |obj| {
        match obj {
            Credentials::V1(ref obj) => Ok(obj.get_source_id().to_string()),
            Credentials::V3(ref obj) => Ok(obj.get_source_id()),
        }
    }).map_err(handle_err)
}

pub fn from_string(credential_data: &str) -> VcxResult<u32> {
    let credential: Credentials = serde_json::from_str(credential_data)
        .map_err(|err| VcxError::from_msg(VcxErrorKind::InvalidJson, format!("Cannot deserialize Credential: {:?}", err)))?;

    HANDLE_MAP.add(credential)
}

pub fn is_payment_required(handle: u32) -> VcxResult<bool> {
    HANDLE_MAP.get(handle, |obj| {
        match obj {
            Credentials::V1(ref obj) => Ok(obj.is_payment_required()),
            Credentials::V3(_) => Ok(false),
        }
    }).map_err(handle_err)
}

pub fn submit_payment(handle: u32) -> VcxResult<(PaymentTxn, String)> {
    HANDLE_MAP.get(handle, |obj| {
        match obj {
            Credentials::V1(ref obj) => obj.submit_payment(),
            Credentials::V3(_) => Err(VcxError::from(VcxErrorKind::InvalidCredentialHandle)),
        }
    }).map_err(handle_err)
}

pub fn get_payment_information(handle: u32) -> VcxResult<Option<PaymentInfo>> {
    HANDLE_MAP.get(handle, |obj| {
        match obj {
            Credentials::V1(ref obj) => obj.get_payment_info(),
            Credentials::V3(_) => Ok(None),
        }
    }).map_err(handle_err)
}

pub fn get_credential_status(handle: u32) -> VcxResult<u32> {
    HANDLE_MAP.get(handle, |obj| {
        match obj {
            Credentials::V1(_) => Err(VcxError::from(VcxErrorKind::InvalidCredentialHandle)),
            Credentials::V3(ref obj) => obj.get_credential_status(),
        }
    })
}

#[cfg(test)]
pub mod tests {
    extern crate serde_json;

    use super::*;
    use utils::httpclient;
    use api::VcxStateType;
    use serde_json::Value;

    pub const BAD_CREDENTIAL_OFFER: &str = r#"{"version": "0.1","to_did": "LtMgSjtFcyPwenK9SHCyb8","from_did": "LtMgSjtFcyPwenK9SHCyb8","claim": {"account_num": ["8BEaoLf8TBmK4BUyX8WWnA"],"name_on_account": ["Alice"]},"schema_seq_no": 48,"issuer_did": "Pd4fnFtRBcMKRVC2go5w3j","claim_name": "Account Certificate","claim_id": "3675417066","msg_ref_id": "ymy5nth"}"#;

    use utils::constants::{DEFAULT_SERIALIZED_CREDENTIAL,
                           DEFAULT_SERIALIZED_CREDENTIAL_PAYMENT_REQUIRED};
    use utils::libindy::payments::build_test_address;

    pub fn create_credential(offer: &str) -> Credential {
        let mut credential = _credential_create("source_id");
        let (offer, payment_info) = ::credential::parse_json_offer(offer).unwrap();
        credential.credential_offer = Some(offer);
        credential.payment_info = payment_info;
        credential.state = VcxStateType::VcxStateRequestReceived;
        credential.my_did = Some(settings::get_config_value(settings::CONFIG_INSTITUTION_DID).unwrap());
        credential
    }

    fn create_credential_with_price(price: u64) -> Credential {
        let mut cred: Credential = Credential::from_str(DEFAULT_SERIALIZED_CREDENTIAL).unwrap();
        cred.payment_info = Some(PaymentInfo {
            payment_required: "one-time".to_string(),
            payment_addr: build_test_address("OsdjtGKavZDBuG2xFw2QunVwwGs5IB3j"),
            price,
        });
        cred
    }

    #[test]
    fn test_credential_defaults() {
        let credential = Credential::default();
        assert_eq!(credential.build_request("test1", "test2").unwrap_err().kind(), VcxErrorKind::NotReady);
    }

    #[test]
    fn test_credential_create_with_offer() {
        let handle = credential_create_with_offer("test_credential_create_with_offer", ::utils::constants::CREDENTIAL_OFFER_JSON).unwrap();
        assert!(handle > 0);
    }

    #[test]
    fn test_credential_create_with_bad_offer() {
        match credential_create_with_offer("test_credential_create_with_bad_offer", BAD_CREDENTIAL_OFFER) {
            Ok(_) => panic!("should have failed with bad credential offer"),
            Err(x) => assert_eq!(x.kind(), VcxErrorKind::InvalidJson)
        };
    }

    #[test]
    fn test_credential_serialize_deserialize() {
        let handle = credential_create_with_offer("test_credential_serialize_deserialize", ::utils::constants::CREDENTIAL_OFFER_JSON).unwrap();
        let credential_string = to_string(handle).unwrap();
        release(handle).unwrap();
        assert_eq!(release(handle).unwrap_err().kind(), VcxErrorKind::InvalidCredentialHandle);
        let handle = from_string(&credential_string).unwrap();
        let cred1: Credential = Credential::from_str(&credential_string).unwrap();
        assert_eq!(cred1.get_state(), 3);
        let cred2: Credential = Credential::from_str(&to_string(handle).unwrap()).unwrap();
        assert!(!cred1.is_payment_required());
        assert_eq!(cred1, cred2);
        let handle = from_string(DEFAULT_SERIALIZED_CREDENTIAL_PAYMENT_REQUIRED).unwrap();
        let payment_required_credential: Credential = Credential::from_str(&to_string(handle).unwrap()).unwrap();
        assert!(payment_required_credential.is_payment_required())
    }

    #[test]
    fn full_credential_test() {
        init!("true");

        let connection_h = connection::tests::build_test_connection();
        let offers = get_credential_offer_messages(connection_h).unwrap();
        let offers: Value = serde_json::from_str(&offers).unwrap();
        let offers = serde_json::to_string(&offers[0]).unwrap();

        let c_h = credential_create_with_offer("TEST_CREDENTIAL", &offers).unwrap();
        assert_eq!(VcxStateType::VcxStateRequestReceived as u32, get_state(c_h).unwrap());

        send_credential_request(c_h, connection_h).unwrap();
        assert_eq!(VcxStateType::VcxStateOfferSent as u32, get_state(c_h).unwrap());

        assert_eq!(get_credential_id(c_h).unwrap(), "");
        httpclient::set_next_u8_response(::utils::constants::CREDENTIAL_RESPONSE.to_vec());
        httpclient::set_next_u8_response(::utils::constants::UPDATE_CREDENTIAL_RESPONSE.to_vec());
        update_state(c_h, None).unwrap();
        assert_eq!(get_state(c_h).unwrap(), VcxStateType::VcxStateAccepted as u32);
        assert_eq!(get_credential_id(c_h).unwrap(), "cred_id"); // this is set in test mode
        assert!(get_credential(c_h).unwrap().len() > 100);
        let _serialized = to_string(c_h).unwrap();
    }

    #[test]
    fn test_get_request_msg() {
        init!("true");

        let connection_h = connection::tests::build_test_connection();
        let my_pw_did = ::connection::get_pw_did(connection_h).unwrap();
        let their_pw_did = ::connection::get_their_pw_did(connection_h).unwrap();
        let offers = get_credential_offer_messages(connection_h).unwrap();
        let offers: Value = serde_json::from_str(&offers).unwrap();
        let offers = serde_json::to_string(&offers[0]).unwrap();

        let c_h = credential_create_with_offer("TEST_CREDENTIAL", &offers).unwrap();
        assert_eq!(VcxStateType::VcxStateRequestReceived as u32, get_state(c_h).unwrap());

        let msg = generate_credential_request_msg(c_h, &my_pw_did, &their_pw_did).unwrap();
        assert!(msg.len() > 0);
    }

    #[test]
    fn test_get_credential_offer() {
        init!("true");
        let connection_h = connection::tests::build_test_connection();
        let offer = get_credential_offer_messages(connection_h).unwrap();
        let o: serde_json::Value = serde_json::from_str(&offer).unwrap();
        let _credential_offer: CredentialOffer = serde_json::from_str(&o[0][0].to_string()).unwrap();
        assert!(offer.len() > 50);
    }

    #[test]
    fn test_pay_for_credential_with_sufficient_funds() {
        init!("true");
        let cred = create_credential_with_price(1);
        assert!(cred.is_payment_required());
        let payment = serde_json::to_string(&cred.submit_payment().unwrap().0).unwrap();
        assert!(payment.len() > 50);
    }

    #[test]
    fn test_pay_for_non_premium_credential() {
        init!("true");
        let cred: Credential = Credential::from_str(DEFAULT_SERIALIZED_CREDENTIAL).unwrap();
        assert!(cred.payment_info.is_none());
        assert_eq!(cred.submit_payment().unwrap_err().kind(), VcxErrorKind::NoPaymentInformation);
    }

    #[test]
    fn test_pay_for_credential_with_insufficient_funds() {
        init!("true");
        let cred = create_credential_with_price(10000000000);
        assert!(cred.submit_payment().is_err());
    }

    #[test]
    fn test_pay_for_credential_with_handle() {
        init!("true");
        let handle = from_string(DEFAULT_SERIALIZED_CREDENTIAL_PAYMENT_REQUIRED).unwrap();
        submit_payment(handle).unwrap();
        get_payment_information(handle).unwrap();
        let handle2 = from_string(DEFAULT_SERIALIZED_CREDENTIAL).unwrap();
        assert!(!is_payment_required(handle2).unwrap());
        let invalid_handle = 12345;
        assert_eq!(is_payment_required(invalid_handle).unwrap_err().kind(), VcxErrorKind::InvalidCredentialHandle);
    }

    #[test]
    fn test_get_credential() {
        init!("true");
        let handle = from_string(::utils::constants::DEFAULT_SERIALIZED_CREDENTIAL).unwrap();
        let _offer_string = get_credential_offer(handle).unwrap();
        let handle = from_string(::utils::constants::FULL_CREDENTIAL_SERIALIZED).unwrap();
        let _cred_string = get_credential(handle).unwrap();
    }

    #[test]
    fn test_submit_payment_through_credential_request() {
        init!("true");
        use utils::libindy::payments::get_wallet_token_info;
        let balance = get_wallet_token_info().unwrap().get_balance();
        assert!(balance > 0);
        let mut cred = create_credential_with_price(5);
        assert!(cred.send_request(1234).is_err());
        let new_balance = get_wallet_token_info().unwrap().get_balance();
        assert_eq!(new_balance, balance);
    }

    #[test]
    fn test_get_cred_offer_returns_json_string_with_cred_offer_json_nested() {
        init!("true");
        let handle = from_string(::utils::constants::DEFAULT_SERIALIZED_CREDENTIAL).unwrap();
        let offer_string = get_credential_offer(handle).unwrap();
        let offer_value: serde_json::Value = serde_json::from_str(&offer_string).unwrap();

        let _offer_struct: CredentialOffer = serde_json::from_value(offer_value["credential_offer"].clone()).unwrap();
    }
}<|MERGE_RESOLUTION|>--- conflicted
+++ resolved
@@ -543,11 +543,7 @@
                                                        &agent_vk,
                                                        Some(vec![msg_id.to_string()]),
                                                        None,
-<<<<<<< HEAD
-                                                       connection::get_ver_str(connection_handle)?)
-=======
                                                        &version)
->>>>>>> 47cd1f8c
         .map_err(|err| err.extend("Cannot get messages"))?;
 
     if message[0].msg_type != RemoteMessageType::CredOffer {
@@ -597,11 +593,7 @@
                                                        &agent_vk,
                                                        None,
                                                        None,
-<<<<<<< HEAD
-                                                       connection::get_ver_str(connection_handle)?)
-=======
-    &version)
->>>>>>> 47cd1f8c
+                                                       &version)
         .map_err(|err| err.extend("Cannot get messages"))?;
 
     let mut messages = Vec::new();
