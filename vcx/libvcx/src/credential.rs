use serde_json;
use serde_json::Value;

use v3;
use object_cache::ObjectCache;
use api::VcxStateType;
use issuer_credential::{CredentialOffer, CredentialMessage, PaymentInfo};
use credential_request::CredentialRequest;
use messages;
use messages::{GeneralMessage, RemoteMessageType, ObjectWithVersion};
use messages::payload::{Payloads, PayloadKinds};
use messages::thread::Thread;
use messages::get_message;
use messages::get_message::MessagePayload;
use connection;
use settings;
use utils::libindy::anoncreds::{libindy_prover_create_credential_req, libindy_prover_store_credential};
use utils::libindy::anoncreds;
use utils::libindy::payments::{pay_a_payee, PaymentTxn};
use utils::error;
use utils::constants::DEFAULT_SERIALIZE_VERSION;
use error::prelude::*;
use std::convert::TryInto;

lazy_static! {
    static ref HANDLE_MAP: ObjectCache<Credential>  = Default::default();
}

impl Default for Credential {
    fn default() -> Credential
    {
        Credential {
            source_id: String::new(),
            state: VcxStateType::VcxStateNone,
            credential_name: None,
            credential_request: None,
            agent_did: None,
            agent_vk: None,
            my_did: None,
            my_vk: None,
            their_did: None,
            their_vk: None,
            credential_offer: None,
            msg_uid: None,
            cred_id: None,
            credential: None,
            payment_info: None,
            payment_txn: None,
            thread: Some(Thread::new()),
        }
    }
}

#[derive(Clone, Serialize, Deserialize, Debug, PartialEq)]
pub struct Credential {
    source_id: String,
    state: VcxStateType,
    credential_name: Option<String>,
    credential_request: Option<CredentialRequest>,
    credential_offer: Option<CredentialOffer>,
    msg_uid: Option<String>,
    // the following 6 are pulled from the connection object
    agent_did: Option<String>,
    agent_vk: Option<String>,
    my_did: Option<String>,
    my_vk: Option<String>,
    their_did: Option<String>,
    their_vk: Option<String>,
    credential: Option<String>,
    cred_id: Option<String>,
    payment_info: Option<PaymentInfo>,
    payment_txn: Option<PaymentTxn>,
    thread: Option<Thread>,
}

impl Credential {
    pub fn build_request(&self, my_did: &str, their_did: &str) -> VcxResult<CredentialRequest> {
        trace!("Credential::build_request >>> my_did: {}, their_did: {}", my_did, their_did);

        if self.state != VcxStateType::VcxStateRequestReceived {
            return Err(VcxError::from_msg(VcxErrorKind::NotReady, format!("credential {} has invalid state {} for sending credential request", self.source_id, self.state as u32)));
        }

        let credential_offer = self.credential_offer.as_ref().ok_or(VcxError::from(VcxErrorKind::InvalidCredential))?;

<<<<<<< HEAD
        let (req, req_meta, cred_def_id) = Credential::create_credential_request(&credential_offer.cred_def_id,
                                                                    &my_did,
                                                                    &credential_offer.libindy_offer)?;
=======
        let (req, req_meta, cred_def_id, _) = Credential::create_credential_request(&credential_offer.cred_def_id,
                                                                                    &prover_did,
                                                                                    &credential_offer.libindy_offer)?;
>>>>>>> ac0955b6

        debug!("Credential::build_request <<< Success");
        Ok(CredentialRequest {
            libindy_cred_req: req,
            libindy_cred_req_meta: req_meta,
            cred_def_id,
            tid: String::new(),
            to_did: String::from(their_did),
            from_did: String::from(my_did),
            mid: String::new(),
            version: String::from("0.1"),
            msg_ref_id: None,
        })
    }

    pub fn create_credential_request(cred_def_id: &str, prover_did: &str, cred_offer: &str) -> VcxResult<(String, String, String, String)> {
        let (cred_def_id, cred_def_json) = anoncreds::get_cred_def_json(&cred_def_id)?;

        /*
                debug!("storing credential offer: {}", secret!(&credential_offer));
                libindy_prover_store_credential_offer(wallet_h, &credential_offer).map_err(|ec| CredentialError::CommonError(ec))?;
        */

        libindy_prover_create_credential_req(&prover_did,
                                             &cred_offer,
                                             &cred_def_json)
            .map_err(|err| err.extend("Cannot create credential request")).map(|(s1, s2)| (s1, s2, cred_def_id, cred_def_json))
    }

    fn generate_request_msg(&mut self, my_pw_did: &str, their_pw_did: &str) -> VcxResult<String> {
        // if test mode, just get this.
        let cred_req: CredentialRequest = self.build_request(my_pw_did, their_pw_did)?;
        let cred_req_json = serde_json::to_string(&cred_req)
            .map_err(|err| VcxError::from_msg(VcxErrorKind::InvalidCredential, format!("Cannot serialize CredentialRequest: {}", err)))?;

        self.credential_request = Some(cred_req);

        if self.payment_info.is_some() {
            let (payment_txn, _) = self.submit_payment()?;
            self.payment_txn = Some(payment_txn);
        }

        Ok(cred_req_json)
    }

    fn send_request(&mut self, connection_handle: u32) -> VcxResult<u32> {
        trace!("Credential::send_request >>> connection_handle: {}", connection_handle);

        self.my_did = Some(connection::get_pw_did(connection_handle)?);
        self.my_vk = Some(connection::get_pw_verkey(connection_handle)?);
        self.agent_did = Some(connection::get_agent_did(connection_handle)?);
        self.agent_vk = Some(connection::get_agent_verkey(connection_handle)?);
        self.their_did = Some(connection::get_their_pw_did(connection_handle)?);
        self.their_vk = Some(connection::get_their_pw_verkey(connection_handle)?);

        let my_did = connection::get_pw_did(connection_handle)?;
        let their_did = connection::get_their_pw_did(connection_handle)?;

        debug!("sending credential request {} via connection: {}", self.source_id, connection::get_source_id(connection_handle).unwrap_or_default());

        let cred_req_json = self.generate_request_msg(&my_did, &their_did)?;

        debug!("verifier_did: {:?} -- verifier_vk: {:?} -- agent_did: {:?} -- agent_vk: {:?} -- remote_vk: {:?}",
               self.my_did,
               self.agent_did,
               self.agent_vk,
               self.their_vk,
               self.my_vk);

        let local_their_did = self.their_did.as_ref().ok_or(VcxError::from(VcxErrorKind::InvalidCredentialHandle))?;
        let local_their_vk = self.their_vk.as_ref().ok_or(VcxError::from(VcxErrorKind::InvalidCredentialHandle))?;
        let local_agent_did = self.agent_did.as_ref().ok_or(VcxError::from(VcxErrorKind::InvalidCredentialHandle))?;
        let local_agent_vk = self.agent_vk.as_ref().ok_or(VcxError::from(VcxErrorKind::InvalidCredentialHandle))?;
        let local_my_did = self.my_did.as_ref().ok_or(VcxError::from(VcxErrorKind::InvalidCredentialHandle))?;
        let local_my_vk = self.my_vk.as_ref().ok_or(VcxError::from(VcxErrorKind::InvalidCredentialHandle))?;

        // if test mode, just get this.
        let offer_msg_id = self.credential_offer.as_ref().and_then(|offer| offer.msg_ref_id.clone())
            .ok_or(VcxError::from(VcxErrorKind::CreateCredentialRequest))?;

        let response =
            messages::send_message()
                .to(local_my_did)?
                .to_vk(local_my_vk)?
                .msg_type(&RemoteMessageType::CredReq)?
                .agent_did(local_agent_did)?
                .agent_vk(local_agent_vk)?
                .edge_agent_payload(&local_my_vk, &local_their_vk, &cred_req_json, PayloadKinds::CredReq, self.thread.clone())?
                .ref_msg_id(Some(offer_msg_id.to_string()))?
                .send_secure()
                .map_err(|err| err.extend(format!("{} could not send proof", self.source_id)))?;

        self.msg_uid = Some(response.get_msg_uid()?);
        self.state = VcxStateType::VcxStateOfferSent;

        return Ok(error::SUCCESS.code_num);
    }

    fn _check_msg(&mut self, message: Option<String>) -> VcxResult<()> {
        let credential = match message {
            None => {
                let agent_did = self.agent_did.as_ref().ok_or(VcxError::from(VcxErrorKind::InvalidCredentialHandle))?;
                let agent_vk = self.agent_vk.as_ref().ok_or(VcxError::from(VcxErrorKind::InvalidCredentialHandle))?;
                let my_did = self.my_did.as_ref().ok_or(VcxError::from(VcxErrorKind::InvalidCredentialHandle))?;
                let my_vk = self.my_vk.as_ref().ok_or(VcxError::from(VcxErrorKind::InvalidCredentialHandle))?;
                let msg_uid = self.msg_uid.as_ref().ok_or(VcxError::from(VcxErrorKind::InvalidCredentialHandle))?;

                let (_, payload) = get_message::get_ref_msg(msg_uid, my_did, my_vk, agent_did, agent_vk)?;

                let (credential, thread) = Payloads::decrypt(&my_vk, &payload)?;

                if let Some(_) = thread {
                    let their_did = self.their_did.as_ref().map(String::as_str).unwrap_or("");
                    self.thread.as_mut().map(|thread| thread.increment_receiver(&their_did));
                };
                credential
            }
            Some(ref message) => message.clone(),
        };

        let credential_msg: CredentialMessage = serde_json::from_str(&credential)
            .map_err(|err| VcxError::from_msg(VcxErrorKind::InvalidCredential, format!("Cannot deserialize CredentialMessage: {}", err)))?;

        let cred_req: &CredentialRequest = self.credential_request.as_ref()
            .ok_or(VcxError::from_msg(VcxErrorKind::InvalidCredential, "Cannot find CredentialRequest"))?;

        let (_, cred_def_json) = anoncreds::get_cred_def_json(&cred_req.cred_def_id)
            .map_err(|err| err.extend("Cannot get credential definition"))?;

        self.credential = Some(credential);
        self.cred_id = Some(libindy_prover_store_credential(None,
                                                            &cred_req.libindy_cred_req_meta,
                                                            &credential_msg.libindy_cred,
                                                            &cred_def_json,
                                                            match credential_msg.rev_reg_def_json.len() {
                                                                0 => None,
                                                                _ => Some(&credential_msg.rev_reg_def_json),
                                                            })?);

        self.state = VcxStateType::VcxStateAccepted;

        Ok(())
    }

    fn update_state(&mut self, message: Option<String>) {
        trace!("Credential::update_state >>>");
        match self.state {
            VcxStateType::VcxStateOfferSent => {
                //Check for messages
                let _ = self._check_msg(message);
            }
            VcxStateType::VcxStateAccepted => {
                //Check for revocation
            }
            _ => {
                // NOOP there is nothing the check for a changed state
            }
        }
    }

    fn get_state(&self) -> u32 {
        trace!("Credential::get_state >>>");
        self.state as u32
    }

    fn get_credential(&self) -> VcxResult<String> {
        trace!("Credential::get_credential >>>");

        if self.state != VcxStateType::VcxStateAccepted {
            return Err(VcxError::from(VcxErrorKind::InvalidState));
        }

        let credential = self.credential.as_ref().ok_or(VcxError::from(VcxErrorKind::InvalidState))?;

        Ok(self.to_cred_string(&credential))
    }

    fn get_credential_offer(&self) -> VcxResult<String> {
        trace!("Credential::get_credential_offer >>>");

        if self.state != VcxStateType::VcxStateRequestReceived {
            return Err(VcxError::from(VcxErrorKind::InvalidState));
        }

        let credential_offer = self.credential_offer.as_ref().ok_or(VcxError::from(VcxErrorKind::InvalidState))?;
        let credential_offer_json = serde_json::to_value(credential_offer)
            .map_err(|err| VcxError::from_msg(VcxErrorKind::InvalidCredential, format!("Cannot deserialize CredentilOffer: {}", err)))?;

        Ok(self.to_cred_offer_string(credential_offer_json))
    }

    fn get_credential_id(&self) -> String {
        self.cred_id.as_ref().map(String::as_str).unwrap_or("").to_string()
    }

    fn set_payment_info(&self, json: &mut serde_json::Map<String, Value>) {
        if let Some(ref payment_info) = self.payment_info {
            json.insert("price".to_string(), Value::String(payment_info.price.to_string()));
            json.insert("payment_address".to_string(), Value::String(payment_info.payment_addr.to_string()));
        };
    }

    fn to_cred_string(&self, cred: &str) -> String {
        let mut json = serde_json::Map::new();
        json.insert("credential_id".to_string(), Value::String(self.get_credential_id()));
        json.insert("credential".to_string(), Value::String(cred.to_string()));
        self.set_payment_info(&mut json);
        serde_json::Value::from(json).to_string()
    }

    fn to_cred_offer_string(&self, cred_offer: Value) -> String {
        let mut json = serde_json::Map::new();
        json.insert("credential_offer".to_string(), cred_offer);
        self.set_payment_info(&mut json);
        serde_json::Value::from(json).to_string()
    }

    fn set_source_id(&mut self, id: &str) { self.source_id = id.to_string(); }

    fn get_source_id(&self) -> &String { &self.source_id }

    fn get_payment_txn(&self) -> VcxResult<PaymentTxn> {
        trace!("Credential::get_payment_txn >>>");

        match (&self.payment_txn, &self.payment_info) {
            (Some(ref payment_txn), Some(_)) => Ok(payment_txn.clone()),
            _ => Err(VcxError::from(VcxErrorKind::NoPaymentInformation))
        }
    }

    fn is_payment_required(&self) -> bool {
        self.payment_info.is_some()
    }

    fn submit_payment(&self) -> VcxResult<(PaymentTxn, String)> {
        debug!("{} submitting payment for premium credential", self.source_id);
        match &self.payment_info {
            &Some(ref pi) => {
                let address = &pi.get_address();
                let price = pi.get_price();
                let (payment_txn, receipt) = pay_a_payee(price, address)?;
                Ok((payment_txn, receipt))
            }
            &None => Err(VcxError::from(VcxErrorKind::NoPaymentInformation)),
        }
    }

    fn get_payment_info(&self) -> VcxResult<Option<PaymentInfo>> {
        trace!("Credential::get_payment_info >>>");
        Ok(self.payment_info.clone())
    }

    fn to_string(&self) -> VcxResult<String> {
        ObjectWithVersion::new(DEFAULT_SERIALIZE_VERSION, self.to_owned())
            .serialize()
            .map_err(|err| err.extend("Cannot serialize Credential"))
    }

    fn from_str(data: &str) -> VcxResult<Credential> {
        ObjectWithVersion::deserialize(data)
            .map(|obj: ObjectWithVersion<Credential>| obj.data)
            .map_err(|err| err.extend("Cannot deserialize Credential"))
    }

    fn set_state(&mut self, state: VcxStateType) {
        self.state = state;
    }
}

//********************************************
//         HANDLE FUNCTIONS
//********************************************
fn handle_err(err: VcxError) -> VcxError {
    if err.kind() == VcxErrorKind::InvalidHandle {
        VcxError::from(VcxErrorKind::InvalidCredentialHandle)
    } else {
        err
    }
}

pub fn credential_create_with_offer(source_id: &str, offer: &str) -> VcxResult<u32> {
    trace!("credential_create_with_offer >>> source_id: {}, offer: {}", source_id, secret!(&offer));

    let offer_message = ::serde_json::from_str::<Vec<::serde_json::Value>>(offer)
        .map_err(|err| VcxError::from_msg(VcxErrorKind::InvalidOption, format!("Cannot deserialize Message: {:?}", err)))?
        .pop()
        .ok_or(VcxError::from_msg(VcxErrorKind::InvalidJson, "Cannot get Credential Offer"))?;

    // Setup Aries protocol to use -- redirect to v3 folder
    if settings::ARIES_COMMUNICATION_METHOD.to_string() == settings::get_communication_method().unwrap_or_default() {
        let cred_offer: CredentialOffer =
            ::serde_json::from_value(offer_message)
                .map_err(|err| VcxError::from_msg(VcxErrorKind::InvalidOption, format!("Cannot deserialize Message: {:?}", err)))?;

        return v3::handlers::issuance::holder_create_credential(cred_offer.try_into()?, source_id);
    }

    // Received offer of new format -- redirect to v3 folder
    if let Ok(cred_offer) = serde_json::from_value::<::v3::messages::issuance::credential_offer::CredentialOffer>(offer_message) {
        return v3::handlers::issuance::holder_create_credential(cred_offer, source_id);
    }

    let mut new_credential = _credential_create(source_id);

    let (offer, payment_info) = parse_json_offer(offer)?;

    new_credential.credential_offer = Some(offer);
    new_credential.payment_info = payment_info;
    new_credential.state = VcxStateType::VcxStateRequestReceived;

    debug!("inserting credential {} into handle map", source_id);
    HANDLE_MAP.add(new_credential)
}

fn _credential_create(source_id: &str) -> Credential {
    let mut new_credential: Credential = Default::default();

    new_credential.state = VcxStateType::VcxStateInitialized;
    new_credential.set_source_id(source_id);

    new_credential
}

pub fn update_state(handle: u32, message: Option<String>) -> VcxResult<u32> {
    if v3::handlers::issuance::HOLD_CREDENTIAL_MAP.has_handle(handle) {
        return v3::handlers::issuance::holder_update_status(handle, message);
    }
    HANDLE_MAP.get_mut(handle, |obj| {
        debug!("updating state for credential {} with msg_id {:?}", obj.source_id, obj.msg_uid);
        obj.update_state(message.clone());
        Ok(error::SUCCESS.code_num)
    })
}

pub fn get_credential(handle: u32) -> VcxResult<String> {
    if v3::handlers::issuance::HOLD_CREDENTIAL_MAP.has_handle(handle) {
        let (cred_id, credential) = v3::handlers::issuance::holder_get_credential(handle)?;
        let credential: CredentialMessage = credential.try_into()?;

        let mut json = serde_json::Map::new();
        json.insert("credential_id".to_string(), Value::String(cred_id));
        json.insert("credential".to_string(), Value::String(json!(credential).to_string()));
        return Ok(serde_json::Value::from(json).to_string());
    }

    HANDLE_MAP.get(handle, |obj| {
        debug!("getting credential {}", obj.get_source_id());
        obj.get_credential()
    })
}

pub fn get_payment_txn(handle: u32) -> VcxResult<PaymentTxn> {
    if v3::handlers::issuance::HOLD_CREDENTIAL_MAP.has_handle(handle) {
        return Err(VcxError::from(VcxErrorKind::NoPaymentInformation))
    }

    HANDLE_MAP.get(handle, |obj| {
        obj.get_payment_txn()
    }).or(Err(VcxError::from(VcxErrorKind::NoPaymentInformation)))
}

pub fn get_credential_offer(handle: u32) -> VcxResult<String> {
    HANDLE_MAP.get(handle, |obj| {
        debug!("getting credential offer {}", obj.source_id);
        obj.get_credential_offer()
    })
}

pub fn get_credential_id(handle: u32) -> VcxResult<String> {
    HANDLE_MAP.get(handle, |obj| {
        Ok(obj.get_credential_id())
    })
}

pub fn get_state(handle: u32) -> VcxResult<u32> {
    if v3::handlers::issuance::HOLD_CREDENTIAL_MAP.has_handle(handle) {
        return v3::handlers::issuance::holder_get_status(handle);
    }

    HANDLE_MAP.get(handle, |obj| {
        Ok(obj.get_state())
    }).map_err(handle_err)
}

pub fn generate_credential_request_msg(handle: u32, my_pw_did: &str, their_pw_did: &str) -> VcxResult<String> {
    HANDLE_MAP.get_mut(handle, |obj| {
        let req = obj.generate_request_msg(my_pw_did, their_pw_did);
        obj.set_state(VcxStateType::VcxStateOfferSent);
        req
    }).map_err(handle_err)
}

pub fn send_credential_request(handle: u32, connection_handle: u32) -> VcxResult<u32> {
    if v3::handlers::issuance::HOLD_CREDENTIAL_MAP.has_handle(handle) {
        return v3::handlers::issuance::holder_send_request(handle, connection_handle);
    }
    HANDLE_MAP.get_mut(handle, |obj| {
        obj.send_request(connection_handle)
    }).map_err(handle_err)
}

pub fn get_credential_offer_msg(connection_handle: u32, msg_id: &str) -> VcxResult<String> {
    trace!("get_credential_offer_msg >>> connection_handle: {}, msg_id: {}", connection_handle, msg_id);

    if v3::handlers::connection::CONNECTION_MAP.has_handle(connection_handle) {
        let credential_offer = v3::handlers::issuance::get_credential_offer_message(connection_handle, msg_id)?;
        let credential_offer: CredentialOffer = credential_offer.try_into()?;

        return serde_json::to_string(&vec![credential_offer]).
            map_err(|err| {
                VcxError::from_msg(VcxErrorKind::InvalidState, "Cannot serialize Offers")
            });
    }

    let my_did = connection::get_pw_did(connection_handle)?;
    let my_vk = connection::get_pw_verkey(connection_handle)?;
    let agent_did = connection::get_agent_did(connection_handle)?;
    let agent_vk = connection::get_agent_verkey(connection_handle)?;

    if settings::test_agency_mode_enabled() { ::utils::httpclient::set_next_u8_response(::utils::constants::NEW_CREDENTIAL_OFFER_RESPONSE.to_vec()); }

    let message = get_message::get_connection_messages(&my_did,
                                                       &my_vk,
                                                       &agent_did,
                                                       &agent_vk,
                                                       Some(vec![msg_id.to_string()]),
                                                       None)
        .map_err(|err| err.extend("Cannot get messages"))?;

    if message[0].msg_type != RemoteMessageType::CredOffer {
        return Err(VcxError::from_msg(VcxErrorKind::InvalidMessages, "Invalid message type"));
    }

    let payload = message.get(0).and_then(|msg| msg.payload.as_ref())
        .ok_or(VcxError::from_msg(VcxErrorKind::InvalidMessagePack, "Payload not found"))?;

    let payload = _set_cred_offer_ref_message(&payload, &my_vk, &message[0].uid)?;

    serde_json::to_string_pretty(&payload)
        .map_err(|err| VcxError::from_msg(VcxErrorKind::InvalidMessages, format!("Cannot serialize credential offer: {}", err)))
}

pub fn get_credential_offer_messages(connection_handle: u32) -> VcxResult<String> {
    trace!("Credential::get_credential_offer_messages >>> connection_handle: {}", connection_handle);

    if v3::handlers::connection::CONNECTION_MAP.has_handle(connection_handle) {
        let credential_offers = v3::handlers::issuance::get_credential_offer_messages(connection_handle)?;

        let msgs: Vec<Vec<::serde_json::Value>> = credential_offers
            .into_iter()
            .map(|credential_offer| credential_offer.try_into())
            .collect::<VcxResult<Vec<CredentialOffer>>>()?
            .into_iter()
            .map(|msg| vec![json!(msg)])
            .collect();

        return serde_json::to_string(&msgs).
            map_err(|err| {
                VcxError::from_msg(VcxErrorKind::InvalidState, "Cannot serialize Offers")
            });
    }

    debug!("checking agent for credential offers from connection {}", connection::get_source_id(connection_handle).unwrap_or_default());
    let my_did = connection::get_pw_did(connection_handle)?;
    let my_vk = connection::get_pw_verkey(connection_handle)?;
    let agent_did = connection::get_agent_did(connection_handle)?;
    let agent_vk = connection::get_agent_verkey(connection_handle)?;

    if settings::test_agency_mode_enabled() { ::utils::httpclient::set_next_u8_response(::utils::constants::NEW_CREDENTIAL_OFFER_RESPONSE.to_vec()); }

    let payload = get_message::get_connection_messages(&my_did,
                                                       &my_vk,
                                                       &agent_did,
                                                       &agent_vk,
                                                       None,
                                                       None)
        .map_err(|err| err.extend("Cannot get messages"))?;

    let mut messages = Vec::new();

    for msg in payload {
        if msg.msg_type == RemoteMessageType::CredOffer {
            let payload = msg.payload
                .ok_or(VcxError::from(VcxErrorKind::InvalidMessages))?;

            let payload = _set_cred_offer_ref_message(&payload, &my_vk, &msg.uid)?;

            messages.push(payload);
        }
    }

    serde_json::to_string_pretty(&messages)
        .or(Err(VcxError::from(VcxErrorKind::InvalidMessages)))
}

fn _set_cred_offer_ref_message(payload: &MessagePayload, my_vk: &str, msg_id: &str) -> VcxResult<Vec<Value>> {
    let (offer, thread) = Payloads::decrypt(my_vk, payload)?;

    let (mut offer, payment_info) = parse_json_offer(&offer)?;

    offer.msg_ref_id = Some(msg_id.to_owned());
    if let Some(tr) = thread {
        offer.thread_id = tr.thid.clone();
    }

    let mut payload = Vec::new();
    payload.push(json!(offer));
    if let Some(p) = payment_info { payload.push(json!(p)); }

    Ok(payload)
}

pub fn parse_json_offer(offer: &str) -> VcxResult<(CredentialOffer, Option<PaymentInfo>)> {
    let paid_offer: Value = serde_json::from_str(offer)
        .map_err(|err| VcxError::from_msg(VcxErrorKind::InvalidJson, format!("Cannot deserialize offer: {}", err)))?;

    let mut payment: Option<PaymentInfo> = None;
    let mut offer: Option<CredentialOffer> = None;

    if let Some(i) = paid_offer.as_array() {
        for entry in i.iter() {
            if entry.get("libindy_offer").is_some() {
                offer = Some(serde_json::from_value(entry.clone())
                    .map_err(|err| VcxError::from_msg(VcxErrorKind::InvalidJson, format!("Cannot deserialize offer: {}", err)))?);
            }

            if entry.get("payment_addr").is_some() {
                payment = Some(serde_json::from_value(entry.clone())
                    .map_err(|err| VcxError::from_msg(VcxErrorKind::InvalidJson, format!("Cannot deserialize payment address: {}", err)))?);
            }
        }
    }
    Ok((offer.ok_or(VcxError::from(VcxErrorKind::InvalidJson))?, payment))
}

pub fn release(handle: u32) -> VcxResult<()> {
    if v3::handlers::issuance::HOLD_CREDENTIAL_MAP.has_handle(handle) {
        return v3::handlers::issuance::HOLD_CREDENTIAL_MAP.release(handle)
            .or(Err(VcxError::from(VcxErrorKind::InvalidCredentialHandle)));
    }
    HANDLE_MAP.release(handle).map_err(handle_err)
}

pub fn release_all() {
    HANDLE_MAP.drain().ok();
}

pub fn is_valid_handle(handle: u32) -> bool {
    HANDLE_MAP.has_handle(handle) || v3::handlers::issuance::HOLD_CREDENTIAL_MAP.has_handle(handle)
}

pub fn to_string(handle: u32) -> VcxResult<String> {
    if v3::handlers::issuance::HOLD_CREDENTIAL_MAP.has_handle(handle) {
        return v3::handlers::issuance::holder_to_string(handle);
    }

    HANDLE_MAP.get(handle, |obj| {
        Credential::to_string(&obj)
    })
}

pub fn get_source_id(handle: u32) -> VcxResult<String> {
    if v3::handlers::issuance::HOLD_CREDENTIAL_MAP.has_handle(handle) {
        return v3::handlers::issuance::get_holder_source_id(handle);
    }

    HANDLE_MAP.get(handle, |obj| {
        Ok(obj.get_source_id().clone())
    }).map_err(handle_err)
}

pub fn from_string(credential_data: &str) -> VcxResult<u32> {
    if let Ok(credential) = Credential::from_str(credential_data) {
        HANDLE_MAP.add(credential)
    } else {
        v3::handlers::issuance::holder_from_string(credential_data)
    }
}

pub fn is_payment_required(handle: u32) -> VcxResult<bool> {
    HANDLE_MAP.get(handle, |obj| {
        Ok(obj.is_payment_required())
    }).map_err(handle_err)
}

pub fn submit_payment(handle: u32) -> VcxResult<(PaymentTxn, String)> {
    HANDLE_MAP.get_mut(handle, |obj| {
        obj.submit_payment()
    }).map_err(handle_err)
}

pub fn get_payment_information(handle: u32) -> VcxResult<Option<PaymentInfo>> {
    if v3::handlers::issuance::HOLD_CREDENTIAL_MAP.has_handle(handle) {
        return Ok(None);
    }

    HANDLE_MAP.get(handle, |obj| {
        obj.get_payment_info()
    }).map_err(handle_err)
}


#[cfg(test)]
pub mod tests {
    extern crate serde_json;

    use super::*;
    use utils::httpclient;
    use api::VcxStateType;
    use serde_json::Value;

    pub const BAD_CREDENTIAL_OFFER: &str = r#"{"version": "0.1","to_did": "LtMgSjtFcyPwenK9SHCyb8","from_did": "LtMgSjtFcyPwenK9SHCyb8","claim": {"account_num": ["8BEaoLf8TBmK4BUyX8WWnA"],"name_on_account": ["Alice"]},"schema_seq_no": 48,"issuer_did": "Pd4fnFtRBcMKRVC2go5w3j","claim_name": "Account Certificate","claim_id": "3675417066","msg_ref_id": "ymy5nth"}"#;

    use utils::constants::{DEFAULT_SERIALIZED_CREDENTIAL,
                           DEFAULT_SERIALIZED_CREDENTIAL_PAYMENT_REQUIRED};
    use utils::libindy::payments::build_test_address;

    pub fn create_credential(offer: &str) -> Credential {
        let mut credential = _credential_create("source_id");
        let (offer, payment_info) = ::credential::parse_json_offer(offer).unwrap();
        credential.credential_offer = Some(offer);
        credential.payment_info = payment_info;
        credential.state = VcxStateType::VcxStateRequestReceived;
        credential.my_did = Some(settings::get_config_value(settings::CONFIG_INSTITUTION_DID).unwrap());
        credential
    }

    fn create_credential_with_price(price: u64) -> Credential {
        let mut cred: Credential = Credential::from_str(DEFAULT_SERIALIZED_CREDENTIAL).unwrap();
        cred.payment_info = Some(PaymentInfo {
            payment_required: "one-time".to_string(),
            payment_addr: build_test_address("OsdjtGKavZDBuG2xFw2QunVwwGs5IB3j"),
            price,
        });
        cred
    }

    #[test]
    fn test_credential_defaults() {
        let credential = Credential::default();
        assert_eq!(credential.build_request("test1", "test2").unwrap_err().kind(), VcxErrorKind::NotReady);
    }

    #[test]
    fn test_credential_create_with_offer() {
        let handle = credential_create_with_offer("test_credential_create_with_offer", ::utils::constants::CREDENTIAL_OFFER_JSON).unwrap();
        assert!(handle > 0);
    }

    #[test]
    fn test_credential_create_with_bad_offer() {
        match credential_create_with_offer("test_credential_create_with_bad_offer", BAD_CREDENTIAL_OFFER) {
            Ok(_) => panic!("should have failed with bad credential offer"),
            Err(x) => assert_eq!(x.kind(), VcxErrorKind::InvalidJson)
        };
    }

    #[test]
    fn test_credential_serialize_deserialize() {
        let handle = credential_create_with_offer("test_credential_serialize_deserialize", ::utils::constants::CREDENTIAL_OFFER_JSON).unwrap();
        let credential_string = to_string(handle).unwrap();
        release(handle).unwrap();
        assert_eq!(release(handle).unwrap_err().kind(), VcxErrorKind::InvalidCredentialHandle);
        let handle = from_string(&credential_string).unwrap();
        let cred1: Credential = Credential::from_str(&credential_string).unwrap();
        assert_eq!(cred1.get_state(), 3);
        let cred2: Credential = Credential::from_str(&to_string(handle).unwrap()).unwrap();
        assert!(!cred1.is_payment_required());
        assert_eq!(cred1, cred2);
        let handle = from_string(DEFAULT_SERIALIZED_CREDENTIAL_PAYMENT_REQUIRED).unwrap();
        let payment_required_credential: Credential = Credential::from_str(&to_string(handle).unwrap()).unwrap();
        assert!(payment_required_credential.is_payment_required())
    }

    #[test]
    fn full_credential_test() {
        init!("true");

        let connection_h = connection::tests::build_test_connection();
        let offers = get_credential_offer_messages(connection_h).unwrap();
        let offers: Value = serde_json::from_str(&offers).unwrap();
        let offers = serde_json::to_string(&offers[0]).unwrap();

        let c_h = credential_create_with_offer("TEST_CREDENTIAL", &offers).unwrap();
        assert_eq!(VcxStateType::VcxStateRequestReceived as u32, get_state(c_h).unwrap());

        send_credential_request(c_h, connection_h).unwrap();
        assert_eq!(VcxStateType::VcxStateOfferSent as u32, get_state(c_h).unwrap());

        assert_eq!(get_credential_id(c_h).unwrap(), "");
        httpclient::set_next_u8_response(::utils::constants::CREDENTIAL_RESPONSE.to_vec());
        httpclient::set_next_u8_response(::utils::constants::UPDATE_CREDENTIAL_RESPONSE.to_vec());
        update_state(c_h, None).unwrap();
        assert_eq!(get_state(c_h).unwrap(), VcxStateType::VcxStateAccepted as u32);
        assert_eq!(get_credential_id(c_h).unwrap(), "cred_id"); // this is set in test mode
        assert!(get_credential(c_h).unwrap().len() > 100);
        let serialized = to_string(c_h).unwrap();
    }

    #[test]
    fn test_get_request_msg() {
        init!("true");

        let connection_h = connection::tests::build_test_connection();
        let my_pw_did = ::connection::get_pw_did(connection_h).unwrap();
        let their_pw_did = ::connection::get_their_pw_did(connection_h).unwrap();
        let offers = get_credential_offer_messages(connection_h).unwrap();
        let offers: Value = serde_json::from_str(&offers).unwrap();
        let offers = serde_json::to_string(&offers[0]).unwrap();

        let c_h = credential_create_with_offer("TEST_CREDENTIAL", &offers).unwrap();
        assert_eq!(VcxStateType::VcxStateRequestReceived as u32, get_state(c_h).unwrap());

        let msg = generate_credential_request_msg(c_h, &my_pw_did, &their_pw_did).unwrap();
        assert!(msg.len() > 0);
    }

    #[test]
    fn test_get_credential_offer() {
        init!("true");
        let connection_h = connection::tests::build_test_connection();
        let offer = get_credential_offer_messages(connection_h).unwrap();
        let o: serde_json::Value = serde_json::from_str(&offer).unwrap();
        let credential_offer: CredentialOffer = serde_json::from_str(&o[0][0].to_string()).unwrap();
        assert!(offer.len() > 50);
    }

    #[test]
    fn test_pay_for_credential_with_sufficient_funds() {
        init!("true");
        let cred = create_credential_with_price(1);
        assert!(cred.is_payment_required());
        let payment = serde_json::to_string(&cred.submit_payment().unwrap().0).unwrap();
        assert!(payment.len() > 50);
    }

    #[test]
    fn test_pay_for_non_premium_credential() {
        init!("true");
        let cred: Credential = Credential::from_str(DEFAULT_SERIALIZED_CREDENTIAL).unwrap();
        assert!(cred.payment_info.is_none());
        assert_eq!(cred.submit_payment().unwrap_err().kind(), VcxErrorKind::NoPaymentInformation);
    }

    #[test]
    fn test_pay_for_credential_with_insufficient_funds() {
        init!("true");
        let cred = create_credential_with_price(10000000000);
        assert!(cred.submit_payment().is_err());
    }

    #[test]
    fn test_pay_for_credential_with_handle() {
        init!("true");
        let handle = from_string(DEFAULT_SERIALIZED_CREDENTIAL_PAYMENT_REQUIRED).unwrap();
        submit_payment(handle).unwrap();
        get_payment_information(handle).unwrap();
        let handle2 = from_string(DEFAULT_SERIALIZED_CREDENTIAL).unwrap();
        assert!(!is_payment_required(handle2).unwrap());
        let invalid_handle = 12345;
        assert_eq!(is_payment_required(invalid_handle).unwrap_err().kind(), VcxErrorKind::InvalidCredentialHandle);
    }

    #[test]
    fn test_get_credential() {
        init!("true");
        let handle = from_string(::utils::constants::DEFAULT_SERIALIZED_CREDENTIAL).unwrap();
        let offer_string = get_credential_offer(handle).unwrap();
        let handle = from_string(::utils::constants::FULL_CREDENTIAL_SERIALIZED).unwrap();
        let cred_string = get_credential(handle).unwrap();
    }

    #[test]
    fn test_submit_payment_through_credential_request() {
        init!("true");
        use utils::libindy::payments::get_wallet_token_info;
        let balance = get_wallet_token_info().unwrap().get_balance();
        assert!(balance > 0);
        let mut cred = create_credential_with_price(5);
        assert!(cred.send_request(1234).is_err());
        let new_balance = get_wallet_token_info().unwrap().get_balance();
        assert_eq!(new_balance, balance);
    }

    #[test]
    fn test_get_cred_offer_returns_json_string_with_cred_offer_json_nested() {
        init!("true");
        let handle = from_string(::utils::constants::DEFAULT_SERIALIZED_CREDENTIAL).unwrap();
        let offer_string = get_credential_offer(handle).unwrap();
        let offer_value: serde_json::Value = serde_json::from_str(&offer_string).unwrap();

        let offer_struct: CredentialOffer = serde_json::from_value(offer_value["credential_offer"].clone()).unwrap();
    }
}<|MERGE_RESOLUTION|>--- conflicted
+++ resolved
@@ -83,15 +83,9 @@
 
         let credential_offer = self.credential_offer.as_ref().ok_or(VcxError::from(VcxErrorKind::InvalidCredential))?;
 
-<<<<<<< HEAD
-        let (req, req_meta, cred_def_id) = Credential::create_credential_request(&credential_offer.cred_def_id,
-                                                                    &my_did,
-                                                                    &credential_offer.libindy_offer)?;
-=======
         let (req, req_meta, cred_def_id, _) = Credential::create_credential_request(&credential_offer.cred_def_id,
-                                                                                    &prover_did,
+                                                                                    &my_did,
                                                                                     &credential_offer.libindy_offer)?;
->>>>>>> ac0955b6
 
         debug!("Credential::build_request <<< Success");
         Ok(CredentialRequest {
