--- conflicted
+++ resolved
@@ -702,21 +702,12 @@
     ISSUER_CREDENTIAL_MAP.add(issuer_credential)
 }
 
-<<<<<<< HEAD
 pub fn generate_credential_offer_msg(handle: u32) -> VcxResult<(String, String)> {
-//    if v3::handlers::issuance::ISSUE_CREDENTIAL_MAP.has_handle(handle) {
-//        return v3::handlers::issuance::generate_credential_offer_msg(handle, connection_handle)
-//    }
-    ISSUER_CREDENTIAL_MAP.get_mut(handle, |i| {
-        i.generate_credential_offer_msg()
-=======
-pub fn generate_credential_offer_msg(handle: u32, connection_handle: u32) -> VcxResult<(String, String)> {
     ISSUER_CREDENTIAL_MAP.get_mut(handle, |obj| {
         match obj {
-            IssuerCredentials::V1(ref mut obj) => obj.generate_credential_offer_msg(connection_handle),
+            IssuerCredentials::V1(ref mut obj) => obj.generate_credential_offer_msg(),
             IssuerCredentials::V3(ref obj) => Err(VcxError::from(VcxErrorKind::InvalidIssuerCredentialHandle)), // TODO: implement
         }
->>>>>>> 1cd36b59
     })
 }
 
@@ -734,18 +725,12 @@
     })
 }
 
-<<<<<<< HEAD
 pub fn generate_credential_msg(handle: u32, my_pw_did: &str) -> VcxResult<String> {
-    ISSUER_CREDENTIAL_MAP.get_mut(handle, |i| {
-        i.generate_credential_msg(my_pw_did)
-=======
-pub fn generate_credential_msg(handle: u32, connection_handle: u32) -> VcxResult<String> {
     ISSUER_CREDENTIAL_MAP.get_mut(handle, |obj| {
         match obj {
-            IssuerCredentials::V1(ref mut obj) => obj.generate_credential_msg(connection_handle),
+            IssuerCredentials::V1(ref mut obj) => obj.generate_credential_msg(my_pw_did),
             IssuerCredentials::V3(ref obj) => Err(VcxError::from(VcxErrorKind::InvalidIssuerCredentialHandle)), // TODO: implement
         }
->>>>>>> 1cd36b59
     })
 }
 
