--- conflicted
+++ resolved
@@ -15,7 +15,6 @@
 use utils::libindy::payments::PaymentTxn;
 use object_cache::ObjectCache;
 use error::prelude::*;
-use messages::get_message::Message;
 
 lazy_static! {
     static ref ISSUER_CREDENTIAL_MAP: ObjectCache < IssuerCredential > = Default::default();
@@ -195,11 +194,7 @@
 
         self.msg_uid = response.get_msg_uid()?;
         self.state = VcxStateType::VcxStateOfferSent;
-<<<<<<< HEAD
-        self.credential_offer = Some(credential_offer);
-=======
-
->>>>>>> 6e532e3d
+
         debug!("sent credential offer for: {}", self.source_id);
         return Ok(error::SUCCESS.code_num);
     }
@@ -271,11 +266,7 @@
 
     // TODO: The error arm of this Result is never used in any calling functions.
     // So currently there is no way to test the error status.
-<<<<<<< HEAD
-    fn get_credential_offer_status(&mut self, message: Option<Message>) -> VcxResult<u32> {
-=======
     fn get_credential_offer_status(&mut self, message: Option<String>) -> VcxResult<u32> {
->>>>>>> 6e532e3d
         debug!("updating state for credential offer: {} msg_uid: {:?}", self.source_id, self.msg_uid);
         if self.state == VcxStateType::VcxStateRequestReceived {
             return Ok(self.get_state());
@@ -283,19 +274,6 @@
         if message.is_none() && (self.state != VcxStateType::VcxStateOfferSent || self.msg_uid.is_empty() || self.issued_did.is_empty()) {
             return Ok(self.get_state());
         }
-<<<<<<< HEAD
-
-        let (offer_uid, payload) = match message {
-            None => messages::get_message::get_ref_msg(&self.msg_uid,
-                                               &self.issued_did,
-                                               &self.issued_vk,
-                                               &self.agent_did,
-                                               &self.agent_vk)?,
-            Some(ref message) if (message.payload.is_some()) => (message.uid.clone(), message.payload.clone().unwrap()),
-            _ => return Err(VcxError::from_msg(VcxErrorKind::InvalidHttpResponse, "Cannot find referent message")),
-        };
-=======
->>>>>>> 6e532e3d
 
         let (payload, offer_uid) = match message {
             None => {
@@ -330,17 +308,11 @@
         Ok(self.get_state())
     }
 
-<<<<<<< HEAD
-    fn update_state(&mut self, message: Option<Message>) -> VcxResult<u32> {
-        trace!("IssuerCredential::update_state >>>");
-        self.get_credential_offer_status(message)
-=======
     fn update_state(&mut self, message: Option<String>) -> VcxResult<u32> {
         trace!("IssuerCredential::update_state >>>");
         let result = self.get_credential_offer_status(message);
         debug!("result: {:?}", result);
         result
->>>>>>> 6e532e3d
         //There will probably be more things here once we do other things with the credential
     }
 
@@ -624,11 +596,7 @@
     Ok(handle)
 }
 
-<<<<<<< HEAD
-pub fn update_state(handle: u32, message: Option<Message>) -> VcxResult<u32> {
-=======
 pub fn update_state(handle: u32, message: Option<String>) -> VcxResult<u32> {
->>>>>>> 6e532e3d
     ISSUER_CREDENTIAL_MAP.get_mut(handle, |i| {
         match i.update_state(message.clone()) {
             Ok(x) => Ok(x),
@@ -1040,12 +1008,7 @@
     fn test_update_state_with_message() {
         init!("true");
         let mut credential = create_pending_issuer_credential();
-<<<<<<< HEAD
-        let message: Message = serde_json::from_str(CREDENTIAL_REQ_RESPONSE_STR).unwrap();
-        credential.update_state(Some(message)).unwrap();
-=======
         credential.update_state(Some(CREDENTIAL_REQ_RESPONSE_STR.to_string())).unwrap();
->>>>>>> 6e532e3d
         assert_eq!(credential.get_state(), VcxStateType::VcxStateRequestReceived as u32);
     }
 
@@ -1053,12 +1016,7 @@
     fn test_update_state_with_bad_message() {
         init!("true");
         let mut credential = create_pending_issuer_credential();
-<<<<<<< HEAD
-        let message: Message = serde_json::from_str(INVITE_ACCEPTED_RESPONSE).unwrap();
-        let rc = credential.update_state(Some(message));
-=======
         let rc = credential.update_state(Some(INVITE_ACCEPTED_RESPONSE.to_string()));
->>>>>>> 6e532e3d
         assert_eq!(credential.get_state(), VcxStateType::VcxStateOfferSent as u32);
         assert!(rc.is_err());
     }
