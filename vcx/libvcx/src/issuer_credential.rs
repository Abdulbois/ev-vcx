use serde_json;

use std::collections::HashMap;
use api::VcxStateType;
use v3;
use messages;
use settings;
use messages::{RemoteMessageType, MessageStatusCode, GeneralMessage, ObjectWithVersion};
use messages::payload::{Payloads, PayloadKinds};
use messages::thread::Thread;
use connection;
use credential_request::CredentialRequest;
use utils::error;
use utils::libindy::{payments, anoncreds};
use utils::constants::{CRED_MSG, DEFAULT_SERIALIZE_VERSION};
use utils::openssl::encode;
use utils::libindy::payments::PaymentTxn;
use utils::qualifier::Qualifier;
use object_cache::ObjectCache;
use error::prelude::*;

lazy_static! {
    static ref ISSUER_CREDENTIAL_MAP: ObjectCache < IssuerCredential > = Default::default();
}

static CREDENTIAL_OFFER_ID_KEY: &str = "claim_offer_id";

#[derive(Clone, Debug, PartialEq, Deserialize, Serialize)]
pub struct IssuerCredential {
    source_id: String,
    credential_attributes: String,
    msg_uid: String,
    schema_seq_no: u32,
    issuer_did: String,
    state: VcxStateType,
    pub credential_request: Option<CredentialRequest>,
    pub credential_offer: Option<CredentialOffer>,
    credential_name: String,
    pub credential_id: String,
    pub cred_def_id: String,
    pub cred_def_handle: u32,
    ref_msg_id: Option<String>,
    #[serde(skip_serializing_if = "Option::is_none")]
    rev_reg_id: Option<String>,
    #[serde(skip_serializing_if = "Option::is_none")]
    tails_file: Option<String>,
    #[serde(skip_serializing_if = "Option::is_none")]
    rev_reg_def_json: Option<String>,
    #[serde(skip_serializing_if = "Option::is_none")]
    cred_rev_id: Option<String>,
    #[serde(skip_serializing_if = "Option::is_none")]
    rev_cred_payment_txn: Option<PaymentTxn>,
    price: u64,
    payment_address: Option<String>,
    // the following 6 are pulled from the connection object
    agent_did: String,
    //agent_did for this relationship
    agent_vk: String,
    issued_did: String,
    //my_pw_did for this relationship
    issued_vk: String,
    remote_did: String,
    //their_pw_did for this relationship
    remote_vk: String,
    thread: Option<Thread>
}

#[derive(Serialize, Deserialize, Debug, PartialEq, Clone)]
pub struct CredentialOffer {
    pub msg_type: String,
    pub version: String,
    //vcx version of cred_offer
    pub to_did: String,
    //their_pw_did for this relationship
    pub from_did: String,
    //my_pw_did for this relationship
    pub libindy_offer: String,
    pub cred_def_id: String,
    pub credential_attrs: serde_json::Map<String, serde_json::Value>,
    //promised attributes revealed in credential
    pub schema_seq_no: u32,
    pub claim_name: String,
    pub claim_id: String,
    pub msg_ref_id: Option<String>,
    pub thread_id: Option<String>,
}

#[derive(Serialize, Deserialize, Debug, PartialEq)]
pub struct CredentialMessage {
    pub libindy_cred: String,
    pub rev_reg_def_json: String,
    pub cred_def_id: String,
    pub msg_type: String,
    pub claim_offer_id: String,
    #[serde(skip_serializing_if = "Option::is_none")]
    pub cred_revoc_id: Option<String>,
    #[serde(skip_serializing_if = "Option::is_none")]
    pub revoc_reg_delta_json: Option<String>,
    pub version: String,
    pub from_did: String,
}

#[derive(Serialize, Deserialize, Debug, Clone, PartialEq, Default)]
pub struct PaymentInfo {
    pub payment_required: String,
    pub payment_addr: String,
    pub price: u64,
}

impl PaymentInfo {
    pub fn get_address(&self) -> String {
        self.payment_addr.to_string()
    }

    pub fn get_price(&self) -> u64 {
        self.price
    }

    pub fn to_string(&self) -> VcxResult<String> {
        serde_json::to_string(&self)
            .map_err(|err| VcxError::from_msg(VcxErrorKind::InvalidJson, format!("Cannot serialize payment info")))
    }
}

impl IssuerCredential {
    fn validate_credential_offer(&self) -> VcxResult<u32> {
        //TODO: validate credential_attributes against credential_def
        debug!("successfully validated issuer_credential {}", self.source_id);
        Ok(error::SUCCESS.code_num)
    }

    pub fn generate_credential_offer_msg(&mut self) -> VcxResult<(String, String)> {
        let mut payload = Vec::new();

        let connection_name = settings::get_config_value(settings::CONFIG_INSTITUTION_NAME)?;

        let payment = self.generate_payment_info()?;

        let title = if let Some(x) = payment {
            payload.push(json!(x));
            format!("{} wants you to pay tokens for: {}", connection_name, self.credential_name)
        } else {
            format!("{} is offering you a credential: {}", connection_name, self.credential_name)
        };

        let credential_offer = self.generate_credential_offer(&self.issued_did)?;
        let cred_json = json!(credential_offer);

        payload.push(cred_json);

        let payload = serde_json::to_string(&payload)
            .map_err(|err| VcxError::from_msg(VcxErrorKind::InvalidJson, format!("Cannot serialize payload: {}", err)))?;

        self.credential_offer = Some(credential_offer);

        Ok((payload, title))
    }

    fn send_credential_offer(&mut self, connection_handle: u32) -> VcxResult<u32> {
        trace!("IssuerCredential::send_credential_offer >>> connection_handle: {}", connection_handle);

        debug!("sending credential offer for issuer_credential {} to connection {}", self.source_id, connection::get_source_id(connection_handle).unwrap_or_default());
        if self.state != VcxStateType::VcxStateInitialized {
            warn!("credential {} has invalid state {} for sending credentialOffer", self.source_id, self.state as u32);
            return Err(VcxError::from_msg(VcxErrorKind::NotReady, format!("credential {} has invalid state {} for sending credentialOffer", self.source_id, self.state as u32)));
        }

        if !connection::is_valid_handle(connection_handle) {
            warn!("invalid connection handle ({})", connection_handle);
            return Err(VcxError::from_msg(VcxErrorKind::InvalidConnectionHandle, format!("invalid connection handle ({})", connection_handle)));
        }

        self.agent_did = connection::get_agent_did(connection_handle)?;
        self.agent_vk = connection::get_agent_verkey(connection_handle)?;
        self.issued_did = connection::get_pw_did(connection_handle)?;
        self.issued_vk = connection::get_pw_verkey(connection_handle)?;
        self.remote_vk = connection::get_their_pw_verkey(connection_handle)?;


        let (payload, title) = self.generate_credential_offer_msg()?;

        debug!("credential offer data: {}", secret!(&payload));

        let response =
            messages::send_message()
                .to(&self.issued_did)?
                .to_vk(&self.issued_vk)?
                .msg_type(&RemoteMessageType::CredOffer)?
                .edge_agent_payload(&self.issued_vk, &self.remote_vk, &payload, PayloadKinds::CredOffer, self.thread.clone())?
                .agent_did(&self.agent_did)?
                .agent_vk(&self.agent_vk)?
                .set_title(&title)?
                .set_detail(&title)?
                .status_code(&MessageStatusCode::Accepted)?
                .send_secure()
                .map_err(|err| err.extend("could not send credential offer"))?;

        self.msg_uid = response.get_msg_uid()?;
        self.state = VcxStateType::VcxStateOfferSent;

        debug!("sent credential offer for: {}", self.source_id);
        return Ok(error::SUCCESS.code_num);
    }

    fn generate_credential_msg(&mut self, my_pw_did: &str) -> VcxResult<String> {
        let attrs_with_encodings = self.create_attributes_encodings()?;

        let data = if settings::test_indy_mode_enabled() {
            CRED_MSG.to_string()
        } else {
            let cred = self.generate_credential(&attrs_with_encodings, my_pw_did)?;
            serde_json::to_string(&cred)
                .map_err(|err| VcxError::from_msg(VcxErrorKind::InvalidCredential, format!("Cannot serialize credential: {}", err)))?
        };

        Ok(data)
    }

    fn send_credential(&mut self, connection_handle: u32) -> VcxResult<u32> {
        trace!("IssuerCredential::send_credential >>> connection_handle: {}", connection_handle);

        debug!("sending credential for issuer_credential {} to connection {}", self.source_id, connection::get_source_id(connection_handle).unwrap_or_default());
        if self.state != VcxStateType::VcxStateRequestReceived {
            warn!("credential {} has invalid state {} for sending credential", self.source_id, self.state as u32);
            return Err(VcxError::from_msg(VcxErrorKind::NotReady, format!("credential {} has invalid state {} for sending credential", self.source_id, self.state as u32)));
        }

        if connection::is_valid_handle(connection_handle) == false {
            warn!("invalid connection handle ({}) in send_credential_offer", connection_handle);
            return Err(VcxError::from_msg(VcxErrorKind::InvalidCredentialHandle, format!("invalid connection handle ({}) in send_credential_offer", connection_handle)));
        }

        self.verify_payment()?;

        let data = self.generate_credential_msg(&connection::get_pw_did(connection_handle)?)?;

        debug!("credential data: {}", secret!(&data));

        let cred_req_msg_id = self.credential_request
            .as_ref()
            .and_then(|cred_req| cred_req.msg_ref_id.as_ref())
            .ok_or(VcxError::from(VcxErrorKind::InvalidCredentialRequest))?;

        self.thread.as_mut().map(|thread| thread.sender_order += 1);

        let response = messages::send_message()
            .to(&self.issued_did)?
            .to_vk(&self.issued_vk)?
            .msg_type(&RemoteMessageType::Cred)?
            .status_code(&MessageStatusCode::Accepted)?
            .edge_agent_payload(&self.issued_vk, &self.remote_vk, &data, PayloadKinds::Cred, self.thread.clone())?
            .agent_did(&self.agent_did)?
            .agent_vk(&self.agent_vk)?
            .ref_msg_id(Some(cred_req_msg_id.to_string()))?
            .send_secure()
            .map_err(|err| err.extend("could not send credential offer"))?;

        self.msg_uid = response.get_msg_uid()?;
        self.state = VcxStateType::VcxStateAccepted;

        debug!("issued credential: {}", self.source_id);
        return Ok(error::SUCCESS.code_num);
    }

    pub fn create_attributes_encodings(&self) -> VcxResult<String> {
        encode_attributes(&self.credential_attributes)
    }

    // TODO: The error arm of this Result is never used in any calling functions.
    // So currently there is no way to test the error status.
    fn get_credential_offer_status(&mut self, message: Option<String>) -> VcxResult<u32> {
        debug!("updating state for credential offer: {} msg_uid: {:?}", self.source_id, self.msg_uid);
        if self.state == VcxStateType::VcxStateRequestReceived {
            return Ok(self.get_state());
        }
        if message.is_none() && (self.state != VcxStateType::VcxStateOfferSent || self.msg_uid.is_empty() || self.issued_did.is_empty()) {
            return Ok(self.get_state());
        }

        let (payload, offer_uid) = match message {
            None => {
                // Check cloud agent for pending messages
                let (msg_id, message) = messages::get_message::get_ref_msg(&self.msg_uid,
                                                                           &self.issued_did,
                                                                           &self.issued_vk,
                                                                           &self.agent_did,
                                                                           &self.agent_vk)?;

                let (payload, thread) = Payloads::decrypt(&self.issued_vk, &message)
                    .map_err(|err| VcxError::from_msg(VcxErrorKind::Common(err.into()), "Cannot decrypt CredentialOffer payload"))?;

                if let Some(tr) = thread {
                    let remote_did = self.remote_did.as_str();
                    self.thread.as_mut().map(|thread| thread.increment_receiver(&remote_did));
                }

                (payload, Some(msg_id))
            },
            Some(ref payload) => (payload.clone(), None)
        };

        let mut cred_req: CredentialRequest = serde_json::from_str(&payload)
            .map_err(|err| VcxError::from_msg(VcxErrorKind::InvalidJson, format!("Cannot deserialize CredentialRequest: {}", err)))?;

        cred_req.msg_ref_id = offer_uid;

        self.credential_request = Some(cred_req);
        debug!("received credential request for credential offer: {}", self.source_id);
        self.state = VcxStateType::VcxStateRequestReceived;
        Ok(self.get_state())
    }

    fn update_state(&mut self, message: Option<String>) -> VcxResult<u32> {
        trace!("IssuerCredential::update_state >>>");
        let result = self.get_credential_offer_status(message);
        debug!("result: {:?}", result);
        result
        //There will probably be more things here once we do other things with the credential
    }

    fn get_state(&self) -> u32 {
        trace!("IssuerCredential::get_state >>>");
        let state = self.state as u32;
        state
    }
    fn get_offer_uid(&self) -> &String { &self.msg_uid }
    fn set_offer_uid(&mut self, uid: &str) { self.msg_uid = uid.to_owned(); }

    fn get_credential_attributes(&self) -> &String { &self.credential_attributes }
    fn get_source_id(&self) -> &String { &self.source_id }

    fn generate_credential(&mut self, credential_data: &str, did: &str) -> VcxResult<CredentialMessage> {
        let indy_cred_offer = self.credential_offer
            .as_ref()
            .ok_or(VcxError::from_msg(VcxErrorKind::InvalidCredential, "Invalid Credential: `credential_offer` field not found"))?;

        let indy_cred_req = self.credential_request
            .as_ref()
            .ok_or(VcxError::from_msg(VcxErrorKind::InvalidCredentialRequest, "Invalid Credential: `credential_request` field not found"))?;

        let (cred, cred_revoc_id, revoc_reg_delta_json) =
            anoncreds::libindy_issuer_create_credential(&indy_cred_offer.libindy_offer,
                                                        &indy_cred_req.libindy_cred_req,
                                                        &credential_data,
                                                        self.rev_reg_id.clone(),
                                                        self.tails_file.clone())?;

        self.cred_rev_id = cred_revoc_id.clone();

        let cred_def_id =
            if !Qualifier::is_fully_qualified(&self.remote_did) {
                anoncreds::libindy_to_unqualified(&self.cred_def_id)?
            } else {
                self.cred_def_id.clone()
            };

        Ok(CredentialMessage {
            claim_offer_id: self.msg_uid.clone(),
            from_did: String::from(did),
            version: String::from("0.1"),
            msg_type: PayloadKinds::Cred.name().to_string(),
            libindy_cred: cred,
            rev_reg_def_json: self.rev_reg_def_json.clone().unwrap_or(String::new()),
            cred_def_id: self.cred_def_id.clone(),
            cred_revoc_id,
            revoc_reg_delta_json,
        })
    }

    fn generate_credential_offer(&self, to_did: &str) -> VcxResult<CredentialOffer> {
        let attr_map = convert_to_map(&self.credential_attributes)?;
        //Todo: make a cred_def_offer error
        let libindy_offer = anoncreds::libindy_issuer_create_credential_offer(&self.cred_def_id)?;

        println!("remote_did {:?}", self.remote_did);
        let (libindy_offer, cred_def_id) =
            if !Qualifier::is_fully_qualified(&self.remote_did) {
                (anoncreds::libindy_to_unqualified(&libindy_offer)?,
                 anoncreds::libindy_to_unqualified(&self.cred_def_id)?)
            } else {
                (libindy_offer, self.cred_def_id.clone())
            };

        Ok(CredentialOffer {
            msg_type: PayloadKinds::CredOffer.name().to_string(),
            version: String::from("0.1"),
            to_did: to_did.to_string(),
            from_did: self.issued_did.clone(),
            credential_attrs: attr_map,
            schema_seq_no: self.schema_seq_no.clone(),
            claim_name: String::from(self.credential_name.clone()),
            claim_id: String::from(self.credential_id.clone()),
            msg_ref_id: None,
            cred_def_id,
            libindy_offer,
            thread_id: None,
        })
    }

    fn revoke_cred(&mut self) -> VcxResult<()> {
        let tails_file = self.tails_file
            .as_ref()
            .ok_or(VcxError::from_msg(VcxErrorKind::InvalidRevocationDetails, "Invalid RevocationInfo: `tails_file` field not found"))?;

        let rev_reg_id = self.rev_reg_id
            .as_ref()
            .ok_or(VcxError::from_msg(VcxErrorKind::InvalidRevocationDetails, "Invalid RevocationInfo: `rev_reg_id` field not found"))?;

        let cred_rev_id = self.cred_rev_id
            .as_ref()
            .ok_or(VcxError::from_msg(VcxErrorKind::InvalidRevocationDetails, "Invalid RevocationInfo: `cred_rev_id` field not found"))?;

        let (payment, _) = anoncreds::revoke_credential(tails_file, rev_reg_id, cred_rev_id)?;

        self.rev_cred_payment_txn = payment;
        Ok(())
    }

    fn generate_payment_info(&mut self) -> VcxResult<Option<PaymentInfo>> {
        if self.price > 0 {
            let address: String = ::utils::libindy::payments::create_address(None)?;
            self.payment_address = Some(address.clone());
            Ok(Some(PaymentInfo {
                payment_required: "one-time".to_string(),
                payment_addr: address,
                price: self.price,
            }))
        } else {
            Ok(None)
        }
    }

    fn verify_payment(&mut self) -> VcxResult<()> {
        if self.price > 0 {
            let invoice_address = self.payment_address.as_ref()
                .ok_or(VcxError::from(VcxErrorKind::InvalidPaymentAddress))?;

            let address = payments::get_address_info(&invoice_address)?;

            if address.balance < self.price { return Err(VcxError::from(VcxErrorKind::InsufficientTokenAmount)); }
        }
        Ok(())
    }

    fn get_payment_txn(&self) -> VcxResult<PaymentTxn> {
        trace!("IssuerCredential::get_payment_txn >>>");

        match self.payment_address {
            Some(ref payment_address) if self.price > 0 => {
                Ok(PaymentTxn {
                    amount: self.price,
                    credit: true,
                    inputs: vec![payment_address.to_string()],
                    outputs: Vec::new(),
                })
            }
            _ => Err(VcxError::from(VcxErrorKind::NoPaymentInformation))
        }
    }

    pub fn to_string(&self) -> VcxResult<String> {
        ObjectWithVersion::new(DEFAULT_SERIALIZE_VERSION, self.to_owned())
            .serialize()
            .map_err(|err| err.extend("Cannot serialize credential"))
    }

    fn from_str(data: &str) -> VcxResult<IssuerCredential> {
        ObjectWithVersion::deserialize(data)
            .map(|obj: ObjectWithVersion<IssuerCredential>| obj.data)
            .map_err(|err| err.extend("Cannot deserialize IssuerCredential"))
    }
}

/**
    Input: supporting two formats:
    eg:
    perferred format: json, property/values
    {"address2":"101 Wilson Lane"}
    or
    deprecated format: json, key/array (of one item)
    {"address2":["101 Wilson Lane"]}


    Output: json: dictionary with key, object of raw and encoded values
    eg:
    {
      "address2": {
        "encoded": "68086943237164982734333428280784300550565381723532936263016368251445461241953",
        "raw": "101 Wilson Lane"
      }
    }
*/

pub fn encode_attributes(attributes: &str) -> VcxResult<String> {
    let mut attributes: HashMap<String, serde_json::Value> = serde_json::from_str(attributes)
        .map_err(|err| {
            warn!("Invalid Json for Attribute data");
            VcxError::from_msg(VcxErrorKind::InvalidJson, format!("Cannot deserialize credential attributes: {}", err))
        })?;

    let mut dictionary = HashMap::new();

    for (attr, attr_data) in attributes.iter_mut() {
        let first_attr: &str = match attr_data {
            // old style input such as {"address2":["101 Wilson Lane"]}
            serde_json::Value::Array(array_type) => {
                let attrib_value: &str = match array_type.get(0).and_then(serde_json::Value::as_str) {
                    Some(x) => x,
                    None => {
                        warn!("Cannot encode attribute: {}", error::INVALID_ATTRIBUTES_STRUCTURE.message);
                        return Err(VcxError::from_msg(VcxErrorKind::InvalidAttributesStructure, "Attribute value not found"));
                    }
                };

                warn!("Old attribute format detected. See vcx_issuer_create_credential api for additional information.");
                attrib_value
            }

            // new style input such as {"address2":"101 Wilson Lane"}
            serde_json::Value::String(str_type) => str_type,
            // anything else is an error
            _ => {
                warn!("Invalid Json for Attribute data");
                return Err(VcxError::from_msg(VcxErrorKind::InvalidJson, "Invalid Json for Attribute data"));
            }
        };

        let encoded = encode(&first_attr)?;
        let attrib_values = json!({
            "raw": first_attr,
            "encoded": encoded
        });

        dictionary.insert(attr, attrib_values);
    }

    serde_json::to_string_pretty(&dictionary)
        .map_err(|err| {
            warn!("Invalid Json for Attribute data");
            VcxError::from_msg(VcxErrorKind::InvalidJson, format!("Invalid Json for Attribute data: {}", err))
        })
}

pub fn get_encoded_attributes(handle: u32) -> VcxResult<String> {
    ISSUER_CREDENTIAL_MAP.get(handle, |i| {
        i.create_attributes_encodings()
    })
}

pub fn get_offer_uid(handle: u32) -> VcxResult<String> {
    ISSUER_CREDENTIAL_MAP.get(handle, |i| {
        Ok(i.get_offer_uid().to_string())
    })
}

pub fn get_payment_txn(handle: u32) -> VcxResult<PaymentTxn> {
    if v3::handlers::issuance::ISSUE_CREDENTIAL_MAP.has_handle(handle) {
        return Err(VcxError::from(VcxErrorKind::NoPaymentInformation))
    }

    ISSUER_CREDENTIAL_MAP.get(handle, |i| {
        i.get_payment_txn()
    })
}

pub fn issuer_credential_create(cred_def_handle: u32,
                                source_id: String,
                                issuer_did: String,
                                credential_name: String,
                                credential_data: String,
                                price: u64) -> VcxResult<u32> {
    trace!("issuer_credential_create >>> cred_def_handle: {}, source_id: {}, issuer_did: {}, credential_name: {}, credential_data: {}, price: {}",
           cred_def_handle, source_id, issuer_did, credential_name, secret!(&credential_data), price);

    // Initiate connection of new format -- redirect to v3 folder
    if settings::ARIES_COMMUNICATION_METHOD.to_string() == settings::get_communication_method().unwrap_or_default() {
        return v3::handlers::issuance::issuer_create_credential(cred_def_handle, &credential_data, &source_id)
    }

    let cred_def_id = ::credential_def::get_cred_def_id(cred_def_handle)?;
    let rev_reg_id = ::credential_def::get_rev_reg_id(cred_def_handle)?;
    let tails_file = ::credential_def::get_tails_file(cred_def_handle)?;
    let rev_reg_def_json = ::credential_def::get_rev_reg_def(cred_def_handle)?;

    let mut new_issuer_credential = IssuerCredential {
        credential_id: source_id.to_string(),
        source_id,
        msg_uid: String::new(),
        credential_attributes: credential_data,
        issuer_did,
        state: VcxStateType::VcxStateNone,
        //Todo: Take out schema
        schema_seq_no: 0,
        credential_request: None,
        credential_offer: None,
        credential_name,
        ref_msg_id: None,
        rev_reg_id,
        rev_reg_def_json,
        cred_rev_id: None,
        rev_cred_payment_txn: None,
        tails_file,
        price,
        payment_address: None,
        issued_did: String::new(),
        issued_vk: String::new(),
        remote_did: String::new(),
        remote_vk: String::new(),
        agent_did: String::new(),
        agent_vk: String::new(),
        cred_def_id,
        cred_def_handle,
        thread: Some(Thread::new()),
    };

    new_issuer_credential.validate_credential_offer()?;

    new_issuer_credential.state = VcxStateType::VcxStateInitialized;

    let handle = ISSUER_CREDENTIAL_MAP.add(new_issuer_credential)?;
    debug!("creating issuer_credential {} with handle {}", get_source_id(handle).unwrap_or_default(), handle);

    Ok(handle)
}

pub fn update_state(handle: u32, message: Option<String>) -> VcxResult<u32> {
    if v3::handlers::issuance::ISSUE_CREDENTIAL_MAP.has_handle(handle) {
        return v3::handlers::issuance::issuer_update_status(handle, message)
    }
    ISSUER_CREDENTIAL_MAP.get_mut(handle, |i| {
        match i.update_state(message.clone()) {
            Ok(x) => Ok(x),
            Err(x) => Ok(i.get_state()),
        }
    })
}

pub fn get_state(handle: u32) -> VcxResult<u32> {
    if v3::handlers::issuance::ISSUE_CREDENTIAL_MAP.has_handle(handle) {
        return v3::handlers::issuance::issuer_get_status(handle)
    }
    ISSUER_CREDENTIAL_MAP.get(handle, |i| {
        Ok(i.get_state())
    })
}

pub fn release(handle: u32) -> VcxResult<()> {
    if v3::handlers::issuance::ISSUE_CREDENTIAL_MAP.has_handle(handle) {
        return v3::handlers::issuance::ISSUE_CREDENTIAL_MAP.release(handle)
            .or(Err(VcxError::from(VcxErrorKind::InvalidIssuerCredentialHandle)))
    }
    ISSUER_CREDENTIAL_MAP.release(handle)
        .or(Err(VcxError::from(VcxErrorKind::InvalidIssuerCredentialHandle)))
}

pub fn release_all() {
    ISSUER_CREDENTIAL_MAP.drain().ok();
}

pub fn is_valid_handle(handle: u32) -> bool {
    ISSUER_CREDENTIAL_MAP.has_handle(handle) || v3::handlers::issuance::ISSUE_CREDENTIAL_MAP.has_handle(handle)
}

pub fn to_string(handle: u32) -> VcxResult<String> {
    if v3::handlers::issuance::ISSUE_CREDENTIAL_MAP.has_handle(handle) {
        return v3::handlers::issuance::issuer_to_string(handle);
    }

    ISSUER_CREDENTIAL_MAP.get(handle, |i| {
        i.to_string()
    })
}

pub fn from_string(credential_data: &str) -> VcxResult<u32> {
    if let Ok(credential) = IssuerCredential::from_str(credential_data) {
        ISSUER_CREDENTIAL_MAP.add(credential)
    } else {
        v3::handlers::issuance::issuer_from_string(credential_data)
    }
}

<<<<<<< HEAD
pub fn generate_credential_offer_msg(handle: u32) -> VcxResult<(String, String)> {
=======
pub fn generate_credential_offer_msg(handle: u32, connection_handle: u32) -> VcxResult<(String, String)> {
//    if v3::handlers::issuance::ISSUE_CREDENTIAL_MAP.has_handle(handle) {
//        return v3::handlers::issuance::generate_credential_offer_msg(handle, connection_handle)
//    }
>>>>>>> ac0955b6
    ISSUER_CREDENTIAL_MAP.get_mut(handle, |i| {
        i.generate_credential_offer_msg()
    })
}

pub fn send_credential_offer(handle: u32, connection_handle: u32) -> VcxResult<u32> {
    if v3::handlers::issuance::ISSUE_CREDENTIAL_MAP.has_handle(handle) {
        return v3::handlers::issuance::send_credential_offer(handle, connection_handle)
    }
    ISSUER_CREDENTIAL_MAP.get_mut(handle, |i| {
        i.send_credential_offer(connection_handle)
    })
}

pub fn generate_credential_msg(handle: u32, my_pw_did: &str) -> VcxResult<String> {
    ISSUER_CREDENTIAL_MAP.get_mut(handle, |i| {
        i.generate_credential_msg(my_pw_did)
    })
}

pub fn send_credential(handle: u32, connection_handle: u32) -> VcxResult<u32> {
    if v3::handlers::issuance::ISSUE_CREDENTIAL_MAP.has_handle(handle) {
        return v3::handlers::issuance::send_credential(handle, connection_handle)
    }
    ISSUER_CREDENTIAL_MAP.get_mut(handle, |i| {
        i.send_credential(connection_handle)
    })
}

pub fn revoke_credential(handle: u32) -> VcxResult<()> {
    if v3::handlers::issuance::ISSUE_CREDENTIAL_MAP.has_handle(handle) {
        return Err(VcxError::from(VcxErrorKind::NotReady))
    }

    ISSUER_CREDENTIAL_MAP.get_mut(handle, |i| {
        i.revoke_cred()
    })
}

pub fn convert_to_map(s: &str) -> VcxResult<serde_json::Map<String, serde_json::Value>> {
    serde_json::from_str(s)
        .map_err(|err| {
            warn!("{}", error::INVALID_ATTRIBUTES_STRUCTURE.message);
            VcxError::from_msg(VcxErrorKind::InvalidAttributesStructure, error::INVALID_ATTRIBUTES_STRUCTURE.message)
        })
}

pub fn get_credential_attributes(handle: u32) -> VcxResult<String> {
    ISSUER_CREDENTIAL_MAP.get(handle, |i| {
        Ok(i.get_credential_attributes().to_string())
    })
}

pub fn get_source_id(handle: u32) -> VcxResult<String> {
    if v3::handlers::issuance::ISSUE_CREDENTIAL_MAP.has_handle(handle) {
        return v3::handlers::issuance::get_issuer_source_id(handle)
    }
    ISSUER_CREDENTIAL_MAP.get(handle, |i| {
        Ok(i.get_source_id().to_string())
    })
}

#[cfg(test)]
pub mod tests {
    use super::*;
    use serde_json::Value;
    use settings;
    use connection::tests::build_test_connection;
    use credential_request::CredentialRequest;
    #[allow(unused_imports)]
    use utils::{constants:: *,
                libindy::{ set_libindy_rc,
        anoncreds::{ libindy_create_and_store_credential_def,
        libindy_issuer_create_credential_offer,
        libindy_prover_create_credential_req },
        wallet::get_wallet_handle, wallet},
                get_temp_dir_path,
    };

    static DEFAULT_CREDENTIAL_NAME: &str = "Credential";
    static DEFAULT_CREDENTIAL_ID: &str = "defaultCredentialId";
    static SCHEMA: &str = r#"{{
                            "seqNo":32,
                            "data":{{
                                "name":"gvt",
                                "version":"1.0",
                                "attr_names":["address1","address2","city","state", "zip"]
                            }}
                         }}"#;

    static CREDENTIAL_DATA: &str =
        r#"{"address2":["101 Wilson Lane"],
        "zip":["87121"],
        "state":["UT"],
        "city":["SLC"],
        "address1":["101 Tela Lane"]
        }"#;

    static X_CREDENTIAL_JSON: &str =
        r#"{"claim":{"address1":["101 Tela Lane","63690509275174663089934667471948380740244018358024875547775652380902762701972"],"address2":["101 Wilson Lane","68086943237164982734333428280784300550565381723532936263016368251445461241953"],"city":["SLC","101327353979588246869873249766058188995681113722618593621043638294296500696424"],"state":["UT","93856629670657830351991220989031130499313559332549427637940645777813964461231"],"zip":["87121","87121"]},"issuer_did":"NcYxiDXkpYi6ov5FcYDi1e","schema_seq_no":15,"signature":{"non_revocation_claim":null,"primary_claim":{"a":"","e":"","m2":"","v":""}}}"#;

    pub fn util_put_credential_def_in_issuer_wallet(schema_seq_num: u32, wallet_handle: i32) {
        let stored_xcredential = String::from("");

        let issuer_did = settings::get_config_value(settings::CONFIG_INSTITUTION_DID).unwrap();
        let tag = "test_tag";
        let config = "{support_revocation: false}";

        libindy_create_and_store_credential_def(&issuer_did, SCHEMAS_JSON, tag, None, config).unwrap();
    }

    pub fn create_standard_issuer_credential() -> IssuerCredential {
        let credential_req: CredentialRequest = serde_json::from_str(CREDENTIAL_REQ_STRING).unwrap();
        let (credential_offer, _) = ::credential::parse_json_offer(CREDENTIAL_OFFER_JSON).unwrap();
        let issuer_credential = IssuerCredential {
            source_id: "standard_credential".to_owned(),
            schema_seq_no: 32,
            msg_uid: "1234".to_owned(),
            credential_attributes: CREDENTIAL_DATA.to_owned(),
            issuer_did: "QTrbV4raAcND4DWWzBmdsh".to_owned(),
            issued_did: "8XFh8yBzrpJQmNyZzgoTqB".to_owned(),
            issued_vk: VERKEY.to_string(),
            state: VcxStateType::VcxStateOfferSent,
            credential_name: DEFAULT_CREDENTIAL_NAME.to_owned(),
            credential_request: Some(credential_req.to_owned()),
            credential_offer: Some(credential_offer.to_owned()),
            credential_id: String::from(DEFAULT_CREDENTIAL_ID),
            price: 1,
            payment_address: Some(payments::build_test_address("9UFgyjuJxi1i1HD")),
            ref_msg_id: None,
            rev_reg_id: None,
            tails_file: None,
            cred_rev_id: None,
            rev_cred_payment_txn: None,
            rev_reg_def_json: None,
            remote_did: DID.to_string(),
            remote_vk: VERKEY.to_string(),
            agent_did: DID.to_string(),
            agent_vk: VERKEY.to_string(),
            cred_def_id: CRED_DEF_ID.to_string(),
            cred_def_handle: 0,
            thread: Some(Thread::new()),
        };
        issuer_credential
    }

    pub fn create_pending_issuer_credential() -> IssuerCredential {
        let connection_handle = build_test_connection();
        let credential_req: CredentialRequest = serde_json::from_str(CREDENTIAL_REQ_STRING).unwrap();
        let (credential_offer, _) = ::credential::parse_json_offer(CREDENTIAL_OFFER_JSON).unwrap();
        let credential: IssuerCredential = IssuerCredential {
            source_id: "test_has_pending_credential_request".to_owned(),
            schema_seq_no: 32,
            msg_uid: "1234".to_owned(),
            credential_attributes: "nothing".to_owned(),
            issuer_did: "QTrbV4raAcND4DWWzBmdsh".to_owned(),
            issued_did: "8XFh8yBzrpJQmNyZzgoTqB".to_owned(),
            issued_vk: VERKEY.to_string(),
            state: VcxStateType::VcxStateOfferSent,
            credential_request: Some(credential_req.to_owned()),
            credential_offer: Some(credential_offer.to_owned()),
            credential_name: DEFAULT_CREDENTIAL_NAME.to_owned(),
            credential_id: String::from(DEFAULT_CREDENTIAL_ID),
            cred_def_id: CRED_DEF_ID.to_string(),
            cred_def_handle: 1,
            ref_msg_id: None,
            rev_reg_id: None,
            cred_rev_id: None,
            rev_cred_payment_txn: None,
            rev_reg_def_json: None,
            tails_file: None,
            price: 0,
            payment_address: None,
            remote_did: DID.to_string(),
            remote_vk: VERKEY.to_string(),
            agent_did: DID.to_string(),
            agent_vk: VERKEY.to_string(),
            thread: Some(Thread::new()),
        };
        credential
    }

    fn normalize_credentials(c1: &str, c2: &str) -> (serde_json::Value, serde_json::Value) {
        let mut v1: serde_json::Value = serde_json::from_str(c1.clone()).unwrap();
        let mut v2: serde_json::Value = serde_json::from_str(c2.clone()).unwrap();
        v1["signature"]["primary_claim"]["a"] = serde_json::to_value("".to_owned()).unwrap();
        v1["signature"]["primary_claim"]["e"] = serde_json::to_value("".to_owned()).unwrap();
        v1["signature"]["primary_claim"]["v"] = serde_json::to_value("".to_owned()).unwrap();
        v1["signature"]["primary_claim"]["m2"] = serde_json::to_value("".to_owned()).unwrap();
        v2["signature"]["primary_claim"]["a"] = serde_json::to_value("".to_owned()).unwrap();
        v2["signature"]["primary_claim"]["e"] = serde_json::to_value("".to_owned()).unwrap();
        v2["signature"]["primary_claim"]["v"] = serde_json::to_value("".to_owned()).unwrap();
        v2["signature"]["primary_claim"]["m2"] = serde_json::to_value("".to_owned()).unwrap();
        (v1, v2)
    }

    pub fn create_full_issuer_credential() -> (IssuerCredential, ::credential::Credential) {
        let issuer_did = settings::get_config_value(settings::CONFIG_INSTITUTION_DID).unwrap();
        let (_, cred_def_handle) = ::credential_def::tests::create_cred_def_real(true);
        let cred_def_id = ::credential_def::get_cred_def_id(cred_def_handle).unwrap();
        let rev_reg_id = ::credential_def::get_rev_reg_id(cred_def_handle).unwrap();
        let tails_file = ::credential_def::get_tails_file(cred_def_handle).unwrap();
        let rev_reg_def_json = ::credential_def::get_rev_reg_def(cred_def_handle).unwrap();
        let credential_data = r#"{"address1": ["123 Main St"], "address2": ["Suite 3"], "city": ["Draper"], "state": ["UT"], "zip": ["84000"]}"#;

        let mut issuer_credential = IssuerCredential {
            source_id: "source_id".to_string(),
            msg_uid: String::new(),
            credential_attributes: credential_data.to_string(),
            issuer_did,
            state: VcxStateType::VcxStateNone,
            //Todo: Take out schema
            schema_seq_no: 0,
            credential_request: None,
            credential_offer: None,
            credential_name: "cred_name".to_string(),
            credential_id: String::new(),
            ref_msg_id: None,
            rev_reg_id,
            rev_reg_def_json,
            cred_rev_id: None,
            rev_cred_payment_txn: None,
            tails_file,
            price: 1,
            payment_address: None,
            issued_did: String::new(),
            issued_vk: String::new(),
            remote_did: String::new(),
            remote_vk: String::new(),
            agent_did: String::new(),
            agent_vk: String::new(),
            cred_def_id,
            cred_def_handle,
            thread: Some(Thread::new()),
        };

        let payment = issuer_credential.generate_payment_info().unwrap();
        let credential_offer = issuer_credential.generate_credential_offer(&issuer_credential.issued_did).unwrap();
        let cred_json = json!(credential_offer);
        let mut payload = Vec::new();

        if payment.is_some() { payload.push(json!(payment.unwrap())); }
        payload.push(cred_json);
        let payload = serde_json::to_string(&payload).unwrap();

        issuer_credential.credential_offer = Some(issuer_credential.generate_credential_offer(&issuer_credential.issued_did).unwrap());
        let credential = ::credential::tests::create_credential(&payload);
        issuer_credential.credential_request = Some(credential.build_request(&issuer_credential.issuer_did, &issuer_credential.issued_did).unwrap());
        (issuer_credential, credential)
    }

    #[test]
    fn test_issuer_credential_create_succeeds() {
        init!("true");
        match issuer_credential_create(::credential_def::tests::create_cred_def_fake(),
                                       "1".to_string(),
                                       "8XFh8yBzrpJQmNyZzgoTqB".to_owned(),
                                       "credential_name".to_string(),
                                       "{\"attr\":\"value\"}".to_owned(),
                                       1) {
            Ok(x) => assert!(x > 0),
            Err(_) => assert_eq!(0, 1), //fail if we get here
        }
    }

    #[test]
    fn test_to_string_succeeds() {
        init!("true");
        let handle = issuer_credential_create(::credential_def::tests::create_cred_def_fake(),
                                              "1".to_string(),
                                              "8XFh8yBzrpJQmNyZzgoTqB".to_owned(),
                                              "credential_name".to_string(),
                                              "{\"attr\":\"value\"}".to_owned(),
                                              1).unwrap();
        let string = to_string(handle).unwrap();
        assert!(!string.is_empty());
    }

    #[test]
    fn test_send_credential_offer() {
        init!("true");
        let connection_handle = build_test_connection();

        let credential_id = DEFAULT_CREDENTIAL_ID;

        let handle = issuer_credential_create(::credential_def::tests::create_cred_def_fake(),
                                              "1".to_string(),
                                              "8XFh8yBzrpJQmNyZzgoTqB".to_owned(),
                                              "credential_name".to_string(),
                                              "{\"attr\":\"value\"}".to_owned(),
                                              1).unwrap();

        assert_eq!(send_credential_offer(handle, connection_handle).unwrap(), error::SUCCESS.code_num);
        assert_eq!(get_state(handle).unwrap(), VcxStateType::VcxStateOfferSent as u32);
        assert_eq!(get_offer_uid(handle).unwrap(), "ntc2ytb");
    }

    #[cfg(feature = "agency")]
    #[cfg(feature = "pool_tests")]
    #[test]
    fn test_generate_cred_offer() {
        init!("ledger_zero_fees");
        let issuer = create_full_issuer_credential().0.generate_credential_offer(&settings::get_config_value(settings::CONFIG_INSTITUTION_DID).unwrap()).unwrap();
    }

    #[test]
    fn test_retry_send_credential_offer() {
        init!("true");
        let connection_handle = build_test_connection();

        let credential_id = DEFAULT_CREDENTIAL_ID;

        let handle = issuer_credential_create(::credential_def::tests::create_cred_def_fake(),
                                              "1".to_string(),
                                              "8XFh8yBzrpJQmNyZzgoTqB".to_owned(),
                                              "credential_name".to_string(),
                                              "{\"attr\":\"value\"}".to_owned(),
                                              1).unwrap();

        set_libindy_rc(error::TIMEOUT_LIBINDY_ERROR.code_num);
        assert!(send_credential_offer(handle, connection_handle).is_err());
        assert_eq!(get_state(handle).unwrap(), VcxStateType::VcxStateInitialized as u32);
        assert_eq!(get_offer_uid(handle).unwrap(), "");

        // Can retry after initial failure
        assert_eq!(send_credential_offer(handle, connection_handle).unwrap(), error::SUCCESS.code_num);
        assert_eq!(get_state(handle).unwrap(), VcxStateType::VcxStateOfferSent as u32);
        assert_eq!(get_offer_uid(handle).unwrap(), "ntc2ytb");
    }

    #[test]
    fn test_credential_can_be_resent_after_failure() {
        init!("true");
        settings::set_config_value(settings::CONFIG_INSTITUTION_DID, "QTrbV4raAcND4DWWzBmdsh");

        let mut credential = create_standard_issuer_credential();
        credential.state = VcxStateType::VcxStateRequestReceived;

        let connection_handle = build_test_connection();

        set_libindy_rc(error::TIMEOUT_LIBINDY_ERROR.code_num);
        assert_eq!(credential.send_credential(connection_handle).unwrap_err().kind(), VcxErrorKind::Common(1038));
        assert_eq!(credential.msg_uid, "1234");
        assert_eq!(credential.state, VcxStateType::VcxStateRequestReceived);
        // Retry sending the credential, use the mocked http. Show that you can retry sending the credential
        credential.send_credential(connection_handle).unwrap();
        assert_eq!(credential.msg_uid, "ntc2ytb");
        assert_eq!(credential.state, VcxStateType::VcxStateAccepted);
    }

    #[test]
    fn test_from_string_succeeds() {
        init!("true");
        let handle = issuer_credential_create(::credential_def::tests::create_cred_def_fake(),
                                              "1".to_string(),
                                              "8XFh8yBzrpJQmNyZzgoTqB".to_owned(),
                                              "credential_name".to_string(),
                                              "{\"attr\":\"value\"}".to_owned(),
                                              1, ).unwrap();
        let string = to_string(handle).unwrap();
        let value: serde_json::Value = serde_json::from_str(&string).unwrap();
        assert_eq!(value["version"], "1.0");
        assert!(!string.is_empty());
        assert!(release(handle).is_ok());
        let new_handle = from_string(&string).unwrap();
        let new_string = to_string(new_handle).unwrap();
        assert_eq!(new_string, string);
    }

    #[test]
    fn test_update_state_with_pending_credential_request() {
        init!("true");
        let mut credential = create_pending_issuer_credential();

        ::utils::httpclient::set_next_u8_response(CREDENTIAL_REQ_RESPONSE.to_vec());
        ::utils::httpclient::set_next_u8_response(UPDATE_CREDENTIAL_RESPONSE.to_vec());

        credential.update_state(None).unwrap();
        assert_eq!(credential.get_state(), VcxStateType::VcxStateRequestReceived as u32);
    }

    #[test]
    fn test_update_state_with_message() {
        init!("true");
        let mut credential = create_pending_issuer_credential();
        credential.update_state(Some(CREDENTIAL_REQ_RESPONSE_STR.to_string())).unwrap();
        assert_eq!(credential.get_state(), VcxStateType::VcxStateRequestReceived as u32);
    }

    #[test]
    fn test_update_state_with_bad_message() {
        init!("true");
        let mut credential = create_pending_issuer_credential();
        let rc = credential.update_state(Some(INVITE_ACCEPTED_RESPONSE.to_string()));
        assert_eq!(credential.get_state(), VcxStateType::VcxStateOfferSent as u32);
        assert!(rc.is_err());
    }

    #[test]
    fn test_issuer_credential_changes_state_after_being_validated() {
        init!("true");
        let handle = issuer_credential_create(::credential_def::tests::create_cred_def_fake(),
                                              "1".to_string(),
                                              "8XFh8yBzrpJQmNyZzgoTqB".to_owned(),
                                              "credential_name".to_string(),
                                              "{\"att\":\"value\"}".to_owned(),
                                              1).unwrap();
        let string = to_string(handle).unwrap();
        fn get_state_from_string(s: String) -> u32 {
            let json: serde_json::Value = serde_json::from_str(&s).unwrap();
            if json["data"]["state"].is_number() {
                return json["data"]["state"].as_u64().unwrap() as u32;
            }
            0
        }
        assert_eq!(get_state_from_string(string), 1);
    }

    #[test]
    fn basic_add_attribute_encoding() {
        // FIXME Make this a real test and add additional test for create_attributes_encodings
        let issuer_credential = create_standard_issuer_credential();
        issuer_credential.create_attributes_encodings().unwrap();

        let mut issuer_credential = create_standard_issuer_credential();
        match issuer_credential.credential_attributes.pop() {
            Some(brace) => assert_eq!(brace, '}'),
            None => error!("Malformed credential attributes in the issuer credential test"),
        }
        match issuer_credential.create_attributes_encodings() {
            Ok(_) => {
                error!("basic_add_attribute_encoding test should raise error.");
                assert_ne!(1, 1);
            }
            Err(e) => assert_eq!(e.kind(), VcxErrorKind::InvalidJson)
        }
    }

    #[test]
    fn test_that_test_mode_enabled_bypasses_libindy_create_credential() {
        init!("true");
        let mut credential = create_standard_issuer_credential();
        credential.state = VcxStateType::VcxStateRequestReceived;

        let connection_handle = build_test_connection();

        credential.send_credential(connection_handle).unwrap();
        assert_eq!(credential.state, VcxStateType::VcxStateAccepted);
    }

    #[test]
    fn test_release_all() {
        init!("true");
        let h1 = issuer_credential_create(::credential_def::tests::create_cred_def_fake(), "1".to_string(), "8XFh8yBzrpJQmNyZzgoTqB".to_owned(), "credential_name".to_string(), "{\"attr\":\"value\"}".to_owned(), 1).unwrap();
        let h2 = issuer_credential_create(::credential_def::tests::create_cred_def_fake(), "1".to_string(), "8XFh8yBzrpJQmNyZzgoTqB".to_owned(), "credential_name".to_string(), "{\"attr\":\"value\"}".to_owned(), 1).unwrap();
        let h3 = issuer_credential_create(::credential_def::tests::create_cred_def_fake(), "1".to_string(), "8XFh8yBzrpJQmNyZzgoTqB".to_owned(), "credential_name".to_string(), "{\"attr\":\"value\"}".to_owned(), 1).unwrap();
        let h4 = issuer_credential_create(::credential_def::tests::create_cred_def_fake(), "1".to_string(), "8XFh8yBzrpJQmNyZzgoTqB".to_owned(), "credential_name".to_string(), "{\"attr\":\"value\"}".to_owned(), 1).unwrap();
        let h5 = issuer_credential_create(::credential_def::tests::create_cred_def_fake(), "1".to_string(), "8XFh8yBzrpJQmNyZzgoTqB".to_owned(), "credential_name".to_string(), "{\"attr\":\"value\"}".to_owned(), 1).unwrap();
        release_all();
        assert_eq!(release(h1).unwrap_err().kind(), VcxErrorKind::InvalidIssuerCredentialHandle);
        assert_eq!(release(h2).unwrap_err().kind(), VcxErrorKind::InvalidIssuerCredentialHandle);
        assert_eq!(release(h3).unwrap_err().kind(), VcxErrorKind::InvalidIssuerCredentialHandle);
        assert_eq!(release(h4).unwrap_err().kind(), VcxErrorKind::InvalidIssuerCredentialHandle);
        assert_eq!(release(h5).unwrap_err().kind(), VcxErrorKind::InvalidIssuerCredentialHandle);
    }

    #[test]
    fn test_errors() {
        init!("false");
        let invalid_handle = 478620;
        assert_eq!(to_string(invalid_handle).unwrap_err().kind(), VcxErrorKind::InvalidHandle);
        assert_eq!(release(invalid_handle).unwrap_err().kind(), VcxErrorKind::InvalidIssuerCredentialHandle);
    }

    #[test]
    fn test_encoding() {
        let issuer_credential_handle = issuer_credential_create(::credential_def::tests::create_cred_def_fake(),
                                                                "IssuerCredentialName".to_string(),
                                                                "000000000000000000000000Issuer02".to_string(),
                                                                "CredentialNameHere".to_string(),
                                                                r#"["name","gpa"]"#.to_string(),
                                                                1).unwrap();
        assert!(self::get_encoded_attributes(issuer_credential_handle).is_err());
        let issuer_credential_handle = issuer_credential_create(::credential_def::tests::create_cred_def_fake(),
                                                                "IssuerCredentialName".to_string(),
                                                                "000000000000000000000000Issuer02".to_string(),
                                                                "CredentialNameHere".to_string(),
                                                                r#"{"name":["frank"],"gpa":["4.0"]}"#.to_string(),
                                                                1).unwrap();

        let encoded_attributes = self::get_encoded_attributes(issuer_credential_handle).unwrap();
    }

    #[test]
    fn test_payment_information() {
        let payment_info = PaymentInfo {
            payment_addr: "OsdjtGKavZDBuG2xFw2QunVwwGs5IB3j".to_string(),
            payment_required: "one-time".to_string(),
            price: 1000,
        };
        let _ = serde_json::to_string(&payment_info).unwrap();
    }

    #[test]
    fn test_verify_payment() {
        init!("true");
        let mut credential = create_standard_issuer_credential();

        // Success
        credential.price = 3;
        credential.payment_address = Some(payments::build_test_address("9UFgyjuJxi1i1HD"));
        assert!(credential.verify_payment().is_ok());

        // Err - Wrong payment amount
        credential.price = 200;
        assert_eq!(credential.verify_payment().unwrap_err().kind(), VcxErrorKind::InsufficientTokenAmount);

        // Err - address not set
        credential.payment_address = None;
        assert_eq!(credential.verify_payment().unwrap_err().kind(), VcxErrorKind::InvalidPaymentAddress);
    }

    #[test]
    fn test_send_credential_with_payments() {
        init!("true");
        let mut credential = create_standard_issuer_credential();
        credential.state = VcxStateType::VcxStateRequestReceived;
        credential.price = 3;
        credential.payment_address = Some(payments::build_test_address("9UFgyjuJxi1i1HD"));

        let connection_handle = build_test_connection();

        // Success
        credential.send_credential(connection_handle).unwrap();
        assert_eq!(credential.msg_uid, "ntc2ytb");
        assert_eq!(credential.state, VcxStateType::VcxStateAccepted);

        // Amount wrong
        credential.state = VcxStateType::VcxStateRequestReceived;
        credential.price = 200;
        assert!(credential.send_credential(connection_handle).is_err());
        let payment = serde_json::to_string(&credential.get_payment_txn().unwrap()).unwrap();
        assert!(payment.len() > 20);
    }

    #[test]
    fn test_revoke_credential() {
        init!("true");
        let mut credential = create_standard_issuer_credential();

        credential.tails_file = Some(get_temp_dir_path(Some(TEST_TAILS_FILE)).to_str().unwrap().to_string());
        credential.cred_rev_id = None;
        credential.rev_reg_id = None;
        assert_eq!(credential.revoke_cred().unwrap_err().kind(), VcxErrorKind::InvalidRevocationDetails);
        credential.tails_file = None;
        credential.cred_rev_id = Some(CRED_REV_ID.to_string());
        credential.rev_reg_id = None;
        assert_eq!(credential.revoke_cred().unwrap_err().kind(), VcxErrorKind::InvalidRevocationDetails);
        credential.tails_file = None;
        credential.cred_rev_id = None;
        credential.rev_reg_id = Some(REV_REG_ID.to_string());
        assert_eq!(credential.revoke_cred().unwrap_err().kind(), VcxErrorKind::InvalidRevocationDetails);

        credential.tails_file = Some(get_temp_dir_path(Some(TEST_TAILS_FILE)).to_str().unwrap().to_string());
        credential.cred_rev_id = Some(CRED_REV_ID.to_string());
        credential.rev_reg_id = Some(REV_REG_ID.to_string());
        credential.rev_cred_payment_txn = None;

        credential.revoke_cred().unwrap();
        assert!(credential.rev_cred_payment_txn.is_some());
    }


    #[test]
    fn test_encode_with_several_attributes_success() {
        //        for reference....expectation is encode_attributes returns this:

        let expected = json!({
          "address2": {
            "encoded": "68086943237164982734333428280784300550565381723532936263016368251445461241953",
            "raw": "101 Wilson Lane"
          },
          "zip": {
            "encoded": "87121",
            "raw": "87121"
          },
          "city": {
            "encoded": "101327353979588246869873249766058188995681113722618593621043638294296500696424",
            "raw": "SLC"
          },
          "address1": {
            "encoded": "63690509275174663089934667471948380740244018358024875547775652380902762701972",
            "raw": "101 Tela Lane"
          },
          "state": {
            "encoded": "93856629670657830351991220989031130499313559332549427637940645777813964461231",
            "raw": "UT"
          }
        });


        static TEST_CREDENTIAL_DATA: &str =
            r#"{"address2":["101 Wilson Lane"],
            "zip":["87121"],
            "state":["UT"],
            "city":["SLC"],
            "address1":["101 Tela Lane"]
            }"#;

        let results_json = encode_attributes(TEST_CREDENTIAL_DATA).unwrap();

        let results: Value = serde_json::from_str(&results_json).unwrap();

        let address2: &Value = &results["address2"];
        assert_eq!(encode("101 Wilson Lane").unwrap(), address2["encoded"]);
        assert_eq!("101 Wilson Lane", address2["raw"]);

        let state: &Value = &results["state"];
        assert_eq!(encode("UT").unwrap(), state["encoded"]);
        assert_eq!("UT", state["raw"]);

        let zip: &Value = &results["zip"];
        assert_eq!("87121", zip["encoded"]);
        assert_eq!("87121", zip["raw"]);
    }

    #[test]
    fn test_encode_with_one_attribute_success() {
        let expected = json!({
"address2": {
"encoded": "68086943237164982734333428280784300550565381723532936263016368251445461241953",
"raw": "101 Wilson Lane"
}
});

        static TEST_CREDENTIAL_DATA: &str =
            r#"{"address2":["101 Wilson Lane"]}"#;

        let expected_json = serde_json::to_string_pretty(&expected).unwrap();

        let results_json = encode_attributes(TEST_CREDENTIAL_DATA).unwrap();

        assert_eq!(expected_json, results_json, "encode_attributes failed to return expected results");
    }

    #[test]
    fn test_encode_with_new_format_several_attributes_success() {
        //        for reference....expectation is encode_attributes returns this:

        let expected = json!({
          "address2": {
            "encoded": "68086943237164982734333428280784300550565381723532936263016368251445461241953",
            "raw": "101 Wilson Lane"
          },
          "zip": {
            "encoded": "87121",
            "raw": "87121"
          },
          "city": {
            "encoded": "101327353979588246869873249766058188995681113722618593621043638294296500696424",
            "raw": "SLC"
          },
          "address1": {
            "encoded": "63690509275174663089934667471948380740244018358024875547775652380902762701972",
            "raw": "101 Tela Lane"
          },
          "state": {
            "encoded": "93856629670657830351991220989031130499313559332549427637940645777813964461231",
            "raw": "UT"
          }
        });


        static TEST_CREDENTIAL_DATA: &str =
            r#"{"address2":"101 Wilson Lane",
            "zip":"87121",
            "state":"UT",
            "city":"SLC",
            "address1":"101 Tela Lane"
            }"#;

        let results_json = encode_attributes(TEST_CREDENTIAL_DATA).unwrap();

        let results: Value = serde_json::from_str(&results_json).unwrap();

        let address2: &Value = &results["address2"];
        assert_eq!(encode("101 Wilson Lane").unwrap(), address2["encoded"]);
        assert_eq!("101 Wilson Lane", address2["raw"]);

        let state: &Value = &results["state"];
        assert_eq!(encode("UT").unwrap(), state["encoded"]);
        assert_eq!("UT", state["raw"]);

        let zip: &Value = &results["zip"];
        assert_eq!("87121", zip["encoded"]);
        assert_eq!("87121", zip["raw"]);
    }

    #[test]
    fn test_encode_with_new_format_one_attribute_success() {
        let expected = json!({
"address2": {
"encoded": "68086943237164982734333428280784300550565381723532936263016368251445461241953",
"raw": "101 Wilson Lane"
}
});

        static TEST_CREDENTIAL_DATA: &str =
            r#"{"address2": "101 Wilson Lane"}"#;

        let expected_json = serde_json::to_string_pretty(&expected).unwrap();

        let results_json = encode_attributes(TEST_CREDENTIAL_DATA).unwrap();

        assert_eq!(expected_json, results_json, "encode_attributes failed to return expected results");
    }

    #[test]
    fn test_encode_with_mixed_format_several_attributes_success() {
        //        for reference....expectation is encode_attributes returns this:

        let expected = json!({
          "address2": {
            "encoded": "68086943237164982734333428280784300550565381723532936263016368251445461241953",
            "raw": "101 Wilson Lane"
          },
          "zip": {
            "encoded": "87121",
            "raw": "87121"
          },
          "city": {
            "encoded": "101327353979588246869873249766058188995681113722618593621043638294296500696424",
            "raw": "SLC"
          },
          "address1": {
            "encoded": "63690509275174663089934667471948380740244018358024875547775652380902762701972",
            "raw": "101 Tela Lane"
          },
          "state": {
            "encoded": "93856629670657830351991220989031130499313559332549427637940645777813964461231",
            "raw": "UT"
          }
        });


        static TEST_CREDENTIAL_DATA: &str =
            r#"{"address2":["101 Wilson Lane"],
            "zip":"87121",
            "state":"UT",
            "city":["SLC"],
            "address1":"101 Tela Lane"
            }"#;

        let results_json = encode_attributes(TEST_CREDENTIAL_DATA).unwrap();

        let results: Value = serde_json::from_str(&results_json).unwrap();
        let address2: &Value = &results["address2"];

        assert_eq!("68086943237164982734333428280784300550565381723532936263016368251445461241953", address2["encoded"]);
        assert_eq!("101 Wilson Lane", address2["raw"]);

        let state: &Value = &results["state"];
        assert_eq!("93856629670657830351991220989031130499313559332549427637940645777813964461231", state["encoded"]);
        assert_eq!("UT", state["raw"]);

        let zip: &Value = &results["zip"];
        assert_eq!("87121", zip["encoded"]);
        assert_eq!("87121", zip["raw"]);
    }

    #[test]
    fn test_encode_bad_format_returns_error()
    {
        static BAD_TEST_CREDENTIAL_DATA: &str =
            r#"{"format doesnt make sense"}"#;

        assert!(encode_attributes(BAD_TEST_CREDENTIAL_DATA).is_err())
    }

    #[test]
    fn test_encode_old_format_empty_array_error()
    {
        static BAD_TEST_CREDENTIAL_DATA: &str =
            r#"{"address2":[]}"#;

        assert!(encode_attributes(BAD_TEST_CREDENTIAL_DATA).is_err())
    }
}<|MERGE_RESOLUTION|>--- conflicted
+++ resolved
@@ -679,14 +679,10 @@
     }
 }
 
-<<<<<<< HEAD
 pub fn generate_credential_offer_msg(handle: u32) -> VcxResult<(String, String)> {
-=======
-pub fn generate_credential_offer_msg(handle: u32, connection_handle: u32) -> VcxResult<(String, String)> {
 //    if v3::handlers::issuance::ISSUE_CREDENTIAL_MAP.has_handle(handle) {
 //        return v3::handlers::issuance::generate_credential_offer_msg(handle, connection_handle)
 //    }
->>>>>>> ac0955b6
     ISSUER_CREDENTIAL_MAP.get_mut(handle, |i| {
         i.generate_credential_offer_msg()
     })
