use std::cell::RefCell;
use std::fmt;
use std::ffi::CString;
use std::ptr;

use failure::{Context, Backtrace, Fail};
use libc::c_char;

use utils::error;
use utils::cstring::CStringUtils;

pub mod agency_error;

pub mod prelude {
    pub use super::{err_msg, VcxError, VcxErrorExt, VcxErrorKind, VcxResult, VcxResultExt, get_current_error_c_json};
}

#[derive(Copy, Clone, Eq, PartialEq, Debug, Fail, Serialize, Deserialize)]
pub enum VcxErrorKind {
    // Common
    #[fail(display = "Object is in invalid state for requested operation")]
    InvalidState,
    #[fail(display = "Invalid configuration was passed into provisioning /initialization functions")]
    InvalidConfiguration,
    #[fail(display = "Obj was not found with handle")]
    InvalidHandle,
    #[fail(display = "Invalid JSON string")]
    InvalidJson,
    #[fail(display = "Invalid Option")]
    InvalidOption,
    #[fail(display = "Invalid MessagePack")]
    InvalidMessagePack,
    #[fail(display = "Object cache error")]
    ObjectCacheError,
    #[fail(display = "Object not ready for specified action")]
    NotReady,
    #[fail(display = "IO Error, possibly creating a backup wallet")]
    IOError,
    #[fail(display = "Object (json, config, key, credential and etc...) passed to libindy has invalid structure")]
    LibindyInvalidStructure,
    #[fail(display = "Waiting for callback timed out")]
    TimeoutLibindy,
    #[fail(display = "Parameter passed to libindy was invalid")]
    InvalidLibindyParam,
    #[fail(display = "Library already initialized")]
    AlreadyInitialized,
    #[fail(display = "Action is not supported")]
    ActionNotSupported,

    // Connection
    #[fail(display = "Could not store Connection object into the Object Cache")]
    CreateConnection,
    #[fail(display = "Invalid Connection Handle")]
    InvalidConnectionHandle,
    #[fail(display = "Invalid invite details structure")]
    InvalidInviteDetail,
    #[fail(display = "Invalid redirect details structure")]
    InvalidRedirectDetail,
    #[fail(display = "Cannot Delete Connection. Check status of connection is appropriate to be deleted from agency.")]
    DeleteConnection,
    #[fail(display = "Connection invitation has been already accepted")]
    ConnectionAlreadyExists,
    #[fail(display = "Connection does not exist")]
    ConnectionDoesNotExist,

    // Payment
    #[fail(display = "No payment information associated with object")]
    NoPaymentInformation,
    #[fail(display = "Insufficient amount of tokens to process request")]
    InsufficientTokenAmount,
    #[fail(display = "Invalid payment address")]
    InvalidPaymentAddress,

    // Credential Definition
    #[fail(display = "Call to create Credential Definition failed")]
    CreateCredDef,
    #[fail(display = "Can't create, Credential Def already on ledger")]
    CredDefAlreadyCreated,
    #[fail(display = "Invalid Credential Definition handle")]
    InvalidCredDefHandle,
    #[fail(display = "Credential Definition not found on the Ledger")]
    CredentialDefinitionNotFound,

    // Revocation
    #[fail(display = "Failed to create Revocation Registration Definition")]
    CreateRevRegDef,
    #[fail(display = "Invalid Revocation Details")]
    InvalidRevocationDetails,
    #[fail(display = "Unable to Update Revocation Delta On Ledger")]
    InvalidRevocationEntry,
    #[fail(display = "Invalid Credential Revocation timestamp")]
    InvalidRevocationTimestamp,

    // Credential
    #[fail(display = "Invalid credential handle")]
    InvalidCredentialHandle,

    // Issuer Credential
    #[fail(display = "Invalid Credential Issuer Handle")]
    InvalidIssuerCredentialHandle,
    #[fail(display = "Invalid Credential Offer")]
    InvalidCredentialOffer,
    #[fail(display = "Invalid Credential Request")]
    InvalidCredentialRequest,
    #[fail(display = "Invalid credential json")]
    InvalidCredential,
    #[fail(display = "Attributes provided to Credential Offer / Proof Request are not correct, possibly malformed")]
    InvalidAttributesStructure,

    // Proof
    #[fail(display = "Invalid proof handle")]
    InvalidProofHandle,
    #[fail(display = "Obj was not found with handle")]
    InvalidDisclosedProofHandle,
    #[fail(display = "Proof had invalid format")]
    InvalidProof,
    #[fail(display = "Schema was invalid or corrupt")]
    InvalidSchema,
    #[fail(display = "The Proof received does not have valid credentials listed.")]
    InvalidProofCredentialData,
    #[fail(display = "Could not create proof")]
    CreateProof,
    #[fail(display = "Proof Request Passed into Libindy Call Was Invalid")]
    InvalidProofRequest,
    #[fail(display = "Predicates provided to create a Proof Request are not correct")]
    InvalidPredicatesStructure,
    #[fail(display = "Proposal provided to create a Proof Was Invalid")]
    InvalidProofProposal,

    // Schema
    #[fail(display = "Could not create schema")]
    CreateSchema,
    #[fail(display = "Invalid Schema Handle")]
    InvalidSchemaHandle,
    #[fail(display = "No Schema for that schema sequence number")]
    InvalidSchemaSeqNo,
    #[fail(display = "Duplicate Schema: Ledger Already Contains Schema For Given DID, Version, and Name Combination")]
    DuplicationSchema,
    #[fail(display = "Unknown Rejection of Schema Creation, refer to libindy documentation")]
    UnknownSchemaRejection,

    // Pool
    #[fail(display = "Invalid genesis transactions path.")]
    InvalidGenesisTxnPath,
    #[fail(display = "Formatting for Pool Config are incorrect.")]
    CreatePoolConfig,
    #[fail(display = "Connection to Pool Ledger.")]
    PoolLedgerConnect,
    #[fail(display = "Invalid response from ledger for paid transaction")]
    InvalidLedgerResponse,
    #[fail(display = "No Pool open. Can't return handle.")]
    NoPoolOpen,
    #[fail(display = "Message failed in post")]
    PostMessageFailed,

    // Wallet
    #[fail(display = "Error Creating a wallet")]
    WalletCreate,
    #[fail(display = "Invalid config JSON passed into wallet import")]
    InvalidWalletImportConfig,
    #[fail(display = "Missing exported backup key in config")]
    MissingBackupKey,
    #[fail(display = "Attempt to open wallet with invalid credentials")]
    WalletAccessFailed,
    #[fail(display = "Invalid Wallet or Search Handle")]
    InvalidWalletHandle,
    #[fail(display = "Indy wallet already exists")]
    DuplicationWallet,
    #[fail(display = "Wallet record not found")]
    WalletRecordNotFound,
    #[fail(display = "Record already exists in the wallet")]
    DuplicationWalletRecord,
    #[fail(display = "Wallet not found")]
    WalletNotFound,
    #[fail(display = "Indy wallet already open")]
    WalletAlreadyOpen,
    #[fail(display = "Configuration is missing wallet key")]
    MissingWalletKey,
    #[fail(display = "Attempted to add a Master Secret that already existed in wallet")]
    DuplicationMasterSecret,
    #[fail(display = "Attempted to add a DID to wallet when that DID already exists in wallet")]
    DuplicationDid,

    // Logger
    #[fail(display = "Logging Error")]
    LoggingError,

    // Validation
    #[fail(display = "Could not encode string to a big integer.")]
    EncodeError,
    #[fail(display = "Invalid DID")]
    InvalidDid,
    #[fail(display = "Invalid VERKEY")]
    InvalidVerkey,
    #[fail(display = "Invalid NONCE")]
    InvalidNonce,
    #[fail(display = "Invalid URL")]
    InvalidUrl,
    #[fail(display = "Configuration is missing the Payment Method parameter")]
    MissingPaymentMethod,
    #[fail(display = "Unable to serialize")]
    SerializationError,
    #[fail(display = "Value needs to be base58")]
    NotBase58,

    // A2A
    #[fail(display = "Invalid or unexpected message received from the Agency")]
    InvalidAgencyResponse,
    #[fail(display = "The message submitted on the Agency has an invalid format or field value")]
    InvalidAgencyRequest,

    #[fail(display = "Common error {}", 0)]
    Common(u32),
    #[fail(display = "Libndy error {}", 0)]
    LibndyError(u32),

    // Wallet Backup
    #[fail(display = "Could not create WalletBackup")]
    CreateWalletBackup,

    #[fail(display = "Failed to retrieve exported wallet")]
    RetrieveExportedWallet,

    #[fail(display = "Failed to retrieve dead drop payload")]
    RetrieveDeadDrop,

    #[fail(display = "Cloud Backup exceeds max size limit")]
    MaxBackupSize,

    #[fail(display = "No Agent pairwise information")]
    NoAgentInformation,

    #[fail(display = "Token provided by sponsor is invalid")]
    InvalidProvisioningToken,

    // Aries
    #[fail(display = "Invalid DIDDoc")]
    InvalidDIDDoc,
    #[fail(display = "Message is out of thread")]
    MessageIsOutOfThread,
    #[fail(display = "Message attachment is invalid")]
    InvalidAttachmentEncoding,
}

#[derive(Debug)]
pub struct VcxError {
    inner: Context<VcxErrorKind>
}

impl Fail for VcxError {
    fn cause(&self) -> Option<&dyn Fail> {
        self.inner.cause()
    }

    fn backtrace(&self) -> Option<&Backtrace> {
        self.inner.backtrace()
    }
}

impl fmt::Display for VcxError {
    fn fmt(&self, f: &mut fmt::Formatter) -> fmt::Result {
<<<<<<< HEAD
        let mut first = true;

        for cause in <dyn Fail>::iter_chain(&self.inner) {
            if first {
                first = false;
                writeln!(f, "Error: {}", cause)?;
            } else {
                writeln!(f, "  Caused by: {}", cause)?;
            }
=======
        let mut causes = <dyn Fail>::iter_chain(&self.inner);
        if let Some(first_cause) = causes.next() {
            writeln!(f, "Error: {}", first_cause)?;
        }
        for cause in causes {
            writeln!(f, "  Caused by: {}", cause)?;
>>>>>>> 3d0dd119
        }

        Ok(())
    }
}

impl VcxError {
    pub fn from_msg<D>(kind: VcxErrorKind, msg: D) -> VcxError
        where D: fmt::Display + fmt::Debug + Send + Sync + 'static {
        VcxError { inner: Context::new(msg).context(kind) }
    }

    pub fn kind(&self) -> VcxErrorKind {
        *self.inner.get_context()
    }

    pub fn extend<D>(self, msg: D) -> VcxError
        where D: fmt::Display + fmt::Debug + Send + Sync + 'static {
        let kind = self.kind();
        VcxError { inner: self.inner.map(|_| msg).context(kind) }
    }

    pub fn map<D>(self, kind: VcxErrorKind, msg: D) -> VcxError
        where D: fmt::Display + fmt::Debug + Send + Sync + 'static {
        VcxError { inner: self.inner.map(|_| msg).context(kind) }
    }
}

pub fn err_msg<D>(kind: VcxErrorKind, msg: D) -> VcxError
    where D: fmt::Display + fmt::Debug + Send + Sync + 'static {
    VcxError::from_msg(kind, msg)
}

impl From<VcxErrorKind> for VcxError {
    fn from(kind: VcxErrorKind) -> VcxError {
        VcxError::from_msg(kind, ::utils::error::error_message(kind.into()))
    }
}

impl From<Context<VcxErrorKind>> for VcxError {
    fn from(inner: Context<VcxErrorKind>) -> VcxError {
        VcxError { inner }
    }
}

impl From<VcxError> for u32 {
    fn from(code: VcxError) -> u32 {
        set_current_error(&code);
        code.kind().into()
    }
}

impl From<VcxErrorKind> for u32 {
    fn from(code: VcxErrorKind) -> u32 {
        match code {
            VcxErrorKind::InvalidState => error::INVALID_STATE.code_num,
            VcxErrorKind::InvalidConfiguration => error::INVALID_CONFIGURATION.code_num,
            VcxErrorKind::InvalidHandle => error::INVALID_OBJ_HANDLE.code_num,
            VcxErrorKind::InvalidJson => error::INVALID_JSON.code_num,
            VcxErrorKind::InvalidOption => error::INVALID_OPTION.code_num,
            VcxErrorKind::InvalidMessagePack => error::INVALID_MSGPACK.code_num,
            VcxErrorKind::ObjectCacheError => error::OBJECT_CACHE_ERROR.code_num,
            VcxErrorKind::NoPaymentInformation => error::NO_PAYMENT_INFORMATION.code_num,
            VcxErrorKind::NotReady => error::NOT_READY.code_num,
            VcxErrorKind::InvalidRevocationDetails => error::INVALID_REVOCATION_DETAILS.code_num,
            VcxErrorKind::IOError => error::IOERROR.code_num,
            VcxErrorKind::LibindyInvalidStructure => error::LIBINDY_INVALID_STRUCTURE.code_num,
            VcxErrorKind::TimeoutLibindy => error::TIMEOUT_LIBINDY_ERROR.code_num,
            VcxErrorKind::InvalidLibindyParam => error::INVALID_LIBINDY_PARAM.code_num,
            VcxErrorKind::AlreadyInitialized => error::ALREADY_INITIALIZED.code_num,
            VcxErrorKind::CreateConnection => error::CREATE_CONNECTION_ERROR.code_num,
            VcxErrorKind::InvalidConnectionHandle => error::INVALID_CONNECTION_HANDLE.code_num,
            VcxErrorKind::InvalidInviteDetail => error::INVALID_INVITE_DETAILS.code_num,
            VcxErrorKind::InvalidRedirectDetail => error::INVALID_REDIRECT_DETAILS.code_num,
            VcxErrorKind::DeleteConnection => error::CANNOT_DELETE_CONNECTION.code_num,
            VcxErrorKind::ConnectionAlreadyExists => error::CONNECTION_ALREADY_EXISTS.code_num,
            VcxErrorKind::ConnectionDoesNotExist => error::CONNECTION_DOES_NOT_EXIST.code_num,
            VcxErrorKind::CreateCredDef => error::CREATE_CREDENTIAL_DEF_ERR.code_num,
            VcxErrorKind::CredDefAlreadyCreated => error::CREDENTIAL_DEF_ALREADY_CREATED.code_num,
            VcxErrorKind::InvalidCredDefHandle => error::INVALID_CREDENTIAL_DEF_HANDLE.code_num,
            VcxErrorKind::CredentialDefinitionNotFound => error::CREDENTIAL_DEFINITION_NOT_FOUND.code_num,
            VcxErrorKind::InvalidRevocationEntry => error::INVALID_REV_ENTRY.code_num,
            VcxErrorKind::CreateRevRegDef => error::INVALID_REV_REG_DEF_CREATION.code_num,
            VcxErrorKind::InvalidCredentialHandle => error::INVALID_CREDENTIAL_HANDLE.code_num,
            VcxErrorKind::InvalidIssuerCredentialHandle => error::INVALID_ISSUER_CREDENTIAL_HANDLE.code_num,
            VcxErrorKind::InvalidCredentialOffer => error::INVALID_CREDENTIAL_OFFER.code_num,
            VcxErrorKind::InvalidCredentialRequest => error::INVALID_CREDENTIAL_REQUEST.code_num,
            VcxErrorKind::InvalidCredential => error::INVALID_CREDENTIAL_JSON.code_num,
            VcxErrorKind::InsufficientTokenAmount => error::INSUFFICIENT_TOKEN_AMOUNT.code_num,
            VcxErrorKind::InvalidProofHandle => error::INVALID_PROOF_HANDLE.code_num,
            VcxErrorKind::InvalidDisclosedProofHandle => error::INVALID_DISCLOSED_PROOF_HANDLE.code_num,
            VcxErrorKind::InvalidProof => error::INVALID_PROOF.code_num,
            VcxErrorKind::InvalidSchema => error::INVALID_SCHEMA.code_num,
            VcxErrorKind::InvalidProofCredentialData => error::INVALID_PROOF_CREDENTIAL_DATA.code_num,
            VcxErrorKind::CreateProof => error::CREATE_PROOF_ERROR.code_num,
            VcxErrorKind::InvalidProofProposal => error::INVALID_PROOF_PROPOSAL.code_num,
            VcxErrorKind::InvalidRevocationTimestamp => error::INVALID_REVOCATION_TIMESTAMP.code_num,
            VcxErrorKind::CreateSchema => error::INVALID_SCHEMA_CREATION.code_num,
            VcxErrorKind::InvalidSchemaHandle => error::INVALID_SCHEMA_HANDLE.code_num,
            VcxErrorKind::InvalidSchemaSeqNo => error::INVALID_SCHEMA_SEQ_NO.code_num,
            VcxErrorKind::DuplicationSchema => error::DUPLICATE_SCHEMA.code_num,
            VcxErrorKind::UnknownSchemaRejection => error::UNKNOWN_SCHEMA_REJECTION.code_num,
            VcxErrorKind::WalletCreate => error::INVALID_WALLET_CREATION.code_num,
            VcxErrorKind::InvalidWalletImportConfig => error::INVALID_WALLET_IMPORT_CONFIG.code_num,
            VcxErrorKind::WalletAccessFailed => error::WALLET_ACCESS_FAILED.code_num,
            VcxErrorKind::InvalidWalletHandle => error::INVALID_WALLET_HANDLE.code_num,
            VcxErrorKind::DuplicationWallet => error::WALLET_ALREADY_EXISTS.code_num,
            VcxErrorKind::WalletNotFound => error::WALLET_NOT_FOUND.code_num,
            VcxErrorKind::WalletRecordNotFound => error::WALLET_RECORD_NOT_FOUND.code_num,
            VcxErrorKind::PoolLedgerConnect => error::POOL_LEDGER_CONNECT.code_num,
            VcxErrorKind::InvalidGenesisTxnPath => error::INVALID_GENESIS_TXN_PATH.code_num,
            VcxErrorKind::CreatePoolConfig => error::CREATE_POOL_CONFIG.code_num,
            VcxErrorKind::DuplicationWalletRecord => error::DUPLICATE_WALLET_RECORD.code_num,
            VcxErrorKind::WalletAlreadyOpen => error::WALLET_ALREADY_OPEN.code_num,
            VcxErrorKind::DuplicationMasterSecret => error::DUPLICATE_MASTER_SECRET.code_num,
            VcxErrorKind::DuplicationDid => error::DID_ALREADY_EXISTS_IN_WALLET.code_num,
            VcxErrorKind::InvalidLedgerResponse => error::INVALID_LEDGER_RESPONSE.code_num,
            VcxErrorKind::InvalidAttributesStructure => error::INVALID_ATTRIBUTES_STRUCTURE.code_num,
            VcxErrorKind::InvalidPaymentAddress => error::INVALID_PAYMENT_ADDRESS.code_num,
            VcxErrorKind::InvalidProofRequest => error::INVALID_PROOF_REQUEST.code_num,
            VcxErrorKind::NoPoolOpen => error::NO_POOL_OPEN.code_num,
            VcxErrorKind::PostMessageFailed => error::POST_MSG_FAILURE.code_num,
            VcxErrorKind::LoggingError => error::LOGGING_ERROR.code_num,
            VcxErrorKind::EncodeError => error::BIG_NUMBER_ERROR.code_num,
            VcxErrorKind::InvalidDid => error::INVALID_DID.code_num,
            VcxErrorKind::InvalidVerkey => error::INVALID_VERKEY.code_num,
            VcxErrorKind::InvalidNonce => error::INVALID_NONCE.code_num,
            VcxErrorKind::InvalidUrl => error::INVALID_URL.code_num,
            VcxErrorKind::MissingWalletKey => error::MISSING_WALLET_KEY.code_num,
            VcxErrorKind::MissingPaymentMethod => error::MISSING_PAYMENT_METHOD.code_num,
            VcxErrorKind::SerializationError => error::SERIALIZATION_ERROR.code_num,
            VcxErrorKind::NotBase58 => error::NOT_BASE58.code_num,
            VcxErrorKind::InvalidAgencyResponse => error::INVALID_AGENCY_RESPONSE.code_num,
            VcxErrorKind::InvalidAgencyRequest => error::INVALID_AGENCY_REQUEST.code_num,
            VcxErrorKind::MissingBackupKey => error::MISSING_BACKUP_KEY.code_num,
            VcxErrorKind::ActionNotSupported => error::ACTION_NOT_SUPPORTED.code_num,
            VcxErrorKind::Common(num) => num,
            VcxErrorKind::LibndyError(num) => num,
            VcxErrorKind::CreateWalletBackup => error::CREATE_WALLET_BACKUP.code_num,
            VcxErrorKind::RetrieveExportedWallet => error::RETRIEVE_EXPORTED_WALLET.code_num,
            VcxErrorKind::RetrieveDeadDrop => error::RETRIEVE_DEAD_DROP.code_num,
            VcxErrorKind::MaxBackupSize => error::MAX_BACKUP_SIZE.code_num,
            VcxErrorKind::NoAgentInformation => error::NO_AGENT_INFO.code_num,
            VcxErrorKind::InvalidProvisioningToken => error::INVALID_PROVISION_TOKEN.code_num,
            VcxErrorKind::InvalidDIDDoc => error::INVALID_DID_DOC.code_num,
            VcxErrorKind::MessageIsOutOfThread => error::MESSAGE_IS_OUT_OF_THREAD.code_num,
            VcxErrorKind::InvalidPredicatesStructure => error::INVALID_PREDICATES_STRUCTURE.code_num,
            VcxErrorKind::InvalidAttachmentEncoding => error::INVALID_ATTACHMENT_ENCODING.code_num,
        }
    }
}

pub type VcxResult<T> = Result<T, VcxError>;

/// Extension methods for `Result`.
pub trait VcxResultExt<T, E> {
    fn to_vcx<D>(self, kind: VcxErrorKind, msg: D) -> VcxResult<T> where D: fmt::Display + Send + Sync + 'static;
}

impl<T, E> VcxResultExt<T, E> for Result<T, E> where E: Fail
{
    fn to_vcx<D>(self, kind: VcxErrorKind, msg: D) -> VcxResult<T> where D: fmt::Display + Send + Sync + 'static {
        self.map_err(|err| err.context(msg).context(kind).into())
    }
}

/// Extension methods for `Error`.
pub trait VcxErrorExt {
    fn to_vcx<D>(self, kind: VcxErrorKind, msg: D) -> VcxError where D: fmt::Display + Send + Sync + 'static;
}

impl<E> VcxErrorExt for E where E: Fail
{
    fn to_vcx<D>(self, kind: VcxErrorKind, msg: D) -> VcxError where D: fmt::Display + Send + Sync + 'static {
        self.context(format!("\n{}: {}", std::any::type_name::<E>(), msg)).context(kind).into()
    }
}

thread_local! {
    pub static CURRENT_ERROR_C_JSON: RefCell<Option<CString>> = RefCell::new(None);
}

pub fn reset_current_error() {
    CURRENT_ERROR_C_JSON.with(|error| {
        error.replace(None);
    })
}

pub fn set_current_error(err: &VcxError) {
    CURRENT_ERROR_C_JSON.try_with(|error| {
        let error_json = json!({
            "error": err.kind().to_string(),
            "message": err.to_string(),
            "cause": <dyn Fail>::find_root_cause(err).to_string(),
            "backtrace": err.backtrace().map(|bt| bt.to_string())
        }).to_string();
        error.replace(Some(CStringUtils::string_to_cstring(error_json)));
    })
        .map_err(|err| error!("Thread local variable access failed with: {:?}", err)).ok();
}

pub fn get_current_error_c_json() -> *const c_char {
    let mut value = ptr::null();

    CURRENT_ERROR_C_JSON.try_with(|err|
        err.borrow().as_ref().map(|err| value = err.as_ptr())
    )
        .map_err(|err| error!("Thread local variable access failed with: {:?}", err)).ok();

    value
}<|MERGE_RESOLUTION|>--- conflicted
+++ resolved
@@ -259,24 +259,12 @@
 
 impl fmt::Display for VcxError {
     fn fmt(&self, f: &mut fmt::Formatter) -> fmt::Result {
-<<<<<<< HEAD
-        let mut first = true;
-
-        for cause in <dyn Fail>::iter_chain(&self.inner) {
-            if first {
-                first = false;
-                writeln!(f, "Error: {}", cause)?;
-            } else {
-                writeln!(f, "  Caused by: {}", cause)?;
-            }
-=======
         let mut causes = <dyn Fail>::iter_chain(&self.inner);
         if let Some(first_cause) = causes.next() {
             writeln!(f, "Error: {}", first_cause)?;
         }
         for cause in causes {
             writeln!(f, "  Caused by: {}", cause)?;
->>>>>>> 3d0dd119
         }
 
         Ok(())
