use std::cell::RefCell;
use std::fmt;
use std::ffi::CString;
use std::ptr;

use failure::{Context, Backtrace, Fail};
use libc::c_char;

use utils::error;
use utils::cstring::CStringUtils;

pub mod prelude {
    pub use super::{err_msg, VcxError, VcxErrorExt, VcxErrorKind, VcxResult, VcxResultExt, get_current_error_c_json};
}

#[derive(Copy, Clone, Eq, PartialEq, Debug, Fail)]
pub enum VcxErrorKind {
    // Common
    #[fail(display = "Object is in invalid state for requested operation")]
    InvalidState,
    #[fail(display = "Invalid Configuration")]
    InvalidConfiguration,
    #[fail(display = "Obj was not found with handle")]
    InvalidHandle,
    #[fail(display = "Invalid JSON string")]
    InvalidJson,
    #[fail(display = "Invalid Option")]
    InvalidOption,
    #[fail(display = "Invalid MessagePack")]
    InvalidMessagePack,
    #[fail(display = "Object cache error")]
    ObjectCacheError,
    #[fail(display = "Object not ready for specified action")]
    NotReady,
    #[fail(display = "IO Error, possibly creating a backup wallet")]
    IOError,
    #[fail(display = "Object (json, config, key, credential and etc...) passed to libindy has invalid structure")]
    LibindyInvalidStructure,
    #[fail(display = "Waiting for callback timed out")]
    TimeoutLibindy,
    #[fail(display = "Parameter passed to libindy was invalid")]
    InvalidLibindyParam,
    #[fail(display = "Library already initialized")]
    AlreadyInitialized,
    #[fail(display = "Action is not supported")]
    ActionNotSupported,

    // Connection
    #[fail(display = "Could not create connection")]
    CreateConnection,
    #[fail(display = "Invalid Connection Handle")]
    InvalidConnectionHandle,
    #[fail(display = "Invalid invite details structure")]
    InvalidInviteDetail,
    #[fail(display = "Invalid redirect details structure")]
    InvalidRedirectDetail,
    #[fail(display = "Cannot Delete Connection. Check status of connection is appropriate to be deleted from agency.")]
    DeleteConnection,
    #[fail(display = "Error with Connection")]
    GeneralConnectionError,

    // Payment
    #[fail(display = "No payment information associated with object")]
    NoPaymentInformation,
    #[fail(display = "Insufficient amount of tokens to process request")]
    InsufficientTokenAmount,
    #[fail(display = "Invalid payment address")]
    InvalidPaymentAddress,

    // Credential Definition error
    #[fail(display = "Call to create Credential Definition failed")]
    CreateCredDef,
    #[fail(display = "Can't create, Credential Def already on ledger")]
    CredDefAlreadyCreated,
    #[fail(display = "Invalid Credential Definition handle")]
    InvalidCredDefHandle,

    // Revocation
    #[fail(display = "Failed to create Revocation Registration Definition")]
    CreateRevRegDef,
    #[fail(display = "Invalid Revocation Details")]
    InvalidRevocationDetails,
    #[fail(display = "Unable to Update Revocation Delta On Ledger")]
    InvalidRevocationEntry,
    #[fail(display = "Invalid Credential Revocation timestamp")]
    InvalidRevocationTimestamp,

    // Credential
    #[fail(display = "Invalid credential handle")]
    InvalidCredentialHandle,
    #[fail(display = "could not create credential request")]
    CreateCredentialRequest,

    // Issuer Credential
    #[fail(display = "Invalid Credential Issuer Handle")]
    InvalidIssuerCredentialHandle,
    #[fail(display = "Invalid Credential Request")]
    InvalidCredentialRequest,
    #[fail(display = "Invalid credential json")]
    InvalidCredential,
    #[fail(display = "Attributes provided to Credential Offer are not correct, possibly malformed")]
    InvalidAttributesStructure,

    // Proof
    #[fail(display = "Invalid proof handle")]
    InvalidProofHandle,
    #[fail(display = "Obj was not found with handle")]
    InvalidDisclosedProofHandle,
    #[fail(display = "Proof had invalid format")]
    InvalidProof,
    #[fail(display = "Schema was invalid or corrupt")]
    InvalidSchema,
    #[fail(display = "The Proof received does not have valid credentials listed.")]
    InvalidProofCredentialData,
    #[fail(display = "Could not create proof")]
    CreateProof,
    #[fail(display = "Proof Request Passed into Libindy Call Was Invalid")]
    InvalidProofRequest,

    // Schema
    #[fail(display = "Could not create schema")]
    CreateSchema,
    #[fail(display = "Invalid Schema Handle")]
    InvalidSchemaHandle,
    #[fail(display = "No Schema for that schema sequence number")]
    InvalidSchemaSeqNo,
    #[fail(display = "Duplicate Schema: Ledger Already Contains Schema For Given DID, Version, and Name Combination")]
    DuplicationSchema,
    #[fail(display = "Unknown Rejection of Schema Creation, refer to libindy documentation")]
    UnknownSchemaRejection,

    // Pool
    #[fail(display = "Formatting for Pool Config are incorrect.")]
    CreatePoolConfig,
    #[fail(display = "Invalid response from ledger for paid transaction")]
    InvalidLedgerResponse,
    #[fail(display = "No Pool open. Can't return handle.")]
    NoPoolOpen,
    #[fail(display = "Message failed in post")]
    PostMessageFailed,

    // Wallet
    #[fail(display = "Error Creating a wallet")]
    WalletCreate,
    #[fail(display = "Missing wallet name in config")]
    MissingWalletName,
    #[fail(display = "Missing exported wallet path in config")]
    MissingExportedWalletPath,
    #[fail(display = "Missing exported backup key in config")]
    MissingBackupKey,
    #[fail(display = "Wallet Storage Parameter Either Malformed or Missing")]
    InvalidWalletStorageParams,
    #[fail(display = "Invalid Wallet or Search Handle")]
    InvalidWalletHandle,
    #[fail(display = "Indy wallet already exists")]
    DuplicationWallet,
    #[fail(display = "Wallet record not found")]
    WalletRecordNotFound,
    #[fail(display = "Record already exists in the wallet")]
    DuplicationWalletRecord,
    #[fail(display = "Wallet not found")]
    WalletNotFound,
    #[fail(display = "Indy wallet already open")]
    WalletAlreadyOpen,
    #[fail(display = "Configuration is missing wallet key")]
    MissingWalletKey,
    #[fail(display = "Attempted to add a Master Secret that already existed in wallet")]
    DuplicationMasterSecret,
    #[fail(display = "Attempted to add a DID to wallet when that DID already exists in wallet")]
    DuplicationDid,

    // Logger
    #[fail(display = "Logging Error")]
    LoggingError,

    // Validation
    #[fail(display = "Could not encode string to a big integer.")]
    EncodeError,
    #[fail(display = "Unknown Error")]
    UnknownError,
    #[fail(display = "Invalid DID")]
    InvalidDid,
    #[fail(display = "Invalid VERKEY")]
    InvalidVerkey,
    #[fail(display = "Invalid NONCE")]
    InvalidNonce,
    #[fail(display = "Invalid URL")]
    InvalidUrl,
    #[fail(display = "Configuration is missing the Payment Method parameter")]
    MissingPaymentMethod,
    #[fail(display = "Unable to serialize")]
    SerializationError,
    #[fail(display = "Value needs to be base58")]
    NotBase58,

    // A2A
    #[fail(display = "Invalid HTTP response.")]
    InvalidHttpResponse,
    #[fail(display = "No Endpoint set for Connection Object")]
    NoEndpoint,
    #[fail(display = "Error Retrieving messages from API")]
    InvalidMessages,
    #[fail(display = "Invalid A2A Message version")]
    InvalidMsgVersion,

    #[fail(display = "Common error {}", 0)]
    Common(u32),
    #[fail(display = "Liibndy error {}", 0)]
    LiibndyError(u32),
    #[fail(display = "Unknown libindy error")]
    UnknownLiibndyError,

<<<<<<< HEAD
    // Wallet Backup
    #[fail(display = "Could not create WalletBackup")]
    CreateWalletBackup,

    #[fail(display = "Failed to retrieve exported wallet")]
    RetrieveExportedWallet,

    #[fail(display = "Failed to retrieve dead drop payload")]
    RetrieveDeadDrop,

    #[fail(display = "Cloud Backup exceeds max size limit")]
    MaxBackupSize,
=======
    #[fail(display = "No Agent pairwise information")]
    NoAgentInformation,
>>>>>>> 6d13b69e
}

#[derive(Debug)]
pub struct VcxError {
    inner: Context<VcxErrorKind>
}

impl Fail for VcxError {
    fn cause(&self) -> Option<&dyn Fail> {
        self.inner.cause()
    }

    fn backtrace(&self) -> Option<&Backtrace> {
        self.inner.backtrace()
    }
}

impl fmt::Display for VcxError {
    fn fmt(&self, f: &mut fmt::Formatter) -> fmt::Result {
        let mut first = true;

        for cause in Fail::iter_chain(&self.inner) {
            if first {
                first = false;
                writeln!(f, "Error: {}", cause)?;
            } else {
                writeln!(f, "  Caused by: {}", cause)?;
            }
        }

        Ok(())
    }
}

impl VcxError {
    pub fn from_msg<D>(kind: VcxErrorKind, msg: D) -> VcxError
        where D: fmt::Display + fmt::Debug + Send + Sync + 'static {
        VcxError { inner: Context::new(msg).context(kind) }
    }

    pub fn kind(&self) -> VcxErrorKind {
        *self.inner.get_context()
    }

    pub fn extend<D>(self, msg: D) -> VcxError
        where D: fmt::Display + fmt::Debug + Send + Sync + 'static {
        let kind = self.kind();
        VcxError { inner: self.inner.map(|_| msg).context(kind) }
    }

    pub fn map<D>(self, kind: VcxErrorKind, msg: D) -> VcxError
        where D: fmt::Display + fmt::Debug + Send + Sync + 'static {
        VcxError { inner: self.inner.map(|_| msg).context(kind) }
    }
}

pub fn err_msg<D>(kind: VcxErrorKind, msg: D) -> VcxError
    where D: fmt::Display + fmt::Debug + Send + Sync + 'static {
    VcxError::from_msg(kind, msg)
}

impl From<VcxErrorKind> for VcxError {
    fn from(kind: VcxErrorKind) -> VcxError {
        VcxError::from_msg(kind, ::utils::error::error_message(&kind.clone().into()))
    }
}

impl From<Context<VcxErrorKind>> for VcxError {
    fn from(inner: Context<VcxErrorKind>) -> VcxError {
        VcxError { inner }
    }
}

impl From<VcxError> for u32 {
    fn from(code: VcxError) -> u32 {
        set_current_error(&code);
        code.kind().into()
    }
}

impl From<VcxErrorKind> for u32 {
    fn from(code: VcxErrorKind) -> u32 {
        match code {
            VcxErrorKind::InvalidState => error::INVALID_STATE.code_num,
            VcxErrorKind::InvalidConfiguration => error::INVALID_CONFIGURATION.code_num,
            VcxErrorKind::InvalidHandle => error::INVALID_OBJ_HANDLE.code_num,
            VcxErrorKind::InvalidJson => error::INVALID_JSON.code_num,
            VcxErrorKind::InvalidOption => error::INVALID_OPTION.code_num,
            VcxErrorKind::InvalidMessagePack => error::INVALID_MSGPACK.code_num,
            VcxErrorKind::ObjectCacheError => error::OBJECT_CACHE_ERROR.code_num,
            VcxErrorKind::NoPaymentInformation => error::NO_PAYMENT_INFORMATION.code_num,
            VcxErrorKind::NotReady => error::NOT_READY.code_num,
            VcxErrorKind::InvalidRevocationDetails => error::INVALID_REVOCATION_DETAILS.code_num,
            VcxErrorKind::GeneralConnectionError => error::CONNECTION_ERROR.code_num,
            VcxErrorKind::IOError => error::IOERROR.code_num,
            VcxErrorKind::LibindyInvalidStructure => error::LIBINDY_INVALID_STRUCTURE.code_num,
            VcxErrorKind::TimeoutLibindy => error::TIMEOUT_LIBINDY_ERROR.code_num,
            VcxErrorKind::InvalidLibindyParam => error::INVALID_LIBINDY_PARAM.code_num,
            VcxErrorKind::AlreadyInitialized => error::ALREADY_INITIALIZED.code_num,
            VcxErrorKind::CreateConnection => error::CREATE_CONNECTION_ERROR.code_num,
            VcxErrorKind::InvalidConnectionHandle => error::INVALID_CONNECTION_HANDLE.code_num,
            VcxErrorKind::InvalidInviteDetail => error::INVALID_INVITE_DETAILS.code_num,
            VcxErrorKind::InvalidRedirectDetail => error::INVALID_REDIRECT_DETAILS.code_num,
            VcxErrorKind::DeleteConnection => error::CANNOT_DELETE_CONNECTION.code_num,
            VcxErrorKind::CreateCredDef => error::CREATE_CREDENTIAL_DEF_ERR.code_num,
            VcxErrorKind::CredDefAlreadyCreated => error::CREDENTIAL_DEF_ALREADY_CREATED.code_num,
            VcxErrorKind::InvalidCredDefHandle => error::INVALID_CREDENTIAL_DEF_HANDLE.code_num,
            VcxErrorKind::InvalidRevocationEntry => error::INVALID_REV_ENTRY.code_num,
            VcxErrorKind::CreateRevRegDef => error::INVALID_REV_REG_DEF_CREATION.code_num,
            VcxErrorKind::InvalidCredentialHandle => error::INVALID_CREDENTIAL_HANDLE.code_num,
            VcxErrorKind::CreateCredentialRequest => error::CREATE_CREDENTIAL_REQUEST_ERROR.code_num,
            VcxErrorKind::InvalidIssuerCredentialHandle => error::INVALID_ISSUER_CREDENTIAL_HANDLE.code_num,
            VcxErrorKind::InvalidCredentialRequest => error::INVALID_CREDENTIAL_REQUEST.code_num,
            VcxErrorKind::InvalidCredential => error::INVALID_CREDENTIAL_JSON.code_num,
            VcxErrorKind::InsufficientTokenAmount => error::INSUFFICIENT_TOKEN_AMOUNT.code_num,
            VcxErrorKind::InvalidProofHandle => error::INVALID_PROOF_HANDLE.code_num,
            VcxErrorKind::InvalidDisclosedProofHandle => error::INVALID_DISCLOSED_PROOF_HANDLE.code_num,
            VcxErrorKind::InvalidProof => error::INVALID_PROOF.code_num,
            VcxErrorKind::InvalidSchema => error::INVALID_SCHEMA.code_num,
            VcxErrorKind::InvalidProofCredentialData => error::INVALID_PROOF_CREDENTIAL_DATA.code_num,
            VcxErrorKind::CreateProof => error::CREATE_PROOF_ERROR.code_num,
            VcxErrorKind::InvalidRevocationTimestamp => error::INVALID_REVOCATION_TIMESTAMP.code_num,
            VcxErrorKind::CreateSchema => error::INVALID_SCHEMA_CREATION.code_num,
            VcxErrorKind::InvalidSchemaHandle => error::INVALID_SCHEMA_HANDLE.code_num,
            VcxErrorKind::InvalidSchemaSeqNo => error::INVALID_SCHEMA_SEQ_NO.code_num,
            VcxErrorKind::DuplicationSchema => error::DUPLICATE_SCHEMA.code_num,
            VcxErrorKind::UnknownSchemaRejection => error::UNKNOWN_SCHEMA_REJECTION.code_num,
            VcxErrorKind::WalletCreate => error::INVALID_WALLET_CREATION.code_num,
            VcxErrorKind::MissingWalletName => error::MISSING_WALLET_NAME.code_num,
            VcxErrorKind::InvalidWalletStorageParams => error::INVALID_WALLET_STORAGE_PARAMETER.code_num,
            VcxErrorKind::InvalidWalletHandle => error::INVALID_WALLET_HANDLE.code_num,
            VcxErrorKind::DuplicationWallet => error::WALLET_ALREADY_EXISTS.code_num,
            VcxErrorKind::WalletNotFound => error::WALLET_NOT_FOUND.code_num,
            VcxErrorKind::WalletRecordNotFound => error::WALLET_RECORD_NOT_FOUND.code_num,
            VcxErrorKind::CreatePoolConfig => error::CREATE_POOL_CONFIG.code_num,
            VcxErrorKind::DuplicationWalletRecord => error::DUPLICATE_WALLET_RECORD.code_num,
            VcxErrorKind::WalletAlreadyOpen => error::WALLET_ALREADY_OPEN.code_num,
            VcxErrorKind::DuplicationMasterSecret => error::DUPLICATE_MASTER_SECRET.code_num,
            VcxErrorKind::DuplicationDid => error::DID_ALREADY_EXISTS_IN_WALLET.code_num,
            VcxErrorKind::InvalidLedgerResponse => error::INVALID_LEDGER_RESPONSE.code_num,
            VcxErrorKind::InvalidAttributesStructure => error::INVALID_ATTRIBUTES_STRUCTURE.code_num,
            VcxErrorKind::InvalidPaymentAddress => error::INVALID_PAYMENT_ADDRESS.code_num,
            VcxErrorKind::NoEndpoint => error::NO_ENDPOINT.code_num,
            VcxErrorKind::InvalidProofRequest => error::INVALID_PROOF_REQUEST.code_num,
            VcxErrorKind::NoPoolOpen => error::NO_POOL_OPEN.code_num,
            VcxErrorKind::PostMessageFailed => error::POST_MSG_FAILURE.code_num,
            VcxErrorKind::LoggingError => error::LOGGING_ERROR.code_num,
            VcxErrorKind::EncodeError => error::BIG_NUMBER_ERROR.code_num,
            VcxErrorKind::UnknownError => error::UNKNOWN_ERROR.code_num,
            VcxErrorKind::InvalidDid => error::INVALID_DID.code_num,
            VcxErrorKind::InvalidVerkey => error::INVALID_VERKEY.code_num,
            VcxErrorKind::InvalidNonce => error::INVALID_NONCE.code_num,
            VcxErrorKind::InvalidUrl => error::INVALID_URL.code_num,
            VcxErrorKind::MissingWalletKey => error::MISSING_WALLET_KEY.code_num,
            VcxErrorKind::MissingPaymentMethod => error::MISSING_PAYMENT_METHOD.code_num,
            VcxErrorKind::SerializationError => error::SERIALIZATION_ERROR.code_num,
            VcxErrorKind::NotBase58 => error::NOT_BASE58.code_num,
            VcxErrorKind::InvalidHttpResponse => error::INVALID_HTTP_RESPONSE.code_num,
            VcxErrorKind::InvalidMessages => error::INVALID_MESSAGES.code_num,
            VcxErrorKind::MissingExportedWalletPath => error::MISSING_EXPORTED_WALLET_PATH.code_num,
            VcxErrorKind::MissingBackupKey => error::MISSING_BACKUP_KEY.code_num,
            VcxErrorKind::UnknownLiibndyError => error::UNKNOWN_LIBINDY_ERROR.code_num,
            VcxErrorKind::ActionNotSupported => error::ACTION_NOT_SUPPORTED.code_num,
            VcxErrorKind::Common(num) => num,
            VcxErrorKind::LiibndyError(num) => num,
<<<<<<< HEAD
            VcxErrorKind::CreateWalletBackup => error::CREATE_WALLET_BACKUP.code_num,
            VcxErrorKind::RetrieveExportedWallet => error::RETRIEVE_EXPORTED_WALLET.code_num,
            VcxErrorKind::InvalidMsgVersion => error::INVALID_MSG_VERSION.code_num,
            VcxErrorKind::RetrieveDeadDrop => error::RETRIEVE_DEAD_DROP.code_num,
            VcxErrorKind::MaxBackupSize => error::MAX_BACKUP_SIZE.code_num,
=======
            VcxErrorKind::NoAgentInformation => error::NO_AGENT_INFO.code_num,
>>>>>>> 6d13b69e
        }
    }
}

pub type VcxResult<T> = Result<T, VcxError>;

/// Extension methods for `Result`.
pub trait VcxResultExt<T, E> {
    fn to_vcx<D>(self, kind: VcxErrorKind, msg: D) -> VcxResult<T> where D: fmt::Display + Send + Sync + 'static;
}

impl<T, E> VcxResultExt<T, E> for Result<T, E> where E: Fail
{
    fn to_vcx<D>(self, kind: VcxErrorKind, msg: D) -> VcxResult<T> where D: fmt::Display + Send + Sync + 'static {
        self.map_err(|err| err.context(msg).context(kind).into())
    }
}

/// Extension methods for `Error`.
pub trait VcxErrorExt {
    fn to_vcx<D>(self, kind: VcxErrorKind, msg: D) -> VcxError where D: fmt::Display + Send + Sync + 'static;
}

impl<E> VcxErrorExt for E where E: Fail
{
    fn to_vcx<D>(self, kind: VcxErrorKind, msg: D) -> VcxError where D: fmt::Display + Send + Sync + 'static {
        self.context(msg).context(kind).into()
    }
}

thread_local! {
    pub static CURRENT_ERROR_C_JSON: RefCell<Option<CString>> = RefCell::new(None);
}

pub fn reset_current_error() {
    CURRENT_ERROR_C_JSON.with(|error| {
        error.replace(None);
    })
}

pub fn set_current_error(err: &VcxError) {
    CURRENT_ERROR_C_JSON.try_with(|error| {
        let error_json = json!({
            "error": err.kind().to_string(),
            "message": err.to_string(),
            "cause": Fail::find_root_cause(err).to_string(),
            "backtrace": err.backtrace().map(|bt| bt.to_string())
        }).to_string();
        error.replace(Some(CStringUtils::string_to_cstring(error_json)));
    })
        .map_err(|err| error!("Thread local variable access failed with: {:?}", err)).ok();
}

pub fn get_current_error_c_json() -> *const c_char {
    let mut value = ptr::null();

    CURRENT_ERROR_C_JSON.try_with(|err|
        err.borrow().as_ref().map(|err| value = err.as_ptr())
    )
        .map_err(|err| error!("Thread local variable access failed with: {:?}", err)).ok();

    value
}<|MERGE_RESOLUTION|>--- conflicted
+++ resolved
@@ -210,7 +210,6 @@
     #[fail(display = "Unknown libindy error")]
     UnknownLiibndyError,
 
-<<<<<<< HEAD
     // Wallet Backup
     #[fail(display = "Could not create WalletBackup")]
     CreateWalletBackup,
@@ -223,10 +222,9 @@
 
     #[fail(display = "Cloud Backup exceeds max size limit")]
     MaxBackupSize,
-=======
+
     #[fail(display = "No Agent pairwise information")]
     NoAgentInformation,
->>>>>>> 6d13b69e
 }
 
 #[derive(Debug)]
@@ -392,15 +390,12 @@
             VcxErrorKind::ActionNotSupported => error::ACTION_NOT_SUPPORTED.code_num,
             VcxErrorKind::Common(num) => num,
             VcxErrorKind::LiibndyError(num) => num,
-<<<<<<< HEAD
             VcxErrorKind::CreateWalletBackup => error::CREATE_WALLET_BACKUP.code_num,
             VcxErrorKind::RetrieveExportedWallet => error::RETRIEVE_EXPORTED_WALLET.code_num,
             VcxErrorKind::InvalidMsgVersion => error::INVALID_MSG_VERSION.code_num,
             VcxErrorKind::RetrieveDeadDrop => error::RETRIEVE_DEAD_DROP.code_num,
             VcxErrorKind::MaxBackupSize => error::MAX_BACKUP_SIZE.code_num,
-=======
             VcxErrorKind::NoAgentInformation => error::NO_AGENT_INFO.code_num,
->>>>>>> 6d13b69e
         }
     }
 }
