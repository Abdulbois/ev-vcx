#![cfg_attr(feature = "fatal_warnings", deny(warnings))]
#![crate_name = "vcx"]
//this is needed for some large json macro invocations
#![recursion_limit = "128"]
extern crate serde;
extern crate indyrs as indy;

// keep these as `extern` for global macros
#[macro_use]
extern crate log;
#[macro_use]
extern crate serde_derive;
#[macro_use]
extern crate serde_json;
#[macro_use]
extern crate lazy_static;
#[macro_use]
extern crate strum_macros;

<<<<<<< HEAD
=======
extern crate chrono;
extern crate sha2;
extern crate dashmap;
extern crate rust_base58;
extern crate dirs;

>>>>>>> dc6c56b1
#[macro_use]
pub mod utils;
pub mod settings;
#[macro_use]
pub mod messages;

pub mod api;
pub mod connection;
pub mod issuer_credential;
pub mod proof;
pub mod schema;
pub mod credential_def;
pub mod error;
pub mod credential;
pub mod object_cache;
pub mod disclosed_proof;
pub mod wallet_backup;
pub mod v3;

#[allow(unused_imports)]
#[allow(dead_code)]
#[cfg(test)]
mod tests {

    use crate::credential_def::CredentialDef;
    use crate::disclosed_proof::DisclosedProofs;
    use crate::issuer_credential::IssuerCredentials;
    use crate::object_cache::Handle;
    use crate::connection::Connections;
    use crate::credential::Credentials;
    use crate::proof::Proofs;

    use super::*;
    use crate::settings;
    use crate::connection;
    use crate::credential;
    use crate::issuer_credential;
    use crate::disclosed_proof;
    use crate::proof;
    use crate::api::VcxStateType;
    use crate::api::ProofStateType;
    use serde_json::Value;
    use rand::Rng;
    use std::thread;
    use std::time::Duration;
    use crate::utils::{
        devsetup::{set_institution, set_consumer},
        constants::{DEFAULT_SCHEMA_ATTRS, TEST_TAILS_FILE},
        get_temp_dir_path
    };
    use crate::utils::devsetup::*;

    #[cfg(all(feature = "agency", feature = "pool_tests"))]
    #[test]
    fn test_delete_connection() {
        let _setup = SetupLibraryAgencyV2ZeroFeesNewProvisioning::init();

        let alice = connection::create_connection("alice").unwrap();
        alice.connect(None).unwrap();
        alice.delete_connection().unwrap();
        assert!(alice.release().is_err());
    }

    fn attr_names() -> (String, String, String, String, String) {
        let address1 = "Address1".to_string();
        let address2 = "address2".to_string();
        let city = "CITY".to_string();
        let state = "State".to_string();
        let zip = "zip".to_string();
        (address1, address2, city, state, zip)
    }
    fn requested_attrs(did: &str, schema_id: &str, cred_def_id: &str, from: Option<u64>, to: Option<u64>) -> Value {
        let (address1, address2, city, state, zip) = attr_names();
        json!([
           {
              "name":address1,
               "non_revoked": {"from": from, "to": to},
              "restrictions": [{
                "issuer_did": did,
                "schema_id": schema_id,
                "cred_def_id": cred_def_id,
               }]
           },
           {
              "name":address2,
               "non_revoked": {"from": from, "to": to},
              "restrictions": [{
                "issuer_did": did,
                "schema_id": schema_id,
                "cred_def_id": cred_def_id,
               }],
           },
           {
              "name":city,
               "non_revoked": {"from": from, "to": to},
              "restrictions": [{
                "issuer_did": did,
                "schema_id": schema_id,
                "cred_def_id": cred_def_id,
               }]
           },
           {
              "name":state,
               "non_revoked": {"from": from, "to": to},
              "restrictions": [{
                "issuer_did": did,
                "schema_id": schema_id,
                "cred_def_id": cred_def_id,
               }]
           },
           {
              "name":zip,
               "non_revoked": {"from": from, "to": to},
              "restrictions": [{
                "issuer_did": did,
                "schema_id": schema_id,
                "cred_def_id": cred_def_id,
               }]
           }
        ])

    }

    fn send_cred_offer(did: &str, cred_def_handle: Handle<CredentialDef>, connection: Handle<Connections>, credential_data: &str) -> Handle<IssuerCredentials> {

        let credential_offer = issuer_credential::issuer_credential_create(cred_def_handle,
                                                                           "1".to_string(),
                                                                           did.to_string(),
                                                                           "credential_name".to_string(),
                                                                           credential_data.to_string(),
                                                                           1).unwrap();
        println!("sending credential offer");
        credential_offer.send_credential_offer(connection).unwrap();
        thread::sleep(Duration::from_millis(2000));
        credential_offer
    }

    fn send_cred_req(connection: Handle<Connections>) -> Handle<Credentials> {
        set_consumer();
        let credential_offers = credential::get_credential_offer_messages(connection).unwrap();
        let offers: Value = serde_json::from_str(&credential_offers).unwrap();
        let offers = serde_json::to_string(&offers[0]).unwrap();
        let credential = credential::credential_create_with_offer("TEST_CREDENTIAL", &offers).unwrap();
        assert_eq!(VcxStateType::VcxStateRequestReceived as u32, credential.get_state().unwrap());
        println!("sending credential request");
        credential.send_credential_request(connection).unwrap();
        thread::sleep(Duration::from_millis(2000));
        credential
    }

    fn send_credential(issuer_handle: Handle<IssuerCredentials>, connection: Handle<Connections>, credential_handle: Handle<Credentials>) {
        set_institution();
        issuer_handle.update_state(None).unwrap();
        assert_eq!(VcxStateType::VcxStateRequestReceived as u32, issuer_handle.get_state().unwrap());
        println!("sending credential");
        issuer_handle.send_credential(connection).unwrap();
        thread::sleep(Duration::from_millis(2000));
        // AS CONSUMER STORE CREDENTIAL
        crate::utils::devsetup::set_consumer();
        credential_handle.update_state(None).unwrap();
        thread::sleep(Duration::from_millis(2000));
        println!("storing credential");
        credential_handle.get_credential_id().unwrap();
        assert_eq!(VcxStateType::VcxStateAccepted as u32, credential_handle.get_state().unwrap());
    }

    fn send_proof_request(connection_handle: Handle<Connections>, requested_attrs: &str, requested_preds: &str, revocation_interval: &str, log_msg: &str) -> (Handle<Proofs>, String) {
        let proof_req_handle = proof::create_proof("1".to_string(),
                                                   requested_attrs.to_string(),
                                                   requested_preds.to_string(),
                                                   revocation_interval.to_string(),
                                                   "name".to_string()).unwrap();
        println!("sending proof request {}", log_msg);
        proof_req_handle.send_proof_request(connection_handle).unwrap();
        let req_uuid = proof_req_handle.get_proof_uuid().unwrap();
        thread::sleep(Duration::from_millis(2000));
        (proof_req_handle, req_uuid)
    }

    fn create_proof(connection_handle: Handle<Connections>, msg_uid: &str) -> Handle<DisclosedProofs> {
        set_consumer();
        let requests = disclosed_proof::get_proof_request_messages(connection_handle, None).unwrap();
        let requests: Value = serde_json::from_str(&requests).unwrap();
        let mut req = None;
        for _req in requests.as_array().unwrap() {
            if _req["msg_ref_id"] == json!(msg_uid) { req = Some(_req); }
        }
        let requests = serde_json::to_string(req.unwrap()).unwrap();
        disclosed_proof::create_proof(crate::utils::constants::DEFAULT_PROOF_NAME, &requests).unwrap()
    }

    fn generate_and_send_proof(proof_handle: Handle<DisclosedProofs>, connection_handle: Handle<Connections>, selected_credentials: Value) {
        set_consumer();
        proof_handle.generate_proof(selected_credentials.to_string(), "{}".to_string()).unwrap();
        println!("sending proof");
        proof_handle.send_proof(connection_handle).unwrap();
        assert_eq!(VcxStateType::VcxStateAccepted as u32, proof_handle.get_state().unwrap());
        thread::sleep(Duration::from_millis(5000));
    }

    fn default_selected_credentials(proof_handle: Handle<DisclosedProofs>) -> Value {
        println!("retrieving matching credentials");
        let retrieved_credentials = proof_handle.retrieve_credentials().unwrap();
        let matching_credentials: Value = serde_json::from_str(&retrieved_credentials).unwrap();
        let (address1, address2, city, state, zip) = attr_names();
        json!({
               "attrs":{
                  address1.to_string():{"credential": matching_credentials["attrs"][address1][0], "tails_file": get_temp_dir_path(TEST_TAILS_FILE).to_str().unwrap().to_string()},
                  address2.to_string():{"credential": matching_credentials["attrs"][address2][0], "tails_file": get_temp_dir_path(TEST_TAILS_FILE).to_str().unwrap().to_string()},
                  city.to_string():{"credential": matching_credentials["attrs"][city][0], "tails_file": get_temp_dir_path(TEST_TAILS_FILE).to_str().unwrap().to_string()},
                  state.to_string():{"credential": matching_credentials["attrs"][state][0], "tails_file": get_temp_dir_path(TEST_TAILS_FILE).to_str().unwrap().to_string()},
                  zip.to_string():{"credential": matching_credentials["attrs"][zip][0], "tails_file": get_temp_dir_path(TEST_TAILS_FILE).to_str().unwrap().to_string()},
               },
               "predicates":{
               }
            })

    }

    fn revoke_credential(issuer_handle: Handle<IssuerCredentials>, rev_reg_id: Option<String>) {
        // GET REV REG DELTA BEFORE REVOCATION
        let (_, delta, timestamp) = crate::utils::libindy::anoncreds::get_rev_reg_delta_json(&rev_reg_id.clone().unwrap(), None, None).unwrap();
        println!("revoking credential");
        issuer_handle.revoke_credential().unwrap();
        let (_, delta_after_revoke, _) = crate::utils::libindy::anoncreds::get_rev_reg_delta_json(&rev_reg_id.unwrap(), Some(timestamp + 1), None).unwrap();
        assert_ne!(delta, delta_after_revoke);
    }

    fn _real_proof_demo() {
        let number_of_attributes = 10;

        let institution_did = settings::get_config_value(settings::CONFIG_INSTITUTION_DID).unwrap();
        let (faber, alice) = crate::connection::tests::create_connected_connections();

        // AS INSTITUTION SEND CREDENTIAL OFFER
        println!("creating schema/credential_def and paying fees");
        let mut attrs_list: Value = serde_json::Value::Array(vec![]);
        for i in 1..number_of_attributes {
            attrs_list.as_array_mut().unwrap().push(json!(format!("key{}",i)));
        }
        let attrs_list = attrs_list.to_string();
        let (schema_id, _schema_json, cred_def_id, _cred_def_json, cred_def_handle, _) = crate::utils::libindy::anoncreds::tests::create_and_store_credential_def(&attrs_list, false);
        let mut credential_data = json!({});
        for i in 1..number_of_attributes {
            credential_data[format!("key{}", i)] = json!([format!("value{}",i)]);
        }
        let credential_data = credential_data.to_string();
        let credential_offer = send_cred_offer(&institution_did, cred_def_handle, alice, &credential_data);

        // AS CONSUMER SEND CREDENTIAL REQUEST
        let credential = send_cred_req(faber);

        // AS INSTITUTION SEND CREDENTIAL
        send_credential(credential_offer, alice, credential);

        // AS INSTITUTION SEND PROOF REQUEST
        crate::utils::devsetup::set_institution();

        let restrictions = json!({ "issuer_did": institution_did, "schema_id": schema_id, "cred_def_id": cred_def_id, });
        let mut attrs: Value = serde_json::Value::Array(vec![]);
        for i in 1..number_of_attributes {
            attrs.as_array_mut().unwrap().push(json!({ "name":format!("key{}", i), "restrictions": [restrictions]}));
        }
        let (proof_req_handle, req_uuid) = send_proof_request(alice, &attrs.to_string(), "[]", "{}", "");

        let proof_handle = create_proof(faber, &req_uuid);
        println!("retrieving matching credentials");
        let retrieved_credentials = proof_handle.retrieve_credentials().unwrap();
        let matching_credentials: Value = serde_json::from_str(&retrieved_credentials).unwrap();
        let mut credentials: Value = json!({"attrs":{}, "predicates":{}});

        for i in 1..number_of_attributes {
            credentials["attrs"][format!("key{}", i)] = json!({
                "credential": matching_credentials["attrs"][format!("key{}",i)][0].clone(),
                "tails_file": get_temp_dir_path(TEST_TAILS_FILE).to_str().unwrap().to_string(),
            });
        };
        generate_and_send_proof(proof_handle, faber, credentials);

        // AS INSTITUTION VALIDATE PROOF
        set_institution();
        proof_req_handle.update_state(None).unwrap();
        assert_eq!(proof_req_handle.get_proof_state().unwrap(), ProofStateType::ProofValidated as u32);
        println!("proof validated!");
    }

    #[cfg(all(feature = "agency", feature = "pool_tests"))]
    #[test]
    fn test_real_proof() {
        let _setup = SetupLibraryAgencyV2ZeroFeesNewProvisioning::init();

        _real_proof_demo();
    }

    #[cfg(all(feature = "agency", feature = "pool_tests"))]
    #[test]
    fn test_real_proof_with_revocation() {
        let _setup = SetupLibraryAgencyV2ZeroFeesNewProvisioning::init();

        let institution_did = settings::get_config_value(settings::CONFIG_INSTITUTION_DID).unwrap();
        let (faber, alice) = crate::connection::tests::create_connected_connections();

        // CREATE SCHEMA AND CRED DEF
        println!("creating schema/credential_def and paying fees");
        let attrs_list = json!(["address1", "address2", "city", "state", "zip"]).to_string();
        let (schema_id, _schema_json, cred_def_id, _cred_def_json, cred_def_handle, rev_reg_id) =
            crate::utils::libindy::anoncreds::tests::create_and_store_credential_def(&attrs_list, true);

        // AS INSTITUTION SEND CREDENTIAL OFFER
        let (address1, address2, city, state, zip) = attr_names();
        let credential_data = json!({address1: ["123 Main St"], address2: ["Suite 3"], city: ["Draper"], state: ["UT"], zip: ["84000"]}).to_string();
        let credential_offer = send_cred_offer(&institution_did, cred_def_handle, alice, &credential_data);

        // AS CONSUMER SEND CREDENTIAL REQUEST
        let credential = send_cred_req(faber);

        // AS INSTITUTION SEND CREDENTIAL
        send_credential(credential_offer, alice, credential);

        // AS INSTITUTION SEND PROOF REQUEST
        crate::utils::devsetup::set_institution();

        let time_before_revocation = time::get_time().sec as u64;
        let mut _requested_attrs = requested_attrs(&institution_did, &schema_id, &cred_def_id, None, Some(time_before_revocation));
        let (proof_req_handle, req_uuid) = send_proof_request(alice, &_requested_attrs.to_string(), "[]", "{}", "");

        //AS Consumer - (Prover) GET PROOF REQ AND ASSOCIATED CREDENTIALS, GENERATE AND SEND PROOF
        let proof_handle = create_proof(faber, &req_uuid);
        let _selected_credentials = default_selected_credentials(proof_handle);
        generate_and_send_proof(proof_handle, faber, _selected_credentials);

        // AS INSTITUTION VALIDATE PROOF
        set_institution();
        proof_req_handle.update_state(None).unwrap();
        assert_eq!(proof_req_handle.get_proof_state().unwrap(), ProofStateType::ProofValidated as u32);
        println!("proof validated!");
        let _wallet = crate::utils::libindy::payments::get_wallet_token_info().unwrap();

        // AS INSTITUTION REVOKE CRED
        revoke_credential(credential_offer, rev_reg_id);

        // VERIFIER SEND NEW PROOF REQ, Expected revoked proof
        let requested_time = time::get_time().sec as u64;
        let mut _requested_attrs = requested_attrs(&institution_did, &schema_id, &cred_def_id, None, Some(requested_time));
        _requested_attrs[0]["non_revoked"] = json!({"from": requested_time+1});
        let interval = json!({"from": time::get_time().sec+1}).to_string();
        let (proof_req_handle2, req_uuid2) = send_proof_request(alice, &_requested_attrs.to_string(), "[]", &interval, "- revoked creds");

        //AS Consumer - (Prover) Generate Proof with revoked credentials
        let revoked_proof = create_proof(faber, &req_uuid2);
        let _selected_credentials = default_selected_credentials(revoked_proof);
        generate_and_send_proof(revoked_proof, faber, _selected_credentials);

        // AS INSTITUTION VALIDATE REVOKED PROOF
        set_institution();
        proof_req_handle2.update_state(None).unwrap();
        assert_eq!(proof_req_handle2.get_proof_state().unwrap(), ProofStateType::ProofInvalid as u32);
        println!("proof invalid - revoked!");

        // VERIFIER SENDS PROOF_REQ WITH INTERVAL BEFORE REVOCATION
        let _requested_attrs = requested_attrs(&institution_did, &schema_id, &cred_def_id, None, Some(time_before_revocation));
        let (proof_req_handle3, req_uuid3) = send_proof_request(alice, &_requested_attrs.to_string(), "[]", "{}", "");

        //AS Consumer - (Prover) Generate Proof with revoked credentials but valid interval
        let valid_interval_proof = create_proof(faber, &req_uuid3);
        let _selected_credentials = default_selected_credentials(valid_interval_proof);
        generate_and_send_proof(valid_interval_proof, faber, _selected_credentials);

        // AS INSTITUTION VALIDATE REVOKED PROOF - VALID
        set_institution();
        proof_req_handle3.update_state(None).unwrap();
        assert_eq!(proof_req_handle3.get_proof_state().unwrap(), ProofStateType::ProofValidated as u32);
        println!("proof valid for specified interval!");
    }

    #[cfg(all(feature = "agency_v2", feature = "pool_tests"))]
    #[test]
    fn test_real_proof_for_protocol_type_v2() {
        let _setup = SetupLibraryAgencyV2::init();

        _real_proof_demo();
    }
}<|MERGE_RESOLUTION|>--- conflicted
+++ resolved
@@ -17,15 +17,6 @@
 #[macro_use]
 extern crate strum_macros;
 
-<<<<<<< HEAD
-=======
-extern crate chrono;
-extern crate sha2;
-extern crate dashmap;
-extern crate rust_base58;
-extern crate dirs;
-
->>>>>>> dc6c56b1
 #[macro_use]
 pub mod utils;
 pub mod settings;
