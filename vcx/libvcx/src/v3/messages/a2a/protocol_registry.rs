use regex::Regex;
use strum::IntoEnumIterator;

use v3::messages::a2a::message_family::MessageFamilies;
use v3::messages::discovery::disclose::ProtocolDescriptor;
use settings::Actors;

pub struct ProtocolRegistry {
    protocols: Vec<ProtocolDescriptor>
}

impl ProtocolRegistry {
    pub fn init() -> ProtocolRegistry {
        let mut registry = ProtocolRegistry { protocols: Vec::new() };
        let actors = ::settings::get_actors();

        for family in MessageFamilies::iter() {
            match family {
                family @ MessageFamilies::Routing |
                family @ MessageFamilies::ReportProblem |
                family @ MessageFamilies::Notification |
                family @ MessageFamilies::Connections |
                family @ MessageFamilies::CredentialIssuance |
                family @ MessageFamilies::PresentProof |
                family @ MessageFamilies::TrustPing |
                family @ MessageFamilies::Basicmessage |
                family @ MessageFamilies::Outofband |
                family @ MessageFamilies::QuestionAnswer |
                family @ MessageFamilies::Committedanswer |
                family @ MessageFamilies::InviteAction |
                family @ MessageFamilies::DiscoveryFeatures => registry.add_protocol(&actors, family),
                MessageFamilies::Signature => {}
                MessageFamilies::Unknown(_) => {}
            }
        }

        registry
    }

    pub fn add_protocol(&mut self, actors: &Vec<Actors>, family: MessageFamilies) {
        match family.actors() {
            None => {
                self.protocols.push(ProtocolDescriptor { pid: family.id(), roles: None })
            }
            Some((Some(actor_1), Some(actor_2))) => {
                match (actors.contains(&actor_1), actors.contains(&actor_2)) {
                    (true, true) => {
                        self.protocols.push(ProtocolDescriptor { pid: family.id(), roles: None })
                    }
                    (true, false) => {
                        self.protocols.push(ProtocolDescriptor { pid: family.id(), roles: Some(vec![actor_1]) })
                    }
                    (false, true) => {
<<<<<<< HEAD
                        self.protocols.push( ProtocolDescriptor { pid: family.id(), roles: Some(vec![actor_2]) })
=======
                        self.protocols.push(ProtocolDescriptor { pid: family.id(), roles: Some(vec![actor_2]) })
>>>>>>> e9e43952
                    }
                    (false, false) => {}
                }
            }
            Some((Some(actor_1), None)) => {
                if actors.contains(&actor_1) {
<<<<<<< HEAD
                    self.protocols.push( ProtocolDescriptor { pid: family.id(), roles: Some(vec![actor_1]) })
=======
                    self.protocols.push(ProtocolDescriptor { pid: family.id(), roles: Some(vec![actor_1]) })
>>>>>>> e9e43952
                }
            }
            Some((None, Some(actor_2))) => {
                if actors.contains(&actor_2) {
                    self.protocols.push(ProtocolDescriptor { pid: family.id(), roles: Some(vec![actor_2]) })
                }
            }
            _ => {}
        }
    }

    pub fn get_protocols_for_query(&self, query: Option<&str>) -> Vec<ProtocolDescriptor> {
        match query {
            Some(query_) if query_ == "*" => self.protocols.clone(),
            Some(query_) => {
                match Regex::new(query_) {
                    Ok(re) => self.protocols.iter().filter(|protocol| re.is_match(&protocol.pid)).cloned().collect(),
                    Err(_) => vec![]
                }
            }
            None => self.protocols.clone()
        }
    }

    pub fn protocols(&self) -> Vec<ProtocolDescriptor> {
        self.protocols.clone()
    }
}

#[cfg(test)]
pub mod tests {
    use super::*;
    use utils::devsetup::SetupEmpty;

    fn _protocols() -> Vec<ProtocolDescriptor> {
        vec![
            ProtocolDescriptor { pid: "protocol_1.0_test".to_string(), roles: None },
            ProtocolDescriptor { pid: "protocol_1.0_some".to_string(), roles: None },
            ProtocolDescriptor { pid: "0_test.0_test".to_string(), roles: None },
        ]
    }

    fn _protocol_registry() -> ProtocolRegistry {
        ProtocolRegistry { protocols: _protocols() }
    }

    #[test]
    fn test_protocol_registry_init_works() {
        let _setup = SetupEmpty::init();

        let registry: ProtocolRegistry = ProtocolRegistry::init();
        assert!(registry.protocols.len() > 0);
    }

    #[test]
    fn test_get_protocols_for_query_works_for_none_query() {
        let _setup = SetupEmpty::init();

        let registry: ProtocolRegistry = _protocol_registry();
        let protocols = registry.get_protocols_for_query(None);
        assert_eq!(_protocols(), protocols);
    }

    #[test]
    fn test_get_protocols_for_query_works_for_placeholder() {
        let _setup = SetupEmpty::init();

        let registry: ProtocolRegistry = _protocol_registry();

        let protocols = registry.get_protocols_for_query(Some("*"));
        assert_eq!(_protocols(), protocols);
    }

    #[test]
    fn test_get_protocols_for_query_works_for_partial() {
        let _setup = SetupEmpty::init();

        let registry: ProtocolRegistry = _protocol_registry();

        let protocols = registry.get_protocols_for_query(Some("protocol_1.0*"));

        let expected_protocols = vec![
            ProtocolDescriptor { pid: "protocol_1.0_test".to_string(), roles: None },
            ProtocolDescriptor { pid: "protocol_1.0_some".to_string(), roles: None },
        ];
        assert_eq!(expected_protocols, protocols);
    }

    #[test]
    fn test_get_protocols_for_query_works_for_exact_protocol() {
        let _setup = SetupEmpty::init();

        let registry: ProtocolRegistry = _protocol_registry();

        let protocols = registry.get_protocols_for_query(Some("protocol_1.0_test"));

        let expected_protocols = vec![
            ProtocolDescriptor { pid: "protocol_1.0_test".to_string(), roles: None },
        ];
        assert_eq!(expected_protocols, protocols);
    }

    #[test]
    fn test_get_protocols_for_query_works_for_no_matching() {
        let _setup = SetupEmpty::init();

        let registry: ProtocolRegistry = _protocol_registry();

        let protocols = registry.get_protocols_for_query(Some("test_some_other"));

        assert!(protocols.is_empty());
    }

    #[test]
    fn test_get_protocols_for_query_works_for_real() {
        let _setup = SetupEmpty::init();

        let registry: ProtocolRegistry = ProtocolRegistry::init();

        let protocols = registry.get_protocols_for_query(None);
        assert!(!protocols.is_empty());

        let protocols = registry.get_protocols_for_query(Some("did:sov:BzCbsNYhMrjHiqZDTUASHg;spec/connections"));
        let expected_protocols = vec![
            ProtocolDescriptor { pid: MessageFamilies::Connections.id(), roles: None },
        ];
        assert_eq!(expected_protocols, protocols);

        let protocols = registry.get_protocols_for_query(Some("did:sov:BzCbsNYhMrjHiqZDTUASHg;spec/connections/1.0"));
        let expected_protocols = vec![
            ProtocolDescriptor { pid: MessageFamilies::Connections.id(), roles: None },
        ];
        assert_eq!(expected_protocols, protocols);
    }

    #[test]
    fn test_get_protocols_for_query_works_for_limited_actors() {
        let _setup = SetupEmpty::init();

        ::settings::set_config_value(::settings::CONFIG_ACTORS, &json!([Actors::Invitee]).to_string());

        let registry: ProtocolRegistry = ProtocolRegistry::init();

        let protocols = registry.get_protocols_for_query(Some("did:sov:BzCbsNYhMrjHiqZDTUASHg;spec/connections/1.0"));

        let expected_protocols = vec![
            ProtocolDescriptor { pid: MessageFamilies::Connections.id(), roles: Some(vec![Actors::Invitee]) },
        ];
        assert_eq!(expected_protocols, protocols);
    }

    #[test]
    fn test_get_protocols_for_query_works_for_outofband() {
        let _setup = SetupEmpty::init();

        let registry: ProtocolRegistry = ProtocolRegistry::init();

        let protocols = registry.get_protocols_for_query(Some("https://didcomm.org/out-of-band"));
        let expected_protocols = vec![
            ProtocolDescriptor { pid: MessageFamilies::Outofband.id(), roles: Some(vec![Actors::Receiver]) },
        ];
        assert_eq!(expected_protocols, protocols);
    }
}<|MERGE_RESOLUTION|>--- conflicted
+++ resolved
@@ -51,22 +51,14 @@
                         self.protocols.push(ProtocolDescriptor { pid: family.id(), roles: Some(vec![actor_1]) })
                     }
                     (false, true) => {
-<<<<<<< HEAD
-                        self.protocols.push( ProtocolDescriptor { pid: family.id(), roles: Some(vec![actor_2]) })
-=======
                         self.protocols.push(ProtocolDescriptor { pid: family.id(), roles: Some(vec![actor_2]) })
->>>>>>> e9e43952
                     }
                     (false, false) => {}
                 }
             }
             Some((Some(actor_1), None)) => {
                 if actors.contains(&actor_1) {
-<<<<<<< HEAD
-                    self.protocols.push( ProtocolDescriptor { pid: family.id(), roles: Some(vec![actor_1]) })
-=======
                     self.protocols.push(ProtocolDescriptor { pid: family.id(), roles: Some(vec![actor_1]) })
->>>>>>> e9e43952
                 }
             }
             Some((None, Some(actor_2))) => {
