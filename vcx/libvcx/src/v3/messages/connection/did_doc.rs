use v3::messages::connection::invite::Invitation;
use v3::messages::outofband::invitation::Invitation as OutofbandInvitation;

use error::prelude::*;
use url::Url;
use messages::validation::validate_verkey;

pub const CONTEXT: &str = "https://w3id.org/did/v1";
pub const KEY_TYPE: &str = "Ed25519VerificationKey2018";
pub const KEY_AUTHENTICATION_TYPE: &str = "Ed25519SignatureAuthentication2018";
pub const SERVICE_SUFFIX: &str = "indy";
pub const SERVICE_TYPE: &str = "IndyAgent";
pub const SERVICE_ID: &str = "#inline";

#[derive(Debug, Deserialize, Serialize, Clone, PartialEq)]
pub struct DidDoc {
    #[serde(rename = "@context")]
    pub context: String,
    #[serde(default)]
    pub id: String,
    #[serde(default)]
    #[serde(rename = "publicKey")]
    pub public_key: Vec<Ed25519PublicKey>, // TODO: A DID document MAY include a publicKey property??? (https://w3c.github.io/did-core/#public-keys)
    #[serde(default)]
    pub authentication: Vec<Authentication>,
    pub service: Vec<Service>,
}

#[derive(Debug, Deserialize, Serialize, Clone, PartialEq)]
pub struct Ed25519PublicKey {
    pub id: String,
    #[serde(rename = "type")]
    pub type_: String, // all list of types: https://w3c-ccg.github.io/ld-cryptosuite-registry/
    pub controller: String,
    #[serde(rename = "publicKeyBase58")]
    pub public_key_base_58: String,
}

#[derive(Debug, Deserialize, Serialize, Clone, PartialEq)]
pub struct Authentication {
    #[serde(rename = "type")]
    pub type_: String,
    #[serde(rename = "publicKey")]
    pub public_key: String,
}

#[derive(Debug, Deserialize, Serialize, Clone, PartialEq)]
pub struct Service {
    pub id: String,
    #[serde(rename = "type")]
    pub type_: String,
    #[serde(default)]
    pub priority: u32,
    #[serde(default)]
    #[serde(rename = "recipientKeys")]
    pub recipient_keys: Vec<String>,
    #[serde(default)]
    #[serde(rename = "routingKeys")]
    pub routing_keys: Vec<String>,
    #[serde(rename = "serviceEndpoint")]
    pub service_endpoint: String,
}

impl Default for DidDoc {
    fn default() -> DidDoc {
        DidDoc {
            context: String::from(CONTEXT),
            id: String::new(),
            public_key: vec![],
            authentication: vec![],
            service: vec![Service::default()],
        }
    }
}

impl DidDoc {
    pub fn set_id(&mut self, id: String) {
        self.id = id;
    }

    pub fn set_service_endpoint(&mut self, service_endpoint: String) {
        self.service.get_mut(0)
            .map(|service| {
                service.service_endpoint = service_endpoint;
                service
            });
    }

    pub fn set_keys(&mut self, recipient_keys: Vec<String>, routing_keys: Vec<String>) {
        let mut id = 0;

        recipient_keys
            .iter()
            .for_each(|key| {
                id += 1;

                let key_id = id.to_string();
                let key_reference = DidDoc::_build_key_reference(&self.id, &key_id);

                self.public_key.push(
                    Ed25519PublicKey {
                        id: key_reference.clone(),
                        type_: String::from(KEY_TYPE),
                        controller: self.id.clone(),
                        public_key_base_58: key.clone(),
                    });

                self.authentication.push(
                    Authentication {
                        type_: String::from(KEY_AUTHENTICATION_TYPE),
                        public_key: key_reference.clone(),
                    });


                self.service.get_mut(0)
                    .map(|service| {
                        service.recipient_keys.push(key_reference);
                        service
                    });
            });

        routing_keys
            .iter()
            .for_each(|key| {
                // Note: comment lines 123 - 134 and append key instead key_reference to be compatible with Streetcred
//                id += 1;
//
//                let key_id = id.to_string();
//                let key_reference = DidDoc::_build_key_reference(&self.id, &key_id);
//
//                self.public_key.push(
//                    Ed25519PublicKey {
//                        id: key_id,
//                        type_: String::from(KEY_TYPE),
//                        controller: self.id.clone(),
//                        public_key_base_58: key.clone(),
//                    });

                self.service.get_mut(0)
                    .map(|service| {
                        service.routing_keys.push(key.to_string());
                        service
                    });
            });
    }

    pub fn validate(&self) -> VcxResult<()> {
        if self.context != CONTEXT {
            return Err(VcxError::from_msg(VcxErrorKind::InvalidJson, format!("DIDDoc validation failed: Unsupported @context value: {:?}", self.context)));
        }

//        if self.id.is_empty() {
//            return Err(VcxError::from_msg(VcxErrorKind::InvalidJson, "DIDDoc validation failed: id is empty"));
//        }

        for service in self.service.iter() {
            Url::parse(&service.service_endpoint)
                .map_err(|err| VcxError::from_msg(VcxErrorKind::InvalidJson, format!("DIDDoc validation failed: Invalid endpoint \"{:?}\", err: {:?}", service.service_endpoint, err)))?;

            service.recipient_keys
                .iter()
                .map(|key| self.validate_recipient_key(key))
                .collect::<VcxResult<()>>()?;

            service.routing_keys
                .iter()
                .map(|key| self.validate_routing_key(key))
                .collect::<VcxResult<()>>()?;
        }

        Ok(())
    }

    fn validate_recipient_key(&self, key: &str) -> VcxResult<()> {
        let public_key = self.validate_public_key(key)?;
        self.validate_authentication(&public_key.id)
    }

    fn validate_routing_key(&self, key: &str) -> VcxResult<()> {
        if DidDoc::_key_parts(key).len() == 2 {
            self.validate_public_key(key)?;
        } else {
            validate_verkey(key)?;
        }
        Ok(())
    }

    fn validate_public_key(&self, target_key: &str) -> VcxResult<&Ed25519PublicKey> {
        let id = DidDoc::_parse_key_reference(target_key);

        let key = self.public_key.iter().find(|key_| key_.id == id.to_string() || key_.public_key_base_58 == id.to_string() || key_.id == target_key.to_string())
            .ok_or(VcxError::from_msg(VcxErrorKind::InvalidJson, format!("DIDDoc validation failed: Cannot find PublicKey definition for key: {:?}", id)))?;

        if key.type_ != KEY_TYPE {
            return Err(VcxError::from_msg(VcxErrorKind::InvalidJson, format!("DIDDoc validation failed: Unsupported PublicKey type: {:?}", key.type_)));
        }

        validate_verkey(&key.public_key_base_58)?;

        Ok(key)
    }

    fn validate_authentication(&self, target_key: &str) -> VcxResult<()> {
        if self.authentication.is_empty() {
            return Ok(());
        }

        let key = self.authentication.iter().find(|key_|
            key_.public_key == target_key.to_string() ||
                DidDoc::_parse_key_reference(&key_.public_key) == target_key.to_string())
            .ok_or(VcxError::from_msg(VcxErrorKind::InvalidJson, format!("DIDDoc validation failed: Cannot find Authentication section for key: {:?}", target_key)))?;

        if key.type_ != KEY_AUTHENTICATION_TYPE && key.type_ != KEY_TYPE {
            return Err(VcxError::from_msg(VcxErrorKind::InvalidJson, format!("DIDDoc validation failed: Unsupported Authentication type: {:?}", key.type_)));
        }

        Ok(())
    }

    pub fn resolve_keys(&self) -> (Vec<String>, Vec<String>) {
        let service: Service = match self.service.get(0).cloned() {
            Some(service) => service,
            None => return (Vec::new(), Vec::new())
        };

        let recipient_keys: Vec<String> =
            service.recipient_keys
                .iter()
                .map(|key| self.key_for_reference(key))
                .collect();

        let routing_keys: Vec<String> =
            service.routing_keys
                .iter()
                .map(|key| self.key_for_reference(key))
                .collect();

        (recipient_keys, routing_keys)
    }

    pub fn recipient_keys(&self) -> Vec<String> {
        let (recipient_keys, _) = self.resolve_keys();
        recipient_keys
    }

    pub fn routing_keys(&self) -> Vec<String> {
        let (_, routing_keys) = self.resolve_keys();
        routing_keys
    }

    pub fn get_endpoint(&self) -> String {
        match self.service.get(0) {
            Some(service) => service.service_endpoint.to_string(),
            None => String::new()
        }
    }

    fn key_for_reference(&self, key_reference: &str) -> String {
        let id = DidDoc::_parse_key_reference(key_reference);

        self.public_key.iter().find(|key_| key_.id == id.to_string() || key_.public_key_base_58 == id.to_string() || key_.id == key_reference)
            .map(|key| key.public_key_base_58.clone())
            .unwrap_or(id)
    }

    fn _build_key_reference(did: &str, id: &str) -> String {
        format!("{}#{}", did, id)
    }

    fn _key_parts(key: &str) -> Vec<&str> {
        key.split("#").collect()
    }

    fn _parse_key_reference(key_reference: &str) -> String {
        let pars: Vec<&str> = DidDoc::_key_parts(key_reference);
        pars.get(1).or(pars.get(0)).map(|s| s.to_string()).unwrap_or_default()
    }
}

impl Default for Service {
    fn default() -> Service {
        Service {
            // TODO: FIXME Several services????
            id: format!("did:example:123456789abcdefghi;{}", SERVICE_SUFFIX),
            type_: String::from(SERVICE_TYPE),
            priority: 0,
            service_endpoint: String::new(),
            recipient_keys: Vec::new(),
            routing_keys: Vec::new(),
        }
    }
}

impl Service {
    pub fn create() -> Self {
        Service::default()
    }

    pub fn set_id(mut self, id: String)-> Self {
        self.id = id;
        self
    }

    pub fn set_service_endpoint(mut self, service_endpoint: String) -> Self {
        self.service_endpoint = service_endpoint;
        self
    }

    pub fn set_routing_keys(mut self, routing_keys: Vec<String>) -> Self {
        self.routing_keys = routing_keys;
        self
    }

    pub fn set_recipient_keys(mut self, recipient_keys: Vec<String>) -> Self {
        self.recipient_keys = recipient_keys;
        self
    }
}

impl From<Invitation> for DidDoc {
    fn from(invite: Invitation) -> DidDoc {
        let mut did_doc: DidDoc = DidDoc::default();
        did_doc.set_id(invite.id.0.clone()); // TODO: FIXME DIDDoc id always MUST be a valid DID
        did_doc.set_service_endpoint(invite.service_endpoint.clone());
        did_doc.set_keys(invite.recipient_keys, invite.routing_keys);
        did_doc
    }
}

impl From<DidDoc> for Invitation {
    fn from(did_doc: DidDoc) -> Invitation {
        let (recipient_keys, routing_keys) = did_doc.resolve_keys();

        Invitation::create()
            .set_id(did_doc.id.clone())
            .set_service_endpoint(did_doc.get_endpoint())
            .set_recipient_keys(recipient_keys)
            .set_routing_keys(routing_keys)
    }
}

impl From<Service> for DidDoc {
    fn from(service: Service) -> DidDoc {
        let mut did_doc: DidDoc = DidDoc::default();
        did_doc.set_service_endpoint(service.service_endpoint.clone());
        did_doc.set_keys(service.recipient_keys, service.routing_keys);
        did_doc
    }
}

impl From<Service> for Invitation {
    fn from(service: Service) -> Invitation {
        Invitation::create()
            .set_id(service.id)
            .set_service_endpoint(service.service_endpoint)
            .set_recipient_keys(service.recipient_keys)
            .set_routing_keys(service.routing_keys)
    }
}

impl From<OutofbandInvitation> for DidDoc {
    fn from(invite: OutofbandInvitation) -> DidDoc {
        DidDoc::from(invite.service.clone().remove(0))
    }
}

#[cfg(test)]
pub mod tests {
    use super::*;
    use v3::messages::a2a::MessageId;
    use v3::messages::connection::invite::tests::_invitation;

    pub fn _key_1() -> String {
        String::from("GJ1SzoWzavQYfNL9XkaJdrQejfztN4XqdsiV4ct3LXKL")
    }

    pub fn _key_2() -> String {
        String::from("Hezce2UWMZ3wUhVkh2LfKSs8nDzWwzs2Win7EzNN3YaR")
    }

    pub fn _key_3() -> String {
        String::from("3LYuxJBJkngDbvJj4zjx13DBUdZ2P96eNybwd2n9L9AU")
    }

    pub fn _id() -> String {
        String::from("VsKV7grR1BUE29mG2Fm2kX")
    }

    pub fn _service_endpoint() -> String {
        String::from("http://localhost:8080")
    }

    pub fn _recipient_keys() -> Vec<String> {
        vec![_key_1()]
    }

    pub fn _routing_keys() -> Vec<String> {
        vec![_key_2(), _key_3()]
    }

    pub fn _key_reference_1() -> String {
        DidDoc::_build_key_reference(&_id(), "1")
    }

    pub fn _key_reference_2() -> String {
        DidDoc::_build_key_reference(&_id(), "2")
    }

    pub fn _key_reference_3() -> String {
        DidDoc::_build_key_reference(&_id(), "3")
    }

    pub fn _label() -> String {
        String::from("test")
    }

<<<<<<< HEAD
    pub fn _service() -> Service {
        Service {
            id: _id(),
            type_: "".to_string(),
            priority: 0,
            recipient_keys: _recipient_keys(),
            routing_keys: _routing_keys(),
            service_endpoint: _service_endpoint(),
        }
    }

    pub fn _did_doc() -> DidDoc {
=======
    pub fn _did_doc_old() -> DidDoc {
>>>>>>> 031eb459
        DidDoc {
            context: String::from(CONTEXT),
            id: _id(),
            public_key: vec![
                Ed25519PublicKey { id: "1".to_string(), type_: KEY_TYPE.to_string(), controller: _id(), public_key_base_58: _key_1() },
            ],
            authentication: vec![
                Authentication { type_: KEY_AUTHENTICATION_TYPE.to_string(), public_key: _key_reference_1() }
            ],
            service: vec![Service {
                service_endpoint: _service_endpoint(),
                recipient_keys: vec![_key_reference_1()],
                routing_keys: vec![_key_2(), _key_3()],
                ..Default::default()
            }],
        }
    }

    pub fn _did_doc() -> DidDoc {
        DidDoc {
            context: String::from(CONTEXT),
            id: _id(),
            public_key: vec![
                Ed25519PublicKey { id: _key_reference_1(), type_: KEY_TYPE.to_string(), controller: _id(), public_key_base_58: _key_1() },
            ],
            authentication: vec![
                Authentication { type_: KEY_AUTHENTICATION_TYPE.to_string(), public_key: _key_reference_1() }
            ],
            service: vec![Service {
                service_endpoint: _service_endpoint(),
                recipient_keys: vec![_key_reference_1()],
                routing_keys: vec![_key_2(), _key_3()],
                ..Default::default()
            }],
        }
    }

    pub fn _did_doc_2() -> DidDoc {
        DidDoc {
            context: String::from(CONTEXT),
            id: _id(),
            public_key: vec![
                Ed25519PublicKey { id: _key_reference_1(), type_: KEY_TYPE.to_string(), controller: _id(), public_key_base_58: _key_1() },
                Ed25519PublicKey { id: _key_reference_2(), type_: KEY_TYPE.to_string(), controller: _id(), public_key_base_58: _key_2() },
                Ed25519PublicKey { id: _key_reference_3(), type_: KEY_TYPE.to_string(), controller: _id(), public_key_base_58: _key_3() }
            ],
            authentication: vec![
                Authentication { type_: KEY_AUTHENTICATION_TYPE.to_string(), public_key: _key_reference_1() }
            ],
            service: vec![Service {
                service_endpoint: _service_endpoint(),
                recipient_keys: vec![_key_1()],
                routing_keys: vec![_key_2(), _key_3()],
                ..Default::default()
            }],
        }
    }

    pub fn _did_doc_3() -> DidDoc {
        DidDoc {
            context: String::from(CONTEXT),
            id: _id(),
            public_key: vec![
                Ed25519PublicKey { id: _key_1(), type_: KEY_TYPE.to_string(), controller: _id(), public_key_base_58: _key_1() },
                Ed25519PublicKey { id: _key_1(), type_: KEY_TYPE.to_string(), controller: _id(), public_key_base_58: _key_2() },
                Ed25519PublicKey { id: _key_1(), type_: KEY_TYPE.to_string(), controller: _id(), public_key_base_58: _key_3() }
            ],
            authentication: vec![
                Authentication { type_: KEY_AUTHENTICATION_TYPE.to_string(), public_key: _key_1() }
            ],
            service: vec![Service {
                service_endpoint: _service_endpoint(),
                recipient_keys: vec![_key_1()],
                routing_keys: vec![_key_2(), _key_3()],
                ..Default::default()
            }],
        }
    }

    pub fn _did_doc_4() -> DidDoc {
        DidDoc {
            context: String::from(CONTEXT),
            id: _id(),
            public_key: vec![
                Ed25519PublicKey { id: _key_1(), type_: KEY_TYPE.to_string(), controller: _id(), public_key_base_58: _key_1() },
            ],
            authentication: vec![
                Authentication { type_: KEY_AUTHENTICATION_TYPE.to_string(), public_key: _key_1() }
            ],
            service: vec![Service {
                service_endpoint: _service_endpoint(),
                recipient_keys: vec![_key_1()],
                routing_keys: vec![],
                ..Default::default()
            }],
        }
    }

    pub fn _did_doc_5() -> DidDoc {
        DidDoc {
            context: String::from(CONTEXT),
            id: _id(),
            public_key: vec![
                Ed25519PublicKey { id: _key_reference_1(), type_: KEY_TYPE.to_string(), controller: _id(), public_key_base_58: _key_1() },
            ],
            authentication: vec![
                Authentication { type_: KEY_AUTHENTICATION_TYPE.to_string(), public_key: _key_reference_1() }
            ],
            service: vec![Service {
                service_endpoint: _service_endpoint(),
                recipient_keys: vec![_key_1()],
                routing_keys: vec![_key_2(), _key_3()],
                ..Default::default()
            }],
        }
    }

    #[test]
    fn test_did_doc_build_works() {
        let mut did_doc: DidDoc = DidDoc::default();
        did_doc.set_id(_id());
        did_doc.set_service_endpoint(_service_endpoint());
        did_doc.set_keys(_recipient_keys(), _routing_keys());

        assert_eq!(_did_doc(), did_doc);
    }

    #[test]
    fn test_did_doc_validate_works() {
        _did_doc_old().validate().unwrap();
        _did_doc().validate().unwrap();
        _did_doc_2().validate().unwrap();
        _did_doc_3().validate().unwrap();
        _did_doc_4().validate().unwrap();
        _did_doc_5().validate().unwrap();
    }

    #[test]
    fn test_did_doc_key_for_reference_works() {
        assert_eq!(_key_1(), _did_doc().key_for_reference(&_key_reference_1()));
    }

    #[test]
    fn test_did_doc_old_key_for_reference_works() {
        assert_eq!(_key_1(), _did_doc_old().key_for_reference(&_key_reference_1()));
    }

    #[test]
    fn test_did_doc_resolve_keys_works() {
        let (recipient_keys, routing_keys) = _did_doc().resolve_keys();
        assert_eq!(_recipient_keys(), recipient_keys);
        assert_eq!(_routing_keys(), routing_keys);

        let (recipient_keys, routing_keys) = _did_doc_2().resolve_keys();
        assert_eq!(_recipient_keys(), recipient_keys);
        assert_eq!(_routing_keys(), routing_keys);

        let (recipient_keys, routing_keys) = _did_doc_old().resolve_keys();
        assert_eq!(_recipient_keys(), recipient_keys);
        assert_eq!(_routing_keys(), routing_keys);
    }

    #[test]
    fn test_did_doc_build_key_reference_works() {
        assert_eq!(_key_reference_1(), DidDoc::_build_key_reference(&_id(), "1"));
    }

    #[test]
    fn test_did_doc_parse_key_reference_works() {
        assert_eq!(String::from("1"), DidDoc::_parse_key_reference(&_key_reference_1()));
        assert_eq!(_key_1(), DidDoc::_parse_key_reference(&_key_1()));
    }

    #[test]
    fn test_did_doc_from_invitation_works() {
        let mut did_doc = DidDoc::default();
        did_doc.set_id(MessageId::id().0);
        did_doc.set_service_endpoint(_service_endpoint());
        did_doc.set_keys(_recipient_keys(), _routing_keys());

        assert_eq!(did_doc, DidDoc::from(_invitation()))
    }
}<|MERGE_RESOLUTION|>--- conflicted
+++ resolved
@@ -414,22 +414,18 @@
         String::from("test")
     }
 
-<<<<<<< HEAD
     pub fn _service() -> Service {
         Service {
             id: _id(),
             type_: "".to_string(),
             priority: 0,
             recipient_keys: _recipient_keys(),
+            service_endpoint: _service_endpoint(),
             routing_keys: _routing_keys(),
-            service_endpoint: _service_endpoint(),
-        }
-    }
-
-    pub fn _did_doc() -> DidDoc {
-=======
+        }
+    }
+
     pub fn _did_doc_old() -> DidDoc {
->>>>>>> 031eb459
         DidDoc {
             context: String::from(CONTEXT),
             id: _id(),
