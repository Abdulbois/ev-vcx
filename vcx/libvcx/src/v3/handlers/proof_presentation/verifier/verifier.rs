use error::prelude::*;
use std::convert::TryInto;

<<<<<<< HEAD
use messages::get_message::Message;
use messages::proofs::proof_request::ProofRequestMessage;
use messages::proofs::proof_message::ProofMessage;

=======
use connection;
>>>>>>> 98974810
use v3::messages::proof_presentation::presentation_request::*;
use v3::messages::proof_presentation::presentation::Presentation;
use v3::handlers::proof_presentation::verifier::states::VerifierSM;
use v3::handlers::proof_presentation::verifier::messages::VerifierMessages;
<<<<<<< HEAD
use v3::handlers::connection::connection::Connection;
=======
use v3::messages::a2a::A2AMessage;

use messages::proofs::proof_request::ProofRequestMessage;
use messages::proofs::proof_message::ProofMessage;
>>>>>>> 98974810

#[derive(Serialize, Deserialize, Debug, Clone, PartialEq)]
pub struct Verifier {
    verifier_sm: VerifierSM
}

impl Verifier {
    pub fn create(source_id: String,
                  requested_attrs: String,
                  requested_predicates: String,
                  revocation_details: String,
                  name: String) -> VcxResult<Verifier> {
        trace!("Verifier::create >>> source_id: {:?}, requested_attrs: {:?}, requested_predicates: {:?}, revocation_details: {:?}, name: {:?}",
               source_id, requested_attrs, requested_predicates, revocation_details, name);

        let presentation_request =
            PresentationRequestData::create()
                .set_name(name)
                .set_requested_attributes(requested_attrs)?
                .set_requested_predicates(requested_predicates)?
                .set_not_revoked_interval(revocation_details)?
                .set_nonce()?;

        Ok(Verifier {
            verifier_sm: VerifierSM::new(presentation_request, source_id),
        })
    }

    pub fn get_source_id(&self) -> String { self.verifier_sm.source_id() }

    pub fn state(&self) -> u32 {
        trace!("Verifier::state >>>");
        self.verifier_sm.state()
    }

    pub fn presentation_status(&self) -> u32 {
        trace!("Verifier::presentation_state >>>");
        self.verifier_sm.presentation_status()
    }

    pub fn update_state(&mut self, message: Option<&str>) -> VcxResult<()> {
        trace!("Verifier::update_state >>> message: {:?}", message);

        if !self.verifier_sm.has_transitions() { return Ok(()); }

        if let Some(message_) = message {
            return self.update_state_with_message(message_);
        }

        let agent_info = self.verifier_sm.get_agent_info()?.clone();
        let messages = agent_info.get_messages()?;

        if let Some((uid, message)) = self.verifier_sm.find_message_to_handle(messages) {
            self.handle_message(message.into())?;
            agent_info.update_message_status(uid)?;
        };

        Ok(())
    }

    pub fn update_state_with_message(&mut self, message: &str) -> VcxResult<()> {
        trace!("Verifier::update_state_with_message >>> message: {:?}", message);

        let message: A2AMessage = ::serde_json::from_str(&message)
            .map_err(|err| VcxError::from_msg(VcxErrorKind::InvalidOption, format!("Cannot update state with message: Message deserialization failed: {:?}", err)))?;

<<<<<<< HEAD
        let agent_info = self.verifier_sm.get_agent_info()?.clone();

        let uid = message.uid.clone();
        let a2a_message = Connection::decode_message(&message)?;

        self.handle_message(a2a_message.into())?;
        agent_info.update_message_status(uid)?;
=======
        self.handle_message(message.into())?;
>>>>>>> 98974810

        Ok(())
    }

    pub fn handle_message(&mut self, message: VerifierMessages) -> VcxResult<()> {
        trace!("Verifier::handle_message >>> message: {:?}", message);
        self.step(message)
    }

    pub fn verify_presentation(&mut self, presentation: Presentation) -> VcxResult<()> {
        trace!("Verifier::verify_presentation >>> presentation: {:?}", presentation);
        self.step(VerifierMessages::VerifyPresentation(presentation))
    }

    pub fn send_presentation_request(&mut self, connection_handle: u32) -> VcxResult<()> {
        trace!("Verifier::send_presentation_request >>> connection_handle: {:?}", connection_handle);
        self.step(VerifierMessages::SendPresentationRequest(connection_handle))
    }

    pub fn generate_presentation_request_msg(&self) -> VcxResult<String> {
        trace!("Verifier::generate_presentation_request_msg >>>");

        let proof_request: ProofRequestMessage = self.verifier_sm.presentation_request()?.try_into()?;

        ::serde_json::to_string(&proof_request)
            .map_err(|err| VcxError::from_msg(VcxErrorKind::InvalidJson, format!("Cannot serialize ProofMessage: {:?}", err)))
    }

    pub fn get_presentation(&self) -> VcxResult<String> {
        trace!("Verifier::get_presentation >>>");

        let proof: ProofMessage = self.verifier_sm.presentation()?.try_into()?;

        ::serde_json::to_string(&proof)
            .map_err(|err| VcxError::from_msg(VcxErrorKind::InvalidJson, format!("Cannot serialize ProofMessage: {:?}", err)))
    }

    pub fn step(&mut self, message: VerifierMessages) -> VcxResult<()> {
        self.verifier_sm = self.verifier_sm.clone().step(message)?;
        Ok(())
    }
}<|MERGE_RESOLUTION|>--- conflicted
+++ resolved
@@ -1,26 +1,14 @@
 use error::prelude::*;
 use std::convert::TryInto;
 
-<<<<<<< HEAD
-use messages::get_message::Message;
 use messages::proofs::proof_request::ProofRequestMessage;
 use messages::proofs::proof_message::ProofMessage;
 
-=======
-use connection;
->>>>>>> 98974810
 use v3::messages::proof_presentation::presentation_request::*;
 use v3::messages::proof_presentation::presentation::Presentation;
 use v3::handlers::proof_presentation::verifier::states::VerifierSM;
 use v3::handlers::proof_presentation::verifier::messages::VerifierMessages;
-<<<<<<< HEAD
-use v3::handlers::connection::connection::Connection;
-=======
 use v3::messages::a2a::A2AMessage;
-
-use messages::proofs::proof_request::ProofRequestMessage;
-use messages::proofs::proof_message::ProofMessage;
->>>>>>> 98974810
 
 #[derive(Serialize, Deserialize, Debug, Clone, PartialEq)]
 pub struct Verifier {
@@ -87,17 +75,7 @@
         let message: A2AMessage = ::serde_json::from_str(&message)
             .map_err(|err| VcxError::from_msg(VcxErrorKind::InvalidOption, format!("Cannot update state with message: Message deserialization failed: {:?}", err)))?;
 
-<<<<<<< HEAD
-        let agent_info = self.verifier_sm.get_agent_info()?.clone();
-
-        let uid = message.uid.clone();
-        let a2a_message = Connection::decode_message(&message)?;
-
-        self.handle_message(a2a_message.into())?;
-        agent_info.update_message_status(uid)?;
-=======
         self.handle_message(message.into())?;
->>>>>>> 98974810
 
         Ok(())
     }
