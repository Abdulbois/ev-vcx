--- conflicted
+++ resolved
@@ -88,12 +88,8 @@
         trace!("Prover::update_state_with_message >>> message: {:?}", message);
 
         let a2a_message: A2AMessage = ::serde_json::from_str(&message)
-<<<<<<< HEAD
-            .map_err(|err| VcxError::from_msg(VcxErrorKind::InvalidOption, format!("Cannot updated state with message: Message deserialization failed: {:?}", err)))?;
-=======
             .map_err(|err| VcxError::from_msg(VcxErrorKind::InvalidJson,
                                               format!("Cannot updated Prover state with messages: Message deserialization failed with: {:?}", err)))?;
->>>>>>> 1e04fa11
 
         self.handle_message(a2a_message.into())?;
 
@@ -113,13 +109,8 @@
         let presentation_request: PresentationRequest = match message {
             A2AMessage::PresentationRequest(presentation_request) => presentation_request,
             msg => {
-<<<<<<< HEAD
-                return Err(VcxError::from_msg(VcxErrorKind::InvalidMessages,
-                                              format!("Message of different type was received: {:?}", msg)));
-=======
                 return Err(VcxError::from_msg(VcxErrorKind::InvalidAgencyResponse,
                                               format!("Message of different type has been received. Expected: PresentationRequest. Received: {:?}", msg)));
->>>>>>> 1e04fa11
             }
         };
 
