use api::VcxStateType;

use v3::handlers::proof_presentation::prover::messages::ProverMessages;
use v3::messages::a2a::A2AMessage;
use v3::messages::proof_presentation::presentation_request::PresentationRequest;
use v3::messages::proof_presentation::presentation_proposal::{PresentationProposal, PresentationPreview};
use v3::messages::proof_presentation::presentation::Presentation;
use v3::messages::proof_presentation::presentation_ack::PresentationAck;
use v3::messages::error::{ProblemReport, ProblemReportCodes, Reason};
use v3::messages::status::Status;

use std::collections::HashMap;
use disclosed_proof::DisclosedProof;

use error::prelude::*;
use messages::thread::Thread;
use v3::messages::ack::Ack;
use v3::handlers::connection::types::CompletedConnection;
use v3::handlers::connection::agent::AgentInfo;
use v3::handlers::connection::connection::Connection;

/// A state machine that tracks the evolution of states for a Prover during
/// the Present Proof protocol.
#[derive(Debug, Clone, Serialize, Deserialize, PartialEq)]
pub struct ProverSM {
    source_id: String,
    state: ProverState,
}

impl ProverSM {
    pub fn new(presentation_request: PresentationRequest, source_id: String) -> ProverSM {
        let thread = match presentation_request.thread.as_ref() {
            Some(thread_) => thread_.clone(),
            None => Thread::new().set_thid(presentation_request.id.to_string()),
        };
        trace!("Thread: {:?}", thread);
        ProverSM {
            source_id,
<<<<<<< HEAD
            state: ProverState::RequestReceived(
                RequestReceivedState {
                    thread: Thread::new().set_thid(presentation_request.id.to_string()),
=======
            state: ProverState::Initiated(
                InitialState {
                    thread,
>>>>>>> bf5f41d0
                    presentation_request,
                    presentation_proposal: None
                }
            ),
        }
    }

    pub fn new_proposal(presentation_proposal: PresentationProposal, source_id: String) -> ProverSM {
        // ensure thid is set.
        let thread = match presentation_proposal.thread {
            Some(ref thread) =>
                if thread.thid.is_some() {
                    thread.clone()
                } else {
                    thread.clone().set_thid(presentation_proposal.id.0.clone())
                },

            None => Thread::new().set_thid(presentation_proposal.id.0.clone())
        };

        ProverSM {
            source_id,
            state: ProverState::ProposalPrepared(
                ProposalPreparedState {
                    presentation_proposal,
                    thread
                }
            )
        }
    }
}

// Possible Transitions:
//
// Initial -> PresentationPrepared, PresentationPreparationFailedState, Finished
// PresentationPrepared -> PresentationSent, Finished
// PresentationPreparationFailedState -> Finished
// PresentationSent -> Finished
#[derive(Debug, Clone, Serialize, Deserialize, PartialEq)]
pub enum ProverState {
    RequestReceived(RequestReceivedState),
    PresentationPrepared(PresentationPreparedState),
    PresentationPreparationFailed(PresentationPreparationFailedState),
    ProposalPrepared(ProposalPreparedState),
    PresentationSent(PresentationSentState),
    ProposalSent(ProposalSentState),
    Finished(FinishedState),
}

#[derive(Debug, Clone, Serialize, Deserialize, PartialEq)]
pub struct RequestReceivedState {
    presentation_request: PresentationRequest,
    presentation_proposal: Option<PresentationProposal>,
    #[serde(default)]
    thread: Thread,
}

#[derive(Debug, Clone, Serialize, Deserialize, PartialEq)]
pub struct PresentationPreparedState {
    presentation_request: PresentationRequest,
    presentation: Presentation,
    #[serde(default)]
    thread: Thread,
}

#[derive(Debug, Clone, Serialize, Deserialize, PartialEq)]
pub struct PresentationPreparationFailedState {
    presentation_request: PresentationRequest,
    problem_report: ProblemReport,
    #[serde(skip_serializing_if = "Option::is_none")]
    error_kind: Option<VcxErrorKind>,
    #[serde(default)]
    thread: Thread,
}

#[derive(Debug, Clone, Serialize, Deserialize, PartialEq)]
pub struct PresentationSentState {
    presentation_request: PresentationRequest,
    presentation: Presentation,
    connection: CompletedConnection,
    #[serde(default)]
    thread: Thread,
}

#[derive(Debug, Clone, Serialize, Deserialize, PartialEq)]
pub struct ProposalPreparedState {
    presentation_proposal: PresentationProposal,
    #[serde(default)]
    thread: Thread,
}

#[derive(Debug, Clone, Serialize, Deserialize, PartialEq)]
pub struct ProposalSentState {
    presentation_proposal: PresentationProposal,
    presentation_request: Option<PresentationRequest>,
    connection: CompletedConnection,
    #[serde(default)]
    thread: Thread,
}

#[derive(Debug, Clone, Serialize, Deserialize, PartialEq)]
pub struct FinishedState {
    presentation_request: PresentationRequest,
    presentation: Presentation,
    status: Status,
    #[serde(default)]
    thread: Thread,
}

impl From<(ProposalSentState, PresentationRequest, Thread)> for RequestReceivedState {
    fn from((state, presentation_request, thread): (ProposalSentState, PresentationRequest, Thread)) -> Self {
        trace!("ProverSM transit state from ProposalSentState to RequestReceivedState");
        trace!("Thread: {:?}", thread);
        RequestReceivedState {
            presentation_request,
            presentation_proposal: Some(state.presentation_proposal),
            thread,
        }
    }
}

impl From<(RequestReceivedState, Presentation, Thread)> for PresentationPreparedState {
    fn from((state, presentation, thread): (RequestReceivedState, Presentation, Thread)) -> Self {
        trace!("ProverSM transit state from RequestReceivedState to PresentationPreparedState");
        trace!("Thread: {:?}", thread);
        PresentationPreparedState {
            presentation_request: state.presentation_request,
            thread,
            presentation,
        }
    }
}

impl From<(RequestReceivedState, ProblemReport, VcxErrorKind, Thread)> for PresentationPreparationFailedState {
    fn from((state, problem_report, error_kind, thread): (RequestReceivedState, ProblemReport, VcxErrorKind, Thread)) -> Self {
        trace!("ProverSM transit state from RequestReceivedState to PresentationPreparationFailedState with ProblemReport: {:?}", problem_report);
        trace!("Thread: {:?}", thread);
        PresentationPreparationFailedState {
            presentation_request: state.presentation_request,
            thread,
            problem_report,
            error_kind: Some(error_kind),
        }
    }
}

impl From<(RequestReceivedState, CompletedConnection, PresentationProposal, Thread)> for ProposalSentState {
    fn from((state, connection, presentation_proposal, thread): (RequestReceivedState, CompletedConnection, PresentationProposal, Thread)) -> Self {
        trace!("ProverSM transit state from RequestReceivedState to ProposalSentState");
        trace!("Thread: {:?}", thread);
        ProposalSentState {
            presentation_proposal,
            presentation_request: Some(state.presentation_request),
            connection,
            thread,
        }
    }
}

impl From<(ProposalPreparedState, CompletedConnection, PresentationProposal, Thread)> for ProposalSentState {
    fn from((_state, connection, presentation_proposal, thread): (ProposalPreparedState, CompletedConnection, PresentationProposal, Thread)) -> Self {
        trace!("ProverSM transit state from ProposalPreparedState to ProposalSentState");
        trace!("Thread: {:?}", thread);
        ProposalSentState {
            presentation_proposal,
            presentation_request: None,
            connection,
            thread,
        }
    }
}

impl From<(RequestReceivedState, Thread, ProblemReport, Reason)> for FinishedState {
    fn from((state, thread, problem_report, reason): (RequestReceivedState, Thread, ProblemReport, Reason)) -> Self {
        trace!("ProverSM transit state from RequestReceivedState to FinishedState with DeclineProof message");
        trace!("Thread: {:?}", thread);
        FinishedState {
            presentation_request: state.presentation_request,
            presentation: Default::default(),
            status: reason.to_status(problem_report),
            thread,
        }
    }
}

impl From<(RequestReceivedState, Thread, PresentationProposal, Reason)> for FinishedState {
    fn from((state, thread, _presentation_proposal, _reason): (RequestReceivedState, Thread, PresentationProposal, Reason)) -> Self {
        trace!("ProverSM transit state from RequestReceivedState to FinishedState with PresentationProposal message");
        trace!("Thread: {:?}", thread);
        FinishedState {
            presentation_request: state.presentation_request,
            presentation: Default::default(),
            status: Status::Rejected,
            thread,
        }
    }
}

impl From<(PresentationPreparedState, CompletedConnection, Presentation, Thread)> for PresentationSentState {
    fn from((state, connection, presentation, thread): (PresentationPreparedState, CompletedConnection, Presentation, Thread)) -> Self {
        trace!("ProverSM transit state from PresentationPreparedState to PresentationSentState");
        trace!("Thread: {:?}", thread);
        PresentationSentState {
            presentation_request: state.presentation_request,
            presentation,
            connection,
            thread,
        }
    }
}

impl From<(PresentationPreparedState, Thread)> for FinishedState {
    fn from((state, thread): (PresentationPreparedState, Thread)) -> Self {
        trace!("ProverSM transit state from PresentationPreparedState to FinishedState");
        trace!("Thread: {:?}", thread);
        FinishedState {
            presentation_request: state.presentation_request,
            presentation: state.presentation,
            status: Status::Success,
            thread,
        }
    }
}

impl From<(PresentationPreparedState, Thread, ProblemReport, Reason)> for FinishedState {
    fn from((state, thread, problem_report, reason): (PresentationPreparedState, Thread, ProblemReport, Reason)) -> Self {
        trace!("ProverSM transit state from PresentationPreparedState to FinishedState with DeclineProof message");
        trace!("Thread: {:?}", thread);
        FinishedState {
            presentation_request: state.presentation_request,
            presentation: Default::default(),
            status: reason.to_status(problem_report),
            thread,
        }
    }
}

impl From<(PresentationPreparedState, Thread, PresentationProposal, Reason)> for FinishedState {
    fn from((state, thread, _presentation_proposal, _reason): (PresentationPreparedState, Thread, PresentationProposal, Reason)) -> Self {
        trace!("ProverSM transit state from PresentationPreparedState to FinishedState with DeclineProof message");
        trace!("Thread: {:?}", thread);
        FinishedState {
            presentation_request: state.presentation_request,
            presentation: Default::default(),
            status: Status::Rejected,
            thread,
        }
    }
}

impl From<(PresentationPreparationFailedState, Thread)> for FinishedState {
    fn from((state, thread): (PresentationPreparationFailedState, Thread)) -> Self {
        trace!("ProverSM transit state from PresentationPreparationFailedState to FinishedState with ProblemReport: {:?}", state.problem_report);
        trace!("Thread: {:?}", thread);
        FinishedState {
            presentation_request: state.presentation_request,
            presentation: Presentation::create(),
            status: Status::Failed(state.problem_report),
            thread,
        }
    }
}

impl From<(PresentationSentState, PresentationAck, Thread)> for FinishedState {
    fn from((state, _ack, thread): (PresentationSentState, PresentationAck, Thread)) -> Self {
        trace!("ProverSM transit state from PresentationSentState to FinishedState");
        trace!("Thread: {:?}", thread);
        FinishedState {
            presentation_request: state.presentation_request,
            presentation: state.presentation,
            status: Status::Success,
            thread,
        }
    }
}

impl From<(PresentationSentState, ProblemReport, Thread, Reason)> for FinishedState {
    fn from((state, problem_report, thread, reason): (PresentationSentState, ProblemReport, Thread, Reason)) -> Self {
        trace!("ProverSM transit state from PresentationSentState to FinishedState with ProblemReport: {:?}", problem_report);
        trace!("Thread: {:?}", problem_report.thread);
        FinishedState {
            presentation_request: state.presentation_request,
            presentation: state.presentation,
            status: reason.to_status(problem_report),
            thread,
        }
    }
}

impl RequestReceivedState {
    fn build_presentation(&self, credentials: &str, self_attested_attrs: &str) -> VcxResult<String> {
        DisclosedProof::generate_indy_proof(credentials,
                                            self_attested_attrs,
                                            &self.presentation_request.request_presentations_attach.content()?)
    }
}

impl PresentationSentState {
    fn handle_ack(&self, ack: &Ack) -> VcxResult<()> {
        trace!("PresentationSentState::handle_ack >>> ack: {:?}", secret!(ack));
        debug!("prover handling received presentation ack message");
        self.thread.check_message_order(&self.connection.data.did_doc.id, &ack.thread)?;
        Ok(())
    }
}


impl ProverSM {
    pub fn find_message_to_handle(&self, messages: HashMap<String, A2AMessage>) -> Option<(String, A2AMessage)> {
        trace!("Prover::find_message_to_handle >>> messages: {:?}", secret!(messages));
        debug!("Prover: Finding message to update state");

        for (uid, message) in messages {
            match self.state {
                ProverState::RequestReceived(_) => {
                    match message {
                        A2AMessage::PresentationRequest(_) => {
                            // ignore it here??
                        }
                        message => {
                            warn!("Prover: Unexpected message received in Initiated state: {:?}", message);
                        }
                    }
                }
                ProverState::PresentationPrepared(_) => {
                    // do not process messages
                }
                ProverState::PresentationPreparationFailed(_) => {
                    // do not process messages
                }
                ProverState::PresentationSent(ref state) => {
                    match message {
                        A2AMessage::Ack(ack) | A2AMessage::PresentationAck(ack) => {
                            if ack.from_thread(&state.thread.thid.clone().unwrap_or_default()) {
                                debug!("Prover: Ack message received");
                                return Some((uid, A2AMessage::PresentationAck(ack)));
                            }
                        }
                        A2AMessage::CommonProblemReport(problem_report) |
                        A2AMessage::PresentationReject(problem_report) => {
                            if problem_report.from_thread(&state.thread.thid.clone().unwrap_or_default()) {
                                debug!("Prover: PresentationReject message received");
                                return Some((uid, A2AMessage::CommonProblemReport(problem_report)));
                            }
                        }
                        message => {
                            warn!("Prover: Unexpected message received in PresentationSent state: {:?}", message);
                        }
                    }
                }
                ProverState::ProposalPrepared(_) => {
                    // do not process messages
                }
                ProverState::ProposalSent(_) => {
                    match message {
                        A2AMessage::PresentationRequest(request) => {
                            return Some((uid, A2AMessage::PresentationRequest(request)))
                        }
                        message => {
                            warn!("Prover: Unexpected message received in PresentationSent state: {:?}", message);
                        }
                    }
                }
                ProverState::Finished(_) => {
                    // do not process messages
                }
            };
        }
        debug!("Prover: no message to update state");
        None
    }

    pub fn step(self, message: ProverMessages) -> VcxResult<ProverSM> {
        trace!("ProverSM::step >>> message: {:?}", secret!(message));
        debug!("Prover: Updating state");

        let ProverSM { source_id, state } = self;

        let state = match state {
            ProverState::RequestReceived(state) => {
                let thread = state.thread.clone();

                match message {
                    ProverMessages::SetPresentation(presentation) => {
                        let presentation = presentation.set_thread(thread.clone());
                        ProverState::PresentationPrepared((state, presentation, thread).into())
                    }
                    ProverMessages::PreparePresentation((credentials, self_attested_attrs)) => {
                        match state.build_presentation(&credentials, &self_attested_attrs) {
                            Ok(presentation) => {
                                let presentation = Presentation::create()
                                    .set_comment(state.presentation_request.comment.clone())
                                    .ask_for_ack()
                                    .set_thread(thread.clone())
                                    .set_presentations_attach(presentation)?;
                                ProverState::PresentationPrepared((state, presentation, thread).into())
                            }
                            Err(err) => {
                                let problem_report =
                                    ProblemReport::create()
                                        .set_description(ProblemReportCodes::InvalidPresentationRequest)
                                        .set_comment(err.to_string())
                                        .set_thread(thread.clone());
                                ProverState::PresentationPreparationFailed((state, problem_report, err.kind(), thread).into())
                            }
                        }
                    }
                    ProverMessages::RejectPresentationRequest((connection_handle, reason)) => {
                        let connection = ::connection::get_completed_connection(connection_handle)?;
                        let thread = thread.clone().update_received_order(&connection.data.did_doc.id);
                        let problem_report = Self::_handle_reject_presentation_request(&connection, &reason, &state.presentation_request, &thread)?;
                        ProverState::Finished((state, thread, problem_report, Reason::Reject).into())
                    }
                    ProverMessages::ProposePresentation((connection_handle, preview)) => {
                        let connection = ::connection::get_completed_connection(connection_handle)?;
                        let thread = thread.clone().update_received_order(&connection.data.did_doc.id);
                        let presentation_proposal = Self::_handle_presentation_proposal(&connection, preview, &state.presentation_request, &thread)?;
                        ProverState::ProposalSent((state, connection, presentation_proposal, thread).into())
                    }
                    message_ => {
                        warn!("Prover: Unexpected action to update state {:?}", message_);
                        ProverState::RequestReceived(state)
                    }
                }
            }
            ProverState::PresentationPrepared(state) => {
                match message {
                    ProverMessages::SendPresentation(connection_handle) => {
                        let connection = ::connection::get_completed_connection(connection_handle)?;
                        let thread = state.thread.clone()
                            .update_received_order(&connection.data.did_doc.id)
                            .set_opt_pthid(connection.data.thread.pthid.clone());

                        let presentation = state.presentation.clone()
                            .set_thread(thread.clone());

                        match state.presentation_request.service.clone() {
                            None => {
                                connection.data.send_message(&presentation.to_a2a_message(), &connection.agent)?;
                                ProverState::PresentationSent((state, connection, presentation, thread).into())
                            }
                            Some(service) => {
                                Connection::send_message_to_self_endpoint(&presentation.to_a2a_message(), &service.into())?;
                                ProverState::Finished((state, thread).into())
                            }
                        }
                    }
                    ProverMessages::RejectPresentationRequest((connection_handle, reason)) => {
                        let connection = ::connection::get_completed_connection(connection_handle)?;
                        let thread = state.thread.clone().update_received_order(&connection.data.did_doc.id);
                        let problem_report = Self::_handle_reject_presentation_request(&connection, &reason, &state.presentation_request, &thread)?;
                        ProverState::Finished((state, thread, problem_report, Reason::Reject).into())
                    }
                    ProverMessages::ProposePresentation((connection_handle, preview)) => {
                        let connection = ::connection::get_completed_connection(connection_handle)?;
                        let thread = state.thread.clone().update_received_order(&connection.data.did_doc.id);
                        let presentation_proposal = Self::_handle_presentation_proposal(&connection, preview, &state.presentation_request, &thread)?;
                        ProverState::Finished((state, thread, presentation_proposal, Reason::Reject).into())
                    }
                    message_ => {
                        warn!("Prover: Unexpected action to update state {:?}", message_);
                        ProverState::PresentationPrepared(state)
                    }
                }
            }
            ProverState::PresentationPreparationFailed(state) => {
                match message {
                    ProverMessages::SendPresentation(connection_handle) => {
                        let connection = ::connection::get_completed_connection(connection_handle)?;
                        let thread = state.thread.clone()
                            .update_received_order(&connection.data.did_doc.id);
                        let error_kind = state.error_kind
                            .ok_or(VcxError::from_msg(VcxErrorKind::InvalidState, format!("Invalid {} Prover object state: `error_kind` not found", source_id)))?;

                        let problem_report = A2AMessage::PresentationReject(
                            state.problem_report.clone()
                                .set_thread(thread.clone())
                        );

                        match state.presentation_request.service.clone() {
                            None => {
                                connection.data.send_message(&problem_report, &connection.agent)?;
                            }
                            Some(service) => {
                                Connection::send_message_to_self_endpoint(&problem_report, &service.into())?;
                            }
                        }
                        return Err(VcxError::from_msg(error_kind, state.problem_report.comment.unwrap_or_default()));
                    }
                    message_ => {
                        warn!("Prover: Unexpected action to update state {:?}", message_);
                        ProverState::PresentationPreparationFailed(state)
                    }
                }
            }
            ProverState::PresentationSent(state) => {
                match message {
                    ProverMessages::PresentationAckReceived(ack) => {
                        let mut thread = state.thread.clone()
                            .update_received_order(&state.connection.data.did_doc.id);

                        match state.handle_ack(&ack) {
                            Ok(()) => {
                                ProverState::Finished((state, ack, thread).into())
                            }
                            Err(err) => {
                                thread = thread.increment_sender_order();

                                let problem_report = ProblemReport::create()
                                    .set_description(ProblemReportCodes::Other(String::from("invalid-message-state")))
                                    .set_comment(format!("error occurred: {:?}", err))
                                    .set_thread(thread.clone());

                                state.connection.data.send_message(&A2AMessage::PresentationReject(problem_report.clone()), &state.connection.agent)?;
                                return Err(err);
                            }
                        }
                    }
                    ProverMessages::PresentationRejectReceived(problem_report) => {
                        let thread = state.thread.clone()
                            .update_received_order(&state.connection.data.did_doc.id);

                        ProverState::Finished((state, problem_report, thread, Reason::Fail).into())
                    }
                    ProverMessages::RejectPresentationRequest(_) => {
                        return Err(VcxError::from_msg(VcxErrorKind::InvalidState, "Presentation is already sent"));
                    }
                    message_ => {
                        warn!("Prover: Unexpected action to update state {:?}", message_);
                        ProverState::PresentationSent(state)
                    }
                }
            }
            ProverState::Finished(state) => ProverState::Finished(state),
            ProverState::ProposalPrepared(state) => {
                match message {
                    ProverMessages::SendProposal(connection_handle) => {
                        let connection = ::connection::get_completed_connection(connection_handle)?;
                        let thread = state.thread.clone().update_received_order(&connection.data.did_doc.id);
                        let presentation_proposal = state.presentation_proposal.clone();

                        connection.data.send_message(&presentation_proposal.to_a2a_message(), &connection.agent)?;

                        ProverState::ProposalSent((state, connection, presentation_proposal, thread).into())
                    }
                    message_ => {
                        warn!("Prover: Unexpected action to update state {:?}", message_);
                        ProverState::ProposalPrepared(state)
                    }

                }
            }
            ProverState::ProposalSent(state) => {
                match message {
                    ProverMessages::PresentationRequestReceived(presentation_request) => {
                        let thread = state.thread.clone();
                        // we do not update received order here, because it will be updated before sending the response to this message.
                        // It needs to be that way, because there we cannot be sure if that was the first message on that connection.

                        ProverState::RequestReceived((state, presentation_request, thread).into())
                    }
                    message_ => {
                        warn!("Prover: Unexpected action to update state {:?}", message_);
                        ProverState::ProposalSent(state)
                    }

                }
            }
        };

        trace!("Prover::step <<< state: {:?}", secret!(state));
        Ok(ProverSM { source_id, state })
    }

    fn _handle_reject_presentation_request(connection: &CompletedConnection, reason: &str, presentation_request: &PresentationRequest, thread: &Thread) -> VcxResult<ProblemReport> {
        trace!("ProverSM::_handle_reject_presentation_request >>> reason: {:?}, presentation_request: {:?}", secret!(reason), secret!(presentation_request));
        debug!("Prover: Rejecting presentation request");

        let problem_report = ProblemReport::create()
            .set_description(ProblemReportCodes::PresentationRejected)
            .set_comment(reason.to_string())
            .set_thread(thread.clone());

        match presentation_request.service.clone() {
            None => connection.data.send_message(&A2AMessage::PresentationReject(problem_report.clone()), &connection.agent)?,
            Some(service) => Connection::send_message_to_self_endpoint(&A2AMessage::PresentationReject(problem_report.clone()), &service.into())?
        }

        trace!("ProverSM::_handle_reject_presentation_request <<<");
        Ok(problem_report)
    }

    fn _handle_presentation_proposal(connection: &CompletedConnection, preview: PresentationPreview, presentation_request: &PresentationRequest, thread: &Thread) -> VcxResult<PresentationProposal> {
        trace!("ProverSM::_handle_presentation_proposal >>> preview: {:?}, presentation_request: {:?}", secret!(preview), secret!(presentation_request));
        debug!("Prover: Preparing presentation proposal");

        let proposal = PresentationProposal::create()
            .set_presentation_preview(preview)
            .set_thread(thread.clone());

        match presentation_request.service.clone() {
            None => connection.data.send_message(&proposal.to_a2a_message(), &connection.agent)?,
            Some(service) => Connection::send_message_to_self_endpoint(&proposal.to_a2a_message(), &service.into())?
        }

        trace!("ProverSM::_handle_presentation_proposal <<<");
        Ok(proposal)
    }

    pub fn source_id(&self) -> String { self.source_id.clone() }

    pub fn state(&self) -> u32 {
        match self.state {
            ProverState::RequestReceived(_) => VcxStateType::VcxStateRequestReceived as u32,
            ProverState::PresentationPrepared(_) => VcxStateType::VcxStateRequestReceived as u32,
            ProverState::PresentationPreparationFailed(_) => VcxStateType::VcxStateRequestReceived as u32,
            ProverState::PresentationSent(_) => VcxStateType::VcxStateOfferSent as u32,
            ProverState::Finished(ref status) => {
                match status.status {
                    Status::Success => VcxStateType::VcxStateAccepted as u32,
                    Status::Rejected => VcxStateType::VcxStateRejected as u32,
                    _ => VcxStateType::VcxStateNone as u32,
                }
            }
            ProverState::ProposalPrepared(_) =>  VcxStateType::VcxStateInitialized as u32,
            ProverState::ProposalSent(_) => VcxStateType::VcxStateOfferSent as u32,
        }
    }

    pub fn has_transitions(&self) -> bool {
        match self.state {
            ProverState::RequestReceived(_) => false,
            ProverState::PresentationPrepared(_) => true,
            ProverState::PresentationPreparationFailed(_) => true,
            ProverState::PresentationSent(_) => true,
            ProverState::Finished(_) => false,
            ProverState::ProposalPrepared(_) => false,
            ProverState::ProposalSent(_) => true
        }
    }

    pub fn get_agent_info(&self) -> Option<&AgentInfo> {
        match self.state {
            ProverState::RequestReceived(_) => None,
            ProverState::PresentationPrepared(_) => None,
            ProverState::PresentationPreparationFailed(_) => None,
            ProverState::PresentationSent(ref state) => Some(&state.connection.agent),
            ProverState::Finished(_) => None,
            ProverState::ProposalPrepared(_) => None,
            ProverState::ProposalSent(ref state) => Some(&state.connection.agent)
        }
    }

    pub fn presentation_request(&self) -> VcxResult<&PresentationRequest> {
        match self.state {
            ProverState::RequestReceived(ref state) => Ok(&state.presentation_request),
            ProverState::PresentationPrepared(ref state) => Ok(&state.presentation_request),
            ProverState::PresentationPreparationFailed(ref state) => Ok(&state.presentation_request),
            ProverState::PresentationSent(ref state) => Ok(&state.presentation_request),
            ProverState::Finished(ref state) => Ok(&state.presentation_request),
            ProverState::ProposalPrepared(_) => Err(VcxError::from_msg(VcxErrorKind::NotReady,
                                                                      format!("Prover object {} in state {} not ready to get Presentation message", self.source_id, self.state()))),
            ProverState::ProposalSent(_) => Err(VcxError::from_msg(VcxErrorKind::NotReady,
                                                                      format!("Prover object {} in state {} not ready to get Presentation message", self.source_id, self.state()))),
        }
    }

    pub fn presentation(&self) -> VcxResult<&Presentation> {
        match self.state {
            ProverState::RequestReceived(_) => Err(VcxError::from_msg(VcxErrorKind::NotReady,
                                                                      format!("Prover object {} in state {} not ready to get Presentation message", self.source_id, self.state()))),
            ProverState::PresentationPrepared(ref state) => Ok(&state.presentation),
            ProverState::PresentationPreparationFailed(_) => Err(VcxError::from_msg(VcxErrorKind::NotReady, "Presentation preparation failed")),
            ProverState::PresentationSent(ref state) => Ok(&state.presentation),
            ProverState::Finished(ref state) => Ok(&state.presentation),
            ProverState::ProposalPrepared(_) => Err(VcxError::from_msg(VcxErrorKind::NotReady,
                                                                      format!("Prover object {} in state {} not ready to get Presentation message", self.source_id, self.state()))),
            ProverState::ProposalSent(_) => Err(VcxError::from_msg(VcxErrorKind::NotReady,
                                                                      format!("Prover object {} in state {} not ready to get Presentation message", self.source_id, self.state()))),
        }
    }
}

#[cfg(test)]
pub mod test {
    use super::*;

    use utils::devsetup::SetupAriesMocks;
    use v3::handlers::connection::tests::mock_connection;
    use v3::test::source_id;
    use v3::messages::proof_presentation::test::{_ack, _problem_report};
    use v3::messages::proof_presentation::presentation_request::tests::{_presentation_request, _presentation_request_with_service};
    use v3::messages::proof_presentation::presentation::tests::_presentation;
    use v3::messages::proof_presentation::presentation_proposal::tests::{_presentation_proposal, _presentation_preview};

    pub fn _prover_sm() -> ProverSM {
        ProverSM::new(_presentation_request(), source_id())
    }

    impl ProverSM {
        fn to_presentation_prepared_state(mut self) -> ProverSM {
            self = self.step(ProverMessages::PreparePresentation((_credentials(), _self_attested()))).unwrap();
            self
        }

        fn to_presentation_sent_state(mut self) -> ProverSM {
            self = self.step(ProverMessages::PreparePresentation((_credentials(), _self_attested()))).unwrap();
            self = self.step(ProverMessages::SendPresentation(mock_connection())).unwrap();
            self
        }

        fn to_finished_state(mut self) -> ProverSM {
            self = self.step(ProverMessages::PreparePresentation((_credentials(), _self_attested()))).unwrap();
            self = self.step(ProverMessages::SendPresentation(mock_connection())).unwrap();
            self = self.step(ProverMessages::PresentationAckReceived(_ack())).unwrap();
            self
        }
    }

    fn _credentials() -> String {
        json!({
            "attrs":{
            "attribute_0":{
                "credential":{
                    "cred_info":{
                        "attrs":{"name": "alice"},
                        "cred_def_id": "V4SGRU86Z58d6TV7PBUe6f:3:CL:419:tag",
                        "referent": "a1991de8-8317-43fd-98b3-63bac40b9e8b",
                        "schema_id": "V4SGRU86Z58d6TV7PBUe6f:2:QcimrRShWQniqlHUtIDddYP0n:1.0"
                        }
                    }
                }
            }
        }).to_string()
    }

    fn _self_attested() -> String {
        json!({}).to_string()
    }

    mod new {
        use super::*;

        #[test]
        fn test_prover_new() {
            let _setup = SetupAriesMocks::init();

            let prover_sm = _prover_sm();

            assert_match!(ProverState::RequestReceived(_), prover_sm.state);
            assert_eq!(source_id(), prover_sm.source_id());
        }
    }

    mod step {
        use super::*;

        #[test]
        fn test_prover_init() {
            let _setup = SetupAriesMocks::init();

            let prover_sm = _prover_sm();
            assert_match!(ProverState::RequestReceived(_), prover_sm.state);
        }

        #[test]
        fn test_prover_handle_prepare_presentation_message_from_initiated_state() {
            let _setup = SetupAriesMocks::init();

            let mut prover_sm = _prover_sm();
            prover_sm = prover_sm.step(ProverMessages::PreparePresentation((_credentials(), _self_attested()))).unwrap();

            assert_match!(ProverState::PresentationPrepared(_), prover_sm.state);
        }

        #[test]
        fn test_prover_handle_prepare_presentation_message_from_initiated_state_for_proof_request_with_thread() -> Result<(), String> {
            let _setup = SetupAriesMocks::init();

            let thread_id = "71fa23b0-427e-4064-bf24-b375b1a2c64b";
            let presentation_request = _presentation_request().set_thread_id(thread_id);

            let mut prover_sm = ProverSM::new(presentation_request, source_id());
            prover_sm = prover_sm.step(ProverMessages::PreparePresentation((_credentials(), _self_attested()))).unwrap();

            match prover_sm.state {
                ProverState::PresentationPrepared(state) => {
                    assert_eq!(thread_id, state.thread.thid.unwrap());
                    assert_eq!(0, state.thread.sender_order);
                    Ok(())
                }
                other => Err(format!("State expected to be PresentationPrepared, but: {:?}", other))
            }
        }

        #[test]
        fn test_prover_handle_prepare_presentation_message_from_initiated_state_for_invalid_credentials() {
            let _setup = SetupAriesMocks::init();

            let mut prover_sm = _prover_sm();
            prover_sm = prover_sm.step(ProverMessages::PreparePresentation(("invalid".to_string(), _self_attested()))).unwrap();

            assert_match!(ProverState::PresentationPreparationFailed(_), prover_sm.state);
        }

        #[test]
        fn test_prover_handle_reject_presentation_request_message_from_initiated_state() -> Result<(), String> {
            let _setup = SetupAriesMocks::init();

            let mut prover_sm = _prover_sm();
            prover_sm = prover_sm.step(ProverMessages::RejectPresentationRequest((mock_connection(), String::from("reject request")))).unwrap();

            assert_match!(ProverState::Finished(_), prover_sm.state);
            match prover_sm.state {
                ProverState::Finished(state) => {
                    assert_eq!(3, state.status.code());
                    Ok(())
                }
                other => Err(format!("State expected to be Finished, but: {:?}", other))
            }
        }

        #[test]
        fn test_prover_handle_propose_presentation_message_from_initiated_state() {
            let _setup = SetupAriesMocks::init();

            let mut prover_sm = _prover_sm();
            prover_sm = prover_sm.step(ProverMessages::ProposePresentation((mock_connection(), _presentation_preview()))).unwrap();

            assert_match!(ProverState::ProposalSent(_), prover_sm.state);
        }

        #[test]
        fn test_prover_handle_other_messages_from_initiated_state() {
            let _setup = SetupAriesMocks::init();

            let mut prover_sm = _prover_sm();

            prover_sm = prover_sm.step(ProverMessages::SendPresentation(mock_connection())).unwrap();
            assert_match!(ProverState::RequestReceived(_), prover_sm.state);

            prover_sm = prover_sm.step(ProverMessages::PresentationAckReceived(_ack())).unwrap();
            assert_match!(ProverState::RequestReceived(_), prover_sm.state);
        }

        #[test]
        fn test_prover_handle_send_presentation_message_from_presentation_prepared_state() {
            let _setup = SetupAriesMocks::init();

            let mut prover_sm = _prover_sm();
            prover_sm = prover_sm.step(ProverMessages::PreparePresentation((_credentials(), _self_attested()))).unwrap();
            prover_sm = prover_sm.step(ProverMessages::SendPresentation(mock_connection())).unwrap();

            assert_match!(ProverState::PresentationSent(_), prover_sm.state);
        }

        #[test]
        fn test_prover_handle_send_presentation_message_from_presentation_prepared_state_for_presentation_request_contains_service_decorator() {
            let _setup = SetupAriesMocks::init();

            let mut prover_sm = ProverSM::new(_presentation_request_with_service(), source_id());
            prover_sm = prover_sm.step(ProverMessages::PreparePresentation((_credentials(), _self_attested()))).unwrap();
            prover_sm = prover_sm.step(ProverMessages::SendPresentation(mock_connection())).unwrap();

            assert_match!(ProverState::Finished(_), prover_sm.state);
        }

        #[test]
        fn test_prover_handle_other_messages_from_presentation_prepared_state() {
            let _setup = SetupAriesMocks::init();

            let mut prover_sm = _prover_sm().to_presentation_prepared_state();

            prover_sm = prover_sm.step(ProverMessages::PresentationRejectReceived(_problem_report())).unwrap();
            assert_match!(ProverState::PresentationPrepared(_), prover_sm.state);

            prover_sm = prover_sm.step(ProverMessages::PresentationAckReceived(_ack())).unwrap();
            assert_match!(ProverState::PresentationPrepared(_), prover_sm.state);
        }

        #[test]
        fn test_prover_handle_reject_presentation_request_message_from_presentation_prepared_state() -> Result<(), String> {
            let _setup = SetupAriesMocks::init();

            let mut prover_sm = _prover_sm().to_presentation_prepared_state();
            prover_sm = prover_sm.step(ProverMessages::RejectPresentationRequest((mock_connection(), String::from("reject request")))).unwrap();

            assert_match!(ProverState::Finished(_), prover_sm.state);
            match prover_sm.state {
                ProverState::Finished(state) => {
                    assert_eq!(3, state.status.code());
                    Ok(())
                }
                other => Err(format!("State expected to be Finished, but: {:?}", other))
            }
        }

        #[test]
        fn test_prover_handle_propose_presentation_message_from_presentation_prepared_state() {
            let _setup = SetupAriesMocks::init();

            let mut prover_sm = _prover_sm().to_presentation_prepared_state();
            prover_sm = prover_sm.step(ProverMessages::ProposePresentation((mock_connection(), _presentation_preview()))).unwrap();

            assert_match!(ProverState::Finished(_), prover_sm.state);
        }

        #[test]
        fn test_prover_handle_send_presentation_message_from_presentation_preparation_failed_state() {
            let _setup = SetupAriesMocks::init();

            let mut prover_sm = _prover_sm();
            prover_sm = prover_sm.step(ProverMessages::PreparePresentation(("invalid".to_string(), _self_attested()))).unwrap();
            assert_match!(ProverState::PresentationPreparationFailed(_), prover_sm.state);

            prover_sm.step(ProverMessages::SendPresentation(mock_connection())).unwrap_err();
        }

        #[test]
        fn test_prover_handle_other_messages_from_presentation_preparation_failed_state() {
            let _setup = SetupAriesMocks::init();

            let mut prover_sm = _prover_sm();
            prover_sm = prover_sm.step(ProverMessages::PreparePresentation(("invalid".to_string(), _self_attested()))).unwrap();

            prover_sm = prover_sm.step(ProverMessages::PresentationRejectReceived(_problem_report())).unwrap();
            assert_match!(ProverState::PresentationPreparationFailed(_), prover_sm.state);

            prover_sm = prover_sm.step(ProverMessages::PresentationAckReceived(_ack())).unwrap();
            assert_match!(ProverState::PresentationPreparationFailed(_), prover_sm.state);
        }

        #[test]
        fn test_prover_handle_ack_message_from_presentation_sent_state() {
            let _setup = SetupAriesMocks::init();

            let mut prover_sm = _prover_sm();
            prover_sm = prover_sm.step(ProverMessages::PreparePresentation((_credentials(), _self_attested()))).unwrap();
            prover_sm = prover_sm.step(ProverMessages::SendPresentation(mock_connection())).unwrap();
            prover_sm = prover_sm.step(ProverMessages::PresentationAckReceived(_ack())).unwrap();

            assert_match!(ProverState::Finished(_), prover_sm.state);
            assert_eq!(VcxStateType::VcxStateAccepted as u32, prover_sm.state());
        }

        #[test]
        fn test_prover_handle_reject_presentation_request_message_from_presentation_sent_state() {
            let _setup = SetupAriesMocks::init();

            let prover_sm = _prover_sm().to_presentation_sent_state();
            let err = prover_sm.step(ProverMessages::RejectPresentationRequest((mock_connection(), String::from("reject")))).unwrap_err();
            assert_eq!(VcxErrorKind::InvalidState, err.kind());
        }

        #[test]
        fn test_prover_handle_presentation_reject_message_from_presentation_sent_state() {
            let _setup = SetupAriesMocks::init();

            let mut prover_sm = _prover_sm();
            prover_sm = prover_sm.step(ProverMessages::PreparePresentation((_credentials(), _self_attested()))).unwrap();
            prover_sm = prover_sm.step(ProverMessages::SendPresentation(mock_connection())).unwrap();
            prover_sm = prover_sm.step(ProverMessages::PresentationRejectReceived(_problem_report())).unwrap();

            assert_match!(ProverState::Finished(_), prover_sm.state);
            assert_eq!(VcxStateType::VcxStateNone as u32, prover_sm.state());
        }

        #[test]
        fn test_prover_handle_other_messages_from_presentation_sent_state() {
            let _setup = SetupAriesMocks::init();

            let mut prover_sm = _prover_sm();
            prover_sm = prover_sm.step(ProverMessages::PreparePresentation((_credentials(), _self_attested()))).unwrap();
            prover_sm = prover_sm.step(ProverMessages::SendPresentation(mock_connection())).unwrap();

            prover_sm = prover_sm.step(ProverMessages::PreparePresentation((_credentials(), _self_attested()))).unwrap();
            assert_match!(ProverState::PresentationSent(_), prover_sm.state);

            prover_sm = prover_sm.step(ProverMessages::SendPresentation(mock_connection())).unwrap();
            assert_match!(ProverState::PresentationSent(_), prover_sm.state);
        }

        #[test]
        fn test_prover_handle_messages_from_finished_state() {
            let _setup = SetupAriesMocks::init();

            let mut prover_sm = _prover_sm();
            prover_sm = prover_sm.step(ProverMessages::PreparePresentation((_credentials(), _self_attested()))).unwrap();
            prover_sm = prover_sm.step(ProverMessages::SendPresentation(mock_connection())).unwrap();
            prover_sm = prover_sm.step(ProverMessages::PresentationAckReceived(_ack())).unwrap();

            prover_sm = prover_sm.step(ProverMessages::PresentationAckReceived(_ack())).unwrap();
            assert_match!(ProverState::Finished(_), prover_sm.state);

            prover_sm = prover_sm.step(ProverMessages::PresentationRejectReceived(_problem_report())).unwrap();
            assert_match!(ProverState::Finished(_), prover_sm.state);
        }
    }

    mod find_message_to_handle {
        use super::*;

        #[test]
        fn test_prover_find_message_to_handle_from_initiated_state() {
            let _setup = SetupAriesMocks::init();

            let prover = _prover_sm();

            // No messages
            {
                let messages = map!(
                    "key_1".to_string() => A2AMessage::PresentationProposal(_presentation_proposal()),
                    "key_2".to_string() => A2AMessage::Presentation(_presentation()),
                    "key_3".to_string() => A2AMessage::PresentationRequest(_presentation_request()),
                    "key_4".to_string() => A2AMessage::PresentationAck(_ack()),
                    "key_5".to_string() => A2AMessage::CommonProblemReport(_problem_report())
                );

                assert!(prover.find_message_to_handle(messages).is_none());
            }
        }

        #[test]
        fn test_prover_find_message_to_handle_from_presentation_prepared_state() {
            let _setup = SetupAriesMocks::init();

            let prover = _prover_sm().to_presentation_prepared_state();

            // No messages
            {
                let messages = map!(
                    "key_1".to_string() => A2AMessage::PresentationProposal(_presentation_proposal()),
                    "key_2".to_string() => A2AMessage::Presentation(_presentation()),
                    "key_3".to_string() => A2AMessage::PresentationRequest(_presentation_request()),
                    "key_4".to_string() => A2AMessage::PresentationAck(_ack()),
                    "key_5".to_string() => A2AMessage::CommonProblemReport(_problem_report())
                );

                assert!(prover.find_message_to_handle(messages).is_none());
            }
        }

        #[test]
        fn test_prover_find_message_to_handle_from_presentation_sent_state() {
            let _setup = SetupAriesMocks::init();

            let prover = _prover_sm().to_presentation_sent_state();

            // Ack
            {
                let messages = map!(
                    "key_1".to_string() => A2AMessage::PresentationProposal(_presentation_proposal()),
                    "key_2".to_string() => A2AMessage::Presentation(_presentation()),
                    "key_3".to_string() => A2AMessage::PresentationAck(_ack())
                );

                let (uid, message) = prover.find_message_to_handle(messages).unwrap();
                assert_eq!("key_3", uid);
                assert_match!(A2AMessage::PresentationAck(_), message);
            }

            // Problem Report
            {
                let messages = map!(
                    "key_1".to_string() => A2AMessage::PresentationProposal(_presentation_proposal()),
                    "key_2".to_string() => A2AMessage::PresentationRequest(_presentation_request()),
                    "key_3".to_string() => A2AMessage::CommonProblemReport(_problem_report())
                );

                let (uid, message) = prover.find_message_to_handle(messages).unwrap();
                assert_eq!("key_3", uid);
                assert_match!(A2AMessage::CommonProblemReport(_), message);
            }

            // Presentation Reject
            {
                let messages = map!(
                    "key_1".to_string() => A2AMessage::PresentationProposal(_presentation_proposal()),
                    "key_2".to_string() => A2AMessage::PresentationRequest(_presentation_request()),
                    "key_3".to_string() => A2AMessage::PresentationReject(_problem_report())
                );

                let (uid, message) = prover.find_message_to_handle(messages).unwrap();
                assert_eq!("key_3", uid);
                assert_match!(A2AMessage::CommonProblemReport(_), message);
            }

            // No messages for different Thread ID
            {
                let messages = map!(
                    "key_1".to_string() => A2AMessage::PresentationProposal(_presentation_proposal().set_thread_id("")),
                    "key_2".to_string() => A2AMessage::Presentation(_presentation().set_thread_id("")),
                    "key_3".to_string() => A2AMessage::PresentationAck(_ack().set_thread_id("")),
                    "key_4".to_string() => A2AMessage::CommonProblemReport(_problem_report().set_thread_id(""))
                );

                assert!(prover.find_message_to_handle(messages).is_none());
            }

            // No messages
            {
                let messages = map!(
                    "key_1".to_string() => A2AMessage::PresentationProposal(_presentation_proposal()),
                    "key_2".to_string() => A2AMessage::PresentationRequest(_presentation_request())
                );

                assert!(prover.find_message_to_handle(messages).is_none());
            }
        }

        #[test]
        fn test_prover_find_message_to_handle_from_finished_state() {
            let _setup = SetupAriesMocks::init();

            let prover = _prover_sm().to_finished_state();

            // No messages
            {
                let messages = map!(
                    "key_1".to_string() => A2AMessage::PresentationProposal(_presentation_proposal()),
                    "key_2".to_string() => A2AMessage::Presentation(_presentation()),
                    "key_3".to_string() => A2AMessage::PresentationRequest(_presentation_request()),
                    "key_4".to_string() => A2AMessage::PresentationAck(_ack()),
                    "key_5".to_string() => A2AMessage::CommonProblemReport(_problem_report())
                );

                assert!(prover.find_message_to_handle(messages).is_none());
            }
        }
    }

    mod get_state {
        use super::*;

        #[test]
        fn test_get_state() {
            let _setup = SetupAriesMocks::init();

            assert_eq!(VcxStateType::VcxStateRequestReceived as u32, _prover_sm().state());
            assert_eq!(VcxStateType::VcxStateRequestReceived as u32, _prover_sm().to_presentation_prepared_state().state());
            assert_eq!(VcxStateType::VcxStateOfferSent as u32, _prover_sm().to_presentation_sent_state().state());
            assert_eq!(VcxStateType::VcxStateAccepted as u32, _prover_sm().to_finished_state().state());
        }
    }
}<|MERGE_RESOLUTION|>--- conflicted
+++ resolved
@@ -36,15 +36,9 @@
         trace!("Thread: {:?}", thread);
         ProverSM {
             source_id,
-<<<<<<< HEAD
             state: ProverState::RequestReceived(
                 RequestReceivedState {
-                    thread: Thread::new().set_thid(presentation_request.id.to_string()),
-=======
-            state: ProverState::Initiated(
-                InitialState {
                     thread,
->>>>>>> bf5f41d0
                     presentation_request,
                     presentation_proposal: None
                 }
