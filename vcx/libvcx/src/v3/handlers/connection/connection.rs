use error::prelude::*;
use std::collections::HashMap;

use v3::handlers::connection::states::{DidExchangeSM, Actor, ActorDidExchangeState};
use v3::handlers::connection::messages::DidExchangeMessages;
use v3::handlers::connection::agent::AgentInfo;
use v3::messages::a2a::A2AMessage;
use v3::messages::connection::invite::Invitation;
use v3::messages::connection::did_doc::DidDoc;
use v3::messages::basic_message::message::BasicMessage;
use v3::handlers::connection::types::{SideConnectionInfo, PairwiseConnectionInfo, CompletedConnection, OutofbandMeta, Invitations};
use v3::messages::outofband::invitation::Invitation as OutofbandInvitation;
use v3::messages::questionanswer::question::{Question, QuestionResponse};

#[derive(Debug, Clone, Serialize, Deserialize)]
pub struct Connection {
    connection_sm: DidExchangeSM
}

impl Connection {
    pub fn create(source_id: &str) -> Connection {
        trace!("Connection::create >>> source_id: {}", source_id);

        Connection {
            connection_sm: DidExchangeSM::new(Actor::Inviter, source_id, None),
        }
    }

    pub fn create_outofband(source_id: &str, goal_code: Option<String>, goal: Option<String>,
                            handshake: bool, request_attach: Option<String>) -> Connection {
        trace!("create_outofband_connection >>> source_id: {}, goal_code: {:?}, goal: {:?}, handshake: {}, request_attach: {:?}",
               source_id, goal_code, goal, handshake, request_attach);

        let meta = OutofbandMeta::new(goal_code, goal, handshake, request_attach);

        Connection {
            connection_sm: DidExchangeSM::new(Actor::Inviter, source_id, Some(meta)),
        }
    }

    pub fn from_parts(source_id: String, agent_info: AgentInfo, state: ActorDidExchangeState) -> Connection {
        Connection { connection_sm: DidExchangeSM::from(source_id, agent_info, state) }
    }

    pub fn create_with_invite(source_id: &str, invitation: Invitation) -> VcxResult<Connection> {
        trace!("Connection::create_with_invite >>> source_id: {}", source_id);

        let mut connection = Connection {
            connection_sm: DidExchangeSM::new(Actor::Invitee, source_id, None),
        };

        connection.process_invite(invitation)?;

        Ok(connection)
    }

    pub fn create_with_outofband_invite(source_id: &str, invitation: OutofbandInvitation) -> VcxResult<Connection> {
        trace!("Connection::create_with_outofband_invite >>> source_id: {}", source_id);

        invitation.validate()?;

        let mut connection = Connection {
            connection_sm: DidExchangeSM::new(Actor::Invitee, source_id, None),
        };

        connection.process_outofband_invite(invitation)?;

        Ok(connection)
    }

    pub fn source_id(&self) -> String { self.connection_sm.source_id().to_string() }

    pub fn state(&self) -> u32 { self.connection_sm.state() }

    pub fn agent_info(&self) -> &AgentInfo { self.connection_sm.agent_info() }

    pub fn remote_did(&self) -> VcxResult<String> {
        self.connection_sm.remote_did()
    }

    pub fn remote_vk(&self) -> VcxResult<String> {
        self.connection_sm.remote_vk()
    }

    pub fn state_object<'a>(&'a self) -> &'a ActorDidExchangeState {
        &self.connection_sm.state_object()
    }

    pub fn get_source_id(&self) -> String {
        self.connection_sm.source_id().to_string()
    }

    pub fn process_invite(&mut self, invitation: Invitation) -> VcxResult<()> {
        trace!("Connection::process_invite >>> invitation: {:?}", invitation);
        self.step(DidExchangeMessages::InvitationReceived(invitation))
    }

    pub fn process_outofband_invite(&mut self, invitation: OutofbandInvitation) -> VcxResult<()> {
        trace!("Connection::process_outofband_invite >>> invitation: {:?}", invitation);
        self.step(DidExchangeMessages::OutofbandInvitationReceived(invitation))
    }

    pub fn get_invitation(&self) -> Option<Invitations> {
        trace!("Connection::get_invite >>>");
        return self.connection_sm.get_invitation()
    }

    pub fn get_invite_details(&self) -> VcxResult<String> {
        trace!("Connection::get_invite_details >>>");
        let invitation = match self.get_invitation() {
            Some(invitation) => match invitation {
                Invitations::ConnectionInvitation(invitation_) => {
                    json!(invitation_.to_a2a_message()).to_string()
                },
                Invitations::OutofbandInvitation(invitation_) => {
                    json!(invitation_.to_a2a_message()).to_string()
                }
            },
            None => json!({}).to_string()
        };

        return Ok(invitation)
    }

    pub fn connect(&mut self) -> VcxResult<()> {
        trace!("Connection::connect >>> source_id: {}", self.connection_sm.source_id());
        self.step(DidExchangeMessages::Connect())
    }

    pub fn update_state(&mut self, message: Option<&str>) -> VcxResult<()> {
        trace!("Connection::update_state >>> message: {:?}", message);

        if let Some(message_) = message {
            return self.update_state_with_message(message_);
        }

        let messages = self.get_messages()?;

        if let Some((uid, message)) = self.connection_sm.find_message_to_handle(messages) {
            self.handle_message(message.into())?;
            self.agent_info().update_message_status(uid)?;
        };

        if let Some(prev_agent_info) = self.connection_sm.prev_agent_info().cloned() {
            let messages = prev_agent_info.get_messages()?;

            if let Some((uid, message)) = self.connection_sm.find_message_to_handle(messages) {
                self.handle_message(message.into())?;
                prev_agent_info.update_message_status(uid)?;
            }
        }

        Ok(())
    }

    pub fn update_message_status(&self, uid: String) -> VcxResult<()> {
        trace!("Connection::update_message_status >>> uid: {:?}", uid);
        self.connection_sm.agent_info().update_message_status(uid)
    }

    pub fn update_state_with_message(&mut self, message: &str) -> VcxResult<()> {
        trace!("Connection: update_state_with_message: {}", message);

        let message: A2AMessage = ::serde_json::from_str(&message)
<<<<<<< HEAD
            .map_err(|err| VcxError::from_msg(VcxErrorKind::InvalidOption,
                                              format!("Cannot updated state with messages: Message deserialization failed: {:?}", err)))?;
=======
            .map_err(|err| VcxError::from_msg(VcxErrorKind::InvalidJson,
                                              format!("Cannot updated Connection state with messages: Message deserialization failed with: {:?}", err)))?;
>>>>>>> 1e04fa11

        self.handle_message(message.into())?;

        Ok(())
    }

    pub fn get_messages(&self) -> VcxResult<HashMap<String, A2AMessage>> {
        trace!("Connection: get_messages >>>");
        self.agent_info().get_messages()
    }

    pub fn get_message_by_id(&self, msg_id: &str) -> VcxResult<A2AMessage> {
        trace!("Connection: get_message_by_id >>>");
        self.agent_info().get_message_by_id(msg_id)
    }

    pub fn handle_message(&mut self, message: DidExchangeMessages) -> VcxResult<()> {
        trace!("Connection: handle_message >>> {:?}", message);
        self.step(message)
    }

    pub fn send_message(&self, message: &A2AMessage) -> VcxResult<()> {
        trace!("Connection::send_message >>> message: {:?}", message);

        let did_doc = self.connection_sm.did_doc()
            .ok_or(VcxError::from_msg(VcxErrorKind::NotReady, "Cannot send message: Remote Connection DIDDoc is not set"))?;

        self.agent_info().send_message(message, &did_doc)
    }

    pub fn send_message_to_self_endpoint(message: &A2AMessage, did_doc: &DidDoc) -> VcxResult<()> {
        trace!("Connection::send_message_to_self_endpoint >>> message: {:?}, did_doc: {:?}", message, did_doc);

        AgentInfo::send_message_anonymously(message, did_doc)
    }

    fn parse_generic_message(message: &str, _message_options: &str) -> A2AMessage {
        match ::serde_json::from_str::<A2AMessage>(message) {
            Ok(a2a_message) => a2a_message,
            Err(_) => {
                BasicMessage::create()
                    .set_content(message.to_string())
                    .set_time()
                    .to_a2a_message()
            }
        }
    }

    pub fn send_generic_message(&self, message: &str, _message_options: &str) -> VcxResult<String> {
        trace!("Connection::send_generic_message >>> message: {:?}", message);

        let message = Connection::parse_generic_message(message, _message_options);
        self.send_message(&message).map(|_| String::new())
    }

    pub fn send_ping(&mut self, comment: Option<String>) -> VcxResult<()> {
        trace!("Connection::send_ping >>> comment: {:?}", comment);
        self.handle_message(DidExchangeMessages::SendPing(comment))
    }

    pub fn delete(&self) -> VcxResult<()> {
        trace!("Connection: delete >>> {:?}", self.connection_sm.source_id());
        self.agent_info().delete()
    }

    fn step(&mut self, message: DidExchangeMessages) -> VcxResult<()> {
        self.connection_sm = self.connection_sm.clone().step(message)?;
        Ok(())
    }

    pub fn send_discovery_features(&mut self, query: Option<String>, comment: Option<String>) -> VcxResult<()> {
        trace!("Connection::send_discovery_features_query >>> query: {:?}, comment: {:?}", query, comment);
        self.handle_message(DidExchangeMessages::DiscoverFeatures((query, comment)))
<<<<<<< HEAD
=======
    }

    pub fn send_reuse(&mut self, invitation: OutofbandInvitation) -> VcxResult<()> {
        trace!("Connection::send_reuse >>> invitation: {:?}", invitation);
        self.handle_message(DidExchangeMessages::SendHandshakeReuse(invitation))
    }

    pub fn send_answer(&mut self, question: String, response: String) -> VcxResult<()> {
        trace!("Connection::send_answer >>> question: {:?}, response: {:?}", question, response);

        let question: Question = ::serde_json::from_str(&question)
            .map_err(|err| VcxError::from_msg(VcxErrorKind::InvalidJson,
                                              format!("Could not parse Aries Question from message: {:?}. Err: {:?}", question, err)))?;

        let response: QuestionResponse = ::serde_json::from_str(&response)
            .map_err(|err| VcxError::from_msg(VcxErrorKind::InvalidJson,
                                              format!("Could not parse Aries Valid Question Response from message: {:?}. Err: {:?}", response, err)))?;

        self.handle_message(DidExchangeMessages::SendAnswer((question, response)))
>>>>>>> 1e04fa11
    }

    pub fn get_connection_info(&self) -> VcxResult<String> {
        trace!("Connection::get_connection_info >>>");

        let agent_info = self.agent_info().clone();

        let current = SideConnectionInfo {
            did: agent_info.pw_did.clone(),
            recipient_keys: agent_info.recipient_keys().clone(),
            routing_keys: agent_info.routing_keys()?,
            service_endpoint: agent_info.agency_endpoint()?,
            protocols: Some(self.connection_sm.get_protocols()),
        };

        let remote = match self.connection_sm.did_doc() {
            Some(did_doc) =>
                Some(SideConnectionInfo {
                    did: did_doc.id.clone(),
                    recipient_keys: did_doc.recipient_keys(),
                    routing_keys: did_doc.routing_keys(),
                    service_endpoint: did_doc.get_endpoint(),
                    protocols: self.connection_sm.get_remote_protocols(),
                }),
            None => None
        };

        let connection_info = PairwiseConnectionInfo {
            my: current,
            their: remote,
            invitation: self.get_invitation(),
        };

        return Ok(json!(connection_info).to_string());
    }

    pub fn get_completed_connection(&self) -> VcxResult<CompletedConnection> {
        self.connection_sm.completed_connection()
            .ok_or(VcxError::from_msg(VcxErrorKind::NotReady,
                                      format!("Connection object {} in state {} not ready to send remote messages", self.connection_sm.source_id(), self.state())))
    }
}

#[cfg(test)]
mod tests {
    use v3::messages::a2a::A2AMessage;
    use v3::handlers::connection::connection::Connection;

    #[test]
    fn test_parse_generic_message_plain_string_should_be_parsed_as_basic_msg() -> Result<(), String> {
        let message = "Some plain text message";
        let result = Connection::parse_generic_message(message, "");
        match result {
            A2AMessage::BasicMessage(basic_msg) => {
                assert_eq!(basic_msg.content, message);
                Ok(())
            }
            other => Err(format!("Result is not BasicMessage, but: {:?}", other))
        }
    }

    #[test]
    fn test_parse_generic_message_json_msg_should_be_parsed_as_generic() -> Result<(), String> {
        let message = json!({
            "@id": "some id",
            "@type": "some type",
            "content": "some content"
        }).to_string();
        let result = Connection::parse_generic_message(&message, "");
        match result {
            A2AMessage::Generic(value) => {
                assert_eq!(value.to_string(), message);
                Ok(())
            }
            other => Err(format!("Result is not Generic, but: {:?}", other))
        }
    }
}<|MERGE_RESOLUTION|>--- conflicted
+++ resolved
@@ -162,13 +162,8 @@
         trace!("Connection: update_state_with_message: {}", message);
 
         let message: A2AMessage = ::serde_json::from_str(&message)
-<<<<<<< HEAD
-            .map_err(|err| VcxError::from_msg(VcxErrorKind::InvalidOption,
-                                              format!("Cannot updated state with messages: Message deserialization failed: {:?}", err)))?;
-=======
             .map_err(|err| VcxError::from_msg(VcxErrorKind::InvalidJson,
                                               format!("Cannot updated Connection state with messages: Message deserialization failed with: {:?}", err)))?;
->>>>>>> 1e04fa11
 
         self.handle_message(message.into())?;
 
@@ -242,8 +237,6 @@
     pub fn send_discovery_features(&mut self, query: Option<String>, comment: Option<String>) -> VcxResult<()> {
         trace!("Connection::send_discovery_features_query >>> query: {:?}, comment: {:?}", query, comment);
         self.handle_message(DidExchangeMessages::DiscoverFeatures((query, comment)))
-<<<<<<< HEAD
-=======
     }
 
     pub fn send_reuse(&mut self, invitation: OutofbandInvitation) -> VcxResult<()> {
@@ -263,7 +256,6 @@
                                               format!("Could not parse Aries Valid Question Response from message: {:?}. Err: {:?}", response, err)))?;
 
         self.handle_message(DidExchangeMessages::SendAnswer((question, response)))
->>>>>>> 1e04fa11
     }
 
     pub fn get_connection_info(&self) -> VcxResult<String> {
