pub mod agent;
pub mod states;
pub mod connection;
pub mod messages;
pub mod types;

#[cfg(test)]
pub mod tests {
    use crate::v3::messages::connection::invite::Invitation;
    use crate::v3::messages::connection::response::Response;
    use crate::v3::messages::connection::did_doc::tests::_service_endpoint;
    use crate::v3::messages::connection::request::tests::_request;
    use crate::connection::Connections;
    use crate::object_cache::Handle;

    pub fn mock_connection() -> Handle<Connections> {
        let key = "GJ1SzoWzavQYfNL9XkaJdrQejfztN4XqdsiV4ct3LXKL".to_string();
        let invitation =
            Invitation::default()
                .set_recipient_keys(vec![key.clone()]);

        let connection_handle = crate::connection::create_connection_with_invite("source_id", &json!(invitation).to_string()).unwrap();

        connection_handle.connect(None).unwrap();

        let response =
            Response::default()
                .set_service_endpoint(_service_endpoint())
                .set_keys(vec![key.to_string()], vec![])
                .set_thread_id(&_request().id.0)
                .encode(&key).unwrap();
        connection_handle.update_state(Some(json!(response.to_a2a_message()).to_string())).unwrap();

        connection_handle
    }

    fn _setup() {
<<<<<<< HEAD
        crate::settings::set_config_value(crate::settings::COMMUNICATION_METHOD, "aries");
=======
        ::settings::set_config_value(::settings::CONFIG_PROTOCOL_TYPE, "3.0");
>>>>>>> dc6c56b1
    }

    fn _source_id() -> &'static str {
        "test connection"
    }

    #[cfg(feature = "aries")]
    mod aries {
        use super::*;

        use crate::v3::test::{Faber, Alice};
        use crate::v3::messages::ack::tests::_ack;
        use crate::v3::messages::a2a::A2AMessage;
        use crate::v3::messages::connection::invite::tests::_invitation_json;

        #[test]
        fn test_create_connection_works() {
            _setup();
            let connection_handle = crate::connection::create_connection(_source_id()).unwrap();
            assert!(connection_handle.is_valid_handle());
            assert_eq!(1, connection_handle.get_state());
        }

        #[test]
        fn test_create_connection_with_invite_works() {
            _setup();
            let connection_handle = crate::connection::create_connection_with_invite(_source_id(), &_invitation_json()).unwrap();
            assert!(connection_handle.is_valid_handle());
            assert_eq!(2, connection_handle.get_state());
        }

        #[test]
        fn test_get_connection_state_works() {
            _setup();
            let connection_handle = crate::connection::create_connection(_source_id()).unwrap();
            assert_eq!(1, connection_handle.get_state());
        }

        #[test]
        fn test_connection_send_works() {
            _setup();
            let mut faber = Faber::setup();
            let mut alice = Alice::setup();

            let invite = faber.create_invite();
            alice.accept_invite(&invite);

            faber.update_state(3);
            alice.update_state(4);
            faber.update_state(4);

            let uid: String;
            let message = _ack();

            // Send Message works
            {
                faber.send_message(&message.to_a2a_message());
            }

            {
                // Get Messages works
                alice.activate();

                let messages = alice.connection_handle.get_messages().unwrap();
                assert_eq!(1, messages.len());

                uid = messages.keys().next().unwrap().clone();
                let received_message = messages.values().next().unwrap().clone();

                match received_message {
                    A2AMessage::Ack(received_message) => assert_eq!(message, received_message.clone()),
                    _ => assert!(false)
                }
            }

            let _res = crate::messages::get_message::download_messages(None, None, Some(vec![uid.clone()])).unwrap();

            // Get Message by id works
            {
                alice.activate();

                let message = alice.connection_handle.get_message_by_id(uid.clone()).unwrap();

                match message {
                    A2AMessage::Ack(ack) => assert_eq!(_ack(), ack),
                    _ => assert!(false)
                }
            }

            // Update Message Status works
            {
                alice.activate();
                alice.update_message_status(uid);
                let messages = alice.connection_handle.get_messages().unwrap();
                assert_eq!(0, messages.len());
            }

            // Send Basic Message works
            {
                faber.activate();

                let basic_message = r#"Hi there"#;
                faber.connection_handle.send_generic_message(basic_message, "").unwrap();

                alice.activate();

                let messages = alice.connection_handle.get_messages().unwrap();
                assert_eq!(1, messages.len());

                let uid = messages.keys().next().unwrap().clone();
                let message = messages.values().next().unwrap().clone();

                match message {
                    A2AMessage::BasicMessage(message) => assert_eq!(basic_message, message.content),
                    _ => assert!(false)
                }
                alice.update_message_status(uid);
            }

            // Download Messages
            {
                use crate::messages::get_message::{download_messages, MessageByConnection, Message};

                let credential_offer = crate::v3::messages::issuance::credential_offer::tests::_credential_offer();

                faber.send_message(&credential_offer.to_a2a_message());

                alice.activate();

                let messages: Vec<MessageByConnection> = download_messages(None, Some(vec!["MS-103".to_string()]), None).unwrap();
                let message: Message = messages[0].msgs[0].clone();
                assert_eq!(crate::messages::RemoteMessageType::Other("aries".to_string()), message.msg_type);
                let payload: crate::messages::payload::PayloadV1 = ::serde_json::from_str(&message.decrypted_payload.unwrap()).unwrap();
                let _payload: Vec<crate::messages::issuance::credential_offer::CredentialOffer> = ::serde_json::from_str(&payload.msg).unwrap();

                alice.update_message_status(message.uid);

            }

            // Helpers
            {
                faber.activate();

                faber.connection_handle.get_pw_did().unwrap();
                faber.connection_handle.get_pw_verkey().unwrap();
                faber.connection_handle.get_their_pw_verkey().unwrap();
                faber.connection_handle.get_source_id().unwrap();
            }
        }
    }
}
<|MERGE_RESOLUTION|>--- conflicted
+++ resolved
@@ -12,6 +12,7 @@
     use crate::v3::messages::connection::request::tests::_request;
     use crate::connection::Connections;
     use crate::object_cache::Handle;
+    use crate::settings;
 
     pub fn mock_connection() -> Handle<Connections> {
         let key = "GJ1SzoWzavQYfNL9XkaJdrQejfztN4XqdsiV4ct3LXKL".to_string();
@@ -35,11 +36,7 @@
     }
 
     fn _setup() {
-<<<<<<< HEAD
-        crate::settings::set_config_value(crate::settings::COMMUNICATION_METHOD, "aries");
-=======
-        ::settings::set_config_value(::settings::CONFIG_PROTOCOL_TYPE, "3.0");
->>>>>>> dc6c56b1
+        settings::set_config_value(settings::CONFIG_PROTOCOL_TYPE, "3.0");
     }
 
     fn _source_id() -> &'static str {
