pub mod issuer;
pub mod states;
pub mod messages;
pub mod holder;

use error::prelude::*;
use v3::messages::a2a::A2AMessage;
use v3::handlers::issuance::issuer::IssuerSM;
use v3::handlers::issuance::messages::CredentialIssuanceMessage;
use v3::handlers::issuance::holder::HolderSM;
use v3::messages::issuance::credential::Credential;
use v3::messages::issuance::credential_offer::CredentialOffer;
use connection;

// Issuer

#[derive(Serialize, Deserialize, Debug, Clone)]
pub struct Issuer {
    issuer_sm: IssuerSM
}

impl Issuer {
    pub fn create(cred_def_handle: u32, credential_data: &str, source_id: &str, credential_name: &str) -> VcxResult<Issuer> {
        trace!("Issuer::issuer_create_credential >>> cred_def_handle: {:?}, credential_data: {:?}, source_id: {:?}", cred_def_handle, credential_data, source_id);

        let cred_def_id = ::credential_def::get_cred_def_id(cred_def_handle)?;
        let rev_reg_id = ::credential_def::get_rev_reg_id(cred_def_handle)?;
        let tails_file = ::credential_def::get_tails_file(cred_def_handle)?;
        let issuer_sm = IssuerSM::new(&cred_def_id, credential_data, rev_reg_id, tails_file, source_id, credential_name);
        Ok(Issuer { issuer_sm })
    }

    pub fn send_credential_offer(&mut self, connection_handle: u32) -> VcxResult<()> {
        self.step(CredentialIssuanceMessage::CredentialInit(connection_handle))
    }

    pub fn send_credential(&mut self, connection_handle: u32) -> VcxResult<()> {
        self.step(CredentialIssuanceMessage::CredentialSend(connection_handle))
    }

    pub fn get_state(&self) -> VcxResult<u32> {
        Ok(self.issuer_sm.state())
    }

    pub fn get_source_id(&self) -> VcxResult<String> {
        Ok(self.issuer_sm.get_source_id())
    }

    pub fn get_credential_offer(&self) -> VcxResult<CredentialOffer> {
        self.issuer_sm.get_credential_offer()
            .ok_or(VcxError::from_msg(VcxErrorKind::InvalidState, format!("Invalid {} Issuer object state: `offer` not found", self.get_source_id()?)))
    }


    pub fn update_status(&mut self, msg: Option<String>) -> VcxResult<()> {
        match msg {
            Some(msg) => {
                let message: A2AMessage = ::serde_json::from_str(&msg)
<<<<<<< HEAD
                    .map_err(|err| VcxError::from_msg(VcxErrorKind::InvalidOption, format!("Cannot deserialize Message: {:?}", err)))?;
=======
                    .map_err(|err| VcxError::from_msg(VcxErrorKind::InvalidJson,
                                                      format!("Cannot updated Issuer state with messages: Message deserialization failed with: {:?}", err)))?;
>>>>>>> 1e04fa11

                self.step(message.into())
            }
            None => {
                self.issuer_sm = self.issuer_sm.clone().update_state()?;
                Ok(())
            }
        }
    }

    pub fn step(&mut self, message: CredentialIssuanceMessage) -> VcxResult<()> {
        self.issuer_sm = self.issuer_sm.clone().handle_message(message)?;
        Ok(())
    }
}

// Holder

#[derive(Serialize, Deserialize, Debug, Clone)]
pub struct Holder {
    holder_sm: HolderSM
}

impl Holder {
    pub fn create(credential_offer: CredentialOffer, source_id: &str) -> VcxResult<Holder> {
        trace!("Holder::holder_create_credential >>> credential_offer: {:?}, source_id: {:?}", credential_offer, source_id);

        let holder_sm = HolderSM::new(credential_offer, source_id.to_string());

        Ok(Holder { holder_sm })
    }

    pub fn send_request(&mut self, connection_handle: u32) -> VcxResult<()> {
        self.step(CredentialIssuanceMessage::CredentialRequestSend(connection_handle))
    }

    pub fn send_reject(&mut self, connection_handle: u32, comment: Option<String>) -> VcxResult<()> {
        self.step(CredentialIssuanceMessage::CredentialRejectSend((connection_handle, comment)))
    }

    pub fn update_state(&mut self, msg: Option<String>) -> VcxResult<()> {
        match msg {
            Some(msg) => {
                let message: A2AMessage = ::serde_json::from_str(&msg)
<<<<<<< HEAD
                    .map_err(|err| VcxError::from_msg(VcxErrorKind::InvalidOption, format!("Cannot update state: Message deserialization failed: {:?}", err)))?;
=======
                    .map_err(|err| VcxError::from_msg(VcxErrorKind::InvalidJson,
                                                      format!("Cannot updated Holder state with messages: Message deserialization failed with: {:?}", err)))?;
>>>>>>> 1e04fa11

                self.step(message.into())
            }
            None => {
                self.holder_sm = self.holder_sm.clone().update_state()?;
                Ok(())
            }
        }
    }

    pub fn get_status(&self) -> u32 {
        self.holder_sm.state()
    }

    pub fn get_source_id(&self) -> String {
        self.holder_sm.get_source_id()
    }

    pub fn get_credential_offer(&self) -> VcxResult<CredentialOffer> {
        self.holder_sm.get_credential_offer()
    }

<<<<<<< HEAD
    pub fn delete_credential(&self) -> VcxResult<()> {
        self.holder_sm.delete_credential()
    }

    pub fn get_credential_status(&self) -> VcxResult<u32> {
        Ok(self.holder_sm.credential_status())
=======
    pub fn get_credential(&self) -> VcxResult<(String, Credential)> {
        self.holder_sm.get_credential()
>>>>>>> 1e04fa11
    }

    pub fn step(&mut self, message: CredentialIssuanceMessage) -> VcxResult<()> {
        self.holder_sm = self.holder_sm.clone().handle_message(message)?;
        Ok(())
    }

    pub fn get_credential_offer_message(connection_handle: u32, msg_id: &str) -> VcxResult<CredentialOffer> {
        let message = connection::get_message_by_id(connection_handle, msg_id.to_string())?;

        let credential_offer: CredentialOffer = match message {
            A2AMessage::CredentialOffer(credential_offer) => credential_offer,
            msg => {
<<<<<<< HEAD
                return Err(VcxError::from_msg(VcxErrorKind::InvalidMessages,
                                              format!("Message of different type was received: {:?}", msg)));
=======
                return Err(VcxError::from_msg(VcxErrorKind::InvalidAgencyResponse,
                                              format!("Message of different type has been received. Expected: CredentialOffer. Received: {:?}", msg)));
>>>>>>> 1e04fa11
            }
        };

        Ok(credential_offer)
    }

    pub fn get_credential_offer_messages(conn_handle: u32) -> VcxResult<Vec<CredentialOffer>> {
        let messages = connection::get_messages(conn_handle)?;
        let msgs: Vec<CredentialOffer> = messages
            .into_iter()
            .filter_map(|(_, a2a_message)| {
                match a2a_message {
                    A2AMessage::CredentialOffer(credential_offer) => {
                        Some(credential_offer)
                    }
                    _ => None
                }
            })
            .collect();

        Ok(msgs)
    }
}<|MERGE_RESOLUTION|>--- conflicted
+++ resolved
@@ -56,12 +56,8 @@
         match msg {
             Some(msg) => {
                 let message: A2AMessage = ::serde_json::from_str(&msg)
-<<<<<<< HEAD
-                    .map_err(|err| VcxError::from_msg(VcxErrorKind::InvalidOption, format!("Cannot deserialize Message: {:?}", err)))?;
-=======
                     .map_err(|err| VcxError::from_msg(VcxErrorKind::InvalidJson,
                                                       format!("Cannot updated Issuer state with messages: Message deserialization failed with: {:?}", err)))?;
->>>>>>> 1e04fa11
 
                 self.step(message.into())
             }
@@ -106,12 +102,8 @@
         match msg {
             Some(msg) => {
                 let message: A2AMessage = ::serde_json::from_str(&msg)
-<<<<<<< HEAD
-                    .map_err(|err| VcxError::from_msg(VcxErrorKind::InvalidOption, format!("Cannot update state: Message deserialization failed: {:?}", err)))?;
-=======
                     .map_err(|err| VcxError::from_msg(VcxErrorKind::InvalidJson,
                                                       format!("Cannot updated Holder state with messages: Message deserialization failed with: {:?}", err)))?;
->>>>>>> 1e04fa11
 
                 self.step(message.into())
             }
@@ -134,17 +126,16 @@
         self.holder_sm.get_credential_offer()
     }
 
-<<<<<<< HEAD
+    pub fn get_credential(&self) -> VcxResult<(String, Credential)> {
+        self.holder_sm.get_credential()
+    }
+
     pub fn delete_credential(&self) -> VcxResult<()> {
+    }
         self.holder_sm.delete_credential()
-    }
 
     pub fn get_credential_status(&self) -> VcxResult<u32> {
         Ok(self.holder_sm.credential_status())
-=======
-    pub fn get_credential(&self) -> VcxResult<(String, Credential)> {
-        self.holder_sm.get_credential()
->>>>>>> 1e04fa11
     }
 
     pub fn step(&mut self, message: CredentialIssuanceMessage) -> VcxResult<()> {
@@ -158,13 +149,8 @@
         let credential_offer: CredentialOffer = match message {
             A2AMessage::CredentialOffer(credential_offer) => credential_offer,
             msg => {
-<<<<<<< HEAD
-                return Err(VcxError::from_msg(VcxErrorKind::InvalidMessages,
-                                              format!("Message of different type was received: {:?}", msg)));
-=======
                 return Err(VcxError::from_msg(VcxErrorKind::InvalidAgencyResponse,
                                               format!("Message of different type has been received. Expected: CredentialOffer. Received: {:?}", msg)));
->>>>>>> 1e04fa11
             }
         };
 
