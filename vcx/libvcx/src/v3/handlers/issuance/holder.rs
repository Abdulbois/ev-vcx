--- conflicted
+++ resolved
@@ -55,20 +55,15 @@
 
         if self.is_terminal_state() { return Ok(self); }
 
-        let agent = self.state.get_agent_info()?;
+        let agent = self.state.get_agent_info()?.clone();
         let messages = agent.get_messages()?;
 
         match self.find_message_to_handle(messages) {
             Some((uid, msg)) => {
-<<<<<<< HEAD
+                let state = self.handle_message(msg.into())?;
                 agent.update_message_status(uid)?;
-                self.handle_message(msg.into())
-=======
-                let state = self.handle_message(msg.into())?;
-                connection::update_message_status(conn_handle, uid)?;
                 Ok(state)
 
->>>>>>> 98974810
             }
             None => Ok(self)
         }
@@ -125,16 +120,10 @@
                                 .update_received_order(&connection.remote_did_doc.id);
 
                             let cred_request = cred_request
-<<<<<<< HEAD
                                 .set_thread(thread.clone());
 
                             connection.agent.send_message(&cred_request.to_a2a_message(), &connection.remote_did_doc)?;
                             HolderState::RequestSent((state_data, req_meta, cred_def_json, connection, thread).into())
-=======
-                                .set_thread_id(&thread_id);
-                            connection::send_message(connection_handle, cred_request.to_a2a_message())?;
-                            HolderState::RequestSent((state_data, req_meta, cred_def_json, connection_handle).into())
->>>>>>> 98974810
                         }
                         Err(err) => {
                             let thread = state_data.thread.clone()
