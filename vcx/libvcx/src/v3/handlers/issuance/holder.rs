--- conflicted
+++ resolved
@@ -69,11 +69,7 @@
         match self.find_message_to_handle(messages) {
             Some((uid, msg)) => {
                 let state = self.handle_message(msg.into())?;
-<<<<<<< HEAD
-                connection::update_message_status(conn_handle, uid)?;
-=======
                 agent.update_message_status(uid)?;
->>>>>>> 1e04fa11
                 Ok(state)
 
             }
@@ -134,16 +130,10 @@
                         Ok((cred_request, req_meta, cred_def_json)) => {
 
                             let cred_request = cred_request
-<<<<<<< HEAD
-                                .set_thread_id(&thread_id);
-                            connection::send_message(connection_handle, cred_request.to_a2a_message())?;
-                            HolderState::RequestSent((state_data, req_meta, cred_def_json, connection_handle).into())
-=======
                                 .set_thread(thread.clone());
 
                             connection.data.send_message(&cred_request.to_a2a_message(), &connection.agent)?;
                             HolderState::RequestSent((state_data, req_meta, cred_def_json, connection, thread).into())
->>>>>>> 1e04fa11
                         }
                         Err(err) => {
                             let problem_report = ProblemReport::create()
@@ -257,14 +247,6 @@
         }
     }
 
-    pub fn get_agent_info(&self) -> Option<&AgentInfo> {
-        match self.state {
-            HolderState::RequestSent(ref state) => Some(&state.connection.agent),
-            HolderState::OfferReceived(_) => None,
-            HolderState::Finished(_) => None,
-        }
-    }
-
     pub fn delete_credential(&self) -> VcxResult<()> {
         trace!("Holder::delete_credential");
         
@@ -274,6 +256,14 @@
                 _delete_credential(&cred_id)
             }
             _ => Err(VcxError::from_msg(VcxErrorKind::NotReady, "Cannot delete credential: credential issuance is not finished yet"))
+        }
+    }
+
+    pub fn get_agent_info(&self) -> Option<&AgentInfo> {
+        match self.state {
+            HolderState::RequestSent(ref state) => Some(&state.connection.agent),
+            HolderState::OfferReceived(_) => None,
+            HolderState::Finished(_) => None,
         }
     }
 }
@@ -324,6 +314,12 @@
     }
 }
 
+fn _delete_credential(cred_id: &str) -> VcxResult<()> {
+    trace!("Holder::_delete_credential >>> cred_id: {}", cred_id);
+
+    libindy_prover_delete_credential(cred_id)
+}
+
 impl OfferReceivedState {
     fn make_credential_request(&self, connection: &CompletedConnection) -> VcxResult<(CredentialRequest, String, String)> {
         trace!("Holder::OfferReceivedState::make_credential_request >>> offer: {:?}", self.offer);
@@ -336,22 +332,11 @@
     }
 }
 
-<<<<<<< HEAD
-fn _delete_credential(cred_id: &str) -> VcxResult<()> {
-    trace!("Holder::_delete_credential >>> cred_id: {}", cred_id);
-
-    libindy_prover_delete_credential(cred_id)
-}
-
-fn _make_credential_request(conn_handle: u32, offer: &CredentialOffer) -> VcxResult<(CredentialRequest, String, String)> {
-    trace!("Holder::_make_credential_request >>> conn_handle: {:?}, offer: {:?}", conn_handle, offer);
-=======
 fn _reject_credential(connection: &CompletedConnection, thread: &Thread, comment: Option<String>) -> VcxResult<ProblemReport>{
     let problem_report = ProblemReport::create()
         .set_description(ProblemReportCodes::CredentialRejected)
         .set_comment(comment.unwrap_or(String::from("credential-offer was rejected")))
         .set_thread(thread.clone());
->>>>>>> 1e04fa11
 
     connection.agent.send_message(&A2AMessage::CredentialReject(problem_report.clone()), &connection.data.did_doc)?;
     Ok(problem_report)
