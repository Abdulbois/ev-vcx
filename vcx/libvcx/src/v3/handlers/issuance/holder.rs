use api::VcxStateType;

use v3::handlers::issuance::states::{HolderState, OfferReceivedState, RequestSentState};
use v3::handlers::issuance::messages::CredentialIssuanceMessage;
use v3::messages::issuance::credential::Credential;
use v3::messages::issuance::credential_offer::CredentialOffer;
use v3::messages::issuance::credential_request::CredentialRequest;
use v3::messages::issuance::credential_ack::CredentialAck;
use v3::messages::error::ProblemReport;
use v3::messages::a2a::A2AMessage;
use v3::messages::status::Status;
use v3::handlers::connection::types::CompletedConnection;

use utils::libindy::anoncreds::{self, libindy_prover_store_credential};
use error::prelude::*;
use std::collections::HashMap;

use credential;
use v3::handlers::connection::agent::AgentInfo;
use messages::thread::Thread;

#[derive(Serialize, Deserialize, Debug, Clone)]
pub struct HolderSM {
    state: HolderState,
    source_id: String,
}

impl HolderSM {
    pub fn new(offer: CredentialOffer, source_id: String) -> Self {
        HolderSM {
            state: HolderState::OfferReceived(OfferReceivedState::new(offer)),
            source_id,
        }
    }

    pub fn get_source_id(&self) -> String {
        self.source_id.clone()
    }

    pub fn state(&self) -> u32 {
        match self.state {
            HolderState::OfferReceived(_) => VcxStateType::VcxStateRequestReceived as u32,
            HolderState::RequestSent(_) => VcxStateType::VcxStateOfferSent as u32,
            HolderState::Finished(ref status) => {
                match status.status {
                    Status::Success => VcxStateType::VcxStateAccepted as u32,
                    _ => VcxStateType::VcxStateNone as u32,
                }
            }
        }
    }

    pub fn update_state(self) -> VcxResult<Self> {
        trace!("Holder::update_state >>> ");

        if self.is_terminal_state() { return Ok(self); }

        let agent = match self.get_agent_info() {
            Some(agent_info) => agent_info.clone(),
            None => {
                warn!("Could not update Holder state: no information about Connection.");
                return Ok(self);
            }
        };

        let messages = agent.get_messages()?;

        match self.find_message_to_handle(messages) {
            Some((uid, msg)) => {
                let state = self.handle_message(msg.into())?;
                agent.update_message_status(uid)?;
                Ok(state)

            }
            None => Ok(self)
        }
    }

    fn find_message_to_handle(&self, messages: HashMap<String, A2AMessage>) -> Option<(String, A2AMessage)> {
        trace!("Holder::find_message_to_handle >>> messages: {:?}", messages);

        for (uid, message) in messages {
            match self.state {
                HolderState::OfferReceived(_) => {
                    // do not process messages
                }
                HolderState::RequestSent(ref state) => {
                    match message {
                        A2AMessage::Credential(credential) => {
                            if credential.from_thread(&state.thread.thid.clone().unwrap_or_default()) {
                                return Some((uid, A2AMessage::Credential(credential)));
                            }
                        }
                        A2AMessage::CommonProblemReport(problem_report) => {
                            if problem_report.from_thread(&state.thread.thid.clone().unwrap_or_default()) {
                                return Some((uid, A2AMessage::CommonProblemReport(problem_report)));
                            }
                        }
                        _ => {}
                    }
                }
                HolderState::Finished(_) => {
                    // do not process messages
                }
            };
        }

        None
    }

    pub fn step(state: HolderState, source_id: String) -> Self {
        HolderSM { state, source_id }
    }

    pub fn handle_message(self, cim: CredentialIssuanceMessage) -> VcxResult<HolderSM> {
        trace!("Holder::handle_message >>> cim: {:?}", cim);

        let HolderSM { state, source_id} = self;
        let state = match state {
            HolderState::OfferReceived(state_data) => match cim {
                CredentialIssuanceMessage::CredentialRequestSend(connection_handle) => {
                    let connection = ::connection::get_completed_connection(connection_handle)?;
                    let thread = state_data.thread.clone()
                        .update_received_order(&connection.data.did_doc.id)
                        .set_opt_pthid(connection.data.thread.pthid.clone());

                    match state_data.make_credential_request(&connection) {
                        Ok((cred_request, req_meta, cred_def_json)) => {

                            let cred_request = cred_request
                                .set_thread(thread.clone());

                            connection.data.send_message(&cred_request.to_a2a_message(), &connection.agent)?;
                            HolderState::RequestSent((state_data, req_meta, cred_def_json, connection, thread).into())
                        }
                        Err(err) => {
                            let problem_report = ProblemReport::create()
                                .set_comment(err.to_string())
                                .set_thread(thread.clone());

                            connection.data.send_message(&problem_report.to_a2a_message(), &connection.agent)?;
                            HolderState::Finished((state_data, problem_report, thread).into())
                        }
                    }
                }
                CredentialIssuanceMessage::CredentialRejectSend((connection_handle, comment)) => {
<<<<<<< HEAD
                    let connection = ::connection::get_internal_connection_info(connection_handle)?;
                    let thread = state_data.thread.clone()
                        .update_received_order(&connection.remote_did_doc.id);
=======
                    let connection = ::connection::get_completed_connection(connection_handle)?;
                    let thread = state_data.thread.clone()
                        .update_received_order(&connection.data.did_doc.id);
>>>>>>> fe5fe2a1

                    let problem_report = _reject_credential(&connection, &thread, comment)?;

                    HolderState::Finished((state_data, problem_report, thread).into())
                }
                _ => {
                    warn!("Credential Issuance can only start on holder side with Credential Offer");
                    HolderState::OfferReceived(state_data)
                }
            },
            HolderState::RequestSent(state_data) => match cim {
                CredentialIssuanceMessage::Credential(credential) => {
                    let thread = state_data.thread.clone()
                        .increment_sender_order()
                        .update_received_order(&state_data.connection.data.did_doc.id);

                    match state_data.store_credential(&credential) {
                        Ok(cred_id) => {
                            if credential.please_ack.is_some() {
                                let ack = CredentialAck::create().set_thread(thread.clone());
                                state_data.connection.data.send_message(&A2AMessage::CredentialAck(ack), &state_data.connection.agent)?;
                            }

                            HolderState::Finished((state_data, cred_id, credential, thread).into())
                        }
                        Err(err) => {
                            let problem_report = ProblemReport::create()
                                .set_comment(err.to_string())
                                .set_thread(thread.clone());

                            state_data.connection.data.send_message(&problem_report.to_a2a_message(), &state_data.connection.agent)?;
                            HolderState::Finished((state_data, problem_report, thread).into())
                        }
                    }
                }
                CredentialIssuanceMessage::ProblemReport(problem_report) => {
                    let thread = state_data.thread.clone()
                        .update_received_order(&state_data.connection.data.did_doc.id);

                    HolderState::Finished((state_data, problem_report, thread).into())
                }
                CredentialIssuanceMessage::CredentialRejectSend((connection_handle, comment)) => {
                    let connection = ::connection::get_completed_connection(connection_handle)?;

                    let thread = state_data.thread.clone()
                        .increment_sender_order()
                        .update_received_order(&connection.data.did_doc.id);

                    let problem_report = _reject_credential(&connection, &thread, comment)?;

                    HolderState::Finished((state_data, problem_report, thread).into())
                }
                CredentialIssuanceMessage::CredentialRejectSend((connection_handle, comment)) => {
                    let connection = ::connection::get_internal_connection_info(connection_handle)?;

                    let thread = state_data.thread.clone()
                        .increment_sender_order()
                        .update_received_order(&connection.remote_did_doc.id);

                    let problem_report = _reject_credential(&connection, &thread, comment)?;

                    HolderState::Finished((state_data, problem_report, thread).into())
                }
                _ => {
                    warn!("In this state Credential Issuance can accept only Credential and Problem Report");
                    HolderState::RequestSent(state_data)
                }
            },
            HolderState::Finished(state_data) => {
                warn!("Exchange is finished, no messages can be sent or received");
                HolderState::Finished(state_data)
            }
        };
        Ok(HolderSM::step(state, source_id))
    }

    pub fn is_terminal_state(&self) -> bool {
        match self.state {
            HolderState::Finished(_) => true,
            _ => false
        }
    }

    pub fn get_credential_offer(&self) -> VcxResult<CredentialOffer> {
        match self.state {
            HolderState::OfferReceived(ref state) => Ok(state.offer.clone()),
            _ => Err(VcxError::from_msg(VcxErrorKind::NotReady, "Cannot get credential: Credential Issuance is not finished yet"))
        }
    }

    pub fn get_credential(&self) -> VcxResult<(String, Credential)> {
        match self.state {
            HolderState::Finished(ref state) => {
                let cred_id = state.cred_id.clone().ok_or(VcxError::from_msg(VcxErrorKind::InvalidState, "Cannot get credential: Credential Id not found"))?;
                let credential = state.credential.clone().ok_or(VcxError::from_msg(VcxErrorKind::InvalidState, "Cannot get credential: Credential not found"))?;
                Ok((cred_id, credential))
            }
            _ => Err(VcxError::from_msg(VcxErrorKind::NotReady, "Cannot get credential: Credential Issuance is not finished yet"))
        }
    }

    pub fn get_agent_info(&self) -> Option<&AgentInfo> {
        match self.state {
            HolderState::RequestSent(ref state) => Some(&state.connection.agent),
            HolderState::OfferReceived(_) => None,
            HolderState::Finished(_) => None,
        }
    }
}

fn _parse_cred_def_from_cred_offer(cred_offer: &str) -> VcxResult<String> {
    trace!("Holder::_parse_cred_def_from_cred_offer >>> cred_offer: {:?}", cred_offer);

    let parsed_offer: serde_json::Value = serde_json::from_str(cred_offer)
        .map_err(|err| VcxError::from_msg(VcxErrorKind::InvalidJson, format!("Invalid Credential Offer Json: {:?}", err)))?;

    let cred_def_id = parsed_offer["cred_def_id"].as_str()
        .ok_or_else(|| VcxError::from_msg(VcxErrorKind::InvalidJson, "Invalid Credential Offer Json: cred_def_id not found"))?;

    Ok(cred_def_id.to_string())
}

fn _parse_rev_reg_id_from_credential(credential: &str) -> VcxResult<Option<String>> {
    trace!("Holder::_parse_rev_reg_id_from_credential >>>");

    let parsed_credential: serde_json::Value = serde_json::from_str(credential)
        .map_err(|err| VcxError::from_msg(VcxErrorKind::InvalidJson, format!("Invalid Credential Json: {}, err: {:?}", credential, err)))?;

    let rev_reg_id = parsed_credential["rev_reg_id"].as_str().map(String::from);

    Ok(rev_reg_id)
}

impl RequestSentState {
    fn store_credential(&self, credential: &Credential) -> VcxResult<String> {
        trace!("Holder::_store_credential >>>");

        self.thread.check_message_order(&self.connection.data.did_doc.id, &credential.thread)?;

        let credential_json = credential.credentials_attach.content()?;
        let rev_reg_id = _parse_rev_reg_id_from_credential(&credential_json)?;
        let rev_reg_def_json = if let Some(rev_reg_id) = rev_reg_id {
            let (_, json) = anoncreds::get_rev_reg_def_json(&rev_reg_id)?;
            Some(json)
        } else {
            None
        };

        libindy_prover_store_credential(None,
                                        &self.req_meta,
                                        &credential_json,
                                        &self.cred_def_json,
                                        rev_reg_def_json.as_ref().map(String::as_str))
    }
}

impl OfferReceivedState {
    fn make_credential_request(&self, connection: &CompletedConnection) -> VcxResult<(CredentialRequest, String, String)> {
        trace!("Holder::OfferReceivedState::make_credential_request >>> offer: {:?}", self.offer);

        let cred_offer = self.offer.offers_attach.content()?;
        let cred_def_id = _parse_cred_def_from_cred_offer(&cred_offer)?;
        let (req, req_meta, _cred_def_id, cred_def_json) =
            credential::Credential::create_credential_request(&cred_def_id, &connection.agent.pw_did, &cred_offer)?;
        Ok((CredentialRequest::create().set_requests_attach(req)?, req_meta, cred_def_json))
    }
}

<<<<<<< HEAD
fn _reject_credential(connection: &InternalConnectionInfo, thread: &Thread, comment: Option<String>) -> VcxResult<ProblemReport>{
=======
fn _reject_credential(connection: &CompletedConnection, thread: &Thread, comment: Option<String>) -> VcxResult<ProblemReport>{
>>>>>>> fe5fe2a1
    let problem_report = ProblemReport::create()
        .set_comment(comment.unwrap_or(String::from("Credential Offer was rejected.")))
        .set_thread(thread.clone());

<<<<<<< HEAD
    connection.agent.send_message(&problem_report.to_a2a_message(), &connection.remote_did_doc)?;
=======
    connection.agent.send_message(&problem_report.to_a2a_message(), &connection.data.did_doc)?;
>>>>>>> fe5fe2a1
    Ok(problem_report)
}

#[cfg(test)]
mod test {
    use super::*;

    use utils::devsetup::SetupAriesMocks;
    use v3::handlers::connection::tests::mock_connection;
    use v3::test::source_id;
    use v3::messages::issuance::credential::tests::_credential;
    use v3::messages::issuance::credential_offer::tests::_credential_offer;
    use v3::messages::issuance::credential_request::tests::_credential_request;
    use v3::messages::issuance::credential_proposal::tests::_credential_proposal;
    use v3::messages::issuance::test::{_ack, _problem_report};

    fn _holder_sm() -> HolderSM {
        HolderSM::new(_credential_offer(), source_id())
    }

    impl HolderSM {
        fn to_request_sent_state(mut self) -> HolderSM {
            self = self.handle_message(CredentialIssuanceMessage::CredentialRequestSend(mock_connection())).unwrap();
            self
        }

        fn to_finished_state(mut self) -> HolderSM {
            self = self.handle_message(CredentialIssuanceMessage::CredentialRequestSend(mock_connection())).unwrap();
            self = self.handle_message(CredentialIssuanceMessage::Credential(_credential())).unwrap();
            self
        }
    }

    mod new {
        use super::*;

        #[test]
        fn test_holder_new() {
            let _setup = SetupAriesMocks::init();

            let holder_sm = _holder_sm();

            assert_match!(HolderState::OfferReceived(_), holder_sm.state);
            assert_eq!(source_id(), holder_sm.get_source_id());
        }
    }

    mod step {
        use super::*;

        #[test]
        fn test_holder_init() {
            let _setup = SetupAriesMocks::init();

            let holder_sm = _holder_sm();
            assert_match!(HolderState::OfferReceived(_), holder_sm.state);
        }

        #[test]
        fn test_issuer_handle_credential_request_sent_message_from_offer_received_state() -> Result<(), String> {
            let _setup = SetupAriesMocks::init();

            let mut holder_sm = _holder_sm();
            holder_sm = holder_sm.handle_message(CredentialIssuanceMessage::CredentialRequestSend(mock_connection())).unwrap();

            match holder_sm.state {
                HolderState::RequestSent(state) => {
                    assert_eq!(0, state.thread.sender_order);
                    Ok(())
                }
                other => Err(format!("State expected to be RequestSent, but: {:?}", other))
            }
        }

        #[test]
        fn test_issuer_handle_credential_request_sent_message_from_offer_received_state_for_invalid_offer() {
            let _setup = SetupAriesMocks::init();

            let credential_offer = CredentialOffer::create().set_offers_attach(r#"{"credential offer": {}}"#).unwrap();

            let mut holder_sm = HolderSM::new(credential_offer, "test source".to_string());
            holder_sm = holder_sm.handle_message(CredentialIssuanceMessage::CredentialRequestSend(mock_connection())).unwrap();

            assert_match!(HolderState::Finished(_), holder_sm.state);
            assert_eq!(VcxStateType::VcxStateNone as u32, holder_sm.state());
        }

        #[test]
        fn test_issuer_handle_reject_creedntial_message_from_offer_received_state() -> Result<(), String> {
            let _setup = SetupAriesMocks::init();

            let mut holder_sm = _holder_sm();
            holder_sm = holder_sm.handle_message(CredentialIssuanceMessage::CredentialRejectSend((mock_connection(), None))).unwrap();

            match holder_sm.state {
                HolderState::Finished(state) => {
                    assert_eq!(2, state.status.code());
                    Ok(())
                }
                other => Err(format!("State expected to be Finished, but: {:?}", other))
            }
        }

        #[test]
        fn test_issuer_handle_other_messages_from_offer_received_state() {
            let _setup = SetupAriesMocks::init();

            let mut holder_sm = _holder_sm();

            holder_sm = holder_sm.handle_message(CredentialIssuanceMessage::CredentialSend(mock_connection())).unwrap();
            assert_match!(HolderState::OfferReceived(_), holder_sm.state);

            holder_sm = holder_sm.handle_message(CredentialIssuanceMessage::ProblemReport(_problem_report())).unwrap();
            assert_match!(HolderState::OfferReceived(_), holder_sm.state);
        }

        #[test]
        fn test_issuer_handle_credential_message_from_request_sent_state() {
            let _setup = SetupAriesMocks::init();

            let mut holder_sm = _holder_sm();
            holder_sm = holder_sm.handle_message(CredentialIssuanceMessage::CredentialRequestSend(mock_connection())).unwrap();
            holder_sm = holder_sm.handle_message(CredentialIssuanceMessage::Credential(_credential())).unwrap();

            assert_match!(HolderState::Finished(_), holder_sm.state);
            assert_eq!(VcxStateType::VcxStateAccepted as u32, holder_sm.state());
        }

        #[test]
        fn test_issuer_handle_invalid_credential_message_from_request_sent_state() {
            let _setup = SetupAriesMocks::init();

            let mut holder_sm = _holder_sm();
            holder_sm = holder_sm.handle_message(CredentialIssuanceMessage::CredentialRequestSend(mock_connection())).unwrap();
            holder_sm = holder_sm.handle_message(CredentialIssuanceMessage::Credential(Credential::create())).unwrap();

            assert_match!(HolderState::Finished(_), holder_sm.state);
            assert_eq!(VcxStateType::VcxStateNone as u32, holder_sm.state());
        }

        #[test]
        fn test_issuer_handle_problem_report_from_request_sent_state() {
            let _setup = SetupAriesMocks::init();

            let mut holder_sm = _holder_sm();
            holder_sm = holder_sm.handle_message(CredentialIssuanceMessage::CredentialRequestSend(mock_connection())).unwrap();
            holder_sm = holder_sm.handle_message(CredentialIssuanceMessage::ProblemReport(_problem_report())).unwrap();

            assert_match!(HolderState::Finished(_), holder_sm.state);
            assert_eq!(VcxStateType::VcxStateNone as u32, holder_sm.state());
        }

        #[test]
        fn test_issuer_handle_reject_creedntial_message_from_request_sent_state() -> Result<(), String> {
            let _setup = SetupAriesMocks::init();

            let mut holder_sm = _holder_sm();
            holder_sm = holder_sm.handle_message(CredentialIssuanceMessage::CredentialRequestSend(mock_connection())).unwrap();
            holder_sm = holder_sm.handle_message(CredentialIssuanceMessage::CredentialRejectSend((mock_connection(), None))).unwrap();

            match holder_sm.state {
                HolderState::Finished(state) => {
                    assert_eq!(2, state.status.code());
                    Ok(())
                }
                other => Err(format!("State expected to be Finished, but: {:?}", other))
            }
        }

        #[test]
        fn test_issuer_handle_other_messages_from_request_sent_state() {
            let _setup = SetupAriesMocks::init();

            let mut holder_sm = _holder_sm();
            holder_sm = holder_sm.handle_message(CredentialIssuanceMessage::CredentialRequestSend(mock_connection())).unwrap();

            holder_sm = holder_sm.handle_message(CredentialIssuanceMessage::CredentialOffer(_credential_offer())).unwrap();
            assert_match!(HolderState::RequestSent(_), holder_sm.state);

            holder_sm = holder_sm.handle_message(CredentialIssuanceMessage::CredentialAck(_ack())).unwrap();
            assert_match!(HolderState::RequestSent(_), holder_sm.state);
        }

        #[test]
        fn test_issuer_handle_message_from_finished_state() {
            let _setup = SetupAriesMocks::init();

            let mut holder_sm = _holder_sm();
            holder_sm = holder_sm.handle_message(CredentialIssuanceMessage::CredentialRequestSend(mock_connection())).unwrap();
            holder_sm = holder_sm.handle_message(CredentialIssuanceMessage::Credential(_credential())).unwrap();

            holder_sm = holder_sm.handle_message(CredentialIssuanceMessage::CredentialOffer(_credential_offer())).unwrap();
            assert_match!(HolderState::Finished(_), holder_sm.state);

            holder_sm = holder_sm.handle_message(CredentialIssuanceMessage::Credential(_credential())).unwrap();
            assert_match!(HolderState::Finished(_), holder_sm.state);

            holder_sm = holder_sm.handle_message(CredentialIssuanceMessage::CredentialAck(_ack())).unwrap();
            assert_match!(HolderState::Finished(_), holder_sm.state);
        }
    }

    mod find_message_to_handle {
        use super::*;

        #[test]
        fn test_holder_find_message_to_handle_from_offer_received_state() {
            let _setup = SetupAriesMocks::init();

            let holder = _holder_sm();

            // No messages

            {
                let messages = map!(
                    "key_1".to_string() => A2AMessage::CredentialOffer(_credential_offer()),
                    "key_2".to_string() => A2AMessage::CredentialRequest(_credential_request()),
                    "key_3".to_string() => A2AMessage::CredentialProposal(_credential_proposal()),
                    "key_4".to_string() => A2AMessage::Credential(_credential()),
                    "key_5".to_string() => A2AMessage::CredentialAck(_ack()),
                    "key_6".to_string() => A2AMessage::CommonProblemReport(_problem_report())
                );

                assert!(holder.find_message_to_handle(messages).is_none());
            }
        }

        #[test]
        fn test_holder_find_message_to_handle_from_request_sent_state() {
            let _setup = SetupAriesMocks::init();

            let holder = _holder_sm().to_request_sent_state();

            // CredentialAck
            {
                let messages = map!(
                    "key_1".to_string() => A2AMessage::CredentialOffer(_credential_offer()),
                    "key_2".to_string() => A2AMessage::CredentialRequest(_credential_request()),
                    "key_3".to_string() => A2AMessage::CredentialProposal(_credential_proposal()),
                    "key_4".to_string() => A2AMessage::Credential(_credential())
                );

                let (uid, message) = holder.find_message_to_handle(messages).unwrap();
                assert_eq!("key_4", uid);
                assert_match!(A2AMessage::Credential(_), message);
            }

            // Problem Report
            {
                let messages = map!(
                    "key_1".to_string() => A2AMessage::CredentialOffer(_credential_offer()),
                    "key_2".to_string() => A2AMessage::CredentialRequest(_credential_request()),
                    "key_3".to_string() => A2AMessage::CredentialProposal(_credential_proposal()),
                    "key_4".to_string() => A2AMessage::CredentialAck(_ack()),
                    "key_5".to_string() => A2AMessage::CommonProblemReport(_problem_report())
                );

                let (uid, message) = holder.find_message_to_handle(messages).unwrap();
                assert_eq!("key_5", uid);
                assert_match!(A2AMessage::CommonProblemReport(_), message);
            }

            // No messages for different Thread ID
            {
                let messages = map!(
                    "key_1".to_string() => A2AMessage::CredentialOffer(_credential_offer().set_thread_id("")),
                    "key_2".to_string() => A2AMessage::CredentialRequest(_credential_request().set_thread_id("")),
                    "key_3".to_string() => A2AMessage::CredentialProposal(_credential_proposal().set_thread_id("")),
                    "key_4".to_string() => A2AMessage::Credential(_credential().set_thread_id("")),
                    "key_5".to_string() => A2AMessage::CredentialAck(_ack().set_thread_id("")),
                    "key_6".to_string() => A2AMessage::CommonProblemReport(_problem_report().set_thread_id(""))
                );

                assert!(holder.find_message_to_handle(messages).is_none());
            }

            // No messages
            {
                let messages = map!(
                    "key_1".to_string() => A2AMessage::CredentialOffer(_credential_offer()),
                    "key_2".to_string() => A2AMessage::CredentialRequest(_credential_request()),
                    "key_3".to_string() => A2AMessage::CredentialProposal(_credential_proposal())
                );

                assert!(holder.find_message_to_handle(messages).is_none());
            }
        }

        #[test]
        fn test_holder_find_message_to_handle_from_finished_state() {
            let _setup = SetupAriesMocks::init();

            let holder = _holder_sm().to_finished_state();

            // No messages
            {
                let messages = map!(
                    "key_1".to_string() => A2AMessage::CredentialOffer(_credential_offer()),
                    "key_2".to_string() => A2AMessage::CredentialRequest(_credential_request()),
                    "key_3".to_string() => A2AMessage::CredentialProposal(_credential_proposal()),
                    "key_4".to_string() => A2AMessage::Credential(_credential()),
                    "key_5".to_string() => A2AMessage::CredentialAck(_ack()),
                    "key_6".to_string() => A2AMessage::CommonProblemReport(_problem_report())
                );

                assert!(holder.find_message_to_handle(messages).is_none());
            }
        }
    }

    mod get_state {
        use super::*;

        #[test]
        fn test_get_state() {
            let _setup = SetupAriesMocks::init();

            assert_eq!(VcxStateType::VcxStateRequestReceived as u32, _holder_sm().state());
            assert_eq!(VcxStateType::VcxStateOfferSent as u32, _holder_sm().to_request_sent_state().state());
            assert_eq!(VcxStateType::VcxStateAccepted as u32, _holder_sm().to_finished_state().state());
        }
    }
}<|MERGE_RESOLUTION|>--- conflicted
+++ resolved
@@ -144,15 +144,9 @@
                     }
                 }
                 CredentialIssuanceMessage::CredentialRejectSend((connection_handle, comment)) => {
-<<<<<<< HEAD
-                    let connection = ::connection::get_internal_connection_info(connection_handle)?;
-                    let thread = state_data.thread.clone()
-                        .update_received_order(&connection.remote_did_doc.id);
-=======
                     let connection = ::connection::get_completed_connection(connection_handle)?;
                     let thread = state_data.thread.clone()
                         .update_received_order(&connection.data.did_doc.id);
->>>>>>> fe5fe2a1
 
                     let problem_report = _reject_credential(&connection, &thread, comment)?;
 
@@ -200,17 +194,6 @@
                     let thread = state_data.thread.clone()
                         .increment_sender_order()
                         .update_received_order(&connection.data.did_doc.id);
-
-                    let problem_report = _reject_credential(&connection, &thread, comment)?;
-
-                    HolderState::Finished((state_data, problem_report, thread).into())
-                }
-                CredentialIssuanceMessage::CredentialRejectSend((connection_handle, comment)) => {
-                    let connection = ::connection::get_internal_connection_info(connection_handle)?;
-
-                    let thread = state_data.thread.clone()
-                        .increment_sender_order()
-                        .update_received_order(&connection.remote_did_doc.id);
 
                     let problem_report = _reject_credential(&connection, &thread, comment)?;
 
@@ -321,20 +304,12 @@
     }
 }
 
-<<<<<<< HEAD
-fn _reject_credential(connection: &InternalConnectionInfo, thread: &Thread, comment: Option<String>) -> VcxResult<ProblemReport>{
-=======
 fn _reject_credential(connection: &CompletedConnection, thread: &Thread, comment: Option<String>) -> VcxResult<ProblemReport>{
->>>>>>> fe5fe2a1
     let problem_report = ProblemReport::create()
         .set_comment(comment.unwrap_or(String::from("Credential Offer was rejected.")))
         .set_thread(thread.clone());
 
-<<<<<<< HEAD
-    connection.agent.send_message(&problem_report.to_a2a_message(), &connection.remote_did_doc)?;
-=======
     connection.agent.send_message(&problem_report.to_a2a_message(), &connection.data.did_doc)?;
->>>>>>> fe5fe2a1
     Ok(problem_report)
 }
 
