#[macro_use]
pub mod utils;
pub mod handlers;
pub mod messages;

pub const SERIALIZE_VERSION: &'static str = "2.0";

#[cfg(test)]
pub mod test {
    use crate::disclosed_proof::DisclosedProofs;
    use crate::issuer_credential::IssuerCredentials;
    use crate::object_cache::Handle;
    use crate::connection::Connections;
    use crate::proof::Proofs;
    use rand;
    use crate::credential::Credentials;
    use crate::credential_def::CredentialDef;
    use crate::schema::CreateSchema;
    use rand::Rng;
<<<<<<< HEAD
    use crate::utils::devsetup::*;
    use crate::messages::agent_utils::connect_register_provision;
    use crate::utils::libindy::wallet::*;
=======
    use utils::devsetup::*;
    use utils::libindy::wallet::*;
>>>>>>> dc6c56b1
    use indy_sys::WalletHandle;
    use crate::utils::plugins::init_plugin;
    use crate::messages::payload::PayloadV1;
    use crate::api::VcxStateType;
    use crate::v3::messages::a2a::A2AMessage;
    use crate::v3::handlers::connection::types::OutofbandMeta;
    
<<<<<<< HEAD
    use crate::utils::libindy::anoncreds::prover_get_credentials;
    use crate::utils::libindy::types::CredentialInfo;
=======
    use utils::libindy::anoncreds::prover_get_credentials;
    use utils::libindy::types::CredentialInfo;
    use messages::agent_provisioning;
>>>>>>> dc6c56b1

    pub fn source_id() -> String {
        String::from("test source id")
    }

    pub mod setup {
        use crate::settings::{CONFIG_WALLET_KEY_DERIVATION, DEFAULT_WALLET_KEY};
        use indy_sys::WalletHandle;

        pub fn base_config() -> ::serde_json::Value {
            json!({
                "agency_did":"VsKV7grR1BUE29mG2Fm2kX",
                "agency_endpoint":"http://localhost:8080",
                "agency_verkey":"Hezce2UWMZ3wUhVkh2LfKSs8nDzWwzs2Win7EzNN3YaR",
                "genesis_path":"<CHANGE_ME>",
                "institution_did":"V4SGRU86Z58d6TV7PBUe6f",
                "institution_logo_url":"<CHANGE_ME>",
                "institution_name":"<CHANGE_ME>",
                "institution_verkey":"GJ1SzoWzavQYfNL9XkaJdrQejfztN4XqdsiV4ct3LXKL",
                "protocol_type":"3.0",
                "remote_to_sdk_did":"LjC6xZPeYPeL5AjuRByMDA",
                "remote_to_sdk_verkey":"Bkd9WFmCydMCvLKL8x47qyQTN1nbyQ8rUK8JTsQRtLGE",
                "sdk_to_remote_did":"Mi3bbeWQDVpQCmGFBqWeYa",
                "sdk_to_remote_verkey":"CHcPnSn48wfrUhekmcFZAmx8NvhHCh72J73WToNiK9EX",
                "wallet_key":DEFAULT_WALLET_KEY,
                "wallet_name":"test_wallet",
                CONFIG_WALLET_KEY_DERIVATION:"RAW",
            })
        }

        pub struct AgencyModeSetup {
            pub wallet_name: String,
            pub wallet_handle: WalletHandle,
        }

        impl AgencyModeSetup {
            pub fn init() -> AgencyModeSetup {
                let wallet_name = "wallet_name";

                let mut config = base_config();
                config["wallet_name"] = json!(wallet_name);
                config["enable_test_mode"] = json!("true");

                crate::settings::process_config_string(&config.to_string(), false).unwrap();

                crate::utils::libindy::wallet::create_wallet(wallet_name, None, None, None).unwrap();
                let config = crate::utils::devsetup::config_with_wallet_handle(wallet_name, &config.to_string());

                crate::settings::process_config_string(&config.to_string(), false).unwrap();

                AgencyModeSetup {
                    wallet_name: wallet_name.to_string(),
                    wallet_handle: crate::utils::libindy::wallet::get_wallet_handle(),
                }
            }
        }

        impl Drop for AgencyModeSetup {
            fn drop(&mut self) {
                crate::utils::libindy::wallet::delete_wallet(&self.wallet_name, None, None, None).unwrap();
            }
        }
    }

    pub struct PaymentPlugin {}

    impl PaymentPlugin {
        pub fn load() {
            init_plugin(crate::settings::DEFAULT_PAYMENT_PLUGIN, crate::settings::DEFAULT_PAYMENT_INIT_FUNCTION);
        }
    }

    pub struct Pool {}

    impl Pool {
        pub fn open() -> Pool {
            crate::utils::libindy::pool::tests::open_test_pool();
            Pool {}
        }
    }

    impl Drop for Pool {
        fn drop(&mut self) {
            crate::utils::libindy::pool::close().unwrap();
            crate::utils::libindy::pool::tests::delete_test_pool();
        }
    }

    #[derive(Debug)]
    pub struct Message {
        uid: String,
        message: String,
    }

    fn download_message(did: String, type_: &str) -> Message {
        let mut messages = crate::messages::get_message::download_messages(Some(vec![did]), Some(vec![String::from("MS-103")]), None).unwrap();
        assert_eq!(1, messages.len());
        let messages = messages.pop().unwrap();

        for message in  messages.msgs.into_iter(){
            let payload: PayloadV1 = serde_json::from_str(&message.decrypted_payload.clone().unwrap()).unwrap();
            if payload.type_.name == type_ {
                return Message{
                    uid: message.uid,
                    message: payload.msg
                }
            }
        }
        panic!("Message not found")
    }

    pub struct Faber {
        pub wallet_name: String,
        pub wallet_handle: WalletHandle,
        pub connection_handle: Handle<Connections>,
        pub config: String,
        pub schema_handle: Handle<CreateSchema>,
        pub cred_def_handle: Handle<CredentialDef>,
        pub credential_handle: Handle<IssuerCredentials>,
        pub presentation_handle: Handle<Proofs>,
    }

    impl Faber {
        pub fn setup() -> Faber {
            crate::settings::clear_config();
            let wallet_name = "faber_wallet";

            let config = json!({
                "agency_url": AGENCY_ENDPOINT,
                "agency_did": AGENCY_DID,
                "agency_verkey": AGENCY_VERKEY,
                "wallet_name": wallet_name,
                "wallet_key": "123",
                "payment_method": "null",
                "enterprise_seed": "000000000000000000000000Trustee1",
                "protocol_type": "3.0",
            }).to_string();

            let config = agent_provisioning::provision(&config).unwrap();

            let config = config_with_wallet_handle(wallet_name, &config);

            Faber {
                config,
                wallet_name: wallet_name.to_string(),
                schema_handle: Handle::dummy(),
                cred_def_handle: Handle::dummy(),
                connection_handle: Handle::dummy(),
                wallet_handle: get_wallet_handle(),
                credential_handle: Handle::dummy(),
                presentation_handle: Handle::dummy(),
            }
        }

        pub fn activate(&self) {
            crate::settings::clear_config();
            crate::settings::process_config_string(&self.config, false).unwrap();
            set_wallet_handle(self.wallet_handle);
        }

        pub fn send_message(&self, message: &A2AMessage) {
            self.activate();
            let agent_info = self.connection_handle.get_completed_connection().unwrap();
            agent_info.agent.send_message(message, &agent_info.data.did_doc).unwrap();
        }

        pub fn create_schema(&mut self) {
            self.activate();
            let did = String::from("V4SGRU86Z58d6TV7PBUe6f");
            let data = r#"["name","date","degree", "empty_param"]"#.to_string();
            let name: String = rand::thread_rng().gen_ascii_chars().take(25).collect::<String>();
            let version: String = String::from("1.0");

            self.schema_handle = crate::schema::create_and_publish_schema("test_schema", did.clone(), name, version, data).unwrap();
        }

        pub fn create_credential_definition(&mut self) {
            self.activate();

            let schema_id = self.schema_handle.get_schema_id().unwrap();
            let did = String::from("V4SGRU86Z58d6TV7PBUe6f");
            let name = String::from("degree");
            let tag = String::from("tag");

            self.cred_def_handle = crate::credential_def::create_and_publish_credentialdef(String::from("test_cred_def"), name, did.clone(), schema_id, tag, String::from("{}")).unwrap();
        }

        pub fn create_presentation_request(&self) -> Handle<Proofs> {
            let requested_attrs = json!([
                {"name": "name"},
                {"name": "date"},
                {"name": "degree"},
                {"name": "empty_param", "restrictions": {"attr::empty_param::value": ""}}
            ]).to_string();

            crate::proof::create_proof(String::from("alice_degree"),
                                  requested_attrs,
                                  json!([]).to_string(),
                                  json!({}).to_string(),
                                  String::from("proof_from_alice")).unwrap()
        }

        pub fn create_invite(&mut self) -> String {
            self.activate();
            self.connection_handle = crate::connection::create_connection("alice").unwrap();
            self.connection_handle.connect(None).unwrap();
            self.connection_handle.update_state(None).unwrap();
            assert_eq!(2, self.connection_handle.get_state());

            self.connection_handle.get_invite_details(false).unwrap()
        }

        pub fn create_outofband_connection(&mut self, invite: OutofbandMeta) -> String {
            self.activate();

            self.connection_handle = crate::connection::create_outofband_connection("alice", invite.goal_code, invite.goal, invite.handshake, invite.request_attach).unwrap();
            self.connection_handle.connect(None).unwrap();
            self.connection_handle.get_invite_details(false).unwrap()
        }

        pub fn update_state(&self, expected_state: u32) {
            self.activate();
            self.connection_handle.update_state(None).unwrap();
            assert_eq!(expected_state, self.connection_handle.get_state());
        }

        pub fn ping(&self) {
            self.activate();
            self.connection_handle.send_ping(None).unwrap();
        }

        pub fn discovery_features(&self) {
            self.activate();
            self.connection_handle.send_discovery_features(None, None).unwrap();
        }

        pub fn connection_info(&self) -> ::serde_json::Value {
            self.activate();
            let details = self.connection_handle.get_connection_info().unwrap();
            ::serde_json::from_str(&details).unwrap()
        }

        pub fn offer_credential(&mut self) {
            self.activate();

            let did = String::from("V4SGRU86Z58d6TV7PBUe6f");
            let credential_data = json!({
                "name": "alice",
                "date": "05-2018",
                "degree": "maths",
                "empty_param": ""
            }).to_string();

            self.credential_handle = crate::issuer_credential::issuer_credential_create(self.cred_def_handle,
                                                                                   String::from("alice_degree"),
                                                                                   did,
                                                                                   String::from("cred"),
                                                                                   credential_data,
                                                                                   0).unwrap();
            self.credential_handle.send_credential_offer(self.connection_handle).unwrap();
            self.credential_handle.update_state(None).unwrap();
            assert_eq!(2, self.credential_handle.get_state().unwrap());
        }

        pub fn send_credential(&self) {
            self.activate();
            self.credential_handle.update_state(None).unwrap();
            assert_eq!(3, self.credential_handle.get_state().unwrap());

            self.credential_handle.send_credential(self.connection_handle).unwrap();
            self.credential_handle.update_state(None).unwrap();
            assert_eq!(VcxStateType::VcxStateAccepted as u32, self.credential_handle.get_state().unwrap());
        }

        pub fn request_presentation(&mut self) {
            self.activate();
            self.presentation_handle = self.create_presentation_request();
            assert_eq!(1, self.presentation_handle.get_state().unwrap());

            self.presentation_handle.send_proof_request(self.connection_handle).unwrap();
            self.presentation_handle.update_state(None).unwrap();

            assert_eq!(2, self.presentation_handle.get_state().unwrap());
        }

        pub fn verify_presentation(&self) {
            self.activate();
            self.update_proof_state(4)
        }

        pub fn update_proof_state(&self, expected_state: u32) {
            self.activate();

            self.presentation_handle.update_state(None).unwrap();
            assert_eq!(expected_state, self.presentation_handle.get_state().unwrap());
        }

        pub fn update_message(&self, uid: &str) {
            self.activate();
            let agent_info = self.connection_handle.get_completed_connection().unwrap();
            agent_info.agent.update_message_status(uid.to_string(), None).unwrap();
        }

        pub fn teardown(&self) {
            self.activate();
            close_wallet().unwrap();
            delete_wallet(&self.wallet_name, None, None, None).unwrap();
        }
    }

    pub struct Alice {
        pub wallet_name: String,
        pub wallet_handle: WalletHandle,
        pub connection_handle: Handle<Connections>,
        pub config: String,
        pub credential_handle: Handle<Credentials>,
        pub presentation_handle: Handle<DisclosedProofs>,
    }

    impl Alice {
        pub fn setup() -> Alice {
            crate::settings::clear_config();
            let wallet_name = "alice_wallet";

            let config = json!({
                "agency_url": C_AGENCY_ENDPOINT,
                "agency_did": C_AGENCY_DID,
                "agency_verkey": C_AGENCY_VERKEY,
                "wallet_name": wallet_name,
                "wallet_key": "123",
                "payment_method": "null",
                "protocol_type": "3.0",
            }).to_string();

            let config = agent_provisioning::provision(&config).unwrap();

            let config = config_with_wallet_handle(&wallet_name, &config);

            Alice {
                config,
                wallet_name: wallet_name.to_string(),
                wallet_handle: get_wallet_handle(),
                connection_handle: Handle::dummy(),
                credential_handle: Handle::dummy(),
                presentation_handle: Handle::dummy(),
            }
        }

        pub fn activate(&self) {
            crate::settings::clear_config();
            crate::settings::process_config_string(&self.config, false).unwrap();
            set_wallet_handle(self.wallet_handle);
        }

        pub fn accept_invite(&mut self, invite: &str) {
            self.activate();
            self.connection_handle = crate::connection::create_connection_with_invite("faber", invite).unwrap();
            self.connection_handle.connect(None).unwrap();
            self.connection_handle.update_state(None).unwrap();
            assert_eq!(3, self.connection_handle.get_state());
        }

        pub fn accept_outofband_invite(&mut self, invite: &str) {
            self.activate();
            self.connection_handle = crate::connection::create_connection_with_outofband_invite("faber", invite).unwrap();
            self.connection_handle.connect(None).unwrap();
        }

        pub fn update_state(&self, expected_state: u32) {
            self.activate();
            self.connection_handle.update_state(None).unwrap();
            assert_eq!(expected_state, self.connection_handle.get_state());
        }

        pub fn download_message(&self, message_type: &str) -> Message {
            self.activate();
            let did = self.connection_handle.get_pw_did().unwrap();
            download_message(did, message_type)
        }

        pub fn accept_offer(&mut self) {
            self.activate();
            let offers = crate::credential::get_credential_offer_messages(self.connection_handle).unwrap();
            let offer = ::serde_json::from_str::<Vec<::serde_json::Value>>(&offers).unwrap()[0].clone();
            let offer_json = ::serde_json::to_string(&offer).unwrap();

            self.credential_handle = crate::credential::credential_create_with_offer("degree", &offer_json).unwrap();
            assert_eq!(3, self.credential_handle.get_state().unwrap());

            self.credential_handle.send_credential_request(self.connection_handle).unwrap();
            assert_eq!(2, self.credential_handle.get_state().unwrap());
        }

        pub fn accept_credential(&self) {
            self.activate();
            self.credential_handle.update_state(None).unwrap();
            assert_eq!(VcxStateType::VcxStateAccepted as u32, self.credential_handle.get_state().unwrap());
        }

        pub fn get_proof_request_messages(&self) -> String {
            self.activate();
            let presentation_requests = crate::disclosed_proof::get_proof_request_messages(self.connection_handle, None).unwrap();
            let presentation_request = ::serde_json::from_str::<Vec<::serde_json::Value>>(&presentation_requests).unwrap()[0].clone();
            let presentation_request_json = ::serde_json::to_string(&presentation_request).unwrap();
            presentation_request_json
        }

        pub fn get_credentials(&self) -> Vec<CredentialInfo> {
            self.activate();
            prover_get_credentials().unwrap()
        }

        pub fn get_credentials_for_presentation(&self) -> serde_json::Value {
            self.activate();

            let credentials = self.presentation_handle.retrieve_credentials().unwrap();
            let credentials: ::std::collections::HashMap<String, ::serde_json::Value> = ::serde_json::from_str(&credentials).unwrap();

            let mut use_credentials = json!({});

            for (referent, credentials) in credentials["attrs"].as_object().unwrap().iter() {
                use_credentials["attrs"][referent] = json!({
                    "credential": credentials[0]
                })
            }

            use_credentials
        }

        pub fn send_presentation(&mut self) {
            self.activate();
            let presentation_request_json = self.get_proof_request_messages();

            self.presentation_handle = crate::disclosed_proof::create_proof("degree", &presentation_request_json).unwrap();

            let credentials = self.get_credentials_for_presentation();

            self.presentation_handle.generate_proof(credentials.to_string(), String::from("{}")).unwrap();
            assert_eq!(3, self.presentation_handle.get_state().unwrap());

            self.presentation_handle.send_proof(self.connection_handle).unwrap();
            assert_eq!(2, self.presentation_handle.get_state().unwrap());
        }

        pub fn decline_presentation_request(&mut self) {
            self.activate();
            let presentation_request_json = self.get_proof_request_messages();

            self.presentation_handle = crate::disclosed_proof::create_proof("degree", &presentation_request_json).unwrap();
            self.presentation_handle.decline_presentation_request(self.connection_handle, Some(String::from("reason")), None).unwrap();
        }

        pub fn propose_presentation(&mut self) {
            self.activate();
            let presentation_request_json = self.get_proof_request_messages();

            self.presentation_handle = crate::disclosed_proof::create_proof("degree", &presentation_request_json).unwrap();
            let proposal_data = json!({
                "attributes": [
                    {
                        "name": "first name"
                    }
                ],
                "predicates": [
                    {
                        "name": "age",
                        "predicate": ">",
                        "threshold": 18
                    }
                ]
            });
            self.presentation_handle.decline_presentation_request(self.connection_handle, None, Some(proposal_data.to_string())).unwrap();
        }

        pub fn ensure_presentation_verified(&self) {
            self.activate();
            self.presentation_handle.update_state(None).unwrap();
            assert_eq!(VcxStateType::VcxStateAccepted as u32, self.presentation_handle.get_state().unwrap());
        }

        pub fn update_message_status(&self, uid: String) {
            self.activate();
            let agent_info = self.connection_handle.get_completed_connection().unwrap();
            agent_info.agent.update_message_status(uid, None).unwrap();
        }

        pub fn delete_credential(&self) {
            self.activate();
            self.credential_handle.delete_credential().unwrap();
            assert_eq!(VcxStateType::VcxStateAccepted as u32, self.presentation_handle.get_state().unwrap());
        }
    }

    impl Drop for Faber {
        fn drop(&mut self) {
            self.activate();
            close_wallet().unwrap();
            delete_wallet(&self.wallet_name, None, None, None).unwrap();
        }
    }

    impl Drop for Alice {
        fn drop(&mut self) {
            self.activate();
            close_wallet().unwrap();
            delete_wallet(&self.wallet_name, None, None, None).unwrap();
        }
    }

    #[cfg(feature = "aries")]
    mod aries {
        use super::*;
        #[test]
        fn aries_demo() {
            PaymentPlugin::load();
            let _pool = Pool::open();

            let mut faber = Faber::setup();
            let mut alice = Alice::setup();

            // Publish Schema and Credential Definition
            faber.create_schema();

            ::std::thread::sleep(::std::time::Duration::from_secs(2));

            faber.create_credential_definition();

            // Connection
            let invite = faber.create_invite();
            alice.accept_invite(&invite);

            faber.update_state(3);
            alice.update_state(4);
            faber.update_state(4);

            // Credential issuance
            faber.offer_credential();
            alice.accept_offer();
            faber.send_credential();
            alice.accept_credential();
            assert_eq!(1, alice.get_credentials().len());

            // Credential Presentation
            faber.request_presentation();
            alice.send_presentation();
            faber.verify_presentation();
            alice.ensure_presentation_verified();

            // Alice delete credential
            alice.delete_credential();
            assert_eq!(0, alice.get_credentials().len());
        }

        #[test]
        fn aries_demo_handle_connection_related_messages() {
            PaymentPlugin::load();
            let _pool = Pool::open();

            let mut faber = Faber::setup();
            let mut alice = Alice::setup();

            // Publish Schema and Credential Definition
            faber.create_schema();

            ::std::thread::sleep(::std::time::Duration::from_secs(2));

            faber.create_credential_definition();

            // Connection
            let invite = faber.create_invite();
            alice.accept_invite(&invite);

            faber.update_state(3);
            alice.update_state(4);
            faber.update_state(4);

            // Ping
            faber.ping();

            alice.update_state(4);

            faber.update_state(4);

            let faber_connection_info = faber.connection_info();
            assert!(faber_connection_info["their"]["protocols"].as_array().is_none());

            // Discovery Features
            faber.discovery_features();

            alice.update_state(4);

            faber.update_state(4);

            let faber_connection_info = faber.connection_info();
            assert!(faber_connection_info["their"]["protocols"].as_array().unwrap().len() > 0);
        }

        #[test]
        fn aries_demo_create_with_message_id_flow() {
            PaymentPlugin::load();
            let _pool = Pool::open();

            let mut faber = Faber::setup();
            let mut alice = Alice::setup();

            // Publish Schema and Credential Definition
            faber.create_schema();

            ::std::thread::sleep(::std::time::Duration::from_secs(2));

            faber.create_credential_definition();

            // Connection
            let invite = faber.create_invite();
            alice.accept_invite(&invite);

            faber.update_state(3);
            alice.update_state(4);
            faber.update_state(4);

            /*
             Create with message id flow
            */

            // Credential issuance
            faber.offer_credential();

            // Alice creates Credential object with message id
            {
                let message = alice.download_message("credential-offer");
                let (credential_handle, _credential_offer) = crate::credential::credential_create_with_msgid("test", alice.connection_handle, &message.uid).unwrap();
                alice.credential_handle = credential_handle;

                alice.credential_handle.send_credential_request(alice.connection_handle).unwrap();
                assert_eq!(2, alice.credential_handle.get_state().unwrap());
            }

            faber.send_credential();
            alice.accept_credential();

            // Credential Presentation
            faber.request_presentation();

            // Alice creates Presentation object with message id
            {
                let message = alice.download_message("presentation-request");
                let (presentation_handle, _presentation_request) = crate::disclosed_proof::create_proof_with_msgid("test", alice.connection_handle, &message.uid).unwrap();
                alice.presentation_handle = presentation_handle;

                let credentials = alice.get_credentials_for_presentation();

                alice.presentation_handle.generate_proof(credentials.to_string(), String::from("{}")).unwrap();
                assert_eq!(3, alice.presentation_handle.get_state().unwrap());

                alice.presentation_handle.send_proof(alice.connection_handle).unwrap();
                assert_eq!(2, alice.presentation_handle.get_state().unwrap());
            }

            faber.verify_presentation();
        }

        #[test]
        fn aries_demo_download_message_flow() {
            PaymentPlugin::load();
            let _pool = Pool::open();

            let mut faber = Faber::setup();
            let mut alice = Alice::setup();

            // Publish Schema and Credential Definition
            faber.create_schema();

            ::std::thread::sleep(::std::time::Duration::from_secs(2));

            faber.create_credential_definition();

            // Connection
            let invite = faber.create_invite();
            alice.accept_invite(&invite);

            faber.update_state(3);
            alice.update_state(4);
            faber.update_state(4);

            /*
             Create with message flow
            */

            // Credential issuance
            faber.offer_credential();

            // Alice creates Credential object with Offer
            {
                let message = alice.download_message("credential-offer");

                alice.credential_handle = crate::credential::credential_create_with_offer("test", &message.message).unwrap();

                alice.update_message_status(message.uid);

                alice.credential_handle.send_credential_request(alice.connection_handle).unwrap();
                assert_eq!(2, alice.credential_handle.get_state().unwrap());
            }

            faber.send_credential();
            alice.accept_credential();

            // Credential Presentation
            faber.request_presentation();

            // Alice creates Presentation object with Proof Request
            {
                let message = alice.download_message("presentation-request");

                alice.presentation_handle = crate::disclosed_proof::create_proof("test", &message.message).unwrap();

                alice.update_message_status(message.uid);

                let credentials = alice.get_credentials_for_presentation();

                alice.presentation_handle.generate_proof(credentials.to_string(), String::from("{}")).unwrap();
                assert_eq!(3, alice.presentation_handle.get_state().unwrap());

                alice.presentation_handle.send_proof(alice.connection_handle).unwrap();
                assert_eq!(2, alice.presentation_handle.get_state().unwrap());
            }

            faber.verify_presentation();
        }

        use crate::v3::messages::outofband::invitation::Invitation as OutofbandInvitation;

        #[test]
        fn test_outofband_connection_works() {
            PaymentPlugin::load();
            let _pool = Pool::open();

            let mut faber = Faber::setup();
            let mut alice = Alice::setup();

            // Publish Schema and Credential Definition
            faber.create_schema();

            ::std::thread::sleep(::std::time::Duration::from_secs(2));

            faber.create_credential_definition();

            let meta = OutofbandMeta {
                goal_code: None,
                goal: Some(String::from("Test Goal")),
                handshake: true,
                request_attach: None
            };
            let invite = faber.create_outofband_connection(meta);
            println!("invite {}", invite);
            let outofband_invite: OutofbandInvitation = ::serde_json::from_str(&invite).unwrap();
            assert_eq!(1, outofband_invite.handshake_protocols.len());
            assert_eq!(0, outofband_invite.request_attach.0.len());

            alice.accept_outofband_invite(&invite);

            // Connection is not completed
            assert_eq!(VcxStateType::VcxStateOfferSent as u32, faber.connection_handle.get_state());
            assert_eq!(VcxStateType::VcxStateRequestReceived as u32, alice.connection_handle.get_state());

            // Complete connection
            faber.update_state(3);
            alice.update_state(4);
            faber.update_state(4);

            // Credential issuance
            faber.offer_credential();
            alice.accept_offer();
            faber.send_credential();
            alice.accept_credential();
        }

        #[test]
        fn test_outofband_connection_works_without_handshake() {
            PaymentPlugin::load();
            let _pool = Pool::open();

            let mut faber = Faber::setup();
            let mut alice = Alice::setup();

            // Publish Schema and Credential Definition
            faber.create_schema();

            ::std::thread::sleep(::std::time::Duration::from_secs(2));

            faber.create_credential_definition();

            let meta = OutofbandMeta {
                goal_code: None,
                goal: Some(String::from("Test Goal")),
                handshake: false,
                request_attach: Some(String::from("{}"))
            };
            let invite = faber.create_outofband_connection(meta);
            let outofband_invite: OutofbandInvitation = ::serde_json::from_str(&invite).unwrap();
            assert_eq!(0, outofband_invite.handshake_protocols.len());
            assert_eq!(1, outofband_invite.request_attach.0.len());

            alice.accept_outofband_invite(&invite);

            // Connection is not completed
            assert_eq!(VcxStateType::VcxStateAccepted as u32, faber.connection_handle.get_state());
            assert_eq!(VcxStateType::VcxStateAccepted as u32, alice.connection_handle.get_state());

            // Alice Send Basic Message
            alice.activate();

            {
                let basic_message = r#"Hi there"#;
                alice.connection_handle.send_generic_message(basic_message, "").unwrap();

                faber.activate();
                let messages = faber.connection_handle.get_messages().unwrap();
                assert_eq!(1, messages.len());

                let message = messages.values().next().unwrap().clone();

                match message {
                    A2AMessage::BasicMessage(message) => assert_eq!(basic_message, message.content),
                    _ => assert!(false)
                }
            }
        }
    }
}
<|MERGE_RESOLUTION|>--- conflicted
+++ resolved
@@ -17,14 +17,8 @@
     use crate::credential_def::CredentialDef;
     use crate::schema::CreateSchema;
     use rand::Rng;
-<<<<<<< HEAD
     use crate::utils::devsetup::*;
-    use crate::messages::agent_utils::connect_register_provision;
     use crate::utils::libindy::wallet::*;
-=======
-    use utils::devsetup::*;
-    use utils::libindy::wallet::*;
->>>>>>> dc6c56b1
     use indy_sys::WalletHandle;
     use crate::utils::plugins::init_plugin;
     use crate::messages::payload::PayloadV1;
@@ -32,14 +26,9 @@
     use crate::v3::messages::a2a::A2AMessage;
     use crate::v3::handlers::connection::types::OutofbandMeta;
     
-<<<<<<< HEAD
     use crate::utils::libindy::anoncreds::prover_get_credentials;
     use crate::utils::libindy::types::CredentialInfo;
-=======
-    use utils::libindy::anoncreds::prover_get_credentials;
-    use utils::libindy::types::CredentialInfo;
-    use messages::agent_provisioning;
->>>>>>> dc6c56b1
+    use crate::messages::agent_provisioning;
 
     pub fn source_id() -> String {
         String::from("test source id")
