--- conflicted
+++ resolved
@@ -497,18 +497,9 @@
     #[cfg(feature = "wallet_backup")]
     #[test]
     fn test_download_agent_messages() {
-<<<<<<< HEAD
-        let _setup = SetupLibraryAgencyV1::init();
-
-        let (_faber, alice) = ::connection::tests::create_connected_connections();
+        let _setup = SetupConsumer::init();
 
         // AS CONSUMER GET MESSAGES
-        ::utils::devsetup::set_consumer();
-=======
-        let _setup = SetupConsumer::init();
-
-        // AS CONSUMER GET MESSAGES
->>>>>>> 125efd39
         let all_messages = download_agent_messages(None, None).unwrap();
         assert_eq!(all_messages.len(), 0);
 
