use settings;
use messages::message_type::{MessageTypes, MessageTypeV2};
use messages::*;
use messages::payload::{Payloads, PayloadTypes, PayloadKinds, PayloadV1, PayloadV2};
use utils::{httpclient, constants};
use error::prelude::*;
use settings::ProtocolTypes;
use utils::httpclient::AgencyMock;
use messages::issuance::credential_offer::set_cred_offer_ref_message;
use messages::proofs::proof_request::set_proof_req_ref_message;
use messages::issuance::credential_request::set_cred_req_ref_message;
use v3::messages::a2a::A2AMessage as AriesA2AMessage;
use v3::utils::encryption_envelope::EncryptionEnvelope;
use messages::issuance::credential_offer::CredentialOffer;
use messages::issuance::credential::CredentialMessage;
use std::convert::TryInto;

#[derive(Clone, Serialize, Deserialize, Debug, PartialEq)]
#[serde(rename_all = "camelCase")]
pub struct GetMessages {
    #[serde(rename = "@type")]
    msg_type: MessageTypes,
    #[serde(rename = "excludePayload")]
    #[serde(skip_serializing_if = "Option::is_none")]
    exclude_payload: Option<String>,
    #[serde(skip_serializing_if = "Option::is_none")]
    uids: Option<Vec<String>>,
    #[serde(rename = "statusCodes")]
    #[serde(skip_serializing_if = "Option::is_none")]
    status_codes: Option<Vec<MessageStatusCode>>,
    #[serde(skip_serializing_if = "Option::is_none")]
    #[serde(rename = "pairwiseDIDs")]
    pairwise_dids: Option<Vec<String>>,
}

#[derive(Serialize, Deserialize, Debug, PartialEq, Clone)]
#[serde(rename_all = "camelCase")]
pub struct GetMessagesResponse {
    #[serde(rename = "@type")]
    msg_type: MessageTypes,
    msgs: Vec<Message>,
}

#[derive(Debug, Deserialize, Serialize)]
pub struct MessagesByConnections {
    #[serde(rename = "@type")]
    msg_type: MessageTypes,
    #[serde(rename = "msgsByConns")]
    #[serde(default)]
    msgs: Vec<MessageByConnection>,
}

#[derive(Serialize, Deserialize, Debug, PartialEq, Clone)]
pub struct MessageByConnection {
    #[serde(rename = "pairwiseDID")]
    pub pairwise_did: String,
    pub msgs: Vec<Message>,
}

#[derive(Debug)]
pub struct GetMessagesBuilder {
    to_did: String,
    to_vk: String,
    agent_did: String,
    agent_vk: String,
    exclude_payload: Option<String>,
    uids: Option<Vec<String>>,
    status_codes: Option<Vec<MessageStatusCode>>,
    pairwise_dids: Option<Vec<String>>,
    version: ProtocolTypes,
}

impl GetMessagesBuilder {
    pub fn create() -> GetMessagesBuilder {
        trace!("GetMessages::create_message >>>");

        GetMessagesBuilder {
            to_did: String::new(),
            to_vk: String::new(),
            agent_did: String::new(),
            agent_vk: String::new(),
            uids: None,
            exclude_payload: None,
            status_codes: None,
            pairwise_dids: None,
            version: settings::get_protocol_type(),
        }
    }

    #[cfg(test)]
    pub fn create_v1() -> GetMessagesBuilder {
        let mut builder = GetMessagesBuilder::create();
        builder.version = settings::ProtocolTypes::V1;
        builder
    }

    pub fn uid(&mut self, uids: Option<Vec<String>>) -> VcxResult<&mut Self> {
        //Todo: validate msg_uid??
        self.uids = uids;
        Ok(self)
    }

    pub fn status_codes(&mut self, status_codes: Option<Vec<MessageStatusCode>>) -> VcxResult<&mut Self> {
        self.status_codes = status_codes;
        Ok(self)
    }

    pub fn pairwise_dids(&mut self, pairwise_dids: Option<Vec<String>>) -> VcxResult<&mut Self> {
        //Todo: validate msg_uid??
        self.pairwise_dids = pairwise_dids;
        Ok(self)
    }

    pub fn include_edge_payload(&mut self, payload: &str) -> VcxResult<&mut Self> {
        //todo: is this a json value, String??
        self.exclude_payload = Some(payload.to_string());
        Ok(self)
    }

    pub fn version(&mut self, version: &Option<ProtocolTypes>) -> VcxResult<&mut Self> {
        self.version = match version {
            Some(version) => version.clone(),
            None => settings::get_protocol_type()
        };
        Ok(self)
    }

    pub fn send_secure(&mut self) -> VcxResult<Vec<Message>> {
        trace!("GetMessages::send >>>");

        let data = self.prepare_request()?;

        let response = httpclient::post_u8(&data)?;

        if settings::agency_mocks_enabled() && response.len() == 0 {
            return Ok(Vec::new());
        }

        self.parse_response(response)
    }

    fn parse_response(&self, response: Vec<u8>) -> VcxResult<Vec<Message>> {
        trace!("parse_get_messages_response >>>");

        let mut response = parse_response_from_agency(&response, &self.version)?;

        match response.remove(0) {
            A2AMessage::Version1(A2AMessageV1::GetMessagesResponse(res)) => Ok(res.msgs),
            A2AMessage::Version2(A2AMessageV2::GetMessagesResponse(res)) => Ok(res.msgs),
            _ => Err(VcxError::from_msg(VcxErrorKind::InvalidHttpResponse, "Message does not match any variant of GetMessagesResponse"))
        }
    }

    pub fn download_messages(&mut self) -> VcxResult<Vec<MessageByConnection>> {
        trace!("GetMessages::download >>>");

        let data = self.prepare_download_request()?;

        let response = httpclient::post_u8(&data)?;

        if settings::agency_mocks_enabled() && response.len() == 0 {
            return Ok(Vec::new());
        }

        let response = self.parse_download_messages_response(response)?;

        Ok(response)
    }

    fn prepare_download_request(&self) -> VcxResult<Vec<u8>> {
        let message = match self.version {
            settings::ProtocolTypes::V1 =>
                A2AMessage::Version1(
                    A2AMessageV1::GetMessages(
                        GetMessages {
                            msg_type: MessageTypes::MessageTypeV1(MessageTypes::build_v1(A2AMessageKinds::GetMessagesByConnections)),
                            exclude_payload: self.exclude_payload.clone(),
                            uids: self.uids.clone(),
                            status_codes: self.status_codes.clone(),
                            pairwise_dids: self.pairwise_dids.clone(),
                        }
                    )
                ),
            settings::ProtocolTypes::V2 |
            settings::ProtocolTypes::V3 =>
                A2AMessage::Version2(
                    A2AMessageV2::GetMessages(
                        GetMessages {
                            msg_type: MessageTypes::MessageTypeV2(MessageTypes::build_v2(A2AMessageKinds::GetMessagesByConnections)),
                            exclude_payload: self.exclude_payload.clone(),
                            uids: self.uids.clone(),
                            status_codes: self.status_codes.clone(),
                            pairwise_dids: self.pairwise_dids.clone(),
                        }
                    )
                ),
        };

        let agency_did = settings::get_config_value(settings::CONFIG_REMOTE_TO_SDK_DID)?;

        prepare_message_for_agency(&message, &agency_did, &self.version)
    }

    fn parse_download_messages_response(&self, response: Vec<u8>) -> VcxResult<Vec<MessageByConnection>> {
        trace!("parse_download_messages_response >>>");
        let mut response = parse_response_from_agency(&response, &self.version)?;

        trace!("parse_download_messages_response: parsed response {:?}", response);
        let msgs = match response.remove(0) {
            A2AMessage::Version1(A2AMessageV1::GetMessagesByConnectionsResponse(res)) => res.msgs,
            A2AMessage::Version2(A2AMessageV2::GetMessagesByConnectionsResponse(res)) => res.msgs,
            _ => return Err(VcxError::from_msg(VcxErrorKind::InvalidHttpResponse, "Message does not match any variant of GetMessagesByConnectionsResponse"))
        };

        msgs
            .iter()
            .map(|connection| {
                ::utils::libindy::signus::get_local_verkey(&connection.pairwise_did)
                    .map(|vk| MessageByConnection {
                        pairwise_did: connection.pairwise_did.clone(),
                        msgs: connection.msgs.iter().map(|message| message.decrypt(&vk)).collect(),
                    })
            })
            .collect()
    }
}

//Todo: Every GeneralMessage extension, duplicates code
impl GeneralMessage for GetMessagesBuilder {
    type Msg = GetMessagesBuilder;

    fn set_agent_did(&mut self, did: String) { self.agent_did = did; }
    fn set_agent_vk(&mut self, vk: String) { self.agent_vk = vk; }
    fn set_to_did(&mut self, to_did: String) { self.to_did = to_did; }
    fn set_to_vk(&mut self, to_vk: String) { self.to_vk = to_vk; }

    fn prepare_request(&mut self) -> VcxResult<Vec<u8>> {
        let message = match self.version {
            settings::ProtocolTypes::V1 =>
                A2AMessage::Version1(
                    A2AMessageV1::GetMessages(
                        GetMessages {
                            msg_type: MessageTypes::MessageTypeV1(MessageTypes::build_v1(A2AMessageKinds::GetMessages)),
                            exclude_payload: self.exclude_payload.clone(),
                            uids: self.uids.clone(),
                            status_codes: self.status_codes.clone(),
                            pairwise_dids: self.pairwise_dids.clone(),
                        }
                    )
                ),
            settings::ProtocolTypes::V2 |
            settings::ProtocolTypes::V3 =>
                A2AMessage::Version2(
                    A2AMessageV2::GetMessages(
                        GetMessages {
                            msg_type: MessageTypes::MessageTypeV2(MessageTypes::build_v2(A2AMessageKinds::GetMessages)),
                            exclude_payload: self.exclude_payload.clone(),
                            uids: self.uids.clone(),
                            status_codes: self.status_codes.clone(),
                            pairwise_dids: self.pairwise_dids.clone(),
                        }
                    )
                ),
        };

        prepare_message_for_agent(vec![message], &self.to_vk, &self.agent_did, &self.agent_vk, &self.version)
    }
}

#[derive(Serialize, Deserialize, Debug, PartialEq, Clone)]
#[serde(rename_all = "camelCase")]
pub struct DeliveryDetails {
    to: String,
    status_code: String,
    last_updated_date_time: String,
}

#[derive(Serialize, Deserialize, Debug, PartialEq, Clone)]
#[serde(untagged)]
pub enum MessagePayload {
    V1(Vec<i8>),
    V2(::serde_json::Value),
}

#[derive(Serialize, Deserialize, Debug, PartialEq, Clone)]
#[serde(rename_all = "camelCase")]
pub struct Message {
    #[serde(rename = "statusCode")]
    pub status_code: MessageStatusCode,
    pub payload: Option<MessagePayload>,
    #[serde(rename = "senderDID")]
    pub sender_did: String,
    pub uid: String,
    #[serde(rename = "type")]
    pub msg_type: RemoteMessageType,
    pub ref_msg_id: Option<String>,
    #[serde(skip_deserializing)]
    pub delivery_details: Vec<DeliveryDetails>,
    #[serde(skip_serializing_if = "Option::is_none")]
    pub decrypted_payload: Option<String>,
}

impl Message {
    pub fn payload<'a>(&'a self) -> VcxResult<Vec<u8>> {
        match self.payload {
            Some(MessagePayload::V1(ref payload)) => Ok(to_u8(payload)),
            Some(MessagePayload::V2(ref payload)) => serde_json::to_vec(payload).map_err(|err| VcxError::from_msg(VcxErrorKind::InvalidHttpResponse, err)),
            _ => Err(VcxError::from(VcxErrorKind::InvalidState)),
        }
    }

    pub fn decrypt(&self, vk: &str) -> Message {
        // TODO: must be Result
        let mut new_message = self.clone();
        if let Some(ref payload) = self.payload {
            let decrypted_payload = match payload {
                MessagePayload::V1(payload) => {
                    if let Ok(payload) = Payloads::decrypt_payload_v1(&vk, &payload) {
                        Ok(Payloads::PayloadV1(payload))
                    } else {
                        warn!("fallback to Payloads::decrypt_payload_v12 in Message:decrypt for MessagePayload::V1");
                        serde_json::from_slice::<serde_json::Value>(&to_u8(payload)[..])
                            .map_err(|err| VcxError::from_msg(VcxErrorKind::InvalidMessagePack, format!("Cannot deserialize MessagePayload: {}", err)))
                            .and_then(|json| Payloads::decrypt_payload_v12(&vk, &json))
                            .map(|json| {
                                (
                                    json.type_,
                                    match json.msg {
                                        serde_json::Value::String(_str) => _str,
                                        value => value.to_string()
                                    }
                                )
                            })
                            .map(|(type_, payload)|
                                Payloads::PayloadV2(PayloadV2 {
                                    type_,
                                    id: ::utils::uuid::uuid(),
                                    msg: payload,
                                    thread: Default::default(),
                                })
                            )
                    }
                }
                MessagePayload::V2(payload) => Payloads::decrypt_payload_v2(&vk, &payload)
                    .map(Payloads::PayloadV2)
            };

            if let Ok(mut decrypted_payload) = decrypted_payload {
                Self::_set_ref_msg_id(&mut decrypted_payload, &self.uid)
                    .map_err(|err| error!("Could not set ref_msg_id: {:?}", err)).ok();
                new_message.decrypted_payload = ::serde_json::to_string(&decrypted_payload).ok();
            } else if let Ok(decrypted_payload) = self._decrypt_v3_message() {
                new_message.msg_type = RemoteMessageType::Other(String::from("aries"));
                new_message.decrypted_payload = ::serde_json::to_string(&json!(decrypted_payload)).ok()
            } else {
<<<<<<< HEAD
                trace!("could not decrypt message: return null");
=======
                warn!("Message::decrypt <<< were not able to decrypt message, setting null");
>>>>>>> 47666d5f
                new_message.decrypted_payload = ::serde_json::to_string(&json!(null)).ok();
            }
        }
        new_message.payload = None;
        new_message
    }

    fn _set_ref_msg_id(decrypted_payload: &mut Payloads, msg_id: &str) -> VcxResult<()> {
        trace!("_set_ref_msg_id >>>");
        match decrypted_payload {
            Payloads::PayloadV1(ref mut payload) => {
                let type_ = payload.type_.name.as_str();
                trace!("_set_ref_msg_id >>> message type: {:?}", type_);

                match type_ {
                    "CRED_OFFER" => {
                        let offer = set_cred_offer_ref_message(&payload.msg, None, &msg_id)?;
                        payload.msg = json!(offer).to_string();
                    }
                    "CRED_REQ" => {
                        let cred_req = set_cred_req_ref_message(&payload.msg, &msg_id)?;
                        payload.msg = json!(cred_req).to_string();
                    }
                    "PROOF_REQUEST" => {
                        let proof_request = set_proof_req_ref_message(&payload.msg, None, &msg_id)?;
                        payload.msg = json!(proof_request).to_string();
                    }
                    _ => {}
                }
            }
            Payloads::PayloadV2(ref mut payload) => {
                let message_type: MessageTypeV2 = serde_json::from_value(json!(payload.type_))
                    .map_err(|err| VcxError::from_msg(VcxErrorKind::InvalidJson, format!("Cannot parse message type: {:?}", err)))?;
                let type_ = message_type.type_.as_str();
                trace!("_set_ref_msg_id >>> message type: {:?}", type_);

                match type_ {
                    "credential-offer" => {
                        let offer = set_cred_offer_ref_message(&payload.msg, Some(payload.thread.clone()), &msg_id)?;
                        payload.msg = json!(offer).to_string();
                    }
                    "credential-request" => {
                        let cred_req = set_cred_req_ref_message(&payload.msg, &msg_id).unwrap();
                        payload.msg = json!(cred_req).to_string();
                    }
                    "presentation-request" => {
                        let proof_request = set_proof_req_ref_message(&payload.msg, Some(payload.thread.clone()), &msg_id)?;
                        payload.msg = json!(proof_request).to_string();
                    }
                    _ => {}
                }
            }
        };
        trace!("_set_ref_msg_id <<<");
        Ok(())
    }

    fn _decrypt_v3_message(&self) -> VcxResult<::messages::payload::PayloadV1> {
        trace!("_decrypt_v3_message >>>");

        let a2a_message = EncryptionEnvelope::open(self.payload()?)?;

        let (kind, msg) = match a2a_message {
            AriesA2AMessage::PresentationRequest(presentation_request) => {
                let mut proof_req: ProofRequestMessage = presentation_request.try_into()?;
                proof_req.msg_ref_id = Some(self.uid.clone());
                (PayloadKinds::ProofRequest, json!(&proof_req).to_string())
            }
            AriesA2AMessage::CredentialOffer(offer) => {
                let mut cred_offer: CredentialOffer = offer.try_into()?;
                cred_offer.msg_ref_id = Some(self.uid.clone());
                (PayloadKinds::CredOffer, json!(vec![cred_offer]).to_string())
            }
            AriesA2AMessage::Credential(credential) => {
                let credential: CredentialMessage = credential.try_into()?;
                (PayloadKinds::Cred, json!(&credential).to_string())
            }
            msg => {
                let msg = json!(&msg).to_string();
                (PayloadKinds::Other(String::from("aries")), msg)
            }
        };

        trace!("_decrypt_v3_message <<< kind: {:?}, msg: {:?}", kind, msg);

        let payload = PayloadV1 {
            type_: PayloadTypes::build_v1(kind, "json"),
            msg,
        };

        Ok(payload)
    }
}

pub fn get_connection_messages(pw_did: &str, pw_vk: &str, agent_did: &str, agent_vk: &str, msg_uid: Option<Vec<String>>, status_codes: Option<Vec<MessageStatusCode>>, version: &Option<ProtocolTypes>) -> VcxResult<Vec<Message>> {
    trace!("get_connection_messages >>> pw_did: {}, pw_vk: {}, agent_vk: {}, msg_uid: {:?}",
           pw_did, pw_vk, agent_vk, msg_uid);

    let response = get_messages()
        .to(&pw_did)?
        .to_vk(&pw_vk)?
        .agent_did(&agent_did)?
        .agent_vk(&agent_vk)?
        .uid(msg_uid)?
        .status_codes(status_codes)?
        .version(version)?
        .send_secure()
        .map_err(|err| err.map(VcxErrorKind::PostMessageFailed, "Cannot get messages"))?;

    trace!("message returned: {:?}", response);
    Ok(response)
}

pub fn get_ref_msg(msg_id: &str, pw_did: &str, pw_vk: &str, agent_did: &str, agent_vk: &str) -> VcxResult<(String, MessagePayload)> {
    trace!("get_ref_msg >>> msg_id: {}, pw_did: {}, pw_vk: {}, agent_did: {}, agent_vk: {}",
           msg_id, pw_did, pw_vk, agent_did, agent_vk);

    let message: Vec<Message> = get_connection_messages(pw_did, pw_vk, agent_did, agent_vk, Some(vec![msg_id.to_string()]), None, &None)?; // TODO: FIXME version should be param
    trace!("checking for ref_msg: {:?}", message);

    let msg_id = match message.get(0).as_ref().and_then(|message| message.ref_msg_id.as_ref()) {
        Some(ref ref_msg_id) if message[0].status_code == MessageStatusCode::Accepted => ref_msg_id.to_string(),
        _ => return Err(VcxError::from_msg(VcxErrorKind::NotReady, "Cannot find referent message")),
    };

    let message: Vec<Message> = get_connection_messages(pw_did, pw_vk, agent_did, agent_vk, Some(vec![msg_id]), None, &None)?;  // TODO: FIXME version should be param

    trace!("checking for pending message: {:?}", message);

    // this will work for both credReq and proof types
    match message.get(0).as_ref().and_then(|message| message.payload.as_ref()) {
        Some(payload) if message[0].status_code == MessageStatusCode::Received => {
            // TODO: check returned verkey
            Ok((message[0].uid.clone(), payload.to_owned()))
        }
        _ => Err(VcxError::from_msg(VcxErrorKind::InvalidHttpResponse, "Cannot find referent message"))
    }
}

fn _parse_status_code(status_codes: Option<Vec<String>>) -> VcxResult<Option<Vec<MessageStatusCode>>> {
    match status_codes {
        Some(codes) => {
            let codes = codes
                .iter()
                .map(|code|
                    ::serde_json::from_str::<MessageStatusCode>(&format!("\"{}\"", code))
                        .map_err(|err| VcxError::from_msg(VcxErrorKind::InvalidJson, format!("Cannot parse message status code: {}", err)))
                ).collect::<VcxResult<Vec<MessageStatusCode>>>()?;
            Ok(Some(codes))
        }
        None => Ok(None)
    }
}

pub fn download_messages(pairwise_dids: Option<Vec<String>>, status_codes: Option<Vec<String>>, uids: Option<Vec<String>>) -> VcxResult<Vec<MessageByConnection>> {
    trace!("download_messages >>> pairwise_dids: {:?}, status_codes: {:?}, uids: {:?}",
           pairwise_dids, status_codes, uids);

    AgencyMock::set_next_response(constants::GET_ALL_MESSAGES_RESPONSE.to_vec());

    let status_codes = _parse_status_code(status_codes)?;

    let response =
        get_messages()
            .uid(uids)?
            .status_codes(status_codes)?
            .pairwise_dids(pairwise_dids)?
            .version(&Some(::settings::get_protocol_type()))?
            .download_messages()?;

    trace!("message returned: {:?}", response);
    Ok(response)
}

pub fn download_agent_messages(status_codes: Option<Vec<String>>, uids: Option<Vec<String>>) -> VcxResult<Vec<Message>> {
    trace!("download_messages >>> status_codes: {:?}, uids: {:?}", status_codes, uids);

    AgencyMock::set_next_response(constants::GET_ALL_MESSAGES_RESPONSE.to_vec());

    let status_codes = _parse_status_code(status_codes)?;

    let response =
        get_messages()
            .to(&::settings::get_config_value(settings::CONFIG_SDK_TO_REMOTE_DID)?)?
            .to_vk(&::settings::get_config_value(settings::CONFIG_SDK_TO_REMOTE_VERKEY)?)?
            .agent_did(&::settings::get_config_value(settings::CONFIG_REMOTE_TO_SDK_DID)?)?
            .agent_vk(&::settings::get_config_value(settings::CONFIG_REMOTE_TO_SDK_VERKEY)?)?
            .uid(uids)?
            .status_codes(status_codes)?
            .send_secure()?;

    trace!("message returned: {:?}", response);
    Ok(response)
}

#[cfg(test)]
mod tests {
    use super::*;
    use utils::constants::{GET_MESSAGES_RESPONSE, GET_ALL_MESSAGES_RESPONSE};
    #[cfg(any(feature = "agency", feature = "pool_tests"))]
    use std::thread;
    #[cfg(any(feature = "agency", feature = "pool_tests"))]
    use std::time::Duration;
    use utils::devsetup::*;

    #[test]
    fn test_parse_get_messages_response() {
        let _setup = SetupMocks::init();

        let result = GetMessagesBuilder::create_v1().parse_response(GET_MESSAGES_RESPONSE.to_vec()).unwrap();
        assert_eq!(result.len(), 3)
    }

    #[test]
    fn test_parse_get_connection_messages_response() {
        let _setup = SetupMocks::init();

        let result = GetMessagesBuilder::create().version(&Some(ProtocolTypes::V1)).unwrap().parse_download_messages_response(GET_ALL_MESSAGES_RESPONSE.to_vec()).unwrap();
        assert_eq!(result.len(), 1)
    }

    #[cfg(feature = "agency")]
    #[cfg(feature = "pool_tests")]
    #[cfg(feature = "wallet_backup")]
    #[test]
    fn test_download_agent_messages() {
        let _setup = SetupConsumer::init();

        // AS CONSUMER GET MESSAGES
        let all_messages = download_agent_messages(None, None).unwrap();
        assert_eq!(all_messages.len(), 0);

        let _wallet_backup = ::wallet_backup::create_wallet_backup("123", ::settings::DEFAULT_WALLET_KEY).unwrap();

        thread::sleep(Duration::from_millis(2000));
        let all_messages = download_agent_messages(None, None).unwrap();
        assert_eq!(all_messages.len(), 1);

        let invalid_status_code = "abc".to_string();
        let bad_req = download_agent_messages(Some(vec![invalid_status_code]), None);
        assert!(bad_req.is_err());
    }

    #[cfg(feature = "agency")]
    #[cfg(feature = "pool_tests")]
    #[test]
    fn test_download_messages() {
        let _setup = SetupLibraryAgencyV1::init();

        let institution_did = settings::get_config_value(settings::CONFIG_INSTITUTION_DID).unwrap();
        let (_faber, alice) = ::connection::tests::create_connected_connections();

        let (_, cred_def_handle) = ::credential_def::tests::create_cred_def_real(false);

        let credential_data = r#"{"address1": ["123 Main St"], "address2": ["Suite 3"], "city": ["Draper"], "state": ["UT"], "zip": ["84000"]}"#;
        let credential_offer = ::issuer_credential::issuer_credential_create(cred_def_handle,
                                                                             "1".to_string(),
                                                                             institution_did.clone(),
                                                                             "credential_name".to_string(),
                                                                             credential_data.to_owned(),
                                                                             1).unwrap();

        ::issuer_credential::send_credential_offer(credential_offer, alice).unwrap();

        thread::sleep(Duration::from_millis(1000));

        let hello_uid = ::connection::send_generic_message(alice, "hello", &json!({"msg_type":"hello", "msg_title": "hello", "ref_msg_id": null}).to_string()).unwrap();

        // AS CONSUMER GET MESSAGES
        ::utils::devsetup::set_consumer();

        let _all_messages = download_messages(None, None, None).unwrap();

        let pending = download_messages(None, Some(vec!["MS-103".to_string()]), None).unwrap();
        assert_eq!(pending.len(), 1);
        assert!(pending[0].msgs[0].decrypted_payload.is_some());

        let accepted = download_messages(None, Some(vec!["MS-104".to_string()]), None).unwrap();
        assert_eq!(accepted[0].msgs.len(), 2);

        let specific = download_messages(None, None, Some(vec![accepted[0].msgs[0].uid.clone()])).unwrap();
        assert_eq!(specific.len(), 1);

        // No pending will return empty list
        let empty = download_messages(None, Some(vec!["MS-103".to_string()]), Some(vec![accepted[0].msgs[0].uid.clone()])).unwrap();
        assert_eq!(empty.len(), 1);

        let hello_msg = download_messages(None, None, Some(vec![hello_uid])).unwrap();
        assert_eq!(hello_msg[0].msgs[0].decrypted_payload, Some("{\"@type\":{\"name\":\"hello\",\"ver\":\"1.0\",\"fmt\":\"json\"},\"@msg\":\"hello\"}".to_string()));

        // Agency returns a bad request response for invalid dids
        let invalid_did = "abc".to_string();
        let bad_req = download_messages(Some(vec![invalid_did]), None, None);
        assert_eq!(bad_req.unwrap_err().kind(), VcxErrorKind::PostMessageFailed);
    }
}<|MERGE_RESOLUTION|>--- conflicted
+++ resolved
@@ -353,11 +353,7 @@
                 new_message.msg_type = RemoteMessageType::Other(String::from("aries"));
                 new_message.decrypted_payload = ::serde_json::to_string(&json!(decrypted_payload)).ok()
             } else {
-<<<<<<< HEAD
-                trace!("could not decrypt message: return null");
-=======
                 warn!("Message::decrypt <<< were not able to decrypt message, setting null");
->>>>>>> 47666d5f
                 new_message.decrypted_payload = ::serde_json::to_string(&json!(null)).ok();
             }
         }
