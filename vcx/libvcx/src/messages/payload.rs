--- conflicted
+++ resolved
@@ -4,8 +4,6 @@
 use settings::{ProtocolTypes, get_protocol_type};
 use utils::libindy::crypto;
 use error::prelude::*;
-
-use serde_json::Value;
 use messages::thread::Thread;
 use serde_json::Value;
 
@@ -138,11 +136,7 @@
         Ok(my_payload)
     }
 
-<<<<<<< HEAD
-    pub fn decrypt_payload_v12(my_vk: &str, payload: &::serde_json::Value) -> VcxResult<PayloadV12> {
-=======
     pub fn decrypt_payload_v12(_my_vk: &str, payload: &::serde_json::Value) -> VcxResult<PayloadV12> {
->>>>>>> 47cd1f8c
         let payload = ::serde_json::to_vec(&payload)
             .map_err(|err| VcxError::from_msg(VcxErrorKind::InvalidState, err))?;
 
