--- conflicted
+++ resolved
@@ -4,13 +4,10 @@
 use settings::{ProtocolTypes, get_protocol_type};
 use utils::libindy::crypto;
 use error::prelude::*;
-<<<<<<< HEAD
 
 use std::collections::HashMap;
 use serde_json::Value;
-=======
 use messages::thread::Thread;
->>>>>>> abf26699
 
 #[derive(Clone, Deserialize, Serialize, Debug, PartialEq)]
 #[serde(untagged)]
@@ -244,34 +241,4 @@
             type_: kind.name().to_string(),
         }
     }
-<<<<<<< HEAD
-}
-
-#[derive(Debug, Deserialize, Serialize, PartialEq, Clone)]
-pub struct Thread {
-    pub thid: Option<String>,
-    pub pthid: Option<String>,
-    #[serde(rename = "senderOrder")]
-    pub sender_order: u32,
-    #[serde(rename = "receivedOrders")]
-    pub received_orders: HashMap<String, u32>,
-}
-
-impl Thread {
-    pub fn new() -> Thread {
-        Thread {
-            thid: None,
-            pthid: None,
-            sender_order: 0,
-            received_orders: HashMap::new(),
-        }
-    }
-
-    pub fn increment_receiver(&mut self, did: &str) {
-        self.received_orders.entry(did.to_string())
-            .and_modify(|e| *e += 1)
-            .or_insert(0);
-    }
-=======
->>>>>>> abf26699
 }