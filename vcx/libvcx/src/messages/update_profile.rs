use settings;
use messages::*;
use messages::message_type::MessageTypes;
use utils::httpclient;
use utils::constants::*;
use error::prelude::*;

#[derive(Debug)]
pub struct UpdateProfileDataBuilder {
    to_did: String,
    agent_payload: String,
    configs: Vec<ConfigOption>,
    version: settings::ProtocolTypes,
}

#[derive(Clone, Deserialize, Serialize, Debug, PartialEq)]
pub struct ConfigOption {
    name: String,
    value: String,
}

#[derive(Clone, Deserialize, Serialize, Debug, PartialEq)]
pub struct UpdateConfigs {
    #[serde(rename = "@type")]
    msg_type: MessageTypes,
    configs: Vec<ConfigOption>
}

#[derive(Debug, Deserialize, Serialize, PartialEq)]
pub struct UpdateConfigsResponse {
    #[serde(rename = "@type")]
    msg_type: MessageTypes,
}

impl UpdateProfileDataBuilder {
    pub fn create() -> UpdateProfileDataBuilder {
        trace!("UpdateProfileData::create_message >>>");

        UpdateProfileDataBuilder {
            to_did: String::new(),
            configs: Vec::new(),
            agent_payload: String::new(),
            version: settings::get_protocol_type()
        }
    }

    pub fn to(&mut self, did: &str) -> VcxResult<&mut Self> {
        validation::validate_did(did)?;
        self.to_did = did.to_string();
        Ok(self)
    }

    pub fn name(&mut self, name: &str) -> VcxResult<&mut Self> {
        let config = ConfigOption { name: "name".to_string(), value: name.to_string() };
        self.configs.push(config);
        Ok(self)
    }

    pub fn logo_url(&mut self, url: &str) -> VcxResult<&mut Self> {
        validation::validate_url(url)?;
        let config = ConfigOption { name: "logoUrl".to_string(), value: url.to_string() };
        self.configs.push(config);
        Ok(self)
    }

    pub fn webhook_url(&mut self, url: &Option<String>) -> VcxResult<&mut Self> {
        if let Some(x) = url {
            validation::validate_url(x)?;
            let config = ConfigOption { name: "notificationWebhookUrl".to_string(), value: x.to_string() };
            self.configs.push(config);
        }
        Ok(self)
    }

    pub fn use_public_did(&mut self, did: &Option<String>) -> VcxResult<&mut Self> {
        if let Some(x) = did {
            let config = ConfigOption { name: "publicDid".to_string(), value: x.to_string() };
            self.configs.push(config);
        };
        Ok(self)
    }

    pub fn version(&mut self, version: &Option<settings::ProtocolTypes>) -> VcxResult<&mut Self> {
        self.version = match version {
            Some(version) => version.clone(),
            None => settings::get_protocol_type()
        };
        Ok(self)
    }


    pub fn send_secure(&mut self) -> VcxResult<()> {
        trace!("UpdateProfileData::send_secure >>>");

        if settings::test_agency_mode_enabled() {
            return self.parse_response(UPDATE_PROFILE_RESPONSE.to_vec());
        }

        let data = self.prepare_request()?;

        let response = httpclient::post_u8(&data)?;

        self.parse_response(response)
    }

    fn prepare_request(&self) -> VcxResult<Vec<u8>> {
        let message = match self.version {
            settings::ProtocolTypes::V1 =>
                A2AMessage::Version1(
                    A2AMessageV1::UpdateConfigs(
                        UpdateConfigs {
                            msg_type: MessageTypes::build(A2AMessageKinds::UpdateConfigs),
                            configs: self.configs.clone()
                        }
                    )
                ),
            settings::ProtocolTypes::V2 =>
                A2AMessage::Version2(
                    A2AMessageV2::UpdateConfigs(
                        UpdateConfigs {
                            msg_type: MessageTypes::build(A2AMessageKinds::UpdateConfigs),
                            configs: self.configs.clone(),
                        }
                    )
                )
        };

        let agency_did = settings::get_config_value(settings::CONFIG_REMOTE_TO_SDK_DID)?;

<<<<<<< HEAD
        prepare_message_for_agency(&message, &agency_did, &settings::get_protocol_type())
    }

    fn parse_response(&self, response: Vec<u8>) -> VcxResult<()> {
        let mut response = parse_response_from_agency(&response, &settings::get_protocol_type())?;
=======
        prepare_message_for_agency(&message, &agency_did, &self.version)
    }

    fn parse_response(&self, response: Vec<u8>) -> VcxResult<()> {
        let mut response = parse_response_from_agency(&response, &self.version)?;
>>>>>>> 47cd1f8c

        match response.remove(0) {
            A2AMessage::Version1(A2AMessageV1::UpdateConfigsResponse(_)) => Ok(()),
            A2AMessage::Version2(A2AMessageV2::UpdateConfigsResponse(_)) => Ok(()),
            _ => Err(VcxError::from_msg(VcxErrorKind::InvalidHttpResponse, "Message does not match any variant of UpdateConfigsResponse"))
        }
    }
}

#[cfg(test)]
mod tests {
    use super::*;
    use messages::update_data;
    use utils::libindy::signus::create_and_store_my_did;

    #[test]
    fn test_update_data_post() {
        init!("true");
        let to_did = "8XFh8yBzrpJQmNyZzgoTqB";
        let name = "name";
        let url = "https://random.com";
        let _msg = update_data()
            .to(to_did).unwrap()
            .name(&name).unwrap()
            .logo_url(&url).unwrap()
            .prepare_request().unwrap();
    }

    #[test]
    fn test_update_data_set_values_and_post() {
        init!("false");
        let (agent_did, agent_vk) = create_and_store_my_did(Some(MY2_SEED)).unwrap();
        let (_my_did, my_vk) = create_and_store_my_did(Some(MY1_SEED)).unwrap();
        let (_agency_did, agency_vk) = create_and_store_my_did(Some(MY3_SEED)).unwrap();

        settings::set_config_value(settings::CONFIG_AGENCY_VERKEY, &agency_vk);
        settings::set_config_value(settings::CONFIG_REMOTE_TO_SDK_VERKEY, &agent_vk);
        settings::set_config_value(settings::CONFIG_SDK_TO_REMOTE_VERKEY, &my_vk);

        let msg = update_data()
            .to(agent_did.as_ref()).unwrap()
            .name("name").unwrap()
            .logo_url("https://random.com").unwrap()
            .prepare_request().unwrap();
        assert!(msg.len() > 0);
    }

    #[test]
    fn test_parse_update_profile_response() {
        init!("indy");
        UpdateProfileDataBuilder::create().parse_response(UPDATE_PROFILE_RESPONSE.to_vec()).unwrap();
    }
}<|MERGE_RESOLUTION|>--- conflicted
+++ resolved
@@ -127,19 +127,11 @@
 
         let agency_did = settings::get_config_value(settings::CONFIG_REMOTE_TO_SDK_DID)?;
 
-<<<<<<< HEAD
-        prepare_message_for_agency(&message, &agency_did, &settings::get_protocol_type())
-    }
-
-    fn parse_response(&self, response: Vec<u8>) -> VcxResult<()> {
-        let mut response = parse_response_from_agency(&response, &settings::get_protocol_type())?;
-=======
         prepare_message_for_agency(&message, &agency_did, &self.version)
     }
 
     fn parse_response(&self, response: Vec<u8>) -> VcxResult<()> {
         let mut response = parse_response_from_agency(&response, &self.version)?;
->>>>>>> 47cd1f8c
 
         match response.remove(0) {
             A2AMessage::Version1(A2AMessageV1::UpdateConfigsResponse(_)) => Ok(()),
