--- conflicted
+++ resolved
@@ -42,15 +42,11 @@
     #[serde(skip_serializing_if = "Option::is_none")]
     pub restrictions: Option<Restrictions>,
     #[serde(skip_serializing_if = "Option::is_none")]
-<<<<<<< HEAD
+    pub self_attest_allowed: Option<bool>,
+    #[serde(skip_serializing_if = "Option::is_none")]
     pub non_revoked: Option<NonRevokedInterval>,
     #[serde(skip_serializing_if = "Option::is_none")]
     pub self_attest_allowed: Option<bool>
-=======
-    pub self_attest_allowed: Option<bool>,
-    #[serde(skip_serializing_if = "Option::is_none")]
-    pub non_revoked: Option<NonRevokedInterval>
->>>>>>> 47cd1f8c
 }
 
 #[derive(Serialize, Deserialize, Debug, PartialEq, Clone)]
