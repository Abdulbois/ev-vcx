--- conflicted
+++ resolved
@@ -110,11 +110,7 @@
     }
 
     fn parse_response(&self, response: Vec<u8>) -> VcxResult<SendResponse> {
-<<<<<<< HEAD
-        let mut response = parse_response_from_agency(&response, &settings::get_protocol_type())?;
-=======
         let mut response = parse_response_from_agency(&response, &self.version)?;
->>>>>>> 47cd1f8c
 
         let index = match self.version {
             // TODO: THINK better
@@ -184,11 +180,7 @@
                 }
             };
 
-<<<<<<< HEAD
-        prepare_message_for_agent(messages, &self.to_vk, &self.agent_did, &self.agent_vk, &settings::get_protocol_type())
-=======
         prepare_message_for_agent(messages, &self.to_vk, &self.agent_did, &self.agent_vk, &self.version)
->>>>>>> 47cd1f8c
     }
 }
 
