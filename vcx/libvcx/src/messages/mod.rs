--- conflicted
+++ resolved
@@ -10,12 +10,9 @@
 pub mod update_message;
 pub mod message_type;
 pub mod payload;
-<<<<<<< HEAD
 pub mod wallet_backup;
 pub mod deaddrop;
-=======
 pub mod thread;
->>>>>>> abf26699
 
 use std::u8;
 use settings;
