pub mod create_key;
pub mod invite;
pub mod validation;
pub mod get_message;
pub mod send_message;
pub mod update_profile;
pub mod proofs;
pub mod agent_utils;
pub mod update_connection;
pub mod update_message;
pub mod message_type;
pub mod payload;
<<<<<<< HEAD
pub mod wallet_backup;
pub mod deaddrop;
=======
#[macro_use]
>>>>>>> 47cd1f8c
pub mod thread;

use std::u8;
use settings;
use utils::libindy::crypto;
use self::create_key::{CreateKeyBuilder, CreateKey, CreateKeyResponse};
use self::update_connection::{DeleteConnectionBuilder, UpdateConnection, UpdateConnectionResponse};
use self::update_profile::{UpdateProfileDataBuilder, UpdateConfigs, UpdateConfigsResponse};
use self::invite::{
    SendInviteBuilder, ConnectionRequest, SendInviteMessageDetails, SendInviteMessageDetailsResponse, ConnectionRequestResponse,
    RedirectConnectionMessageDetails, ConnectionRequestRedirect, ConnectionRequestRedirectResponse,
    AcceptInviteBuilder, RedirectConnectionBuilder, ConnectionRequestAnswer, AcceptInviteMessageDetails, ConnectionRequestAnswerResponse
};
use self::get_message::{GetMessagesBuilder, GetMessagesReq, GetMessages, GetMessagesResponse, MessagesByConnections};
use self::send_message::SendMessageBuilder;
use self::update_message::{UpdateMessageStatusByConnections, UpdateMessageStatusByConnectionsResponse};
use self::proofs::proof_request::ProofRequestMessage;
use self::agent_utils::{Connect, ConnectResponse, SignUp, SignUpResponse, CreateAgent, CreateAgentResponse, UpdateComMethod, ComMethodUpdated};
use self::wallet_backup::backup_init::{BackupInit, BackupProvisioned, BackupInitBuilder};
use self::wallet_backup::backup::{Backup, BackupAck, BackupBuilder};
use self::wallet_backup::restore::{BackupRestore, BackupRestored, BackupRestoreBuilder};
use self::message_type::*;
use error::prelude::*;

use serde::{de, Deserialize, Deserializer, ser, Serialize, Serializer};
use serde_json::Value;
use settings::ProtocolTypes;
<<<<<<< HEAD
use messages::create_key::CreateKeyReq;
use messages::deaddrop::retrieve::{RetrieveDeadDrop, RetrievedDeadDropResult, RetrieveDeadDropBuilder};
=======
>>>>>>> 47cd1f8c

#[derive(Debug, Serialize)]
#[serde(untagged)]
pub enum A2AMessageV1 {
    /// routing
    Forward(Forward),

    /// onbording
    Connect(Connect),
    ConnectResponse(ConnectResponse),
    SignUp(SignUp),
    SignUpResponse(SignUpResponse),
    CreateAgent(CreateAgent),
    CreateAgentResponse(CreateAgentResponse),

    /// PW Connection
    CreateKey(CreateKey),
    CreateKeyResponse(CreateKeyResponse),

    CreateMessage(CreateMessage),
    MessageDetail(MessageDetail),
    MessageCreated(MessageCreated),
    MessageSent(MessageSent),

    GetMessages(GetMessages),
    GetMessagesResponse(GetMessagesResponse),
    GetMessagesByConnections(GetMessages),
    GetMessagesByConnectionsResponse(MessagesByConnections),

    UpdateConnection(UpdateConnection),
    UpdateConnectionResponse(UpdateConnectionResponse),
    UpdateMessageStatusByConnections(UpdateMessageStatusByConnections),
    UpdateMessageStatusByConnectionsResponse(UpdateMessageStatusByConnectionsResponse),

    /// Configs
    UpdateConfigs(UpdateConfigs),
    UpdateConfigsResponse(UpdateConfigsResponse),
    UpdateComMethod(UpdateComMethod),
    ComMethodUpdated(ComMethodUpdated),
}

impl<'de> Deserialize<'de> for A2AMessageV1 {
    fn deserialize<D>(deserializer: D) -> Result<Self, D::Error> where D: Deserializer<'de> {
        let value = Value::deserialize(deserializer).map_err(de::Error::custom)?;
        let message_type: MessageTypeV1 = serde_json::from_value(value["@type"].clone()).map_err(de::Error::custom)?;

        match message_type.name.as_str() {
            "FWD" => {
                Forward::deserialize(value)
                    .map(A2AMessageV1::Forward)
                    .map_err(de::Error::custom)
            }
            "CONNECT" => {
                Connect::deserialize(value)
                    .map(A2AMessageV1::Connect)
                    .map_err(de::Error::custom)
            }
            "CONNECTED" => {
                ConnectResponse::deserialize(value)
                    .map(A2AMessageV1::ConnectResponse)
                    .map_err(de::Error::custom)
            }
            "SIGNUP" => {
                SignUp::deserialize(value)
                    .map(A2AMessageV1::SignUp)
                    .map_err(de::Error::custom)
            }
            "SIGNED_UP" => {
                SignUpResponse::deserialize(value)
                    .map(A2AMessageV1::SignUpResponse)
                    .map_err(de::Error::custom)
            }
            "CREATE_AGENT" => {
                CreateAgent::deserialize(value)
                    .map(A2AMessageV1::CreateAgent)
                    .map_err(de::Error::custom)
            }
            "AGENT_CREATED" => {
                CreateAgentResponse::deserialize(value)
                    .map(A2AMessageV1::CreateAgentResponse)
                    .map_err(de::Error::custom)
            }
            "UPDATE_COM_METHOD" => {
                UpdateComMethod::deserialize(value)
                    .map(A2AMessageV1::UpdateComMethod)
                    .map_err(de::Error::custom)
            }
            "COM_METHOD_UPDATED" => {
                ComMethodUpdated::deserialize(value)
                    .map(A2AMessageV1::ComMethodUpdated)
                    .map_err(de::Error::custom)
            }
            "CREATE_KEY" => {
                CreateKey::deserialize(value)
                    .map(A2AMessageV1::CreateKey)
                    .map_err(de::Error::custom)
            }
            "KEY_CREATED" => {
                CreateKeyResponse::deserialize(value)
                    .map(A2AMessageV1::CreateKeyResponse)
                    .map_err(de::Error::custom)
            }
            "GET_MSGS" => {
                GetMessages::deserialize(value)
                    .map(A2AMessageV1::GetMessages)
                    .map_err(de::Error::custom)
            }
            "MSGS" => {
                GetMessagesResponse::deserialize(value)
                    .map(A2AMessageV1::GetMessagesResponse)
                    .map_err(de::Error::custom)
            }
            "GET_MSGS_BY_CONNS" => {
                GetMessages::deserialize(value)
                    .map(A2AMessageV1::GetMessagesByConnections)
                    .map_err(de::Error::custom)
            }
            "MSGS_BY_CONNS" => {
                MessagesByConnections::deserialize(value)
                    .map(A2AMessageV1::GetMessagesByConnectionsResponse)
                    .map_err(de::Error::custom)
            }
            "CREATE_MSG" => {
                CreateMessage::deserialize(value)
                    .map(A2AMessageV1::CreateMessage)
                    .map_err(de::Error::custom)
            }
            "MSG_DETAIL" => {
                MessageDetail::deserialize(value)
                    .map(A2AMessageV1::MessageDetail)
                    .map_err(de::Error::custom)
            }
            "MSG_CREATED" => {
                MessageCreated::deserialize(value)
                    .map(A2AMessageV1::MessageCreated)
                    .map_err(de::Error::custom)
            }
            "MSG_SENT" | "MSGS_SENT" => {
                MessageSent::deserialize(value)
                    .map(A2AMessageV1::MessageSent)
                    .map_err(de::Error::custom)
            }
            "UPDATE_CONN_STATUS" => {
                UpdateConnection::deserialize(value)
                    .map(A2AMessageV1::UpdateConnection)
                    .map_err(de::Error::custom)
            }
            "CONN_STATUS_UPDATED" => {
                UpdateConnectionResponse::deserialize(value)
                    .map(A2AMessageV1::UpdateConnectionResponse)
                    .map_err(de::Error::custom)
            }
            "UPDATE_MSG_STATUS_BY_CONNS" => {
                UpdateMessageStatusByConnections::deserialize(value)
                    .map(A2AMessageV1::UpdateMessageStatusByConnections)
                    .map_err(de::Error::custom)
            }
            "MSG_STATUS_UPDATED_BY_CONNS" => {
                UpdateMessageStatusByConnectionsResponse::deserialize(value)
                    .map(A2AMessageV1::UpdateMessageStatusByConnectionsResponse)
                    .map_err(de::Error::custom)
            }
            "UPDATE_CONFIGS" => {
                UpdateConfigs::deserialize(value)
                    .map(A2AMessageV1::UpdateConfigs)
                    .map_err(de::Error::custom)
            }
            "CONFIGS_UPDATED" => {
                UpdateConfigsResponse::deserialize(value)
                    .map(A2AMessageV1::UpdateConfigsResponse)
                    .map_err(de::Error::custom)
            }
            _ => Err(de::Error::custom("Unexpected @type field structure."))
        }
    }
}

#[derive(Debug, Serialize)]
#[serde(untagged)]
pub enum A2AMessageV2 {
    /// routing
    Forward(ForwardV2),

    /// onbording
    Connect(Connect),
    ConnectResponse(ConnectResponse),
    SignUp(SignUp),
    SignUpResponse(SignUpResponse),
    CreateAgent(CreateAgent),
    CreateAgentResponse(CreateAgentResponse),

    /// PW Connection
    CreateKey(CreateKeyReq),
    CreateKeyResponse(CreateKeyResponse),
    ConnectionRequest(ConnectionRequest),
    ConnectionRequestResponse(ConnectionRequestResponse),

    SendRemoteMessage(SendRemoteMessage),
    SendRemoteMessageResponse(SendRemoteMessageResponse),

    GetMessages(GetMessagesReq),
    GetMessagesResponse(GetMessagesResponse),
    GetMessagesByConnections(GetMessages),
    GetMessagesByConnectionsResponse(MessagesByConnections),

    ConnectionRequestAnswer(ConnectionRequestAnswer),
    ConnectionRequestAnswerResponse(ConnectionRequestAnswerResponse),

    ConnectionRequestRedirect(ConnectionRequestRedirect),
    ConnectionRequestRedirectResponse(ConnectionRequestRedirectResponse),

    UpdateConnection(UpdateConnection),
    UpdateConnectionResponse(UpdateConnectionResponse),
    UpdateMessageStatusByConnections(UpdateMessageStatusByConnections),
    UpdateMessageStatusByConnectionsResponse(UpdateMessageStatusByConnectionsResponse),

    /// config
    UpdateConfigs(UpdateConfigs),
    UpdateConfigsResponse(UpdateConfigsResponse),
    UpdateComMethod(UpdateComMethod),
    ComMethodUpdated(ComMethodUpdated),

    /// Wallet Backup
    BackupProvision(BackupInit),
    BackupProvisioned(BackupProvisioned),
    Backup(Backup),
    BackupAck(BackupAck),
    BackupRestore(BackupRestore),
    BackupRestored(BackupRestored),

    /// Dead Drop
    RetrieveDeadDrop(RetrieveDeadDrop),
    RetrievedDeadDropResult(RetrievedDeadDropResult),
}

impl<'de> Deserialize<'de> for A2AMessageV2 {
    fn deserialize<D>(deserializer: D) -> Result<Self, D::Error> where D: Deserializer<'de> {
        let value = Value::deserialize(deserializer).map_err(de::Error::custom)?;
        let message_type: MessageTypeV2 = serde_json::from_value(value["@type"].clone()).map_err(de::Error::custom)?;

        match message_type.type_.as_str() {
            "FWD" => {
                ForwardV2::deserialize(value)
                    .map(A2AMessageV2::Forward)
                    .map_err(de::Error::custom)
            }
            "CONNECT" => {
                Connect::deserialize(value)
                    .map(A2AMessageV2::Connect)
                    .map_err(de::Error::custom)
            }
            "CONNECTED" => {
                ConnectResponse::deserialize(value)
                    .map(A2AMessageV2::ConnectResponse)
                    .map_err(de::Error::custom)
            }
            "SIGNUP" => {
                SignUp::deserialize(value)
                    .map(A2AMessageV2::SignUp)
                    .map_err(de::Error::custom)
            }
            "SIGNED_UP" => {
                SignUpResponse::deserialize(value)
                    .map(A2AMessageV2::SignUpResponse)
                    .map_err(de::Error::custom)
            }
            "CREATE_AGENT" => {
                CreateAgent::deserialize(value)
                    .map(A2AMessageV2::CreateAgent)
                    .map_err(de::Error::custom)
            }
            "AGENT_CREATED" => {
                CreateAgentResponse::deserialize(value)
                    .map(A2AMessageV2::CreateAgentResponse)
                    .map_err(de::Error::custom)
            }
            "CREATE_KEY" => {
                CreateKeyReq::deserialize(value)
                    .map(A2AMessageV2::CreateKey)
                    .map_err(de::Error::custom)
            }
            "KEY_CREATED" => {
                CreateKeyResponse::deserialize(value)
                    .map(A2AMessageV2::CreateKeyResponse)
                    .map_err(de::Error::custom)
            }
            "GET_MSGS" => {
                GetMessagesReq::deserialize(value)
                    .map(A2AMessageV2::GetMessages)
                    .map_err(de::Error::custom)
            }
            "MSGS" => {
                GetMessagesResponse::deserialize(value)
                    .map(A2AMessageV2::GetMessagesResponse)
                    .map_err(de::Error::custom)
            }
            "GET_MSGS_BY_CONNS" => {
                GetMessages::deserialize(value)
                    .map(A2AMessageV2::GetMessagesByConnections)
                    .map_err(de::Error::custom)
            }
            "MSGS_BY_CONNS" => {
                MessagesByConnections::deserialize(value)
                    .map(A2AMessageV2::GetMessagesByConnectionsResponse)
                    .map_err(de::Error::custom)
            }
            "CONN_REQUEST" => {
                ConnectionRequest::deserialize(value)
                    .map(A2AMessageV2::ConnectionRequest)
                    .map_err(de::Error::custom)
            }
            "CONN_REQUEST_RESP" => {
                ConnectionRequestResponse::deserialize(value)
                    .map(A2AMessageV2::ConnectionRequestResponse)
                    .map_err(de::Error::custom)
            }
            "CONN_REQUEST_ANSWER" => {
                ConnectionRequestAnswer::deserialize(value)
                    .map(A2AMessageV2::ConnectionRequestAnswer)
                    .map_err(de::Error::custom)
            }
            "ACCEPT_CONN_REQ" => {
                ConnectionRequestAnswer::deserialize(value)
<<<<<<< HEAD
                    .map(|msg| A2AMessageV2::ConnectionRequestAnswer(msg))
=======
                    .map(A2AMessageV2::ConnectionRequestAnswer)
>>>>>>> 47cd1f8c
                    .map_err(de::Error::custom)
            }
            "CONN_REQUEST_ANSWER_RESP" => {
                ConnectionRequestAnswerResponse::deserialize(value)
                    .map(A2AMessageV2::ConnectionRequestAnswerResponse)
                    .map_err(de::Error::custom)
            }
            "ACCEPT_CONN_REQ_RESP" => {
                ConnectionRequestAnswerResponse::deserialize(value)
<<<<<<< HEAD
                    .map(|msg| A2AMessageV2::ConnectionRequestAnswerResponse(msg))
=======
                    .map(A2AMessageV2::ConnectionRequestAnswerResponse)
>>>>>>> 47cd1f8c
                    .map_err(de::Error::custom)
            }
            "REDIRECT_CONN_REQ" => {
                ConnectionRequestRedirect::deserialize(value)
<<<<<<< HEAD
                    .map(|msg| A2AMessageV2::ConnectionRequestRedirect(msg))
=======
                    .map(A2AMessageV2::ConnectionRequestRedirect)
>>>>>>> 47cd1f8c
                    .map_err(de::Error::custom)
            }
            "CONN_REQ_REDIRECTED" => {
                ConnectionRequestRedirectResponse::deserialize(value)
<<<<<<< HEAD
                    .map(|msg| A2AMessageV2::ConnectionRequestRedirectResponse(msg))
=======
                    .map(A2AMessageV2::ConnectionRequestRedirectResponse)
>>>>>>> 47cd1f8c
                    .map_err(de::Error::custom)
            }
            "SEND_REMOTE_MSG" => {
                SendRemoteMessage::deserialize(value)
                    .map(A2AMessageV2::SendRemoteMessage)
                    .map_err(de::Error::custom)
            }
            "REMOTE_MSG_SENT" => {
                SendRemoteMessageResponse::deserialize(value)
                    .map(A2AMessageV2::SendRemoteMessageResponse)
                    .map_err(de::Error::custom)
            }
            "UPDATE_CONN_STATUS" => {
                UpdateConnection::deserialize(value)
                    .map(A2AMessageV2::UpdateConnection)
                    .map_err(de::Error::custom)
            }
            "CONN_STATUS_UPDATED" => {
                UpdateConnectionResponse::deserialize(value)
                    .map(A2AMessageV2::UpdateConnectionResponse)
                    .map_err(de::Error::custom)
            }
            "UPDATE_MSG_STATUS_BY_CONNS" => {
                UpdateMessageStatusByConnections::deserialize(value)
                    .map(A2AMessageV2::UpdateMessageStatusByConnections)
                    .map_err(de::Error::custom)
            }
            "MSG_STATUS_UPDATED_BY_CONNS" => {
                UpdateMessageStatusByConnectionsResponse::deserialize(value)
                    .map(A2AMessageV2::UpdateMessageStatusByConnectionsResponse)
                    .map_err(de::Error::custom)
            }
            "UPDATE_CONFIGS" => {
                UpdateConfigs::deserialize(value)
                    .map(A2AMessageV2::UpdateConfigs)
                    .map_err(de::Error::custom)
            }
            "CONFIGS_UPDATED" => {
                UpdateConfigsResponse::deserialize(value)
                    .map(A2AMessageV2::UpdateConfigsResponse)
                    .map_err(de::Error::custom)
            }
            "UPDATE_COM_METHOD" => {
                UpdateComMethod::deserialize(value)
                    .map(A2AMessageV2::UpdateComMethod)
                    .map_err(de::Error::custom)
            }
            "COM_METHOD_UPDATED" => {
                ComMethodUpdated::deserialize(value)
                    .map(A2AMessageV2::ComMethodUpdated)
                    .map_err(de::Error::custom)
            }
            "WALLET_INIT_BACKUP" => {
                BackupInit::deserialize(value)
                    .map(|msg| A2AMessageV2::BackupProvision(msg))
                    .map_err(de::Error::custom)
            }
            "WALLET_BACKUP_READY" => {
                BackupProvisioned::deserialize(value)
                    .map(|msg| A2AMessageV2::BackupProvisioned(msg))
                    .map_err(de::Error::custom)
            }
            "WALLET_BACKUP" => {
                Backup::deserialize(value)
                    .map(|msg| A2AMessageV2::Backup(msg))
                    .map_err(de::Error::custom)
            }
            "WALLET_BACKUP_ACK" => {
                BackupAck::deserialize(value)
                    .map(|msg| A2AMessageV2::BackupAck(msg))
                    .map_err(de::Error::custom)
            }
            "WALLET_BACKUP_RESTORE" => {
                BackupRestore::deserialize(value)
                    .map(|msg| A2AMessageV2::BackupRestore(msg))
                    .map_err(de::Error::custom)
            }
            "WALLET_BACKUP_RESTORED" => {
                BackupRestored::deserialize(value)
                    .map(|msg| A2AMessageV2::BackupRestored(msg))
                    .map_err(de::Error::custom)
            }
            "DEAD_DROP_RETRIEVE" => {
                RetrieveDeadDrop::deserialize(value)
                    .map(|msg| A2AMessageV2::RetrieveDeadDrop(msg))
                    .map_err(de::Error::custom)
            }
            "DEAD_DROP_RETRIEVED_RESULT" => {
                RetrievedDeadDropResult::deserialize(value)
                    .map(|msg| A2AMessageV2::RetrievedDeadDropResult(msg))
                    .map_err(de::Error::custom)
            }
            _ => Err(de::Error::custom("Unexpected @type field structure."))
        }
    }
}

#[derive(Debug)]
pub enum A2AMessage {
    Version1(A2AMessageV1),
    Version2(A2AMessageV2),
}

impl Serialize for A2AMessage {
    fn serialize<S>(&self, serializer: S) -> Result<S::Ok, S::Error> where S: Serializer {
        match self {
            A2AMessage::Version1(msg) => msg.serialize(serializer).map_err(ser::Error::custom),
            A2AMessage::Version2(msg) => msg.serialize(serializer).map_err(ser::Error::custom)
        }
    }
}

impl<'de> Deserialize<'de> for A2AMessage {
    fn deserialize<D>(deserializer: D) -> Result<Self, D::Error> where D: Deserializer<'de> {
        let value = Value::deserialize(deserializer).map_err(de::Error::custom)?;
        let message_type: MessageTypes = serde_json::from_value(value["@type"].clone()).map_err(de::Error::custom)?;

        match message_type {
            MessageTypes::MessageTypeV1(_) =>
                A2AMessageV1::deserialize(value)
                    .map(A2AMessage::Version1)
                    .map_err(de::Error::custom),
            MessageTypes::MessageTypeV2(_) =>
                A2AMessageV2::deserialize(value)
                    .map(A2AMessage::Version2 )
                    .map_err(de::Error::custom)
        }
    }
}

#[derive(Clone, Serialize, Deserialize, Debug, PartialEq)]
pub struct Forward {
    #[serde(rename = "@type")]
    msg_type: MessageTypeV1,
    #[serde(rename = "@fwd")]
    fwd: String,
    #[serde(rename = "@msg")]
    msg: Vec<u8>,
}

#[derive(Clone, Serialize, Deserialize, Debug, PartialEq)]
pub struct ForwardV2 {
    #[serde(rename = "@type")]
    msg_type: MessageTypeV2,
    #[serde(rename = "@fwd")]
    fwd: String,
    #[serde(rename = "@msg")]
    msg: Value,
}

impl Forward {
    fn new(fwd: String, msg: Vec<u8>, version: ProtocolTypes) -> VcxResult<A2AMessage> {
        match version {
            settings::ProtocolTypes::V1 => {
                Ok(A2AMessage::Version1(A2AMessageV1::Forward(
                    Forward {
                        msg_type: MessageTypes::build_v1(A2AMessageKinds::Forward),
                        fwd,
                        msg,
                    }
                )))
            }
            settings::ProtocolTypes::V2 => {
                let msg = serde_json::from_slice(msg.as_slice())
                    .map_err(|err| VcxError::from_msg(VcxErrorKind::InvalidState, err))?;

                Ok(A2AMessage::Version2(A2AMessageV2::Forward(
                    ForwardV2 {
                        msg_type: MessageTypes::build_v2(A2AMessageKinds::Forward),
                        fwd,
                        msg,
                    }
                )))
            }
        }
    }
}


#[derive(Clone, Debug, Deserialize, Serialize, PartialEq)]
pub struct CreateMessage {
    #[serde(rename = "@type")]
    msg_type: MessageTypeV1,
    mtype: RemoteMessageType,
    #[serde(rename = "sendMsg")]
    send_msg: bool,
    #[serde(skip_serializing_if = "Option::is_none")]
    uid: Option<String>,
    #[serde(skip_serializing_if = "Option::is_none")]
    #[serde(rename = "replyToMsgId")]
    reply_to_msg_id: Option<String>,
}

#[derive(Debug, Deserialize, Serialize)]
pub struct GeneralMessageDetail {
    #[serde(rename = "@type")]
    msg_type: MessageTypeV1,
    #[serde(rename = "@msg")]
    msg: Vec<u8>,
    #[serde(skip_serializing_if = "Option::is_none")]
    title: Option<String>,
    #[serde(skip_serializing_if = "Option::is_none")]
    detail: Option<String>,
}

#[derive(Debug, Deserialize, Serialize)]
pub struct MessageCreated {
    #[serde(rename = "@type")]
    msg_type: MessageTypeV1,
    pub uid: String
}

#[derive(Debug, Deserialize, Serialize)]
pub struct MessageSent {
    #[serde(rename = "@type")]
    msg_type: MessageTypeV1,
    #[serde(skip_serializing_if = "Option::is_none")]
    pub uid: Option<String>,
    #[serde(default)]
    pub uids: Vec<String>,
}

#[serde(untagged)]
#[derive(Debug, Deserialize, Serialize)]
pub enum MessageDetail {
    ConnectionRequestAnswer(AcceptInviteMessageDetails),
    ConnectionRequestRedirect(RedirectConnectionMessageDetails),
    ConnectionRequest(SendInviteMessageDetails),
    ConnectionRequestResp(SendInviteMessageDetailsResponse),
    General(GeneralMessageDetail),
}

#[derive(Serialize, Deserialize, Debug, PartialEq, Clone)]
#[serde(rename_all = "camelCase")]
pub struct SendRemoteMessage {
    #[serde(rename = "@type")]
    pub msg_type: MessageTypeV2,
    #[serde(rename = "@id")]
    pub id: String,
    pub mtype: RemoteMessageType,
    #[serde(rename = "replyToMsgId")]
    #[serde(skip_serializing_if = "Option::is_none")]
    pub reply_to_msg_id: Option<String>,
    #[serde(rename = "sendMsg")]
    pub send_msg: bool,
    #[serde(rename = "@msg")]
    msg: Value,
    #[serde(skip_serializing_if = "Option::is_none")]
    title: Option<String>,
    #[serde(skip_serializing_if = "Option::is_none")]
    detail: Option<String>,
}

#[derive(Serialize, Deserialize, Debug, PartialEq, Clone)]
#[serde(rename_all = "camelCase")]
pub struct SendRemoteMessageResponse {
    #[serde(rename = "@type")]
    msg_type: MessageTypes,
    #[serde(rename = "@id")]
    pub id: String,
    pub sent: bool,
}

#[derive(Clone, Debug, PartialEq)]
pub enum RemoteMessageType {
    Other(String),
    ConnReq,
    ConnReqAnswer,
    ConnReqRedirect,
    CredOffer,
    CredReq,
    Cred,
    ProofReq,
    Proof,
    WalletBackupProvisioned,
    WalletBackupAck,
    WalletBackupRestored,
    RetrievedDeadDropResult,
}

impl Serialize for RemoteMessageType {
    fn serialize<S>(&self, serializer: S) -> Result<S::Ok, S::Error> where S: Serializer {
        let value = match self {
            RemoteMessageType::ConnReq => "connReq",
            RemoteMessageType::ConnReqAnswer => "connReqAnswer",
            RemoteMessageType::ConnReqRedirect => "connReqRedirect",
            RemoteMessageType::CredOffer => "credOffer",
            RemoteMessageType::CredReq => "credReq",
            RemoteMessageType::Cred => "cred",
            RemoteMessageType::ProofReq => "proofReq",
            RemoteMessageType::Proof => "proof",
            RemoteMessageType::WalletBackupProvisioned => "WALLET_BACKUP_READY",
            RemoteMessageType::WalletBackupAck => "WALLET_BACKUP_ACK",
            RemoteMessageType::WalletBackupRestored => "WALLET_BACKUP_RESTORED",
            RemoteMessageType::RetrievedDeadDropResult => "DEAD_DROP_RETRIEVE_RESULT",
            RemoteMessageType::Other(_type) => _type,
        };
        Value::String(value.to_string()).serialize(serializer)
    }
}

impl<'de> Deserialize<'de> for RemoteMessageType {
    fn deserialize<D>(deserializer: D) -> Result<Self, D::Error> where D: Deserializer<'de> {
        let value = Value::deserialize(deserializer).map_err(de::Error::custom)?;
        match value.as_str() {
            Some("connReq") => Ok(RemoteMessageType::ConnReq),
            Some("connReqAnswer") | Some("CONN_REQ_ACCEPTED") => Ok(RemoteMessageType::ConnReqAnswer),
<<<<<<< HEAD
            Some("connReqRedirect") | Some("CONN_REQ_REDIRECTED") | Some("connReqRedirected") => Ok(RemoteMessageType::ConnReqRedirect),
=======
            Some("connReqRedirect") | Some("CONN_REQ_REDIRECTED") | Some("connReqRedirected")  => Ok(RemoteMessageType::ConnReqRedirect),
>>>>>>> 47cd1f8c
            Some("credOffer") => Ok(RemoteMessageType::CredOffer),
            Some("credReq") => Ok(RemoteMessageType::CredReq),
            Some("cred") => Ok(RemoteMessageType::Cred),
            Some("proofReq") => Ok(RemoteMessageType::ProofReq),
            Some("proof") => Ok(RemoteMessageType::Proof),
            Some("WALLET_BACKUP_READY") => Ok(RemoteMessageType::WalletBackupProvisioned),
            Some("WALLET_BACKUP_ACK") => Ok(RemoteMessageType::WalletBackupAck),
            Some("WALLET_BACKUP_RESTORED") => Ok(RemoteMessageType::WalletBackupRestored),
            Some("DEAD_DROP_RETRIEVE_RESULT") => Ok(RemoteMessageType::RetrievedDeadDropResult),
            Some(_type) => Ok(RemoteMessageType::Other(_type.to_string())),
            _ => Err(de::Error::custom("Unexpected message type."))
        }
    }
}

#[derive(Clone, Debug, PartialEq)]
pub enum MessageStatusCode {
    Created,
    Sent,
    Received,
    Accepted,
    Rejected,
    Reviewed,
    Redirected,
}

impl MessageStatusCode {
    pub fn message(&self) -> &'static str {
        match self {
            MessageStatusCode::Created => "message created",
            MessageStatusCode::Sent => "message sent",
            MessageStatusCode::Received => "message received",
            MessageStatusCode::Redirected => "message redirected",
            MessageStatusCode::Accepted => "message accepted",
            MessageStatusCode::Rejected => "message rejected",
            MessageStatusCode::Reviewed => "message reviewed",
            MessageStatusCode::Redirected => "message redirected",
        }
    }
}

impl std::string::ToString for MessageStatusCode {
    fn to_string(&self) -> String {
        match self {
            MessageStatusCode::Created => "MS-101",
            MessageStatusCode::Sent => "MS-102",
            MessageStatusCode::Received => "MS-103",
            MessageStatusCode::Accepted => "MS-104",
            MessageStatusCode::Rejected => "MS-105",
            MessageStatusCode::Reviewed => "MS-106",
            MessageStatusCode::Redirected => "MS-107",
        }.to_string()
    }
}

impl Serialize for MessageStatusCode {
    fn serialize<S>(&self, serializer: S) -> Result<S::Ok, S::Error> where S: Serializer {
        let value = self.to_string();
        Value::String(value.to_string()).serialize(serializer)
    }
}

impl<'de> Deserialize<'de> for MessageStatusCode {
    fn deserialize<D>(deserializer: D) -> Result<Self, D::Error> where D: Deserializer<'de> {
        let value = Value::deserialize(deserializer).map_err(de::Error::custom)?;
        match value.as_str() {
            Some("MS-101") => Ok(MessageStatusCode::Created),
            Some("MS-102") => Ok(MessageStatusCode::Sent),
            Some("MS-103") => Ok(MessageStatusCode::Received),
            Some("MS-104") => Ok(MessageStatusCode::Accepted),
            Some("MS-105") => Ok(MessageStatusCode::Rejected),
            Some("MS-106") => Ok(MessageStatusCode::Reviewed),
            Some("MS-107") => Ok(MessageStatusCode::Redirected),
            _ => Err(de::Error::custom("Unexpected message type."))
        }
    }
}

#[derive(Debug, Deserialize, Serialize)]
pub enum A2AMessageKinds {
    Forward,
    Connect,
    Connected,
    SignUp,
    SignedUp,
    CreateAgent,
    AgentCreated,
    CreateKey,
    KeyCreated,
    CreateMessage,
    MessageDetail,
    MessageCreated,
    MessageSent,
    GetMessages,
    GetMessagesByConnections,
    Messages,
    UpdateMessageStatusByConnections,
    MessageStatusUpdatedByConnections,
    UpdateConnectionStatus,
    UpdateConfigs,
    ConfigsUpdated,
    UpdateComMethod,
    ComMethodUpdated,
    ConnectionRequest,
    ConnectionRequestAnswer,
    ConnectionRequestRedirect,
    SendRemoteMessage,
    SendRemoteMessageResponse,
    BackupInit,
    BackupReady,
    Backup,
    BackupAck,
    BackupRestore,
    BackupRestored,
    RetrieveDeadDrop,
    RetrievedDeadDropResult,
}

impl A2AMessageKinds {
    pub fn family(&self) -> MessageFamilies {
        match self {
            A2AMessageKinds::Forward => MessageFamilies::Routing,
            A2AMessageKinds::Connect => MessageFamilies::AgentProvisioning,
            A2AMessageKinds::Connected => MessageFamilies::AgentProvisioning,
            A2AMessageKinds::CreateAgent => MessageFamilies::AgentProvisioning,
            A2AMessageKinds::AgentCreated => MessageFamilies::AgentProvisioning,
            A2AMessageKinds::SignUp => MessageFamilies::AgentProvisioning,
            A2AMessageKinds::SignedUp => MessageFamilies::AgentProvisioning,
            A2AMessageKinds::CreateKey => MessageFamilies::Connecting,
            A2AMessageKinds::KeyCreated => MessageFamilies::Connecting,
            A2AMessageKinds::CreateMessage => MessageFamilies::Pairwise,
            A2AMessageKinds::MessageDetail => MessageFamilies::Pairwise,
            A2AMessageKinds::MessageCreated => MessageFamilies::Pairwise,
            A2AMessageKinds::MessageSent => MessageFamilies::Pairwise,
            A2AMessageKinds::GetMessages => MessageFamilies::Pairwise,
            A2AMessageKinds::GetMessagesByConnections => MessageFamilies::Pairwise,
            A2AMessageKinds::Messages => MessageFamilies::Pairwise,
            A2AMessageKinds::UpdateConnectionStatus => MessageFamilies::Pairwise,
<<<<<<< HEAD
            A2AMessageKinds::ConnectionRequest => MessageFamilies::Connecting,
            A2AMessageKinds::ConnectionRequestAnswer => MessageFamilies::Connecting,
            A2AMessageKinds::ConnectionRequestRedirect => MessageFamilies::Connecting,
=======
            A2AMessageKinds::ConnectionRequest => MessageFamilies::Pairwise,
            A2AMessageKinds::ConnectionRequestAnswer => MessageFamilies::Pairwise,
            A2AMessageKinds::ConnectionRequestRedirect => MessageFamilies::Pairwise,
>>>>>>> 47cd1f8c
            A2AMessageKinds::UpdateMessageStatusByConnections => MessageFamilies::Pairwise,
            A2AMessageKinds::MessageStatusUpdatedByConnections => MessageFamilies::Pairwise,
            A2AMessageKinds::UpdateConfigs => MessageFamilies::Configs,
            A2AMessageKinds::ConfigsUpdated => MessageFamilies::Configs,
            A2AMessageKinds::UpdateComMethod => MessageFamilies::Configs,
            A2AMessageKinds::ComMethodUpdated => MessageFamilies::Configs,
            A2AMessageKinds::SendRemoteMessage => MessageFamilies::Routing,
            A2AMessageKinds::SendRemoteMessageResponse => MessageFamilies::Routing,
            A2AMessageKinds::BackupInit => MessageFamilies::WalletBackup,
            A2AMessageKinds::BackupReady => MessageFamilies::WalletBackup,
            A2AMessageKinds::Backup => MessageFamilies::WalletBackup,
            A2AMessageKinds::BackupAck => MessageFamilies::WalletBackup,
            A2AMessageKinds::BackupRestore => MessageFamilies::WalletBackup,
            A2AMessageKinds::BackupRestored => MessageFamilies::WalletBackup,
            A2AMessageKinds::RetrieveDeadDrop => MessageFamilies::DeadDrop,
            A2AMessageKinds::RetrievedDeadDropResult => MessageFamilies::DeadDrop,
        }
    }

    pub fn name(&self) -> String {
        match self {
            A2AMessageKinds::Forward => "FWD".to_string(),
            A2AMessageKinds::Connect => "CONNECT".to_string(),
            A2AMessageKinds::Connected => "CONNECTED".to_string(),
            A2AMessageKinds::CreateAgent => "CREATE_AGENT".to_string(),
            A2AMessageKinds::AgentCreated => "AGENT_CREATED".to_string(),
            A2AMessageKinds::SignUp => "SIGNUP".to_string(),
            A2AMessageKinds::SignedUp => "SIGNED_UP".to_string(),
            A2AMessageKinds::CreateKey => "CREATE_KEY".to_string(),
            A2AMessageKinds::KeyCreated => "KEY_CREATED".to_string(),
            A2AMessageKinds::CreateMessage => "CREATE_MSG".to_string(),
            A2AMessageKinds::MessageDetail => "MSG_DETAIL".to_string(),
            A2AMessageKinds::MessageCreated => "MSG_CREATED".to_string(),
            A2AMessageKinds::MessageSent => "MSGS_SENT".to_string(),
            A2AMessageKinds::GetMessages => "GET_MSGS".to_string(),
            A2AMessageKinds::GetMessagesByConnections => "GET_MSGS_BY_CONNS".to_string(),
            A2AMessageKinds::UpdateMessageStatusByConnections => "UPDATE_MSG_STATUS_BY_CONNS".to_string(),
            A2AMessageKinds::MessageStatusUpdatedByConnections => "MSG_STATUS_UPDATED_BY_CONNS".to_string(),
            A2AMessageKinds::Messages => "MSGS".to_string(),
            A2AMessageKinds::UpdateConnectionStatus => "UPDATE_CONN_STATUS".to_string(),
            A2AMessageKinds::ConnectionRequest => "CONN_REQUEST".to_string(),
            A2AMessageKinds::ConnectionRequestAnswer => "ACCEPT_CONN_REQ".to_string(),
            A2AMessageKinds::ConnectionRequestRedirect => "REDIRECT_CONN_REQ".to_string(),
            A2AMessageKinds::UpdateConfigs => "UPDATE_CONFIGS".to_string(),
            A2AMessageKinds::ConfigsUpdated => "CONFIGS_UPDATED".to_string(),
            A2AMessageKinds::UpdateComMethod => "UPDATE_COM_METHOD".to_string(),
            A2AMessageKinds::ComMethodUpdated => "COM_METHOD_UPDATED".to_string(),
            A2AMessageKinds::SendRemoteMessage => "SEND_REMOTE_MSG".to_string(),
            A2AMessageKinds::SendRemoteMessageResponse => "REMOTE_MSG_SENT".to_string(),
            A2AMessageKinds::BackupInit => "WALLET_INIT_BACKUP".to_string(),
            A2AMessageKinds::BackupReady => "WALLET_BACKUP_READY".to_string(),
            A2AMessageKinds::Backup => "WALLET_BACKUP".to_string(),
            A2AMessageKinds::BackupAck => "WALLET_BACKUP_ACK".to_string(),
            A2AMessageKinds::BackupRestore => "WALLET_BACKUP_RESTORE".to_string(),
            A2AMessageKinds::BackupRestored => "WALLET_BACKUP_RESTORED".to_string(),
            A2AMessageKinds::RetrieveDeadDrop => "DEAD_DROP_RETRIEVE".to_string(),
            A2AMessageKinds::RetrievedDeadDropResult => "DEAD_DROP_RETRIEVE_RESULT".to_string(),
        }
    }
}

pub fn prepare_message_for_agency(message: &A2AMessage, agency_did: &str, version: &ProtocolTypes) -> VcxResult<Vec<u8>> {
    match version {
        settings::ProtocolTypes::V1 => bundle_for_agency_v1(message, &agency_did),
        settings::ProtocolTypes::V2 => pack_for_agency_v2(message, agency_did)
    }
}

fn bundle_for_agency_v1(message: &A2AMessage, agency_did: &str) -> VcxResult<Vec<u8>> {
    let agent_vk = settings::get_config_value(settings::CONFIG_REMOTE_TO_SDK_VERKEY)?;
    let my_vk = settings::get_config_value(settings::CONFIG_SDK_TO_REMOTE_VERKEY)?;

    let message = rmp_serde::to_vec_named(&message)
        .map_err(|err| VcxError::from_msg(VcxErrorKind::UnknownError, format!("Cannot encode message: {}", err)))?;

    let message = Bundled::create(message).encode()?;

    let message = crypto::prep_msg(&my_vk, &agent_vk, &message[..])?;

    prepare_forward_message(message, agency_did, ProtocolTypes::V1)
}

fn pack_for_agency_v2(message: &A2AMessage, agency_did: &str) -> VcxResult<Vec<u8>> {
    let agent_vk = settings::get_config_value(settings::CONFIG_REMOTE_TO_SDK_VERKEY)?;
    let my_vk = settings::get_config_value(settings::CONFIG_SDK_TO_REMOTE_VERKEY)?;

    let message = ::serde_json::to_string(&message)
        .map_err(|err| VcxError::from_msg(VcxErrorKind::SerializationError, format!("Cannot serialize A2A message: {}", err)))?;

    let receiver_keys = ::serde_json::to_string(&vec![&agent_vk])
        .map_err(|err| VcxError::from_msg(VcxErrorKind::SerializationError, format!("Cannot serialize receiver keys: {}", err)))?;

    let message = crypto::pack_message(Some(&my_vk), &receiver_keys, message.as_bytes())?;

    prepare_forward_message(message, agency_did, ProtocolTypes::V2)
}

fn parse_response_from_agency(response: &Vec<u8>, version: &ProtocolTypes) -> VcxResult<Vec<A2AMessage>> {
    match version {
        settings::ProtocolTypes::V1 => parse_response_from_agency_v1(response),
        settings::ProtocolTypes::V2 => parse_response_from_agency_v2(response)
    }
}

fn parse_response_from_agency_v1(response: &Vec<u8>) -> VcxResult<Vec<A2AMessage>> {
    let verkey = settings::get_config_value(settings::CONFIG_SDK_TO_REMOTE_VERKEY)?;
    let (_, data) = crypto::parse_msg(&verkey, &response)?;
    let bundle: Bundled<Vec<u8>> = bundle_from_u8(data)?;
    bundle.bundled
        .iter()
        .map(|msg| rmp_serde::from_slice(msg)
            .map_err(|err| VcxError::from_msg(VcxErrorKind::InvalidJson, format!("Cannot deserialize response: {}", err))))
        .collect::<VcxResult<Vec<A2AMessage>>>()
}

pub fn parse_message_from_response(response: &Vec<u8>) -> VcxResult<String> {
    let unpacked_msg = crypto::unpack_message(&response[..])?;

    let message: Value = ::serde_json::from_slice(unpacked_msg.as_slice())
        .map_err(|err| VcxError::from_msg(VcxErrorKind::InvalidJson, format!("Cannot deserialize response: {}", err)))?;

    Ok(message["message"].as_str()
        .ok_or(VcxError::from_msg(VcxErrorKind::InvalidJson, "Cannot find `message` field on response"))?.to_string())
}

fn parse_response_from_agency_v2(response: &Vec<u8>) -> VcxResult<Vec<A2AMessage>> {
    let message = parse_message_from_response(response)?;

    let message: A2AMessage = serde_json::from_str(&message)
        .map_err(|err| VcxError::from_msg(VcxErrorKind::InvalidJson, format!("Cannot deserialize A2A message: {}", err)))?;

    Ok(vec![message])
}

#[derive(Clone, Serialize, Deserialize, Debug, PartialEq)]
pub struct Bundled<T> {
    bundled: Vec<T>,
}

impl<T> Bundled<T> {
    pub fn create(bundled: T) -> Bundled<T> {
        let mut vec = Vec::new();
        vec.push(bundled);
        Bundled {
            bundled: vec,
        }
    }

    pub fn encode(&self) -> VcxResult<Vec<u8>> where T: serde::Serialize {
        rmp_serde::to_vec_named(self)
            .map_err(|err| {
                error!("Could not convert bundle to messagepack: {}", err);
                VcxError::from_msg(VcxErrorKind::InvalidMessagePack, format!("Could not encode bundle: {}", err))
            })
    }
}

pub fn try_i8_bundle(data: Vec<u8>) -> VcxResult<Bundled<Vec<u8>>> {
    let bundle: Bundled<Vec<i8>> =
        rmp_serde::from_slice(&data[..])
            .map_err(|_| {
                warn!("could not deserialize bundle with i8, will try u8");
                VcxError::from_msg(VcxErrorKind::InvalidMessagePack, "Could not deserialize bundle with i8")
            })?;

    let mut new_bundle: Bundled<Vec<u8>> = Bundled { bundled: Vec::new() };
    for i in bundle.bundled {
        let mut buf: Vec<u8> = Vec::new();
        for j in i { buf.push(j as u8); }
        new_bundle.bundled.push(buf);
    }
    Ok(new_bundle)
}

pub fn to_u8(bytes: &Vec<i8>) -> Vec<u8> {
    bytes.iter().map(|i| *i as u8).collect()
}

pub fn to_i8(bytes: &Vec<u8>) -> Vec<i8> {
    bytes.iter().map(|i| *i as i8).collect()
}

pub fn bundle_from_u8(data: Vec<u8>) -> VcxResult<Bundled<Vec<u8>>> {
    try_i8_bundle(data.clone())
        .or_else(|_| rmp_serde::from_slice::<Bundled<Vec<u8>>>(&data[..]))
        .map_err(|err| {
            error!("could not deserialize bundle with i8 or u8: {}", err);
            VcxError::from_msg(VcxErrorKind::InvalidMessagePack, "Could not deserialize bundle with i8 or u8")
        })
}

fn prepare_forward_message(message: Vec<u8>, did: &str, version: ProtocolTypes) -> VcxResult<Vec<u8>> {
    let agency_vk = settings::get_config_value(settings::CONFIG_AGENCY_VERKEY)?;

    let message = Forward::new(did.to_string(), message, version)?;

    match message {
        A2AMessage::Version1(A2AMessageV1::Forward(msg)) => prepare_forward_message_for_agency_v1(&msg, &agency_vk),
        A2AMessage::Version2(A2AMessageV2::Forward(msg)) => prepare_forward_message_for_agency_v2(&msg, &agency_vk),
        _ => Err(VcxError::from_msg(VcxErrorKind::InvalidState, "Invalid message type"))
    }
}

fn prepare_forward_message_for_agency_v1(message: &Forward, agency_vk: &str) -> VcxResult<Vec<u8>> {
    let message = rmp_serde::to_vec_named(message)
        .map_err(|err| VcxError::from_msg(VcxErrorKind::UnknownError, format!("Cannot serialize Forward message: {}", err)))?;
    let message = Bundled::create(message).encode()?;
    crypto::prep_anonymous_msg(agency_vk, &message[..])
}

fn prepare_forward_message_for_agency_v2(message: &ForwardV2, agency_vk: &str) -> VcxResult<Vec<u8>> {
    let message = serde_json::to_string(message)
        .map_err(|err| VcxError::from_msg(VcxErrorKind::SerializationError, format!("Cannot serialize Forward message: {}", err)))?;

    let receiver_keys = serde_json::to_string(&vec![agency_vk])
        .map_err(|err| VcxError::from_msg(VcxErrorKind::SerializationError, format!("Cannot serialize receiver keys: {}", err)))?;

    crypto::pack_message(None, &receiver_keys, message.as_bytes())
}

pub fn prepare_message_for_agent(messages: Vec<A2AMessage>, pw_vk: &str, agent_did: &str, agent_vk: &str, version: &ProtocolTypes) -> VcxResult<Vec<u8>> {
    match version {
        settings::ProtocolTypes::V1 => prepare_message_for_agent_v1(messages, pw_vk, agent_did, agent_vk),
        settings::ProtocolTypes::V2 => prepare_message_for_agent_v2(messages, pw_vk, agent_did, agent_vk)
    }
}

fn prepare_message_for_agent_v1(messages: Vec<A2AMessage>, pw_vk: &str, agent_did: &str, agent_vk: &str) -> VcxResult<Vec<u8>> {
    let message = messages
        .iter()
        .map(|msg| rmp_serde::to_vec_named(msg))
        .collect::<Result<Vec<_>, _>>()
        .map(|msgs| Bundled { bundled: msgs })
        .and_then(|bundle| rmp_serde::to_vec_named(&bundle))
        .map_err(|err| VcxError::from_msg(VcxErrorKind::SerializationError, format!("Cannot serialize A2A message: {}", err)))?;

    let message = crypto::prep_msg(&pw_vk, agent_vk, &message[..])?;

    /* forward to did */
    let message = Forward::new(agent_did.to_owned(), message, ProtocolTypes::V1)?;

    let to_did = settings::get_config_value(settings::CONFIG_REMOTE_TO_SDK_DID)?;

    bundle_for_agency_v1(&message, &to_did)
}

fn prepare_message_for_agent_v2(messages: Vec<A2AMessage>, pw_vk: &str, agent_did: &str, agent_vk: &str) -> VcxResult<Vec<u8>> {
    let message = messages.get(0)
        .ok_or(VcxError::from_msg(VcxErrorKind::SerializationError, "Cannot get message"))?;

    let message = serde_json::to_string(message)
        .map_err(|err| VcxError::from_msg(VcxErrorKind::SerializationError, format!("Cannot serialize A2A message: {}", err)))?;

    let receiver_keys = serde_json::to_string(&vec![&agent_vk])
        .map_err(|err| VcxError::from_msg(VcxErrorKind::SerializationError, format!("Cannot receiver keys: {}", err)))?;

    let message = crypto::pack_message(Some(pw_vk), &receiver_keys, message.as_bytes())?;

    /* forward to did */
    let message = Forward::new(agent_did.to_owned(), message, ProtocolTypes::V2)?;

    let to_did = settings::get_config_value(settings::CONFIG_REMOTE_TO_SDK_DID)?;

    pack_for_agency_v2(&message, &to_did)
}

pub trait GeneralMessage {
    type Msg;

    //todo: deserialize_message

    fn to(&mut self, to_did: &str) -> VcxResult<&mut Self> {
        validation::validate_did(to_did)?;
        self.set_to_did(to_did.to_string());
        Ok(self)
    }

    fn to_vk(&mut self, to_vk: &str) -> VcxResult<&mut Self> {
        validation::validate_verkey(to_vk)?;
        self.set_to_vk(to_vk.to_string());
        Ok(self)
    }

    fn agent_did(&mut self, did: &str) -> VcxResult<&mut Self> {
        validation::validate_did(did)?;
        self.set_agent_did(did.to_string());
        Ok(self)
    }

    fn agent_vk(&mut self, to_vk: &str) -> VcxResult<&mut Self> {
        validation::validate_verkey(to_vk)?;
        self.set_agent_vk(to_vk.to_string());
        Ok(self)
    }

    fn set_to_vk(&mut self, to_vk: String);
    fn set_to_did(&mut self, to_did: String);
    fn set_agent_did(&mut self, did: String);
    fn set_agent_vk(&mut self, vk: String);

    fn prepare_request(&mut self) -> VcxResult<Vec<u8>>;
}

#[derive(Debug, Serialize, Deserialize)]
pub struct ObjectWithVersion<'a, T> {
    pub version: &'a str,
    pub data: T
}

impl<'a, 'de, T> ObjectWithVersion<'a, T> where T: ::serde::Serialize + ::serde::de::DeserializeOwned {
    pub fn new(version: &'a str, data: T) -> ObjectWithVersion<'a, T> {
        ObjectWithVersion { version, data }
    }

    pub fn serialize(&self) -> VcxResult<String> {
        ::serde_json::to_string(self)
            .to_vcx(VcxErrorKind::InvalidState, "Cannot serialize object")
    }

    pub fn deserialize(data: &str) -> VcxResult<ObjectWithVersion<T>> where T: ::serde::de::DeserializeOwned {
        ::serde_json::from_str(data)
            .to_vcx(VcxErrorKind::InvalidJson, "Cannot deserialize object")
    }
}

#[derive(Debug, Serialize, Deserialize)]
#[serde(tag = "version")]
pub enum SerializableObjectWithState<T, P> {
    #[serde(rename = "1.0")]
    V1 { data: T },
    #[serde(rename = "2.0")]
    V2 { data: T, state: P },
}

pub fn create_keys() -> CreateKeyBuilder { CreateKeyBuilder::create() }

pub fn send_invite() -> SendInviteBuilder { SendInviteBuilder::create() }

pub fn delete_connection() -> DeleteConnectionBuilder { DeleteConnectionBuilder::create() }

pub fn accept_invite() -> AcceptInviteBuilder { AcceptInviteBuilder::create() }

pub fn redirect_connection() -> RedirectConnectionBuilder { RedirectConnectionBuilder::create() }

pub fn update_data() -> UpdateProfileDataBuilder { UpdateProfileDataBuilder::create() }

pub fn get_messages() -> GetMessagesBuilder { GetMessagesBuilder::create() }

pub fn send_message() -> SendMessageBuilder { SendMessageBuilder::create() }

pub fn proof_request() -> ProofRequestMessage { ProofRequestMessage::create() }

pub fn wallet_backup_init() -> BackupInitBuilder { BackupInitBuilder::create() }

pub fn wallet_backup_restore() -> BackupRestoreBuilder { BackupRestoreBuilder::create() }

pub fn retrieve_dead_drop() -> RetrieveDeadDropBuilder { RetrieveDeadDropBuilder::create() }

pub fn backup_wallet() -> BackupBuilder { BackupBuilder::create() }

#[cfg(test)]
pub mod tests {
    use super::*;

    #[test]
    fn test_to_u8() {
        let vec: Vec<i8> = vec![-127, -89, 98, 117, 110, 100, 108, 101, 100, -111, -36, 5, -74];

        let buf = to_u8(&vec);
        println!("new bundle: {:?}", buf);
    }

    #[test]
    fn test_to_i8() {
        let vec: Vec<u8> = vec![129, 167, 98, 117, 110, 100, 108, 101, 100, 145, 220, 19, 13];
        let buf = to_i8(&vec);
        println!("new bundle: {:?}", buf);
    }

    #[test]
    fn test_general_message_null_parameters() {
        let details = GeneralMessageDetail {
            msg_type: MessageTypeV1 {
                name: "Name".to_string(),
                ver: "1.0".to_string()
            },
            msg: vec![1, 2, 3],
            title: None,
            detail: None
        };

        let string: String = serde_json::to_string(&details).unwrap();
        assert!(!string.contains("title"));
        assert!(!string.contains("detail"));
    }

    #[test]
    fn test_create_message_null_parameters() {
        let details = CreateMessage {
            msg_type: MessageTypeV1 {
                name: "Name".to_string(),
                ver: "1.0".to_string()
            },
            mtype: RemoteMessageType::ProofReq,
            send_msg: true,
            uid: None,
            reply_to_msg_id: None
        };

        let string: String = serde_json::to_string(&details).unwrap();
        assert!(!string.contains("uid"));
        assert!(!string.contains("replyToMsgId"));
    }
}<|MERGE_RESOLUTION|>--- conflicted
+++ resolved
@@ -10,12 +10,9 @@
 pub mod update_message;
 pub mod message_type;
 pub mod payload;
-<<<<<<< HEAD
 pub mod wallet_backup;
 pub mod deaddrop;
-=======
 #[macro_use]
->>>>>>> 47cd1f8c
 pub mod thread;
 
 use std::u8;
@@ -43,11 +40,8 @@
 use serde::{de, Deserialize, Deserializer, ser, Serialize, Serializer};
 use serde_json::Value;
 use settings::ProtocolTypes;
-<<<<<<< HEAD
 use messages::create_key::CreateKeyReq;
 use messages::deaddrop::retrieve::{RetrieveDeadDrop, RetrievedDeadDropResult, RetrieveDeadDropBuilder};
-=======
->>>>>>> 47cd1f8c
 
 #[derive(Debug, Serialize)]
 #[serde(untagged)]
@@ -371,11 +365,7 @@
             }
             "ACCEPT_CONN_REQ" => {
                 ConnectionRequestAnswer::deserialize(value)
-<<<<<<< HEAD
-                    .map(|msg| A2AMessageV2::ConnectionRequestAnswer(msg))
-=======
                     .map(A2AMessageV2::ConnectionRequestAnswer)
->>>>>>> 47cd1f8c
                     .map_err(de::Error::custom)
             }
             "CONN_REQUEST_ANSWER_RESP" => {
@@ -385,29 +375,17 @@
             }
             "ACCEPT_CONN_REQ_RESP" => {
                 ConnectionRequestAnswerResponse::deserialize(value)
-<<<<<<< HEAD
-                    .map(|msg| A2AMessageV2::ConnectionRequestAnswerResponse(msg))
-=======
                     .map(A2AMessageV2::ConnectionRequestAnswerResponse)
->>>>>>> 47cd1f8c
                     .map_err(de::Error::custom)
             }
             "REDIRECT_CONN_REQ" => {
                 ConnectionRequestRedirect::deserialize(value)
-<<<<<<< HEAD
-                    .map(|msg| A2AMessageV2::ConnectionRequestRedirect(msg))
-=======
                     .map(A2AMessageV2::ConnectionRequestRedirect)
->>>>>>> 47cd1f8c
                     .map_err(de::Error::custom)
             }
             "CONN_REQ_REDIRECTED" => {
                 ConnectionRequestRedirectResponse::deserialize(value)
-<<<<<<< HEAD
-                    .map(|msg| A2AMessageV2::ConnectionRequestRedirectResponse(msg))
-=======
                     .map(A2AMessageV2::ConnectionRequestRedirectResponse)
->>>>>>> 47cd1f8c
                     .map_err(de::Error::custom)
             }
             "SEND_REMOTE_MSG" => {
@@ -715,11 +693,7 @@
         match value.as_str() {
             Some("connReq") => Ok(RemoteMessageType::ConnReq),
             Some("connReqAnswer") | Some("CONN_REQ_ACCEPTED") => Ok(RemoteMessageType::ConnReqAnswer),
-<<<<<<< HEAD
             Some("connReqRedirect") | Some("CONN_REQ_REDIRECTED") | Some("connReqRedirected") => Ok(RemoteMessageType::ConnReqRedirect),
-=======
-            Some("connReqRedirect") | Some("CONN_REQ_REDIRECTED") | Some("connReqRedirected")  => Ok(RemoteMessageType::ConnReqRedirect),
->>>>>>> 47cd1f8c
             Some("credOffer") => Ok(RemoteMessageType::CredOffer),
             Some("credReq") => Ok(RemoteMessageType::CredReq),
             Some("cred") => Ok(RemoteMessageType::Cred),
@@ -756,7 +730,6 @@
             MessageStatusCode::Accepted => "message accepted",
             MessageStatusCode::Rejected => "message rejected",
             MessageStatusCode::Reviewed => "message reviewed",
-            MessageStatusCode::Redirected => "message redirected",
         }
     }
 }
@@ -858,15 +831,9 @@
             A2AMessageKinds::GetMessagesByConnections => MessageFamilies::Pairwise,
             A2AMessageKinds::Messages => MessageFamilies::Pairwise,
             A2AMessageKinds::UpdateConnectionStatus => MessageFamilies::Pairwise,
-<<<<<<< HEAD
             A2AMessageKinds::ConnectionRequest => MessageFamilies::Connecting,
             A2AMessageKinds::ConnectionRequestAnswer => MessageFamilies::Connecting,
             A2AMessageKinds::ConnectionRequestRedirect => MessageFamilies::Connecting,
-=======
-            A2AMessageKinds::ConnectionRequest => MessageFamilies::Pairwise,
-            A2AMessageKinds::ConnectionRequestAnswer => MessageFamilies::Pairwise,
-            A2AMessageKinds::ConnectionRequestRedirect => MessageFamilies::Pairwise,
->>>>>>> 47cd1f8c
             A2AMessageKinds::UpdateMessageStatusByConnections => MessageFamilies::Pairwise,
             A2AMessageKinds::MessageStatusUpdatedByConnections => MessageFamilies::Pairwise,
             A2AMessageKinds::UpdateConfigs => MessageFamilies::Configs,
