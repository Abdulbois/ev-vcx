use settings;
use messages::{A2AMessage, A2AMessageV1, A2AMessageV2, A2AMessageKinds, prepare_message_for_agency, parse_response_from_agency};
use messages::message_type::MessageTypes;
use utils::{error, httpclient, constants};
use utils::libindy::{wallet, anoncreds};
use utils::option_util::get_or_default;
use utils::libindy::signus::create_and_store_my_did;
use utils::option_util::get_or_default;
use error::prelude::*;
use utils::httpclient::AgencyMock;

#[derive(Serialize, Deserialize, Debug)]
pub struct Connect {
    #[serde(rename = "@type")]
    msg_type: MessageTypes,
    #[serde(rename = "fromDID")]
    from_did: String,
    #[serde(rename = "fromDIDVerKey")]
    from_vk: String,
}

impl Connect {
    fn build(from_did: &str, from_vk: &str) -> Connect {
        Connect {
            msg_type: MessageTypes::build(A2AMessageKinds::Connect),
            from_did: from_did.to_string(),
            from_vk: from_vk.to_string(),
        }
    }
}

#[derive(Serialize, Deserialize, Debug)]
pub struct ConnectResponse {
    #[serde(rename = "@type")]
    msg_type: MessageTypes,
    #[serde(rename = "withPairwiseDID")]
    from_did: String,
    #[serde(rename = "withPairwiseDIDVerKey")]
    from_vk: String,
}

#[derive(Serialize, Deserialize, Debug)]
pub struct SignUp {
    #[serde(rename = "@type")]
    msg_type: MessageTypes,
}

impl SignUp {
    fn build() -> SignUp {
        SignUp {
            msg_type: MessageTypes::build(A2AMessageKinds::SignUp),
        }
    }
}

#[derive(Serialize, Deserialize, Debug)]
pub struct SignUpResponse {
    #[serde(rename = "@type")]
    msg_type: MessageTypes,
}

#[derive(Serialize, Deserialize, Debug)]
pub struct CreateAgent {
    #[serde(rename = "@type")]
    msg_type: MessageTypes,
}

impl CreateAgent {
    pub fn build() -> CreateAgent {
        CreateAgent {
            msg_type: MessageTypes::build(A2AMessageKinds::CreateAgent),
        }
    }
}

#[derive(Serialize, Deserialize, Debug)]
pub struct CreateAgentResponse {
    #[serde(rename = "@type")]
    msg_type: MessageTypes,
    #[serde(rename = "withPairwiseDID")]
    pub from_did: String,
    #[serde(rename = "withPairwiseDIDVerKey")]
    pub from_vk: String,
}

#[derive(Serialize, Deserialize, Debug)]
pub struct ComMethodUpdated {
    #[serde(rename = "@type")]
    msg_type: MessageTypes,
    id: String,
}

#[derive(Serialize, Deserialize, Debug)]
pub struct UpdateComMethod {
    #[serde(rename = "@type")]
    msg_type: MessageTypes,
    #[serde(rename = "comMethod")]
    com_method: ComMethod,
}

impl UpdateComMethod {
    fn build(com_method: ComMethod) -> UpdateComMethod {
        UpdateComMethod {
            msg_type: MessageTypes::build(A2AMessageKinds::UpdateComMethod),
            com_method,
        }
    }
}

#[derive(Serialize, Deserialize, Debug)]
pub struct ComMethod {
    id: String,
    #[serde(rename = "type")]
    e_type: i32,
    value: String,
}

#[derive(Serialize, Deserialize, Debug, Clone)]
pub struct Config {
    #[serde(default)]
    protocol_type: settings::ProtocolTypes,
    agency_url: String,
    pub agency_did: String,
    agency_verkey: String,
    wallet_name: Option<String>,
    wallet_key: String,
    wallet_type: Option<String>,
    agent_seed: Option<String>,
    enterprise_seed: Option<String>,
    wallet_key_derivation: Option<String>,
    name: Option<String>,
    logo: Option<String>,
    path: Option<String>,
    storage_config: Option<String>,
    storage_credentials: Option<String>,
    pool_config: Option<String>,
    did_method: Option<String>,
    communication_method: Option<String>,
    webhook_url: Option<String>,
    use_latest_protocols: Option<String>,
}

pub fn set_config_values(my_config: &Config) {
<<<<<<< HEAD

=======
>>>>>>> b0c51e25
    let wallet_name = get_or_default(&my_config.wallet_name, settings::DEFAULT_WALLET_NAME);

    settings::set_config_value(settings::CONFIG_PROTOCOL_TYPE, &my_config.protocol_type.to_string());
    settings::set_config_value(settings::CONFIG_AGENCY_ENDPOINT, &my_config.agency_url);
    settings::set_config_value(settings::CONFIG_WALLET_NAME, &wallet_name);
    settings::set_config_value(settings::CONFIG_AGENCY_DID, &my_config.agency_did);
    settings::set_config_value(settings::CONFIG_AGENCY_VERKEY, &my_config.agency_verkey);
    settings::set_config_value(settings::CONFIG_REMOTE_TO_SDK_VERKEY, &my_config.agency_verkey);
    settings::set_config_value(settings::CONFIG_WALLET_KEY, &my_config.wallet_key);

    settings::set_opt_config_value(settings::CONFIG_WALLET_KEY_DERIVATION, &my_config.wallet_key_derivation);
    settings::set_opt_config_value(settings::CONFIG_WALLET_TYPE, &my_config.wallet_type);
    settings::set_opt_config_value(settings::CONFIG_WALLET_STORAGE_CONFIG, &my_config.storage_config);
    settings::set_opt_config_value(settings::CONFIG_WALLET_STORAGE_CREDS, &my_config.storage_credentials);
    settings::set_opt_config_value(settings::CONFIG_POOL_CONFIG, &my_config.pool_config);
    settings::set_opt_config_value(settings::CONFIG_DID_METHOD, &my_config.did_method);
    settings::set_opt_config_value(settings::COMMUNICATION_METHOD, &my_config.communication_method);
    settings::set_opt_config_value(settings::CONFIG_WEBHOOK_URL, &my_config.webhook_url);
<<<<<<< HEAD

=======
>>>>>>> b0c51e25
}

fn _create_issuer_keys(my_did: &str, my_vk: &str, my_config: &Config) -> VcxResult<(String, String)> {
    if my_config.enterprise_seed == my_config.agent_seed {
        Ok((my_did.to_string(), my_vk.to_string()))
    } else {
        create_and_store_my_did(
            my_config.enterprise_seed.as_ref().map(String::as_str),
<<<<<<< HEAD
            my_config.did_method.as_ref().map(String::as_str)
=======
            my_config.did_method.as_ref().map(String::as_str),
>>>>>>> b0c51e25
        )
    }
}

pub fn configure_wallet(my_config: &Config) -> VcxResult<(String, String, String)> {
<<<<<<< HEAD

    let wallet_name = get_or_default(&my_config.wallet_name, settings::DEFAULT_WALLET_NAME);

    wallet::init_wallet(
        &wallet_name,
        my_config.wallet_type.as_ref().map(String::as_str),
        my_config.storage_config.as_ref().map(String::as_str),
        my_config.storage_credentials.as_ref().map(String::as_str)
    )?;
    trace!("initialized wallet");

    // If MS is already in wallet then just continue
    anoncreds::libindy_prover_create_master_secret(::settings::DEFAULT_LINK_SECRET_ALIAS).ok();

    let (my_did, my_vk) = create_and_store_my_did(
        my_config.agent_seed.as_ref().map(String::as_str),
        my_config.did_method.as_ref().map(String::as_str)
=======
    let wallet_name = get_or_default(&my_config.wallet_name, settings::DEFAULT_WALLET_NAME);

    wallet::init_wallet(
        &wallet_name,
        my_config.wallet_type.as_ref().map(String::as_str),
        my_config.storage_config.as_ref().map(String::as_str),
        my_config.storage_credentials.as_ref().map(String::as_str),
    )?;
    trace!("initialized wallet");

    // If MS is already in wallet then just continue
    anoncreds::libindy_prover_create_master_secret(::settings::DEFAULT_LINK_SECRET_ALIAS).ok();

    let (my_did, my_vk) = create_and_store_my_did(
        my_config.agent_seed.as_ref().map(String::as_str),
        my_config.did_method.as_ref().map(String::as_str),
>>>>>>> b0c51e25
    )?;

    settings::set_config_value(settings::CONFIG_INSTITUTION_DID, &my_did);
    settings::set_config_value(settings::CONFIG_SDK_TO_REMOTE_VERKEY, &my_vk);

    Ok((my_did, my_vk, wallet_name))
}

pub fn get_final_config(my_did: &str,
                        my_vk: &str,
                        agent_did: &str,
                        agent_vk: &str,
                        wallet_name: &str,
                        my_config: &Config) -> VcxResult<String> {
    let (issuer_did, issuer_vk) = _create_issuer_keys(my_did, my_vk, my_config)?;

    let mut final_config = json!({
        "wallet_key": &my_config.wallet_key,
        "wallet_name": wallet_name,
        "agency_endpoint": &my_config.agency_url,
        "agency_did": &my_config.agency_did,
        "agency_verkey": &my_config.agency_verkey,
        "sdk_to_remote_did": my_did,
        "sdk_to_remote_verkey": my_vk,
        "institution_did": issuer_did,
        "institution_verkey": issuer_vk,
        "remote_to_sdk_did": agent_did,
        "remote_to_sdk_verkey": agent_vk,
        "institution_name": get_or_default(&my_config.name, "<CHANGE_ME>"),
        "institution_logo_url": get_or_default(&my_config.logo, "<CHANGE_ME>"),
        "genesis_path": get_or_default(&my_config.path, "<CHANGE_ME>"),
        "protocol_type": &my_config.protocol_type,
    });

    if let Some(key_derivation) = &my_config.wallet_key_derivation {
        final_config["wallet_key_derivation"] = json!(key_derivation);
    }
    if let Some(wallet_type) = &my_config.wallet_type {
        final_config["wallet_type"] = json!(wallet_type);
    }
    if let Some(_storage_config) = &my_config.storage_config {
        final_config["storage_config"] = json!(_storage_config);
    }
    if let Some(_storage_credentials) = &my_config.storage_credentials {
        final_config["storage_credentials"] = json!(_storage_credentials);
    }
    if let Some(_pool_config) = &my_config.pool_config {
        final_config["pool_config"] = json!(_pool_config);
    }
    if let Some(_communication_method) = &my_config.communication_method {
        final_config["communication_method"] = json!(_communication_method);
    }
    if let Some(_webhook_url) = &my_config.webhook_url {
        final_config["webhook_url"] = json!(_webhook_url);
    }
    if let Some(_use_latest_protocols) = &my_config.use_latest_protocols {
        final_config["use_latest_protocols"] = json!(_use_latest_protocols);
    }

    Ok(final_config.to_string())
}

pub fn parse_config(config: &str) -> VcxResult<Config> {
    let my_config: Config = ::serde_json::from_str(&config)
        .map_err(|err|
            VcxError::from_msg(
                VcxErrorKind::InvalidConfiguration,
<<<<<<< HEAD
                format!("Cannot parse config: {}", err)
=======
                format!("Cannot parse config: {}", err),
>>>>>>> b0c51e25
            )
        )?;
    Ok(my_config)
}

pub fn connect_register_provision(config: &str) -> VcxResult<String> {
    trace!("connect_register_provision >>> config: {:?}", config);
    let my_config = parse_config(config)?;

    trace!("***Configuring Library");
    set_config_values(&my_config);

    trace!("***Configuring Wallet");
    let (my_did, my_vk, wallet_name) = configure_wallet(&my_config)?;

    trace!("Connecting to Agency");
    let (agent_did, agent_vk) = match my_config.protocol_type {
        settings::ProtocolTypes::V1 => onboarding_v1(&my_did, &my_vk, &my_config.agency_did)?,
<<<<<<< HEAD
        settings::ProtocolTypes::V2 => onboarding_v2(&my_did, &my_vk, &my_config.agency_did)?,
    };

    wallet::close_wallet()?;

    get_final_config(&my_did, &my_vk, &agent_did, &agent_vk, &wallet_name, &my_config)
=======
        settings::ProtocolTypes::V2 |
        settings::ProtocolTypes::V3=> onboarding_v2(&my_did, &my_vk, &my_config.agency_did)?,
    };

    let config = get_final_config(&my_did, &my_vk, &agent_did, &agent_vk, &wallet_name, &my_config)?;

    wallet::close_wallet()?;

    Ok(config)
>>>>>>> b0c51e25
}

fn onboarding_v1(my_did: &str, my_vk: &str, agency_did: &str) -> VcxResult<(String, String)> {
    /* STEP 1 - CONNECT */
    AgencyMock::set_next_response(constants::CONNECTED_RESPONSE.to_vec());

    let message = A2AMessage::Version1(
        A2AMessageV1::Connect(Connect::build(my_did, my_vk))
    );

    let mut response = send_message_to_agency(&message, agency_did)?;

    let ConnectResponse { from_vk: agency_pw_vk, from_did: agency_pw_did, .. } =
        match response.remove(0) {
            A2AMessage::Version1(A2AMessageV1::ConnectResponse(resp)) => resp,
            _ => return Err(VcxError::from_msg(VcxErrorKind::InvalidHttpResponse, "Message does not match any variant of ConnectResponse"))
        };

    settings::set_config_value(settings::CONFIG_REMOTE_TO_SDK_VERKEY, &agency_pw_vk);

    /* STEP 2 - REGISTER */
    AgencyMock::set_next_response(constants::REGISTER_RESPONSE.to_vec());

    let message = A2AMessage::Version1(
        A2AMessageV1::SignUp(SignUp::build())
    );

    let mut response = send_message_to_agency(&message, &agency_pw_did)?;

    let _response: SignUpResponse =
        match response.remove(0) {
            A2AMessage::Version1(A2AMessageV1::SignUpResponse(resp)) => resp,
            _ => return Err(VcxError::from_msg(VcxErrorKind::InvalidHttpResponse, "Message does not match any variant of SignUpResponse"))
        };

    /* STEP 3 - CREATE AGENT */
    AgencyMock::set_next_response(constants::AGENT_CREATED.to_vec());

    let message = A2AMessage::Version1(
        A2AMessageV1::CreateAgent(CreateAgent::build())
    );

    let mut response = send_message_to_agency(&message, &agency_pw_did)?;

    let response: CreateAgentResponse =
        match response.remove(0) {
            A2AMessage::Version1(A2AMessageV1::CreateAgentResponse(resp)) => resp,
            _ => return Err(VcxError::from_msg(VcxErrorKind::InvalidHttpResponse, "Message does not match any variant of CreateAgentResponse"))
        };

    Ok((response.from_did, response.from_vk))
}

pub fn connect_v2(my_did: &str, my_vk: &str, agency_did: &str) -> VcxResult<(String, String)> {
    /* STEP 1 - CONNECT */
    let message = A2AMessage::Version2(
        A2AMessageV2::Connect(Connect::build(my_did, my_vk))
    );

    let mut response = send_message_to_agency(&message, agency_did)?;

    let ConnectResponse { from_vk: agency_pw_vk, from_did: agency_pw_did, .. } =
        match response.remove(0) {
            A2AMessage::Version2(A2AMessageV2::ConnectResponse(resp)) =>
                resp,
            _ => return
                Err(VcxError::from_msg(
                    VcxErrorKind::InvalidHttpResponse,
                    "Message does not match any variant of ConnectResponse")
                )
        };

    settings::set_config_value(settings::CONFIG_REMOTE_TO_SDK_VERKEY, &agency_pw_vk);
    Ok((agency_pw_did, agency_pw_vk))
}

// it will be changed next
fn onboarding_v2(my_did: &str, my_vk: &str, agency_did: &str) -> VcxResult<(String, String)> {
    let (agency_pw_did, _) = connect_v2(my_did, my_vk, agency_did)?;

    /* STEP 2 - REGISTER */
    let message = A2AMessage::Version2(
        A2AMessageV2::SignUp(SignUp::build())
    );

    let mut response = send_message_to_agency(&message, &agency_pw_did)?;

    let _response: SignUpResponse =
        match response.remove(0) {
            A2AMessage::Version2(A2AMessageV2::SignUpResponse(resp)) => resp,
            _ => return Err(VcxError::from_msg(VcxErrorKind::InvalidHttpResponse, "Message does not match any variant of SignUpResponse"))
        };

    /* STEP 3 - CREATE AGENT */
    let message = A2AMessage::Version2(
        A2AMessageV2::CreateAgent(CreateAgent::build())
    );

    let mut response = send_message_to_agency(&message, &agency_pw_did)?;

    let response: CreateAgentResponse =
        match response.remove(0) {
            A2AMessage::Version2(A2AMessageV2::CreateAgentResponse(resp)) => resp,
            _ => return Err(VcxError::from_msg(VcxErrorKind::InvalidHttpResponse, "Message does not match any variant of CreateAgentResponse"))
        };

    Ok((response.from_did, response.from_vk))
}

pub fn update_agent_info(id: &str, value: &str) -> VcxResult<()> {
    trace!("update_agent_info >>> id: {}, value: {}", id, value);

    let to_did = settings::get_config_value(settings::CONFIG_REMOTE_TO_SDK_DID)?;

    let com_method = ComMethod {
        id: id.to_string(),
        e_type: 1,
        value: value.to_string(),
    };

    match settings::get_protocol_type() {
        settings::ProtocolTypes::V1 => {
            update_agent_info_v1(&to_did, com_method)
        }
        settings::ProtocolTypes::V2 |
        settings::ProtocolTypes::V3 => {
            update_agent_info_v2(&to_did, com_method)
        }
    }
}

fn update_agent_info_v1(to_did: &str, com_method: ComMethod) -> VcxResult<()> {
    AgencyMock::set_next_response(constants::REGISTER_RESPONSE.to_vec());

    let message = A2AMessage::Version1(
        A2AMessageV1::UpdateComMethod(UpdateComMethod::build(com_method))
    );
    send_message_to_agency(&message, to_did)?;
    Ok(())
}

fn update_agent_info_v2(to_did: &str, com_method: ComMethod) -> VcxResult<()> {
    let message = A2AMessage::Version2(
        A2AMessageV2::UpdateComMethod(UpdateComMethod::build(com_method))
    );
    send_message_to_agency(&message, to_did)?;
    Ok(())
}

pub fn send_message_to_agency(message: &A2AMessage, did: &str) -> VcxResult<Vec<A2AMessage>> {
    let data = prepare_message_for_agency(message, &did, &settings::get_protocol_type())?;

    let response = httpclient::post_u8(&data)
        .map_err(|err| err.map(VcxErrorKind::InvalidHttpResponse, error::INVALID_HTTP_RESPONSE.message))?;

    parse_response_from_agency(&response, &settings::get_protocol_type())
}

#[cfg(test)]
mod tests {
    use super::*;
    use utils::devsetup::*;

    #[test]
    fn test_connect_register_provision() {
        let _setup = SetupMocks::init();

        let agency_did = "Ab8TvZa3Q19VNkQVzAWVL7";
        let agency_vk = "5LXaR43B1aQyeh94VBP8LG1Sgvjk7aNfqiksBCSjwqbf";
        let host = "http://www.whocares.org";
        let wallet_key = "test_key";
        let config = json!({
            "agency_url": host.to_string(),
            "agency_did": agency_did.to_string(),
            "agency_verkey": agency_vk.to_string(),
            "wallet_key": wallet_key.to_string(),
        });

        let result = connect_register_provision(&config.to_string()).unwrap();

        let expected = json!({
            "agency_did":"Ab8TvZa3Q19VNkQVzAWVL7",
            "agency_endpoint":"http://www.whocares.org",
            "agency_verkey":"5LXaR43B1aQyeh94VBP8LG1Sgvjk7aNfqiksBCSjwqbf",
            "genesis_path":"<CHANGE_ME>",
            "institution_did":"FhrSrYtQcw3p9xwf7NYemf",
            "institution_logo_url":"<CHANGE_ME>",
            "institution_name":"<CHANGE_ME>",
            "institution_verkey":"91qMFrZjXDoi2Vc8Mm14Ys112tEZdDegBZZoembFEATE",
            "protocol_type":"1.0",
            "remote_to_sdk_did":"A4a69qafqZHPLPPu5JFQrc",
            "remote_to_sdk_verkey":"5wTKXrdfUiTQ7f3sZJzvHpcS7XHHxiBkFtPCsynZtv4k",
            "sdk_to_remote_did":"FhrSrYtQcw3p9xwf7NYemf",
            "sdk_to_remote_verkey":"91qMFrZjXDoi2Vc8Mm14Ys112tEZdDegBZZoembFEATE",
            "wallet_key":"test_key",
            "wallet_name":"LIBVCX_SDK_WALLET"
        });

        assert_eq!(expected, ::serde_json::from_str::<serde_json::Value>(&result).unwrap());
    }

    #[ignore]
    #[test]
    fn test_real_connect_register_provision() {
        let _setup = SetupDefaults::init();

        let agency_did = "VsKV7grR1BUE29mG2Fm2kX";
        let agency_vk = "Hezce2UWMZ3wUhVkh2LfKSs8nDzWwzs2Win7EzNN3YaR";
        let host = "http://localhost:8080";
        let wallet_key = "test_key";
        let config = json!({
            "agency_url": host.to_string(),
            "agency_did": agency_did.to_string(),
            "agency_verkey": agency_vk.to_string(),
            "wallet_key": wallet_key.to_string(),
        });

        let result = connect_register_provision(&config.to_string()).unwrap();
        assert!(result.len() > 0);
    }

    #[test]
    fn test_update_agent_info() {
        let _setup = SetupMocks::init();

        update_agent_info("123", "value").unwrap();
    }

    #[cfg(feature = "agency")]
    #[cfg(feature = "pool_tests")]
    #[test]
    fn test_update_agent_info_real() {
        let _setup = SetupLibraryAgencyV1::init();

        ::utils::devsetup::set_consumer();
        update_agent_info("7b7f97f2", "FCM:Value").unwrap();
    }
}<|MERGE_RESOLUTION|>--- conflicted
+++ resolved
@@ -3,7 +3,6 @@
 use messages::message_type::MessageTypes;
 use utils::{error, httpclient, constants};
 use utils::libindy::{wallet, anoncreds};
-use utils::option_util::get_or_default;
 use utils::libindy::signus::create_and_store_my_did;
 use utils::option_util::get_or_default;
 use error::prelude::*;
@@ -141,10 +140,6 @@
 }
 
 pub fn set_config_values(my_config: &Config) {
-<<<<<<< HEAD
-
-=======
->>>>>>> b0c51e25
     let wallet_name = get_or_default(&my_config.wallet_name, settings::DEFAULT_WALLET_NAME);
 
     settings::set_config_value(settings::CONFIG_PROTOCOL_TYPE, &my_config.protocol_type.to_string());
@@ -163,10 +158,6 @@
     settings::set_opt_config_value(settings::CONFIG_DID_METHOD, &my_config.did_method);
     settings::set_opt_config_value(settings::COMMUNICATION_METHOD, &my_config.communication_method);
     settings::set_opt_config_value(settings::CONFIG_WEBHOOK_URL, &my_config.webhook_url);
-<<<<<<< HEAD
-
-=======
->>>>>>> b0c51e25
 }
 
 fn _create_issuer_keys(my_did: &str, my_vk: &str, my_config: &Config) -> VcxResult<(String, String)> {
@@ -175,35 +166,12 @@
     } else {
         create_and_store_my_did(
             my_config.enterprise_seed.as_ref().map(String::as_str),
-<<<<<<< HEAD
-            my_config.did_method.as_ref().map(String::as_str)
-=======
             my_config.did_method.as_ref().map(String::as_str),
->>>>>>> b0c51e25
         )
     }
 }
 
 pub fn configure_wallet(my_config: &Config) -> VcxResult<(String, String, String)> {
-<<<<<<< HEAD
-
-    let wallet_name = get_or_default(&my_config.wallet_name, settings::DEFAULT_WALLET_NAME);
-
-    wallet::init_wallet(
-        &wallet_name,
-        my_config.wallet_type.as_ref().map(String::as_str),
-        my_config.storage_config.as_ref().map(String::as_str),
-        my_config.storage_credentials.as_ref().map(String::as_str)
-    )?;
-    trace!("initialized wallet");
-
-    // If MS is already in wallet then just continue
-    anoncreds::libindy_prover_create_master_secret(::settings::DEFAULT_LINK_SECRET_ALIAS).ok();
-
-    let (my_did, my_vk) = create_and_store_my_did(
-        my_config.agent_seed.as_ref().map(String::as_str),
-        my_config.did_method.as_ref().map(String::as_str)
-=======
     let wallet_name = get_or_default(&my_config.wallet_name, settings::DEFAULT_WALLET_NAME);
 
     wallet::init_wallet(
@@ -220,7 +188,6 @@
     let (my_did, my_vk) = create_and_store_my_did(
         my_config.agent_seed.as_ref().map(String::as_str),
         my_config.did_method.as_ref().map(String::as_str),
->>>>>>> b0c51e25
     )?;
 
     settings::set_config_value(settings::CONFIG_INSTITUTION_DID, &my_did);
@@ -288,11 +255,7 @@
         .map_err(|err|
             VcxError::from_msg(
                 VcxErrorKind::InvalidConfiguration,
-<<<<<<< HEAD
-                format!("Cannot parse config: {}", err)
-=======
                 format!("Cannot parse config: {}", err),
->>>>>>> b0c51e25
             )
         )?;
     Ok(my_config)
@@ -311,14 +274,6 @@
     trace!("Connecting to Agency");
     let (agent_did, agent_vk) = match my_config.protocol_type {
         settings::ProtocolTypes::V1 => onboarding_v1(&my_did, &my_vk, &my_config.agency_did)?,
-<<<<<<< HEAD
-        settings::ProtocolTypes::V2 => onboarding_v2(&my_did, &my_vk, &my_config.agency_did)?,
-    };
-
-    wallet::close_wallet()?;
-
-    get_final_config(&my_did, &my_vk, &agent_did, &agent_vk, &wallet_name, &my_config)
-=======
         settings::ProtocolTypes::V2 |
         settings::ProtocolTypes::V3=> onboarding_v2(&my_did, &my_vk, &my_config.agency_did)?,
     };
@@ -328,7 +283,6 @@
     wallet::close_wallet()?;
 
     Ok(config)
->>>>>>> b0c51e25
 }
 
 fn onboarding_v1(my_did: &str, my_vk: &str, agency_did: &str) -> VcxResult<(String, String)> {
