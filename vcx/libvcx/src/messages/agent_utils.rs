use settings;
use messages::{A2AMessage, A2AMessageV1, A2AMessageV2, A2AMessageKinds, prepare_message_for_agency, parse_response_from_agency};
use messages::message_type::MessageTypes;
use utils::constants::*;
use utils::{error, httpclient};
use utils::libindy::{wallet, anoncreds};
use utils::libindy::signus::create_my_did;
use error::prelude::*;

#[derive(Serialize, Deserialize, Debug)]
pub struct Connect {
    #[serde(rename = "@type")]
    msg_type: MessageTypes,
    #[serde(rename = "fromDID")]
    from_did: String,
    #[serde(rename = "fromDIDVerKey")]
    from_vk: String,
}

impl Connect {
    fn build(from_did: &str, from_vk: &str) -> Connect {
        Connect {
            msg_type: MessageTypes::build(A2AMessageKinds::Connect),
            from_did: from_did.to_string(),
            from_vk: from_vk.to_string(),
        }
    }
}

#[derive(Serialize, Deserialize, Debug)]
pub struct ConnectResponse {
    #[serde(rename = "@type")]
    msg_type: MessageTypes,
    #[serde(rename = "withPairwiseDID")]
    from_did: String,
    #[serde(rename = "withPairwiseDIDVerKey")]
    from_vk: String,
}

#[derive(Serialize, Deserialize, Debug)]
pub struct SignUp {
    #[serde(rename = "@type")]
    msg_type: MessageTypes,
}

impl SignUp {
    fn build() -> SignUp {
        SignUp {
            msg_type: MessageTypes::build(A2AMessageKinds::SignUp),
        }
    }
}

#[derive(Serialize, Deserialize, Debug)]
pub struct SignUpResponse {
    #[serde(rename = "@type")]
    msg_type: MessageTypes,
}

#[derive(Serialize, Deserialize, Debug)]
pub struct CreateAgent {
    #[serde(rename = "@type")]
    msg_type: MessageTypes,
}

impl CreateAgent {
    fn build() -> CreateAgent {
        CreateAgent {
            msg_type: MessageTypes::build(A2AMessageKinds::CreateAgent),
        }
    }
}

#[derive(Serialize, Deserialize, Debug)]
pub struct CreateAgentResponse {
    #[serde(rename = "@type")]
    msg_type: MessageTypes,
    #[serde(rename = "withPairwiseDID")]
    from_did: String,
    #[serde(rename = "withPairwiseDIDVerKey")]
    from_vk: String,
}

#[derive(Serialize, Deserialize, Debug)]
pub struct ComMethodUpdated {
    #[serde(rename = "@type")]
    msg_type: MessageTypes,
    id: String
}

#[derive(Serialize, Deserialize, Debug)]
pub struct UpdateComMethod {
    #[serde(rename = "@type")]
    msg_type: MessageTypes,
    #[serde(rename = "comMethod")]
    com_method: ComMethod,
}

impl UpdateComMethod {
    fn build(com_method: ComMethod) -> UpdateComMethod {
        UpdateComMethod {
            msg_type: MessageTypes::build(A2AMessageKinds::UpdateComMethod),
            com_method,
        }
    }
}

#[derive(Serialize, Deserialize, Debug)]
pub struct ComMethod {
    id: String,
    #[serde(rename = "type")]
    e_type: i32,
    value: String,
}

#[derive(Serialize, Deserialize, Debug, Clone)]
pub struct Config {
    #[serde(default)]
    protocol_type: settings::ProtocolTypes,
    agency_url: String,
    agency_did: String,
    agency_verkey: String,
    wallet_name: Option<String>,
    wallet_key: String,
    wallet_type: Option<String>,
    agent_seed: Option<String>,
    enterprise_seed: Option<String>,
    wallet_key_derivation: Option<String>,
    name: Option<String>,
    logo: Option<String>,
    path: Option<String>,
    storage_config: Option<String>,
    storage_credentials: Option<String>,
    pool_config: Option<String>,
<<<<<<< HEAD
=======
    did_method: Option<String>,
>>>>>>> 55b77ec7
}


pub fn connect_register_provision(config: &str) -> VcxResult<String> {
    trace!("connect_register_provision >>> config: {:?}", config);

    trace!("***Registering with agency");
    let my_config: Config = ::serde_json::from_str(&config)
        .map_err(|err| VcxError::from_msg(VcxErrorKind::InvalidConfiguration, format!("Cannot parse config: {}", err)))?;

    let wallet_name = my_config.wallet_name.unwrap_or(settings::DEFAULT_WALLET_NAME.to_string());

    settings::set_config_value(settings::CONFIG_PROTOCOL_TYPE, &my_config.protocol_type.to_string());
    settings::set_config_value(settings::CONFIG_AGENCY_ENDPOINT, &my_config.agency_url);
    settings::set_config_value(settings::CONFIG_WALLET_NAME, &wallet_name);
    settings::set_config_value(settings::CONFIG_AGENCY_DID, &my_config.agency_did);
    settings::set_config_value(settings::CONFIG_AGENCY_VERKEY, &my_config.agency_verkey);
    settings::set_config_value(settings::CONFIG_REMOTE_TO_SDK_VERKEY, &my_config.agency_verkey);
    settings::set_config_value(settings::CONFIG_WALLET_KEY, &my_config.wallet_key);

    if let Some(key_derivation) = &my_config.wallet_key_derivation {
        settings::set_config_value(settings::CONFIG_WALLET_KEY_DERIVATION, key_derivation);
    }
    if let Some(wallet_type) = &my_config.wallet_type {
        settings::set_config_value(settings::CONFIG_WALLET_TYPE, wallet_type);
    }
    if let Some(_storage_config) = &my_config.storage_config {
        settings::set_config_value(settings::CONFIG_WALLET_STORAGE_CONFIG, _storage_config);
    }
    if let Some(_storage_credentials) = &my_config.storage_credentials {
        settings::set_config_value(settings::CONFIG_WALLET_STORAGE_CREDS, _storage_credentials);
    }
    if let Some(pool_config) = &my_config.pool_config {
        settings::set_config_value(settings::CONFIG_POOL_CONFIG, pool_config);
    }
<<<<<<< HEAD
=======
    if let Some(did_method) = &my_config.did_method {
        settings::set_config_value(settings::CONFIG_DID_METHOD, did_method);
    }
>>>>>>> 55b77ec7

    wallet::init_wallet(&wallet_name, my_config.wallet_type.as_ref().map(String::as_str),
                        my_config.storage_config.as_ref().map(String::as_str),
                        my_config.storage_credentials.as_ref().map(String::as_str))?;
    trace!("initialized wallet");

    anoncreds::libindy_prover_create_master_secret(::settings::DEFAULT_LINK_SECRET_ALIAS).ok(); // If MS is already in wallet then just continue

    let name = my_config.name.unwrap_or(String::from("<CHANGE_ME>"));
    let logo = my_config.logo.unwrap_or(String::from("<CHANGE_ME>"));
    let path = my_config.path.unwrap_or(String::from("<CHANGE_ME>"));

    let method_name = my_config.did_method.as_ref().map(String::as_str);

    let (my_did, my_vk) = create_my_did(my_config.agent_seed.as_ref().map(String::as_str), method_name)?;

    let (issuer_did, issuer_vk) = if my_config.enterprise_seed != my_config.agent_seed {
        create_my_did(my_config.enterprise_seed.as_ref().map(String::as_str), method_name)?
    } else {
        (my_did.clone(), my_vk.clone())
    };

    settings::set_config_value(settings::CONFIG_INSTITUTION_DID, &my_did);
    settings::set_config_value(settings::CONFIG_SDK_TO_REMOTE_VERKEY, &my_vk);

    trace!("Connecting to Agency");

    let (agent_did, agent_vk) = match my_config.protocol_type {
        settings::ProtocolTypes::V1 => onboarding_v1(&my_did, &my_vk, &my_config.agency_did)?,
        settings::ProtocolTypes::V2 => onboarding_v2(&my_did, &my_vk, &my_config.agency_did)?,
    };

    let mut final_config = json!({
        "wallet_key": &my_config.wallet_key,
        "wallet_name": wallet_name,
        "agency_endpoint": &my_config.agency_url,
        "agency_did": &my_config.agency_did,
        "agency_verkey": &my_config.agency_verkey,
        "sdk_to_remote_did": my_did,
        "sdk_to_remote_verkey": my_vk,
        "institution_did": issuer_did,
        "institution_verkey": issuer_vk,
        "remote_to_sdk_did": agent_did,
        "remote_to_sdk_verkey": agent_vk,
        "institution_name": name,
        "institution_logo_url": logo,
        "genesis_path": path,
        "protocol_type": &my_config.protocol_type,
    });
    if let Some(key_derivation) = &my_config.wallet_key_derivation {
        final_config["wallet_key_derivation"] = json!(key_derivation);
    }
    if let Some(wallet_type) = &my_config.wallet_type {
        final_config["wallet_type"] = json!(wallet_type);
    }
    if let Some(_storage_config) = &my_config.storage_config {
        final_config["storage_config"] = json!(_storage_config);
    }
    if let Some(_storage_credentials) = &my_config.storage_credentials {
        final_config["storage_credentials"] = json!(_storage_credentials);
    }
    if let Some(_pool_config) = &my_config.pool_config {
        final_config["pool_config"] = json!(_pool_config);
    }

    wallet::close_wallet()?;

    Ok(final_config.to_string())
}

fn onboarding_v1(my_did: &str, my_vk: &str, agency_did: &str) -> VcxResult<(String, String)> {
    /* STEP 1 - CONNECT */
    if settings::test_agency_mode_enabled() {
        httpclient::set_next_u8_response(CONNECTED_RESPONSE.to_vec());
    }

    let message = A2AMessage::Version1(
        A2AMessageV1::Connect(Connect::build(my_did, my_vk))
    );

    let mut response = send_message_to_agency(&message, agency_did)?;

    let ConnectResponse { from_vk: agency_pw_vk, from_did: agency_pw_did, .. } =
        match response.remove(0) {
            A2AMessage::Version1(A2AMessageV1::ConnectResponse(resp)) => resp,
            _ => return Err(VcxError::from_msg(VcxErrorKind::InvalidHttpResponse, "Message does not match any variant of ConnectResponse"))
        };

    settings::set_config_value(settings::CONFIG_REMOTE_TO_SDK_VERKEY, &agency_pw_vk);

    /* STEP 2 - REGISTER */
    if settings::test_agency_mode_enabled() {
        httpclient::set_next_u8_response(REGISTER_RESPONSE.to_vec());
    }

    let message = A2AMessage::Version1(
        A2AMessageV1::SignUp(SignUp::build())
    );

    let mut response = send_message_to_agency(&message, &agency_pw_did)?;

    let _response: SignUpResponse =
        match response.remove(0) {
            A2AMessage::Version1(A2AMessageV1::SignUpResponse(resp)) => resp,
            _ => return Err(VcxError::from_msg(VcxErrorKind::InvalidHttpResponse, "Message does not match any variant of SignUpResponse"))
        };

    /* STEP 3 - CREATE AGENT */
    if settings::test_agency_mode_enabled() {
        httpclient::set_next_u8_response(AGENT_CREATED.to_vec());
    }

    let message = A2AMessage::Version1(
        A2AMessageV1::CreateAgent(CreateAgent::build())
    );

    let mut response = send_message_to_agency(&message, &agency_pw_did)?;

    let response: CreateAgentResponse =
        match response.remove(0) {
            A2AMessage::Version1(A2AMessageV1::CreateAgentResponse(resp)) => resp,
            _ => return Err(VcxError::from_msg(VcxErrorKind::InvalidHttpResponse, "Message does not match any variant of CreateAgentResponse"))
        };

    Ok((response.from_did, response.from_vk))
}

// it will be changed next
fn onboarding_v2(my_did: &str, my_vk: &str, agency_did: &str) -> VcxResult<(String, String)> {
    /* STEP 1 - CONNECT */
    let message = A2AMessage::Version2(
        A2AMessageV2::Connect(Connect::build(my_did, my_vk))
    );

    let mut response = send_message_to_agency(&message, agency_did)?;

    let ConnectResponse { from_vk: agency_pw_vk, from_did: agency_pw_did, .. } =
        match response.remove(0) {
            A2AMessage::Version2(A2AMessageV2::ConnectResponse(resp)) => resp,
            _ => return Err(VcxError::from_msg(VcxErrorKind::InvalidHttpResponse, "Message does not match any variant of ConnectResponse"))
        };

    settings::set_config_value(settings::CONFIG_REMOTE_TO_SDK_VERKEY, &agency_pw_vk);

    /* STEP 2 - REGISTER */
    let message = A2AMessage::Version2(
        A2AMessageV2::SignUp(SignUp::build())
    );

    let mut response = send_message_to_agency(&message, &agency_pw_did)?;

    let _response: SignUpResponse =
        match response.remove(0) {
            A2AMessage::Version2(A2AMessageV2::SignUpResponse(resp)) => resp,
            _ => return Err(VcxError::from_msg(VcxErrorKind::InvalidHttpResponse, "Message does not match any variant of SignUpResponse"))
        };

    /* STEP 3 - CREATE AGENT */
    let message = A2AMessage::Version2(
        A2AMessageV2::CreateAgent(CreateAgent::build())
    );

    let mut response = send_message_to_agency(&message, &agency_pw_did)?;

    let response: CreateAgentResponse =
        match response.remove(0) {
            A2AMessage::Version2(A2AMessageV2::CreateAgentResponse(resp)) => resp,
            _ => return Err(VcxError::from_msg(VcxErrorKind::InvalidHttpResponse, "Message does not match any variant of CreateAgentResponse"))
        };

    Ok((response.from_did, response.from_vk))
}

pub fn update_agent_info(id: &str, value: &str) -> VcxResult<()> {
    trace!("update_agent_info >>> id: {}, value: {}", id, value);

    let to_did = settings::get_config_value(settings::CONFIG_REMOTE_TO_SDK_DID)?;

    let com_method = ComMethod {
        id: id.to_string(),
        e_type: 1,
        value: value.to_string()
    };

    match settings::ProtocolTypes::from(settings::get_protocol_type()) {
        settings::ProtocolTypes::V1 => {
            update_agent_info_v1(&to_did, com_method)
        }
        settings::ProtocolTypes::V2 => {
            update_agent_info_v2(&to_did, com_method)
        }
    }
}

fn update_agent_info_v1(to_did: &str, com_method: ComMethod) -> VcxResult<()> {
    if settings::test_agency_mode_enabled() {
        httpclient::set_next_u8_response(REGISTER_RESPONSE.to_vec());
    }

    let message = A2AMessage::Version1(
        A2AMessageV1::UpdateComMethod(UpdateComMethod::build(com_method))
    );
    send_message_to_agency(&message, to_did)?;
    Ok(())
}

fn update_agent_info_v2(to_did: &str, com_method: ComMethod) -> VcxResult<()> {
    let message = A2AMessage::Version2(
        A2AMessageV2::UpdateComMethod(UpdateComMethod::build(com_method))
    );
    send_message_to_agency(&message, to_did)?;
    Ok(())
}

fn send_message_to_agency(message: &A2AMessage, did: &str) -> VcxResult<Vec<A2AMessage>> {
    let data = prepare_message_for_agency(message, &did, &settings::get_protocol_type())?;

    let response = httpclient::post_u8(&data)
        .map_err(|err| err.map(VcxErrorKind::InvalidHttpResponse, error::INVALID_HTTP_RESPONSE.message))?;

    parse_response_from_agency(&response, &settings::get_protocol_type())
}

#[cfg(test)]
mod tests {
    use super::*;

    #[test]
    fn test_connect_register_provision() {
        init!("true");

        let agency_did = "Ab8TvZa3Q19VNkQVzAWVL7";
        let agency_vk = "5LXaR43B1aQyeh94VBP8LG1Sgvjk7aNfqiksBCSjwqbf";
        let host = "http://www.whocares.org";
        let wallet_key = "test_key";
        let config = json!({
            "agency_url": host.to_string(),
            "agency_did": agency_did.to_string(),
            "agency_verkey": agency_vk.to_string(),
            "wallet_key": wallet_key.to_string(),
        });

        let result = connect_register_provision(&config.to_string()).unwrap();
        assert!(result.len() > 0);
    }

    #[ignore]
    #[test]
    fn test_real_connect_register_provision() {
        settings::set_defaults();

        let agency_did = "VsKV7grR1BUE29mG2Fm2kX";
        let agency_vk = "Hezce2UWMZ3wUhVkh2LfKSs8nDzWwzs2Win7EzNN3YaR";
        let host = "http://localhost:8080";
        let wallet_key = "test_key";
        let config = json!({
            "agency_url": host.to_string(),
            "agency_did": agency_did.to_string(),
            "agency_verkey": agency_vk.to_string(),
            "wallet_key": wallet_key.to_string(),
        });

        let result = connect_register_provision(&config.to_string()).unwrap();
        assert!(result.len() > 0);
    }

    #[test]
    fn test_update_agent_info() {
        init!("true");
        settings::set_defaults();
        settings::set_config_value(settings::CONFIG_ENABLE_TEST_MODE, "true");

        update_agent_info("123", "value").unwrap();
    }

    #[cfg(feature = "agency")]
    #[cfg(feature = "pool_tests")]
    #[test]
    fn test_update_agent_info_real() {
        init!("agency");
        ::utils::devsetup::tests::set_consumer();
        assert!(update_agent_info("7b7f97f2", "FCM:Value").is_ok());
        teardown!("agency");
    }
}<|MERGE_RESOLUTION|>--- conflicted
+++ resolved
@@ -132,10 +132,7 @@
     storage_config: Option<String>,
     storage_credentials: Option<String>,
     pool_config: Option<String>,
-<<<<<<< HEAD
-=======
     did_method: Option<String>,
->>>>>>> 55b77ec7
 }
 
 
@@ -171,12 +168,9 @@
     if let Some(pool_config) = &my_config.pool_config {
         settings::set_config_value(settings::CONFIG_POOL_CONFIG, pool_config);
     }
-<<<<<<< HEAD
-=======
     if let Some(did_method) = &my_config.did_method {
         settings::set_config_value(settings::CONFIG_DID_METHOD, did_method);
     }
->>>>>>> 55b77ec7
 
     wallet::init_wallet(&wallet_name, my_config.wallet_type.as_ref().map(String::as_str),
                         my_config.storage_config.as_ref().map(String::as_str),
