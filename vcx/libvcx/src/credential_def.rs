--- conflicted
+++ resolved
@@ -568,7 +568,6 @@
     fn test_create_credential_def_from_id_real() {
         init!("ledger");
 
-<<<<<<< HEAD
         let did = settings::get_config_value(settings::CONFIG_INSTITUTION_DID).unwrap();
         let (_, handle) = create_cred_def_real(false);
         let cred_def_id = get_cred_def_id(handle).unwrap();
@@ -583,9 +582,6 @@
         init!("ledger_zero_fees");
 
         let rc = create_cred_def_real(false);
-=======
-        let _rc = create_cred_def_real(false);
->>>>>>> 47cd1f8c
     }
 
     #[cfg(feature = "pool_tests")]
@@ -693,13 +689,8 @@
     fn test_vcx_endorse_cred_def_with_revocation() {
         use utils::libindy::payments::add_new_did;
 
-<<<<<<< HEAD
         init!("ledger_zero_fees");
-        let (schema_handle, schema_id, did, revocation_details) = prepare_create_cred_def_data(true);
-=======
-        init!("ledger");
         let (_, schema_id, did, revocation_details) = prepare_create_cred_def_data(true);
->>>>>>> 47cd1f8c
 
         let (endorser_did, _) = add_new_did(Some("ENDORSER"));
 
