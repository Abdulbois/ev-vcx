use api::WalletBackupState;
use settings;
use messages;
use object_cache::ObjectCache;
use error::prelude::*;
use utils::error;
use utils::libindy::wallet::{export, get_wallet_handle, RestoreWalletConfigs, add_record, get_record, WalletRecord};
use utils::libindy::crypto::{create_key, sign, pack_message};
use utils::constants::{DEFAULT_SERIALIZE_VERSION};
use std::path::Path;
use std::fs;
use messages::{RemoteMessageType, retrieve_dead_drop, parse_message_from_response, wallet_backup_restore};
use messages::wallet_backup::received_expected_message;
use messages::get_message::Message;
use utils::openssl::sha256_hex;
use std::io::{Write, Error};
use utils::libindy::wallet;
use std::path::PathBuf;
use settings::test_agency_mode_enabled;

lazy_static! {
    static ref WALLET_BACKUP_MAP: ObjectCache<WalletBackup> = Default::default();
}

pub static RECOVERY_KEY_TYPE: &str = r#"RECOVERY_KEY"#;

#[derive(Clone, Debug, Serialize, Deserialize)]
pub struct CloudAddress {
    version: Option<String>,
    agent_did: String,
    agent_vk: String,
}

#[derive(Clone, Debug, Serialize, Deserialize)]
pub struct DeadDropAddress {
    pub address: String,
    pub locator: String,
}

#[derive(Clone, Debug, Serialize, Deserialize)]
pub struct WalletBackupKeys {
    pub wallet_encryption_key: String,
    pub recovery_vk: String,
    pub dead_drop_address: DeadDropAddress,
    pub cloud_address: Vec<u8>,
}

#[derive(Clone, Debug, Serialize, Deserialize)]
pub struct WalletBackup {
    source_id: String,
    state: WalletBackupState,
    to_did: String, // user agent did
    uuid: Option<String>,
    pub keys: WalletBackupKeys,
    has_stored_backup: bool,
}

impl CloudAddress {
    fn to_string(&self) -> VcxResult<String> {
        messages::ObjectWithVersion::new(DEFAULT_SERIALIZE_VERSION, self.to_owned())
            .serialize()
            .map_err(|err| err.extend("Cannot serialize CloudAddress"))
    }

    fn from_str(data: &str) -> VcxResult<CloudAddress> {
        messages::ObjectWithVersion::deserialize(data)
            .map(|obj: messages::ObjectWithVersion<CloudAddress>| obj.data)
            .map_err(|err| err.extend("Cannot deserialize CloudAddress"))
    }
}

impl WalletBackup {

    fn get_source_id(&self) -> &String { &self.source_id }

    fn has_stored_backup(&self) -> bool {
        trace!("WalletBackup::has_cloud_backup >>>");
        self.has_stored_backup
    }

    fn set_state(&mut self, state: WalletBackupState) {
        trace!("WalletBackup::set_state: {:?} >>>", state);
        self.state = state
    }

    fn get_state(&self) -> u32 {
        trace!("WalletBackup::get_state >>>");
        self.state as u32
    }

    fn update_state(&mut self, message: Option<Message>) -> VcxResult<u32> {
        debug!("updating state for wallet_backup {}", self.source_id);
        if test_agency_mode_enabled() { return Ok(self.get_state()) }

        match self.state {
            WalletBackupState::InitRequested =>
                if received_expected_message(message, RemoteMessageType::WalletBackupProvisioned)? {
                    self.state = WalletBackupState::ReadyToExportWallet
                },
            WalletBackupState::BackupInProgress =>
                if received_expected_message(message, RemoteMessageType::WalletBackupAck)? {
                    self.has_stored_backup = true;
                    self.state = WalletBackupState::ReadyToExportWallet
                },
            _ => ()
        }
        Ok(self.get_state())
    }

    pub fn create(source_id: &str, wallet_encryption_key: &str) -> VcxResult<WalletBackup> {
        Ok(WalletBackup {
            source_id: source_id.to_string(),
            state: WalletBackupState::Uninitialized,
            to_did: settings::get_config_value(settings::CONFIG_REMOTE_TO_SDK_DID)?,
            keys: gen_keys(wallet_encryption_key)?,
            uuid: None,
            has_stored_backup: false
        })
    }

    fn init_backup(&mut self) -> VcxResult<u32> {
        trace!("init_backup >>> ");

        messages::wallet_backup_init()
            .recovery_vk(&self.keys.recovery_vk)?
            .dead_drop_address(&self.keys.dead_drop_address.address)?
            .cloud_address(&self.keys.cloud_address)?
            .send_secure()?;

        self.state = WalletBackupState::InitRequested;

       Ok(error::SUCCESS.code_num)
    }

    fn backup(&mut self, exported_wallet_path: &str) -> VcxResult<u32> {
        let wallet_data = WalletBackup::_retrieve_exported_wallet(&self.keys.wallet_encryption_key, exported_wallet_path)?;

        messages::backup_wallet()
            .wallet_data(wallet_data)
            .send_secure()?;

        self.state = WalletBackupState::BackupInProgress;

        Ok(error::SUCCESS.code_num)
    }

    fn _retrieve_exported_wallet(backup_key: &str, exported_wallet_path: &str) -> VcxResult<Vec<u8>> {
        if settings::test_indy_mode_enabled() { return Ok(Vec::new()) }

        let path = Path::new(exported_wallet_path);
        fs::remove_file(path).unwrap_or(());

        export(get_wallet_handle(), &path, backup_key)?;
        let data = fs::read(&path).map_err(|err| VcxError::from(VcxErrorKind::RetrieveExportedWallet))?;
        fs::remove_file(path).map_err(|err| VcxError::from(VcxErrorKind::RetrieveExportedWallet))?;

        Ok(data)
    }

    fn to_string(&self) -> VcxResult<String> {
        trace!("WalletBackup::to_string >>>");
        messages::ObjectWithVersion::new(DEFAULT_SERIALIZE_VERSION, self.to_owned())
            .serialize()
            .map_err(|err| err.extend("Cannot serialize WalletBackup"))
    }

    fn from_str(data: &str) -> VcxResult<WalletBackup> {
        trace!("WalletBackup::from_str >>> data: {}", secret!(&data));
        messages::ObjectWithVersion::deserialize(data)
            .map(|obj: messages::ObjectWithVersion<WalletBackup>| obj.data)
            .map_err(|err| err.extend("Cannot deserialize WalletBackup"))
    }
}

pub fn create_wallet_backup(source_id: &str, wallet_encryption_key: &str) -> VcxResult<u32> {
    info!("create_wallet_backup >>> source_id: {}", source_id);

    let mut wb = WalletBackup::create(source_id, wallet_encryption_key)?;

    wb.init_backup()?;

    WALLET_BACKUP_MAP.add(wb)
        .or(Err(VcxError::from(VcxErrorKind::CreateWalletBackup)))
}

fn gen_keys(wallet_encryption_key: &str) -> VcxResult<WalletBackupKeys> {
    info!("gen_keys >>> encryption_key: ***");

    let vk = &gen_vk(wallet_encryption_key)?;

    println!("gen_keys: vk: {:?}", vk);
    Ok(WalletBackupKeys {
        wallet_encryption_key: wallet_encryption_key.to_string(),
        recovery_vk: vk.to_string(),
        dead_drop_address: gen_deaddrop_address(vk)?,
        cloud_address: gen_cloud_address(vk)?,
    })
}

fn gen_vk(wallet_encryption_key: &str) -> VcxResult<String> {
    if settings::test_indy_mode_enabled() { return Ok(settings::DEFAULT_WALLET_BACKUP_KEY.to_string()) }

    let vk_seed = sha256_hex(wallet_encryption_key.as_bytes());

    create_key(Some(&vk_seed), None)
        .and_then(|v| _add_generated_vk(&wallet_encryption_key, &v))
        .or_else(|e| _handle_duplicate_vk(e, &wallet_encryption_key) )
}

fn _add_generated_vk(id: &str, vk: &str) -> VcxResult<String> {
    add_record(RECOVERY_KEY_TYPE, id, vk, None)
        .and_then(|()| Ok(vk.to_string()))
}

fn _handle_duplicate_vk(err: VcxError, id: &str) -> VcxResult<String> {
    if &err.kind() == &VcxErrorKind::DuplicationWalletRecord {
        let options = json!({"retrieveType": false, "retrieveValue": true, "retrieveTags": false});
        let record = get_record(RECOVERY_KEY_TYPE, id, &options.to_string())?;
        Ok(WalletRecord::from_str(&record)?.value.unwrap_or(String::new()))
    } else { Err(err) }
}

fn gen_deaddrop_address(vk: &str) -> VcxResult<DeadDropAddress> {
    info!("gen_deaddrop_address >>> vk: {}", vk);
    if settings::test_indy_mode_enabled() { return Ok(DeadDropAddress {address: String::new(), locator: String::new()}) }

    let locator = sha256_hex(&sign(vk, "wallet-backup".as_bytes())?);
    Ok(DeadDropAddress {
        locator: locator.to_string(),
        address: sha256_hex((vk.to_string() + &locator).as_bytes()),
    })

}

fn gen_cloud_address(vk: &str) -> VcxResult<Vec<u8>> {
    info!("gen_cloud_address >>> vk: {}", vk);
    if settings::test_indy_mode_enabled() { return Ok(Vec::new()) }
    let cloud_address = CloudAddress {
        version: None,
        agent_did: settings::get_config_value(::settings::CONFIG_REMOTE_TO_SDK_DID)?,
        agent_vk: settings::get_config_value(::settings::CONFIG_REMOTE_TO_SDK_VERKEY)?
    };

    let receiver_keys = json!([vk]).to_string();
    pack_message(None, &receiver_keys, cloud_address.to_string()?.as_bytes())
}

/*
    Todo: exported_wallet_path is needed because the only exposed libindy functionality for exporting
    an encrypted wallet, writes it to the file system. A possible better way is for libindy's export_wallet
    to optionally return an encrypted stream of bytes instead of writing it to the fs. This could also
    be done in a separate libindy api call if necessary.
 */
pub fn backup_wallet(handle: u32, exported_wallet_path: &str) -> VcxResult<u32> {
    info!("backup_wallet >>> handle: {}, export_path: {}", handle, exported_wallet_path);
    WALLET_BACKUP_MAP.get_mut(handle, |wb| {
        wb.backup(exported_wallet_path)
    })
}

pub fn restore_wallet(config: &str) -> VcxResult<()> {
    info!("restore_wallet >>> config: ***");
    let (restore_config, backup) = restore_from_cloud(config)?;

    reconstitute_restored_wallet(config, &restore_config, &backup)?;

    Ok(())
}

fn restore_from_cloud(config: &str) -> VcxResult<(RestoreWalletConfigs, Vec<u8>)> {
    let recovery_config = RestoreWalletConfigs::from_str(config)?;
    let recovery_vk  = gen_vk(&recovery_config.backup_key)?;
    let cloud_address = recover_dead_drop(&recovery_vk)?;
    let backup = wallet_backup_restore()
        .recovery_vk(&recovery_vk)?
        .agent_did(&cloud_address.agent_did)?
        .agent_vk(&cloud_address.agent_vk)?
        .send_secure()?;

    let encrypted_wallet = base64::decode(&backup.wallet)
        .map_err(|e| VcxError::from_msg(VcxErrorKind::RetrieveExportedWallet, format!("Encrypted wallet not base64 encoded: {:?}", e)))?;

    Ok((recovery_config, encrypted_wallet))
}

fn reconstitute_restored_wallet(config: &str, recovery_config: &RestoreWalletConfigs, encrypted_wallet: &[u8]) -> VcxResult<()> {
    _write_encrypted_wallet_for_import(&recovery_config.exported_wallet_path, encrypted_wallet)?;

    info!("Deleting temporary wallet before the recovered wallet is imported");
    wallet::delete_wallet(&settings::get_config_value(settings::CONFIG_WALLET_NAME)?, None, None, None)?;

    wallet::import(config)?;

    //Todo: Fix libindy
    // Deletes recovered encrypted wallet from the temporary location on the file system
    // This will be removed once libindy enables import/export without file system location
    let path = Path::new(&recovery_config.exported_wallet_path);
    fs::remove_file(path).map_err(|err| VcxError::from(VcxErrorKind::RetrieveExportedWallet))?;

    wallet::open_wallet(&recovery_config.wallet_name, None, None, None)?;
    Ok(())
}

fn _write_encrypted_wallet_for_import(path: &str, wallet: &[u8]) -> VcxResult<()> {
    let err = |e: Error| VcxError::from_msg( VcxErrorKind::IOError, format!("Wallet IO error: {:?}", e));

    let path = PathBuf::from(path);

    if let Some(parent_path) = path.parent() {
        fs::DirBuilder::new()
            .recursive(true)
            .create(parent_path).map_err(err)?;
    }

    fs::OpenOptions::new()
        .write(true)
        .create(true)
        .truncate(true)
        .truncate(true)
        .open(path).map_err(err)?
        .write_all(wallet).map_err(err)?;

    Ok(())
}

pub fn recover_dead_drop(vk: &str) -> VcxResult<CloudAddress> {
    info!("recover_dead_drop >>> vk: ***");
    let dead_drop_info = gen_deaddrop_address(&vk)?;
    let locator_sig = sign(&vk, dead_drop_info.locator.as_bytes())?;

    let dead_drop_result = retrieve_dead_drop()
        .recovery_vk(&vk).unwrap()
        .dead_drop_address(&dead_drop_info.address).unwrap()
        .locator(&dead_drop_info.locator).unwrap()
        .signature(&locator_sig).unwrap()
        .send_secure()?;

    let entry = dead_drop_result.entry.ok_or(VcxErrorKind::RetrieveDeadDrop)?;
    let encrypted_ca = base64::decode(&entry.data)
        .map_err(|_| VcxError::from_msg(VcxErrorKind::RetrieveDeadDrop, "Cloud Address not base64 encoded"))?;

    CloudAddress::from_str(&parse_message_from_response(&encrypted_ca)?)
}

pub fn is_valid_handle(handle: u32) -> bool { WALLET_BACKUP_MAP.has_handle(handle) }

pub fn get_state(handle: u32) -> u32 {
    WALLET_BACKUP_MAP.get(handle, |wb| {
        debug!("get state for wallet_backup {}", wb.get_source_id());
        Ok(wb.get_state().clone())
    }).unwrap_or(WalletBackupState::Uninitialized as u32)
}

pub fn get_source_id(handle: u32) -> VcxResult<String> {
    WALLET_BACKUP_MAP.get(handle, |wb| {
        Ok(wb.get_source_id().clone())
    }).or(Err(VcxError::from(VcxErrorKind::InvalidHandle)))
}

pub fn to_string(handle: u32) -> VcxResult<String> {
    WALLET_BACKUP_MAP.get(handle, |obj| {
        WalletBackup::to_string(&obj)
    })
}

pub fn from_string(wallet_backup_data: &str) -> VcxResult<u32> {
    let wallet_backup: WalletBackup = WalletBackup::from_str(wallet_backup_data)?;

    let new_handle = WALLET_BACKUP_MAP.add(wallet_backup)?;

    info!("inserting handle {} into wallet backup table", new_handle);

    Ok(new_handle)
}

pub fn set_state(handle: u32, state: WalletBackupState) -> VcxResult<()> {
    WALLET_BACKUP_MAP.get_mut(handle, |wb| {
        Ok(wb.set_state(state))
    })
}

pub fn update_state(handle: u32, message: Option<Message>) -> VcxResult<u32> {
    info!("update_state >>> source_id {}", get_source_id(handle)?);
    WALLET_BACKUP_MAP.get_mut(handle, |wb| {
        wb.update_state(message.clone())
    })
}

pub fn has_known_cloud_backup(handle: u32) -> bool {
    WALLET_BACKUP_MAP.get(handle, |wb| {
        Ok(wb.has_stored_backup().clone())
    }).unwrap_or(false)
}

#[cfg(test)]
pub mod tests {
    use super::*;
    use utils::devsetup::tests::setup_wallet_env;
    use serde_json::Value;
    use std::thread;
    use std::time::Duration;
    use utils::libindy::wallet;
    use std::fs::File;
    use utils::devsetup::tests::{test_wallet, set_consumer};
    use utils::devsetup::tests::{cleanup_local_env, setup_local_env};

    pub const WALLET_PROVISION_AGENT_RESPONSE: &'static [u8; 2] = &[79, 75];
    static SOURCE_ID: &str = r#"12345"#;
    static FILE_PATH: &str = r#"/tmp/tmp_wallet"#;
    pub static BACKUP_KEY: &str = r#"8dvfYSt5d1taSd6yJdpjq4emkwsPDDLYxkNFysFD2cZY"#;
    pub static RECORD_TYPE: &str = r#"cloudBackupType"#;
    pub static ID: &str = r#"cloudBackupId"#;
    pub static RECORD_VALUE: &str = r#"save before cloud backup"#;
    pub static PATH: &str = r#"/tmp/cloud_backup.zip"#;


    pub struct TestBackupData {
        pub wb_handle: u32,
        pub recovery_vk: String,
        pub dd_address: String,
        pub locator: String,
        pub encryption_key: String,
        pub cloud_address: Vec<u8>,
        pub sig: Vec<u8>,
    }

    impl TestBackupData {
        pub fn new(handle: Option<u32>, vk: Option<String>, dd_address: Option<String>,
                   locator: Option<String>, cloud_address: Option<Vec<u8>>, sig: Option<Vec<u8>>, key: Option<String>) -> TestBackupData {
            TestBackupData {
                wb_handle: handle.unwrap_or_default(),
                recovery_vk: vk.unwrap_or_default(),
                dd_address: dd_address.unwrap_or_default(),
                locator: locator.unwrap_or_default(),
                cloud_address: cloud_address.unwrap_or_default(),
                sig: sig.unwrap_or_default(),
                encryption_key: key.unwrap_or(BACKUP_KEY.to_string()),
            }
        }
    }

    pub fn restore_config(path: Option<String>) -> RestoreWalletConfigs {
        RestoreWalletConfigs {
            wallet_name: test_wallet(),
            wallet_key: BACKUP_KEY.to_string(),
            exported_wallet_path: path.unwrap_or(PATH.to_string()),
            backup_key: BACKUP_KEY.to_string(),
            key_derivation: None,
        }
    }

    pub fn init_backup() -> TestBackupData {
        let mut wb = WalletBackup::create(SOURCE_ID, BACKUP_KEY).unwrap();
        wb.init_backup().unwrap();

        let k = wb.keys.clone();
        let dd = k.dead_drop_address.clone();
        let sig = sign(&k.recovery_vk, dd.locator.as_bytes()).unwrap();

        let wb_handle = WALLET_BACKUP_MAP.add(wb).unwrap();

        TestBackupData::new(Some(wb_handle),
                            Some(k.recovery_vk.to_string()),
                            Some(dd.address.clone()),
                            Some(dd.locator.clone()),
                            Some(k.cloud_address.clone()),
                            Some(sig),
                                Some(BACKUP_KEY.to_string()),
                            )

    }

    pub fn backup_wallet_utils() -> TestBackupData {
        wallet::add_record(RECORD_TYPE, ID, RECORD_VALUE, None).unwrap();
        let wb = init_backup();

        backup_wallet(wb.wb_handle, PATH).unwrap();
        thread::sleep(Duration::from_millis(1000));

        wb

    }

    mod create_wallet_backup {
       use super::*;

        #[cfg(feature = "wallet_backup")]
        #[cfg(feature = "agency")]
        #[cfg(feature = "pool_tests")]
        #[test]
        fn create_backup_succeeds_real() {
            init!("agency");
            set_consumer();

            assert!(create_wallet_backup(SOURCE_ID, BACKUP_KEY).is_ok());

            teardown!("agency");
        }

        #[cfg(feature = "wallet_backup")]
        #[cfg(feature = "agency")]
        #[cfg(feature = "pool_tests")]
        #[test]
        fn create_two_backup_init_succeeds_real() {
            init!("agency");
<<<<<<< HEAD
            ::utils::devsetup::tests::set_consumer();
=======
            set_consumer();
>>>>>>> 6b62af95

            assert!(create_wallet_backup(SOURCE_ID, BACKUP_KEY).is_ok());
            assert!(create_wallet_backup(SOURCE_ID, BACKUP_KEY).is_ok());

            teardown!("agency");
        }
    }

    mod update_state {
        use super::*;

        #[cfg(feature = "wallet_backup")]
        #[test]
        fn update_state_success() {
            init!("true");
            ::utils::httpclient::set_next_u8_response(WALLET_PROVISION_AGENT_RESPONSE.to_vec());

            let handle = create_wallet_backup(SOURCE_ID, BACKUP_KEY).unwrap();
            assert!(update_state(handle, None).is_ok());
            assert_eq!(get_state(handle), WalletBackupState::InitRequested as u32);
        }

        #[cfg(feature = "wallet_backup")]
        #[cfg(feature = "agency")]
        #[cfg(feature = "pool_tests")]
        #[test]
        fn update_state_with_provisioned_msg_changes_state_to_ready_to_export() {
            init!("agency");
            set_consumer();

            let handle = create_wallet_backup(SOURCE_ID, BACKUP_KEY).unwrap();
            thread::sleep(Duration::from_millis(2000));

            assert!(update_state(handle, None).is_ok());
            assert_eq!(get_state(handle), WalletBackupState::ReadyToExportWallet as u32);
            teardown!("agency");
        }

        #[cfg(feature = "wallet_backup")]
        #[cfg(feature = "agency")]
        #[cfg(feature = "pool_tests")]
        #[test]
        fn update_state_with_backup_ack_msg_changes_state_to_ready_to_export() {
            init!("agency");

            set_consumer();
            let handle = create_wallet_backup(SOURCE_ID, BACKUP_KEY).unwrap();
            thread::sleep(Duration::from_millis(2000));

            assert!(update_state(handle, None).is_ok());
            assert_eq!(get_state(handle), WalletBackupState::ReadyToExportWallet as u32);

            backup_wallet(handle, FILE_PATH).unwrap();
            assert_eq!(get_state(handle), WalletBackupState::BackupInProgress as u32);

            assert!(update_state(handle, None).is_ok());
            assert_eq!(get_state(handle), WalletBackupState::ReadyToExportWallet as u32);
            teardown!("agency");
        }
    }

    mod serialization {
        use super::*;

        #[cfg(feature = "wallet_backup")]
        #[test]
        fn to_string_test() {
            init!("true");
            ::utils::httpclient::set_next_u8_response(WALLET_PROVISION_AGENT_RESPONSE.to_vec());

            let handle = create_wallet_backup(SOURCE_ID, BACKUP_KEY).unwrap();
            let serialized = to_string(handle).unwrap();
            let j: Value = serde_json::from_str(&serialized).unwrap();
            assert_eq!(j["version"], "1.0");
            WalletBackup::from_str(&serialized).unwrap();
        }

        #[cfg(feature = "wallet_backup")]
        #[test]
        fn test_deserialize_fails() {
            assert_eq!(from_string("{}").unwrap_err().kind(), VcxErrorKind::InvalidJson);
        }
    }

    mod backup_wallet {
        use super::*;

        #[cfg(feature = "wallet_backup")]
        #[test]
        fn retrieving_exported_wallet_data_successful() {
            init!("true");
            setup_wallet_env(settings::DEFAULT_WALLET_NAME).unwrap();

            let data = WalletBackup::_retrieve_exported_wallet(BACKUP_KEY, FILE_PATH);

            assert!(data.unwrap().len() > 0);
        }

        #[cfg(feature = "wallet_backup")]
        #[test]
        fn retrieve_exported_wallet_success_with_file_already_created() {
            init!("true");
            File::create(FILE_PATH).and_then(|mut f| f.write_all(&vec![1, 2, 3])).unwrap();

            setup_wallet_env(settings::DEFAULT_WALLET_NAME).unwrap();

            assert!(WalletBackup::_retrieve_exported_wallet(BACKUP_KEY, FILE_PATH).is_ok());
        }

        #[cfg(feature = "wallet_backup")]
        #[test]
        fn backup_wallet_fails_with_invalid_handle() {
            init!("true");
            assert_eq!(backup_wallet(0, FILE_PATH).unwrap_err().kind(), VcxErrorKind::InvalidHandle)
        }

        #[cfg(feature = "wallet_backup")]
        #[cfg(feature = "agency")]
        #[cfg(feature = "pool_tests")]
        #[test]
        fn backup_wallet_succeeds_real() {
            init!("agency");
            set_consumer();

            let wallet_backup = create_wallet_backup(SOURCE_ID, BACKUP_KEY).unwrap();
            thread::sleep(Duration::from_millis(2000));

            assert_eq!(get_state(wallet_backup), WalletBackupState::InitRequested as u32);
            assert!(update_state(wallet_backup, None).is_ok());

            backup_wallet(wallet_backup, FILE_PATH).unwrap();
            assert_eq!(get_state(wallet_backup), WalletBackupState::BackupInProgress as u32);

            assert!(update_state(wallet_backup, None).is_ok());
            assert_eq!(get_state(wallet_backup), WalletBackupState::ReadyToExportWallet as u32);
            assert!(has_known_cloud_backup(wallet_backup));
            teardown!("agency");
        }

        #[cfg(feature = "wallet_backup")]
        #[cfg(feature = "agency")]
        #[cfg(feature = "pool_tests")]
        #[test]
        fn backup_wallet_multiple_times_real() {
            init!("agency");
<<<<<<< HEAD
            ::utils::devsetup::tests::set_consumer();
=======
            set_consumer();
>>>>>>> 6b62af95

            let wallet_backup = create_wallet_backup(SOURCE_ID, BACKUP_KEY).unwrap();
            thread::sleep(Duration::from_millis(2000));

            assert_eq!(get_state(wallet_backup), WalletBackupState::InitRequested as u32);
            assert!(update_state(wallet_backup, None).is_ok());

            backup_wallet(wallet_backup, FILE_PATH).unwrap();
            assert_eq!(get_state(wallet_backup), WalletBackupState::BackupInProgress as u32);

            assert!(update_state(wallet_backup, None).is_ok());
            assert_eq!(get_state(wallet_backup), WalletBackupState::ReadyToExportWallet as u32);
            assert!(has_known_cloud_backup(wallet_backup));

            backup_wallet(wallet_backup, FILE_PATH).unwrap();
            assert_eq!(get_state(wallet_backup), WalletBackupState::BackupInProgress as u32);
            teardown!("agency");
        }
    }

    mod restore_wallet {
        use super::*;


        #[cfg(feature = "wallet_backup")]
        #[cfg(feature = "agency")]
        #[cfg(feature = "pool_tests")]
        #[test]
        fn restore_wallet_real() {
            init!("agency");

            set_consumer();
            let wb = backup_wallet_utils();
            cleanup_local_env();

            setup_local_env("1.0");
            set_consumer();

            restore_wallet(&restore_config(None).to_string().unwrap()).unwrap();

            let options = json!({
                "retrieveType": true,
                "retrieveValue": true,
                "retrieveTags": true
            }).to_string();
            let record = wallet::get_record(RECORD_TYPE, ID, &options).unwrap();
            let record: serde_json::Value = serde_json::from_str(&record).unwrap();
            assert_eq!(&record, &json!({"value":RECORD_VALUE, "type": RECORD_TYPE, "id": ID, "tags": {}}));

            wallet::delete_wallet(&restore_config(None).wallet_name, None, None, None).unwrap();
            teardown!("agency");
        }

        #[cfg(feature = "wallet_backup")]
        #[cfg(feature = "agency")]
        #[cfg(feature = "pool_tests")]
        #[test]
        fn restore_wallet_fails_with_no_backup() {
            init!("agency");
            set_consumer();

            wallet::add_record(RECORD_TYPE, ID, RECORD_VALUE, None).unwrap();
            let wb = init_backup();
            thread::sleep(Duration::from_millis(2000));
            cleanup_local_env();

            setup_local_env("1.0");
            set_consumer();

            let rc = restore_wallet(&restore_config(None).to_string().unwrap());
            assert_eq!(
                rc.unwrap_err().to_string(),
                "Error: Message failed in post\n  Caused by: POST failed with: {\"statusCode\":\"GNR-111\",\"statusMsg\":\"No Wallet Backup available to download\"}\n"
            );
            teardown!("agency");
        }

        #[cfg(feature = "wallet_backup")]
        #[cfg(feature = "agency")]
        #[cfg(feature = "pool_tests")]
        #[test]
        fn recovery_creates_file_structure_for_undefined_path_recovery_success() {
            init!("agency");

            set_consumer();
            let wb = backup_wallet_utils();
            cleanup_local_env();

            init!("agency");
            set_consumer();

            // Just to make sure path doesn't exist
            let base = "/tmp/uncreated/";
            let uncreated_path = format!("{}/nested/test.txt", base);
            ::std::fs::remove_dir_all(base).unwrap_or(println!("No Directory to delete before test"));
            let rc = restore_wallet(&restore_config(Some(uncreated_path.to_string())).to_string().unwrap());
            ::std::fs::remove_dir_all(base).unwrap_or(println!("No Directory to delete after test"));

            assert!(rc.is_ok());
            teardown!("agency");
        }

        #[cfg(feature = "wallet_backup")]
        #[cfg(feature = "agency")]
        #[cfg(feature = "pool_tests")]
        #[test]
        fn recovery_overwrites_export_path_when_file_already_exists() {
            init!("agency");
            set_consumer();

            let wb = backup_wallet_utils();
            cleanup_local_env();

            init!("agency");
            set_consumer();

            let base = "/tmp/existing/";
            let existing_file = format!("{}/test.txt", base);
            _write_encrypted_wallet_for_import(&existing_file, &vec![1, 2, 3, 4, 5, 6, 7]).unwrap();
            let rc = restore_wallet(&restore_config(Some(existing_file.to_string())).to_string().unwrap());
            ::std::fs::remove_dir_all(base).unwrap_or(println!("No Directory to delete after test"));

            assert!(rc.is_ok());
            teardown!("agency");
        }
    }
}
<|MERGE_RESOLUTION|>--- conflicted
+++ resolved
@@ -503,11 +503,7 @@
         #[test]
         fn create_two_backup_init_succeeds_real() {
             init!("agency");
-<<<<<<< HEAD
-            ::utils::devsetup::tests::set_consumer();
-=======
-            set_consumer();
->>>>>>> 6b62af95
+            set_consumer();
 
             assert!(create_wallet_backup(SOURCE_ID, BACKUP_KEY).is_ok());
             assert!(create_wallet_backup(SOURCE_ID, BACKUP_KEY).is_ok());
@@ -653,11 +649,7 @@
         #[test]
         fn backup_wallet_multiple_times_real() {
             init!("agency");
-<<<<<<< HEAD
-            ::utils::devsetup::tests::set_consumer();
-=======
-            set_consumer();
->>>>>>> 6b62af95
+            set_consumer();
 
             let wallet_backup = create_wallet_backup(SOURCE_ID, BACKUP_KEY).unwrap();
             thread::sleep(Duration::from_millis(2000));
