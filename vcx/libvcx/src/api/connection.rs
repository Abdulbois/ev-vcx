--- conflicted
+++ resolved
@@ -577,13 +577,6 @@
 ///
 /// connection_handle: Connection handle that identifies connection object
 ///
-<<<<<<< HEAD
-/// connection_options: Provides details indicating if the connection will be established by text or QR Code
-///     If agent info needs to be updated, add `update_agent_info`=true /
-///     default value for `update_agent_info`=true
-/// # Examples connection_options ->
-/// "{"connection_type":"SMS","phone":"123","use_public_did":true, "update_agent_info": Option<false>}"
-=======
 /// connection_options: Provides details about establishing connection
 ///     {
 ///         "connection_type": Option<"string"> - one of "SMS", "QR",
@@ -596,7 +589,6 @@
 ///     }
 /// # Examples connection_options ->
 /// "{"connection_type":"SMS","phone":"123","use_public_did":true, "update_agent_info": Option<true>}"
->>>>>>> 2de53d2d
 ///     OR:
 /// "{"connection_type":"QR","phone":"","use_public_did":false}"
 ///
