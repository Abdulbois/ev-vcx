use libc::c_char;
use utils::cstring::CStringUtils;
use utils::error;
use utils::threadpool::spawn;
use std::ptr;
use connection::*;
use error::prelude::*;
use messages::get_message::Message;
use messages::{MessageStatusCode, RemoteMessageType};

/// Delete a Connection object and release its handle
///
/// #Params
/// command_handle: command handle to map callback to user context.
///
/// connection_handle: handle of the connection to delete.
///
/// cb: Callback that provides feedback of the api call.
///
/// #Returns
/// Error code as a u32
#[no_mangle]
#[allow(unused_assignments)]
pub extern fn vcx_connection_delete_connection(command_handle: u32,
                                               connection_handle: u32,
                                               cb: Option<extern fn(
                                                   xcommand_handle: u32,
                                                   err: u32)>) -> u32 {
    info!("vcx_delete_connection >>>");

    check_useful_c_callback!(cb, VcxErrorKind::InvalidOption);

    if !is_valid_handle(connection_handle) {
        return VcxError::from(VcxErrorKind::InvalidConnectionHandle).into();
    }
    trace!("vcx_connection_delete_connection(command_handle: {}, connection_handle: {})", command_handle, connection_handle);
    spawn(move || {
        match delete_connection(connection_handle) {
            Ok(_) => {
                trace!("vcx_connection_delete_connection_cb(command_handle: {}, rc: {})", command_handle, error::SUCCESS.message);
                cb(command_handle, error::SUCCESS.code_num);
            }
            Err(e) => {
                trace!("vcx_connection_delete_connection_cb(command_handle: {}, rc: {})", command_handle, e);
                cb(command_handle, e.into());
            }
        }

        Ok(())
    });

    error::SUCCESS.code_num
}

/// -> Create a Connection object that provides a pairwise connection for an institution's user
///
/// #Params
/// command_handle: command handle to map callback to user context.
///
/// source_id: institution's personal identification for the user
///
/// cb: Callback that provides connection handle and error status of request
///
/// #Returns
/// Error code as a u32
#[no_mangle]
#[allow(unused_assignments)]
pub extern fn vcx_connection_create(command_handle: u32,
                                    source_id: *const c_char,
                                    cb: Option<extern fn(xcommand_handle: u32, err: u32, connection_handle: u32)>) -> u32 {
    info!("vcx_connection_create >>>");

    check_useful_c_callback!(cb, VcxErrorKind::InvalidOption);
    check_useful_c_str!(source_id, VcxErrorKind::InvalidOption);

    trace!("vcx_connection_create(command_handle: {}, source_id: {})", command_handle, source_id);

    spawn(move || {
        match create_connection(&source_id) {
            Ok(handle) => {
                trace!("vcx_connection_create_cb(command_handle: {}, rc: {}, handle: {}) source_id: {}",
                       command_handle, error::SUCCESS.message, handle, source_id);
                cb(command_handle, error::SUCCESS.code_num, handle);
            }
            Err(x) => {
                warn!("vcx_connection_create_cb(command_handle: {}, rc: {}, handle: {}) source_id: {}",
                      command_handle, x, 0, source_id);
                cb(command_handle, x.into(), 0);
            }
        };

        Ok(())
    });

    error::SUCCESS.code_num
}

/// Create a Connection object from the given invite_details that provides a pairwise connection.
///
/// #Params
/// command_handle: command handle to map callback to user context.
///
/// source_id: institution's personal identification for the user
///
/// invite_details: Provided via the other end of the connection calling "vcx_connection_connect" or "vcx_connection_invite_details"
///
/// cb: Callback that provides connection handle and error status of request
///
/// #Returns
/// Error code as a u32
#[no_mangle]
pub extern fn vcx_connection_create_with_invite(command_handle: u32,
                                                source_id: *const c_char,
                                                invite_details: *const c_char,
                                                cb: Option<extern fn(xcommand_handle: u32, err: u32, credential_handle: u32)>) -> u32 {
    info!("vcx_connection_create_with_invite >>>");

    check_useful_c_callback!(cb, VcxErrorKind::InvalidOption);
    check_useful_c_str!(source_id, VcxErrorKind::InvalidOption);
    check_useful_c_str!(invite_details, VcxErrorKind::InvalidOption);
    trace!("vcx_connection_create_with_invite(command_handle: {}, source_id: {})", command_handle, source_id);
    spawn(move || {
        match create_connection_with_invite(&source_id, &invite_details) {
            Ok(handle) => {
                trace!("vcx_connection_create_with_invite_cb(command_handle: {}, rc: {}, handle: {}) source_id: {}",
                       command_handle, error::SUCCESS.message, handle, source_id);
                cb(command_handle, error::SUCCESS.code_num, handle);
            }
            Err(x) => {
                warn!("vcx_connection_create_with_invite_cb(command_handle: {}, rc: {}, handle: {}) source_id: {}",
                      command_handle, x, 0, source_id);
                cb(command_handle, x.into(), 0);
            }
        };

        Ok(())
    });

    error::SUCCESS.code_num
}

/// Establishes connection between institution and its user
///
/// #Params
/// command_handle: command handle to map callback to user context.
///
/// connection_handle: Connection handle that identifies connection object
///
/// connection_options: Provides details indicating if the connection will be established by text or QR Code
///
/// # Examples connection_options -> "{"connection_type":"SMS","phone":"123","use_public_did":true}" OR: "{"connection_type":"QR","phone":"","use_public_did":false}"
///
/// cb: Callback that provides error status of request
///
/// #Returns
/// Error code as a u32
#[no_mangle]
pub extern fn vcx_connection_connect(command_handle: u32,
                                     connection_handle: u32,
                                     connection_options: *const c_char,
                                     cb: Option<extern fn(xcommand_handle: u32, err: u32, invite_details: *const c_char)>) -> u32 {
    info!("vcx_connection_connect >>>");

    check_useful_c_callback!(cb, VcxErrorKind::InvalidOption);

    if !is_valid_handle(connection_handle) {
        error!("vcx_connection_get_state - invalid handle");
        return VcxError::from(VcxErrorKind::InvalidConnectionHandle).into();
    }

    let options = if !connection_options.is_null() {
        check_useful_opt_c_str!(connection_options, VcxErrorKind::InvalidOption);
        connection_options.to_owned()
    } else {
        None
    };

    let source_id = get_source_id(connection_handle).unwrap_or_default();
    trace!("vcx_connection_connect(command_handle: {}, connection_handle: {}, connection_options: {:?}), source_id: {:?}",
           command_handle, connection_handle, options, source_id);

    spawn(move || {
        match connect(connection_handle, options) {
            Ok(_) => {
                match get_invite_details(connection_handle, true) {
                    Ok(x) => {
                        trace!("vcx_connection_connect_cb(command_handle: {}, connection_handle: {}, rc: {}, details: {}), source_id: {:?}",
                               command_handle, connection_handle, error::SUCCESS.message, x, source_id);
                        let msg = CStringUtils::string_to_cstring(x);
                        cb(command_handle, error::SUCCESS.code_num, msg.as_ptr());
                    }
                    Err(e) => {
                        warn!("vcx_connection_connect_cb(command_handle: {}, connection_handle: {}, rc: {}, details: {}), source_id: {:?}",
                              command_handle, connection_handle, error::SUCCESS.message, "null", source_id); // TODO: why Success?????
                        cb(command_handle, error::SUCCESS.code_num, ptr::null_mut());
                    }
                }
            }
            Err(x) => {
                warn!("vcx_connection_connect_cb(command_handle: {}, connection_handle: {}, rc: {}, details: {}, source_id: {})",
                      command_handle, connection_handle, x, "null", source_id);
                cb(command_handle, x.into(), ptr::null_mut());
            }
        };

        Ok(())
    });

    error::SUCCESS.code_num
}

#[no_mangle]
pub extern fn vcx_connection_redirect(command_handle: u32,
                                      connection_handle: u32,
                                      redirect_connection_handle: u32,
                                      cb: Option<extern fn(xcommand_handle: u32, err: u32)>) -> u32 {
    info!("vcx_connection_redirect >>>");

    check_useful_c_callback!(cb, VcxErrorKind::InvalidOption);

    if !is_valid_handle(connection_handle) {
        error!("vcx_connection_redirect - invalid handle");
        return VcxError::from(VcxErrorKind::InvalidConnectionHandle).into()
    }

    if !is_valid_handle(redirect_connection_handle) {
        error!("vcx_connection_redirect - invalid handle");
        return VcxError::from(VcxErrorKind::InvalidConnectionHandle).into()
    }

    let source_id = get_source_id(connection_handle).unwrap_or_default();
    trace!("vcx_connection_redirect(command_handle: {}, connection_handle: {}, redirect_connection_handle: {}), source_id: {:?}",
           command_handle, connection_handle, redirect_connection_handle, source_id);

    spawn(move|| {
        match redirect(connection_handle, redirect_connection_handle) {
            Ok(_) => {
                trace!("vcx_connection_redirect_cb(command_handle: {}, rc: {})", command_handle, error::SUCCESS.message);
                cb(command_handle, error::SUCCESS.code_num);
            },
            Err(e) => {
                trace!("vcx_connection_redirect_cb(command_handle: {}, rc: {})", command_handle, e);
                cb(command_handle, e.into());
            },
        };

        Ok(())
    });

    error::SUCCESS.code_num
}

#[no_mangle]
pub extern fn vcx_connection_get_redirect_details(command_handle: u32,
                                                  connection_handle: u32,
                                                  cb: Option<extern fn(xcommand_handle: u32, err: u32, details: *const c_char)>) -> u32 {
    info!("vcx_connection_get_redirect_details >>>");

    check_useful_c_callback!(cb, VcxErrorKind::InvalidOption);

    let source_id = get_source_id(connection_handle).unwrap_or_default();
    trace!("vcx_connection_get_redirect_details(command_handle: {}, connection_handle: {}), source_id: {:?}",
           command_handle, connection_handle, source_id);

    if !is_valid_handle(connection_handle) {
        error!("vcx_connection_get_redirect_details - invalid handle");
        return VcxError::from(VcxErrorKind::InvalidConnectionHandle).into()
    }

    spawn(move|| {
        match get_redirect_details(connection_handle){
            Ok(str) => {
                trace!("vcx_connection_get_redirect_details_cb(command_handle: {}, connection_handle: {}, rc: {}, details: {}), source_id: {:?}",
                       command_handle, connection_handle, error::SUCCESS.message, str, source_id);
                let msg = CStringUtils::string_to_cstring(str);
                cb(command_handle, error::SUCCESS.code_num, msg.as_ptr());
            },
            Err(x) => {
                warn!("vcx_connection_get_redirect_details_cb(command_handle: {}, connection_handle: {}, rc: {}, details: {}, source_id: {:?})",
                      command_handle, connection_handle, x, "null", source_id);
                cb(command_handle, x.into(), ptr::null_mut());
            }
        };

        Ok(())
    });

    error::SUCCESS.code_num
}

/// Takes the Connection object and returns a json string of all its attributes
///
/// #Params
/// command_handle: command handle to map callback to user context.
///
/// connection_handle: Connection handle that identifies pairwise connection
///
/// cb: Callback that provides json string of the connection's attributes and provides error status
///
/// #Returns
/// Error code as a u32
#[no_mangle]
pub extern fn vcx_connection_serialize(command_handle: u32,
                                       connection_handle: u32,
                                       cb: Option<extern fn(xcommand_handle: u32, err: u32, serialized_data: *const c_char)>) -> u32 {
    info!("vcx_connection_serialize >>>");

    check_useful_c_callback!(cb, VcxErrorKind::InvalidOption);

    let source_id = get_source_id(connection_handle).unwrap_or_default();
    trace!("vcx_connection_serialize(command_handle: {}, connection_handle: {}), source_id: {:?}",
           command_handle, connection_handle, source_id);

    if !is_valid_handle(connection_handle) {
        error!("vcx_connection_get_state - invalid handle");
        return VcxError::from(VcxErrorKind::InvalidConnectionHandle).into();
    }

    spawn(move || {
        match to_string(connection_handle) {
            Ok(json) => {
                trace!("vcx_connection_serialize_cb(command_handle: {}, connection_handle: {}, rc: {}, state: {}), source_id: {:?}",
                       command_handle, connection_handle, error::SUCCESS.message, json, source_id);
                let msg = CStringUtils::string_to_cstring(json);
                cb(command_handle, error::SUCCESS.code_num, msg.as_ptr());
            }
            Err(x) => {
                warn!("vcx_connection_serialize_cb(command_handle: {}, connection_handle: {}, rc: {}, state: {}), source_id: {:?}",
                      command_handle, connection_handle, x, "null", source_id);
                cb(command_handle, x.into(), ptr::null_mut());
            }
        };

        Ok(())
    });

    error::SUCCESS.code_num
}

/// Takes a json string representing a connection object and recreates an object matching the json
///
/// #Params
/// command_handle: command handle to map callback to user context.
///
/// connection_data: json string representing a connection object
///
/// cb: Callback that provides credential handle and provides error status
///
/// #Returns
/// Error code as a u32
#[no_mangle]
pub extern fn vcx_connection_deserialize(command_handle: u32,
                                         connection_data: *const c_char,
                                         cb: Option<extern fn(xcommand_handle: u32, err: u32, connection_handle: u32)>) -> u32 {
    info!("vcx_connection_deserialize >>>");

    check_useful_c_callback!(cb, VcxErrorKind::InvalidOption);
    check_useful_c_str!(connection_data, VcxErrorKind::InvalidOption);

    trace!("vcx_connection_deserialize(command_handle: {}, connection_data: {})", command_handle, connection_data);

    spawn(move || {
        let (rc, handle) = match from_string(&connection_data) {
            Ok(x) => {
                let source_id = get_source_id(x).unwrap_or_default();
                trace!("vcx_connection_deserialize_cb(command_handle: {}, rc: {}, handle: {}), source_id: {:?}",
                       command_handle, error::SUCCESS.message, x, source_id);
                (error::SUCCESS.code_num, x)
            }
            Err(x) => {
                warn!("vcx_connection_deserialize_cb(command_handle: {}, rc: {}, handle: {} )",
                      command_handle, x, 0);
                (x.into(), 0)
            }
        };

        cb(command_handle, rc, handle);

        Ok(())
    });

    error::SUCCESS.code_num
}


/// Checks for any state change in the connection and updates the the state attribute
///
/// #Params
/// command_handle: command handle to map callback to user context.
///
/// connection_handle: was provided during creation. Used to identify connection object
///
/// cb: Callback that provides most current state of the credential and error status of request
///
/// #Returns
/// Error code as a u32
#[no_mangle]
pub extern fn vcx_connection_update_state(command_handle: u32,
                                          connection_handle: u32,
                                          cb: Option<extern fn(xcommand_handle: u32, err: u32, state: u32)>) -> u32 {
    info!("vcx_connection_update_state >>>");

    check_useful_c_callback!(cb, VcxErrorKind::InvalidOption);

    let source_id = get_source_id(connection_handle).unwrap_or_default();
    trace!("vcx_connection_update_state(command_handle: {}, connection_handle: {}), source_id: {:?}",
           command_handle, connection_handle, source_id);

    if !is_valid_handle(connection_handle) {
        error!("vcx_connection_get_state - invalid handle");
        return VcxError::from(VcxErrorKind::InvalidConnectionHandle).into();
    }

    spawn(move || {
        let rc = match update_state(connection_handle, None) {
            Ok(x) => {
                trace!("vcx_connection_update_state_cb(command_handle: {}, rc: {}, connection_handle: {}, state: {}), source_id: {:?}",
                       command_handle, error::SUCCESS.message, connection_handle, get_state(connection_handle), source_id);
                x
            }
            Err(x) => {
                warn!("vcx_connection_update_state_cb(command_handle: {}, rc: {}, connection_handle: {}, state: {}), source_id: {:?}",
                      command_handle, x, connection_handle, get_state(connection_handle), source_id);
                x.into()
            }
        };
        let state = get_state(connection_handle);
        cb(command_handle, rc, state);

        Ok(())
    });

    error::SUCCESS.code_num
}

/// Checks the message any state change and updates the the state attribute
///
/// #Params
/// command_handle: command handle to map callback to user context.
///
/// connection_handle: was provided during creation. Used to identify connection object
///
/// message: message to process
///
/// cb: Callback that provides most current state of the credential and error status of request
///
/// #Returns
/// Error code as a u32
#[no_mangle]
pub extern fn vcx_connection_update_state_with_message(command_handle: u32,
                                                       connection_handle: u32,
                                                       message: *const c_char,
                                                       cb: Option<extern fn(xcommand_handle: u32, err: u32, state: u32)>) -> u32 {
    info!("vcx_connection_update_state_with_message >>>");

    check_useful_c_callback!(cb, VcxErrorKind::InvalidOption);
    check_useful_c_str!(message, VcxErrorKind::InvalidOption);

    let source_id = get_source_id(connection_handle).unwrap_or_default();
    trace!("vcx_connection_update_state(command_handle: {}, connection_handle: {}), source_id: {:?}",
           command_handle, connection_handle, source_id);

    if !is_valid_handle(connection_handle) {
        error!("vcx_connection_get_state - invalid handle");
        return VcxError::from(VcxErrorKind::InvalidConnectionHandle).into();
    }

    let message: Message = match serde_json::from_str(&message) {
        Ok(x) => x,
        Err(_) => return VcxError::from(VcxErrorKind::InvalidJson).into(),
    };

<<<<<<< HEAD
    spawn(move || {
        let rc = match process_acceptance_message(connection_handle, message) {
=======
    spawn(move|| {
        let result = if message.status_code == MessageStatusCode::Redirected && message.msg_type == RemoteMessageType::ConnReqRedirect {
            process_redirect_message(connection_handle, &message)
        } else {
            process_acceptance_message(connection_handle, &message)
        };

        let rc = match result {
>>>>>>> 1cc51a62
            Ok(x) => {
                trace!("vcx_connection_update_state_cb(command_handle: {}, rc: {}, connection_handle: {}, state: {}), source_id: {:?}",
                       command_handle, error::SUCCESS.message, connection_handle, get_state(connection_handle), source_id);
                x
            }
            Err(x) => {
                warn!("vcx_connection_update_state_cb(command_handle: {}, rc: {}, connection_handle: {}, state: {}), source_id: {:?}",
                      command_handle, x, connection_handle, get_state(connection_handle), source_id);
                x.into()
            }
        };

        let state = get_state(connection_handle);
        cb(command_handle, rc, state);

        Ok(())
    });

    error::SUCCESS.code_num
}

/// Get the current state of the connection object
///
/// #Params
/// command_handle: command handle to map callback to user context.
///
/// proof_handle: Connection handle that was provided during creation. Used to access connection object
///
/// cb: Callback that provides most current state of the connection and error status of request
///
/// #Returns
#[no_mangle]
pub extern fn vcx_connection_get_state(command_handle: u32,
                                       connection_handle: u32,
                                       cb: Option<extern fn(xcommand_handle: u32, err: u32, state: u32)>) -> u32 {
    info!("vcx_connection_get_state >>>");

    check_useful_c_callback!(cb, VcxErrorKind::InvalidOption);

    let source_id = get_source_id(connection_handle).unwrap_or_default();
    trace!("vcx_connection_get_state(command_handle: {}, connection_handle: {}), source_id: {:?}",
           command_handle, connection_handle, source_id);

    if !is_valid_handle(connection_handle) {
        error!("vcx_connection_get_state - invalid handle");
        return VcxError::from(VcxErrorKind::InvalidConnectionHandle).into();
    }

    spawn(move || {
        trace!("vcx_connection_get_state_cb(command_handle: {}, rc: {}, connection_handle: {}, state: {}), source_id: {:?}",
               command_handle, error::SUCCESS.message, connection_handle, get_state(connection_handle), source_id);
        cb(command_handle, error::SUCCESS.code_num, get_state(connection_handle));

        Ok(())
    });

    error::SUCCESS.code_num
}

/// Gets the current connection details
///
/// #Params
/// command_handle: command handle to map callback to user context.
///
/// connection_handle: was provided during creation. Used to identify connection object
///
/// abbreviated: abbreviated connection details for QR codes or not
///
/// cb: Callback that provides the json string of details
///
/// #Returns
/// Error code as a u32
#[no_mangle]
pub extern fn vcx_connection_invite_details(command_handle: u32,
                                            connection_handle: u32,
                                            abbreviated: bool,
                                            cb: Option<extern fn(xcommand_handle: u32, err: u32, details: *const c_char)>) -> u32 {
    info!("vcx_connection_invite_details >>>");

    check_useful_c_callback!(cb, VcxErrorKind::InvalidOption);

    let source_id = get_source_id(connection_handle).unwrap_or_default();
    trace!("vcx_connection_invite_details(command_handle: {}, connection_handle: {}, abbreviated: {}), source_id: {:?}",
           command_handle, connection_handle, abbreviated, source_id);

    if !is_valid_handle(connection_handle) {
        error!("vcx_connection_get_state - invalid handle");
        return VcxError::from(VcxErrorKind::InvalidConnectionHandle).into();
    }

    spawn(move || {
        match get_invite_details(connection_handle, abbreviated) {
            Ok(str) => {
                trace!("vcx_connection_invite_details_cb(command_handle: {}, connection_handle: {}, rc: {}, details: {}), source_id: {:?}",
                       command_handle, connection_handle, error::SUCCESS.message, str, source_id);
                let msg = CStringUtils::string_to_cstring(str);
                cb(command_handle, error::SUCCESS.code_num, msg.as_ptr());
            }
            Err(x) => {
                warn!("vcx_connection_invite_details_cb(command_handle: {}, connection_handle: {}, rc: {}, details: {}, source_id: {:?})",
                      command_handle, connection_handle, x, "null", source_id);
                cb(command_handle, x.into(), ptr::null_mut());
            }
        };

        Ok(())
    });

    error::SUCCESS.code_num
}

/// Send a message to the specified connection
///
/// #params
///
/// command_handle: command handle to map callback to user context.
///
/// connection_handle: connection to receive the message
///
/// msg: actual message to send
///
/// send_msg_options:
///     {
///         msg_type: String, // type of message to send
///         msg_title: String, // message title (user notification)
///         ref_msg_id: Option<String>, // If responding to a message, id of the message
///     }
///
/// cb: Callback that provides array of matching messages retrieved
///
/// #Returns
/// Error code as a u32
#[no_mangle]
pub extern fn vcx_connection_send_message(command_handle: u32,
                                          connection_handle: u32,
                                          msg: *const c_char,
                                          send_msg_options: *const c_char,
                                          cb: Option<extern fn(xcommand_handle: u32, err: u32, msg_id: *const c_char)>) -> u32 {
    info!("vcx_message_send >>>");

    check_useful_c_callback!(cb, VcxErrorKind::InvalidOption);
    check_useful_c_str!(msg, VcxErrorKind::InvalidOption);
    check_useful_c_str!(send_msg_options, VcxErrorKind::InvalidOption);

    trace!("vcx_message_send(command_handle: {}, connection_handle: {}, msg: {}, send_msg_options: {})",
           command_handle, connection_handle, msg, send_msg_options);

    spawn(move || {
        match send_generic_message(connection_handle, &msg, &send_msg_options) {
            Ok(x) => {
                trace!("vcx_connection_send_message_cb(command_handle: {}, rc: {}, msg_id: {})",
                       command_handle, error::SUCCESS.message, x);

                let msg_id = CStringUtils::string_to_cstring(x);
                cb(command_handle, error::SUCCESS.code_num, msg_id.as_ptr());
            }
            Err(e) => {
                warn!("vcx_connection_send_message_cb(command_handle: {}, rc: {})",
                      command_handle, e);

                cb(command_handle, e.into(), ptr::null_mut());
            }
        };

        Ok(())
    });

    error::SUCCESS.code_num
}

/// Generate a signature for the specified data
///
/// #params
///
/// command_handle: command handle to map callback to user context.
///
/// connection_handle: connection to receive the message
///
/// data_raw: raw data buffer for signature
///
/// data:len: length of data buffer
///
/// cb: Callback that provides the generated signature
///
/// #Returns
/// Error code as a u32
#[no_mangle]
pub extern fn vcx_connection_sign_data(command_handle: u32,
                                       connection_handle: u32,
                                       data_raw: *const u8,
                                       data_len: u32,
                                       cb: Option<extern fn(command_handle_: u32,
                                                            err: u32,
                                                            signature_raw: *const u8,
                                                            signature_len: u32)>) -> u32 {
    trace!("vcx_connection_sign_data: >>> connection_handle: {}, data_raw: {:?}, data_len: {}",
           connection_handle, data_raw, data_len);

    check_useful_c_byte_array!(data_raw, data_len, VcxErrorKind::InvalidOption, VcxErrorKind::InvalidOption);
    check_useful_c_callback!(cb, VcxErrorKind::InvalidOption);

    trace!("vcx_connection_sign_data: entities >>> connection_handle: {}, data_raw: {:?}, data_len: {}",
           connection_handle, data_raw, data_len);

    if !is_valid_handle(connection_handle) {
        error!("vcx_connection_sign - invalid handle");
        return VcxError::from(VcxErrorKind::InvalidConnectionHandle).into();
    }

    let vk = match ::connection::get_pw_verkey(connection_handle) {
        Ok(x) => x,
        Err(e) => return e.into(),
    };

    spawn(move || {
        match ::utils::libindy::crypto::sign(&vk, &data_raw) {
            Ok(x) => {
                trace!("vcx_connection_sign_data_cb(command_handle: {}, connection_handle: {}, rc: {}, signature: {:?})",
                       command_handle, connection_handle, error::SUCCESS.message, x);

                let (signature_raw, signature_len) = ::utils::cstring::vec_to_pointer(&x);
                cb(command_handle, error::SUCCESS.code_num, signature_raw, signature_len);
            }
            Err(e) => {
                warn!("vcx_messages_sign_data_cb(command_handle: {}, rc: {}, signature: null)",
                      command_handle, e);

                cb(command_handle, e.into(), ptr::null_mut(), 0);
            }
        };

        Ok(())
    });

    error::SUCCESS.code_num
}

/// Verify the signature is valid for the specified data
///
/// #params
///
/// command_handle: command handle to map callback to user context.
///
/// connection_handle: connection to receive the message
///
/// data_raw: raw data buffer for signature
///
/// data_len: length of data buffer
///
/// signature_raw: raw data buffer for signature
///
/// signature_len: length of data buffer
///
/// cb: Callback that specifies whether the signature was valid or not
///
/// #Returns
/// Error code as a u32
#[no_mangle]
pub extern fn vcx_connection_verify_signature(command_handle: u32,
                                              connection_handle: u32,
                                              data_raw: *const u8,
                                              data_len: u32,
                                              signature_raw: *const u8,
                                              signature_len: u32,
                                              cb: Option<extern fn(command_handle_: u32,
                                                                   err: u32,
                                                                   valid: bool)>) -> u32 {
    trace!("vcx_connection_verify_signature: >>> connection_handle: {}, data_raw: {:?}, data_len: {}, signature_raw: {:?}, signature_len: {}",
           connection_handle, data_raw, data_len, signature_raw, signature_len);

    check_useful_c_byte_array!(data_raw, data_len, VcxErrorKind::InvalidOption, VcxErrorKind::InvalidOption);
    check_useful_c_byte_array!(signature_raw, signature_len, VcxErrorKind::InvalidOption, VcxErrorKind::InvalidOption);
    check_useful_c_callback!(cb, VcxErrorKind::InvalidOption);

    trace!("vcx_connection_verify_signature: entities >>> connection_handle: {}, data_raw: {:?}, data_len: {}, signature_raw: {:?}, signature_len: {}",
           connection_handle, data_raw, data_len, signature_raw, signature_len);

    if !is_valid_handle(connection_handle) {
        error!("vcx_connection_verify_signature - invalid handle");
        return VcxError::from(VcxErrorKind::InvalidConnectionHandle).into();
    }

    let vk = match ::connection::get_their_pw_verkey(connection_handle) {
        Ok(x) => x,
        Err(e) => return e.into(),
    };

    spawn(move || {
        match ::utils::libindy::crypto::verify(&vk, &data_raw, &signature_raw) {
            Ok(x) => {
                trace!("vcx_connection_verify_signature_cb(command_handle: {}, rc: {}, valid: {})",
                       command_handle, error::SUCCESS.message, x);

                cb(command_handle, error::SUCCESS.code_num, x);
            }
            Err(e) => {
                warn!("vcx_connection_verify_signature_cb(command_handle: {}, rc: {}, valid: {})",
                      command_handle, e, false);

                cb(command_handle, e.into(), false);
            }
        };

        Ok(())
    });

    error::SUCCESS.code_num
}

/// Releases the connection object by de-allocating memory
///
/// #Params
/// connection_handle: was provided during creation. Used to identify connection object
///
/// #Returns
/// Success
#[no_mangle]
pub extern fn vcx_connection_release(connection_handle: u32) -> u32 {
    info!("vcx_connection_release >>>");

    let source_id = get_source_id(connection_handle).unwrap_or_default();
    match release(connection_handle) {
        Ok(_) => {
            trace!("vcx_connection_release(connection_handle: {}, rc: {}), source_id: {:?}",
                   connection_handle, error::SUCCESS.message, source_id);
            error::SUCCESS.code_num
        }
        Err(e) => {
            warn!("vcx_connection_release(connection_handle: {}), rc: {}), source_id: {:?}",
                  connection_handle, e, source_id);
            e.into()
        }
    }
}

/// Retrieves pw_did from Connection object
///
/// #Params
/// command_handle: command handle to map callback to user context.
///
/// connection_handle: Connection handle that identifies pairwise connection
///
/// cb: Callback that provides your pw_did for this connection
///
/// #Returns
/// Error code as a u32
#[no_mangle]
pub extern fn vcx_connection_get_pw_did(command_handle: u32,
                                       connection_handle: u32,
                                       cb: Option<extern fn(xcommand_handle: u32, err: u32, serialized_data: *const c_char)>) -> u32 {
    info!("vcx_connection_get_pw_did >>>");

    check_useful_c_callback!(cb, VcxErrorKind::InvalidOption);

    let source_id = get_source_id(connection_handle).unwrap_or_default();
    trace!("vcx_connection_get_pw_did(command_handle: {}, connection_handle: {}), source_id: {:?}",
           command_handle, connection_handle, source_id);

    if !is_valid_handle(connection_handle) {
        error!("vcx_connection_get_state - invalid handle");
        return VcxError::from(VcxErrorKind::InvalidConnectionHandle).into()
    }

    spawn(move|| {
        match get_pw_did(connection_handle) {
            Ok(json) => {
                trace!("vcx_connection_get_pw_did_cb(command_handle: {}, connection_handle: {}, rc: {}, pw_did: {}), source_id: {:?}",
                       command_handle, connection_handle, error::SUCCESS.message, json, source_id);
                let msg = CStringUtils::string_to_cstring(json);
                cb(command_handle, error::SUCCESS.code_num, msg.as_ptr());
            },
            Err(x) => {
                warn!("vcx_connection_get_pw_did_cb(command_handle: {}, connection_handle: {}, rc: {}, pw_did: {}), source_id: {:?}",
                      command_handle, connection_handle, x, "null", source_id);
                cb(command_handle, x.into(), ptr::null_mut());
            },
        };

        Ok(())
    });

    error::SUCCESS.code_num
}

/// Retrieves their_pw_did from Connection object
///
/// #Params
/// command_handle: command handle to map callback to user context.
///
/// connection_handle: Connection handle that identifies pairwise connection
///
/// cb: Callback that provides your pw_did for this connection
///
/// #Returns
/// Error code as a u32
#[no_mangle]
pub extern fn vcx_connection_get_their_pw_did(command_handle: u32,
                                              connection_handle: u32,
                                              cb: Option<extern fn(xcommand_handle: u32, err: u32, serialized_data: *const c_char)>) -> u32 {
    info!("vcx_connection_get_pw_did >>>");

    check_useful_c_callback!(cb, VcxErrorKind::InvalidOption);

    let source_id = get_source_id(connection_handle).unwrap_or_default();
    trace!("vcx_connection_get_their_pw_did(command_handle: {}, connection_handle: {}), source_id: {:?}",
           command_handle, connection_handle, source_id);

    if !is_valid_handle(connection_handle) {
        error!("vcx_connection_get_state - invalid handle");
        return VcxError::from(VcxErrorKind::InvalidConnectionHandle).into()
    }

    spawn(move|| {
        match get_their_pw_did(connection_handle) {
            Ok(json) => {
                trace!("vcx_connection_get_their_pw_did_cb(command_handle: {}, connection_handle: {}, rc: {}, their_pw_did: {}), source_id: {:?}",
                       command_handle, connection_handle, error::SUCCESS.message, json, source_id);
                let msg = CStringUtils::string_to_cstring(json);
                cb(command_handle, error::SUCCESS.code_num, msg.as_ptr());
            },
            Err(x) => {
                warn!("vcx_connection_get_their_pw_did_cb(command_handle: {}, connection_handle: {}, rc: {}, their_pw_did: {}), source_id: {:?}",
                      command_handle, connection_handle, x, "null", source_id);
                cb(command_handle, x.into(), ptr::null_mut());
            },
        };

        Ok(())
    });

    error::SUCCESS.code_num
}

#[cfg(test)]
mod tests {
    use super::*;
    use std::ffi::CString;
    use std::ptr;
    use connection::tests::build_test_connection;
    use utils::error;
    use std::time::Duration;
    use api::{return_types_u32, VcxStateType};
    use utils::httpclient;
    use utils::constants::{GET_MESSAGES_RESPONSE, INVITE_ACCEPTED_RESPONSE};
    use utils::error::SUCCESS;

    #[test]
    fn test_vcx_connection_create() {
        init!("true");
        let cb = return_types_u32::Return_U32_U32::new().unwrap();
        let rc = vcx_connection_create(cb.command_handle,
                                       CString::new("test_create").unwrap().into_raw(),
                                       Some(cb.get_callback()));
        assert_eq!(rc, error::SUCCESS.code_num);
        assert!(cb.receive(Some(Duration::from_secs(10))).unwrap() > 0);
    }

    #[test]
    fn test_vcx_connection_create_fails() {
        init!("true");
        let rc = vcx_connection_create(0,
                                       CString::new("test_create_fails").unwrap().into_raw(),
                                       None);
        assert_eq!(rc, error::INVALID_OPTION.code_num);
        let cb = return_types_u32::Return_U32_U32::new().unwrap();
        let rc = vcx_connection_create(cb.command_handle,
                                       ptr::null(),
                                       Some(cb.get_callback()));
        assert_eq!(rc, error::INVALID_OPTION.code_num);
    }

    #[test]
    fn test_vcx_connection_connect() {
        init!("true");
        let cb = return_types_u32::Return_U32_STR::new().unwrap();
        let rc = vcx_connection_connect(cb.command_handle, 0, CString::new("{}").unwrap().into_raw(), Some(cb.get_callback()));
        assert_eq!(rc, error::INVALID_CONNECTION_HANDLE.code_num);
        let handle = build_test_connection();
        assert!(handle > 0);
        let cb = return_types_u32::Return_U32_STR::new().unwrap();
        let rc = vcx_connection_connect(cb.command_handle, handle, CString::new("{}").unwrap().into_raw(), Some(cb.get_callback()));
        assert_eq!(rc, error::SUCCESS.code_num);
        let invite_details = cb.receive(Some(Duration::from_secs(10))).unwrap();
        assert!(invite_details.is_some());
    }

    #[test]
    fn test_vcx_connection_redirect() {
        init!("true");
        let cb = return_types_u32::Return_U32::new().unwrap();
        let rc = vcx_connection_redirect(cb.command_handle, 0, 0,Some(cb.get_callback()));
        assert_eq!(rc, error::INVALID_CONNECTION_HANDLE.code_num);

        let handle = build_test_connection();
        assert!(handle > 0);

        let cb = return_types_u32::Return_U32::new().unwrap();
        let rc = vcx_connection_redirect(cb.command_handle,handle, 0,Some(cb.get_callback()));
        assert_eq!(rc, error::INVALID_CONNECTION_HANDLE.code_num);

        let handle2 = create_connection("alice2").unwrap();
        connect(handle2, Some("{}".to_string())).unwrap();
        assert!(handle2 > 0);

        let cb = return_types_u32::Return_U32::new().unwrap();
        let rc = vcx_connection_redirect(cb.command_handle,handle, handle2,Some(cb.get_callback()));
        assert_eq!(rc, error::SUCCESS.code_num);
    }

    #[test]
    fn test_vcx_connection_update_state() {
        init!("true");
        let handle = build_test_connection();
        assert!(handle > 0);
        connect(handle, None).unwrap();
        let cb = return_types_u32::Return_U32_U32::new().unwrap();
        httpclient::set_next_u8_response(GET_MESSAGES_RESPONSE.to_vec());
        let rc = vcx_connection_update_state(cb.command_handle, handle, Some(cb.get_callback()));
        assert_eq!(rc, error::SUCCESS.code_num);
        assert_eq!(cb.receive(Some(Duration::from_secs(10))).unwrap(), VcxStateType::VcxStateAccepted as u32);
    }

    #[test]
    fn test_vcx_connection_update_state_with_message() {
        init!("true");
        let handle = build_test_connection();
        assert!(handle > 0);
        connect(handle, None).unwrap();
        let cb = return_types_u32::Return_U32_U32::new().unwrap();
        let rc = vcx_connection_update_state_with_message(cb.command_handle, handle, CString::new(INVITE_ACCEPTED_RESPONSE).unwrap().into_raw(), Some(cb.get_callback()));
        assert_eq!(rc, error::SUCCESS.code_num);
        assert_eq!(cb.receive(Some(Duration::from_secs(10))).unwrap(), VcxStateType::VcxStateAccepted as u32);
    }

    #[test]
    fn test_vcx_connection_update_state_fails() {
        init!("true");
        let rc = vcx_connection_update_state(0, 0, None);
        assert_eq!(rc, error::INVALID_OPTION.code_num);
    }

    #[test]
    fn test_vcx_connection_serialize() {
        init!("true");
        let handle = build_test_connection();
        assert!(handle > 0);

        let cb = return_types_u32::Return_U32_STR::new().unwrap();
        let rc = vcx_connection_serialize(cb.command_handle, handle, Some(cb.get_callback()));
        assert_eq!(rc, 0);

        // unwraps on the option, if none, then serializing failed and panic! ensues.
        cb.receive(Some(Duration::from_secs(10))).unwrap().unwrap();
    }

    #[test]
    fn test_vcx_connection_release() {
        init!("true");
        let handle = build_test_connection();
        assert!(handle > 0);

        let rc = vcx_connection_release(handle);
        assert_eq!(rc, error::SUCCESS.code_num);
        let unknown_handle = handle + 1;
        assert_eq!(vcx_connection_release(unknown_handle), error::INVALID_CONNECTION_HANDLE.code_num);
        let cb = return_types_u32::Return_U32_STR::new().unwrap();
        let rc = vcx_connection_connect(0, handle, CString::new("{}").unwrap().into_raw(), Some(cb.get_callback()));
        assert_eq!(rc, error::INVALID_CONNECTION_HANDLE.code_num);
    }

    #[test]
    fn test_vcx_connection_deserialize_succeeds() {
        init!("true");
        let string = ::utils::constants::DEFAULT_CONNECTION;
        let cb = return_types_u32::Return_U32_U32::new().unwrap();
        let err = vcx_connection_deserialize(cb.command_handle,
                                             CString::new(string).unwrap().into_raw(),
                                             Some(cb.get_callback()));
        assert_eq!(err, SUCCESS.code_num);
        let handle = cb.receive(Some(Duration::from_secs(2))).unwrap();
        assert!(handle > 0);
    }

    #[test]
    fn test_vcx_connection_get_state() {
        init!("true");
        let handle = build_test_connection();
        assert!(handle > 0);
        let cb = return_types_u32::Return_U32_U32::new().unwrap();
        connect(handle, None).unwrap();
        httpclient::set_next_u8_response(GET_MESSAGES_RESPONSE.to_vec());
        let rc = vcx_connection_update_state(cb.command_handle, handle, Some(cb.get_callback()));
        assert_eq!(cb.receive(Some(Duration::from_secs(10))).unwrap(), VcxStateType::VcxStateAccepted as u32);
        let cb = return_types_u32::Return_U32_U32::new().unwrap();
        let rc = vcx_connection_get_state(cb.command_handle, handle, Some(cb.get_callback()));
        assert_eq!(rc, error::SUCCESS.code_num);
        assert_eq!(cb.receive(Some(Duration::from_secs(10))).unwrap(), VcxStateType::VcxStateAccepted as u32)
    }

    #[test]
    fn test_vcx_connection_delete_connection() {
        init!("true");
        let connection_handle = build_test_connection();
        connect(connection_handle, Some("{}".to_string())).unwrap();
        let cb = return_types_u32::Return_U32::new().unwrap();
        assert_eq!(vcx_connection_delete_connection(cb.command_handle, connection_handle, Some(cb.get_callback())), error::SUCCESS.code_num);
        cb.receive(Some(Duration::from_secs(10))).unwrap();
    }

    #[test]
    fn test_send_message() {
        init!("true");

        let msg = CString::new("MESSAGE").unwrap().into_raw();
        let send_msg_options = CString::new(json!({"msg_type":"type", "msg_title": "title", "ref_msg_id":null}).to_string()).unwrap().into_raw();
        let connection_handle = ::connection::tests::build_test_connection();
        ::connection::set_state(connection_handle, VcxStateType::VcxStateAccepted).unwrap();
        let cb = return_types_u32::Return_U32_STR::new().unwrap();
        assert_eq!(vcx_connection_send_message(cb.command_handle, connection_handle, msg, send_msg_options, Some(cb.get_callback())), error::SUCCESS.code_num);
        cb.receive(Some(Duration::from_secs(10))).unwrap();
    }

    extern "C" fn test_sign_cb(command_handle: u32, error: u32, signature: *const u8, signature_length: u32) {
        assert_eq!(error, error::SUCCESS.code_num);
    }

    #[test]
    fn test_sign() {
        use std::thread;
        init!("true");

        let msg = format!("My message");
        ;
        let msg_len = msg.len();

        let connection_handle = ::connection::tests::build_test_connection();
        assert_eq!(vcx_connection_sign_data(0, connection_handle, CString::new(msg).unwrap().as_ptr() as *const u8, msg_len as u32, Some(test_sign_cb)), error::SUCCESS.code_num);
        thread::sleep(Duration::from_secs(2));
    }

    extern "C" fn test_verify_cb(command_handle: u32, error: u32, valid: bool) {
        assert_eq!(valid, true);
    }

    #[test]
    fn test_verify_signature() {
        use std::thread;
        init!("true");

        let msg = format!("My message");
        let msg_len = msg.len();

        let signature = format!("signature");
        let signature_length = signature.len();

        let connection_handle = ::connection::tests::build_test_connection();
        assert_eq!(vcx_connection_verify_signature(0,
                                                   connection_handle,
                                                   CString::new(msg).unwrap().as_ptr() as *const u8,
                                                   msg_len as u32,
                                                   CString::new(signature).unwrap().as_ptr() as *const u8,
                                                   signature_length as u32,
                                                   Some(test_verify_cb)), error::SUCCESS.code_num);

        thread::sleep(Duration::from_secs(2));
    }
}<|MERGE_RESOLUTION|>--- conflicted
+++ resolved
@@ -470,11 +470,7 @@
         Err(_) => return VcxError::from(VcxErrorKind::InvalidJson).into(),
     };
 
-<<<<<<< HEAD
-    spawn(move || {
-        let rc = match process_acceptance_message(connection_handle, message) {
-=======
-    spawn(move|| {
+    spawn(move || {
         let result = if message.status_code == MessageStatusCode::Redirected && message.msg_type == RemoteMessageType::ConnReqRedirect {
             process_redirect_message(connection_handle, &message)
         } else {
@@ -482,7 +478,6 @@
         };
 
         let rc = match result {
->>>>>>> 1cc51a62
             Ok(x) => {
                 trace!("vcx_connection_update_state_cb(command_handle: {}, rc: {}, connection_handle: {}, state: {}), source_id: {:?}",
                        command_handle, error::SUCCESS.message, connection_handle, get_state(connection_handle), source_id);
