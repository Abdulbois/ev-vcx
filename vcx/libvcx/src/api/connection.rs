use libc::c_char;
use utils::cstring::CStringUtils;
use utils::error;
use utils::threadpool::spawn;
use std::ptr;
use connection::*;
use error::prelude::*;
use messages::get_message::Message;
<<<<<<< HEAD
use messages::{MessageStatusCode, RemoteMessageType};
=======
use indy_sys::CommandHandle;

/*
    Tha API represents a pairwise connection with another identity owner.
    Once the connection, is established communication can happen securely and privately.
    Credentials and Presentations are exchanged using this object.

    # States

    The set of object states, messages and transitions depends on the communication method is used.
    There are two communication methods: `proprietary` and `aries`. The default communication method is `proprietary`.
    The communication method can be specified as a config option on one of *_init functions.

    proprietary:
        Inviter:
            VcxStateType::VcxStateInitialized - once `vcx_connection_create` (create Connection object) is called.

            VcxStateType::VcxStateOfferSent - once `vcx_connection_connect` (send Connection invite) is called.

            VcxStateType::VcxStateAccepted - once `connReqAnswer` messages is received.
                                             use `vcx_connection_update_state` or `vcx_connection_update_state_with_message` functions for state updates.
            VcxStateType::VcxStateNone - once `vcx_connection_delete_connection` (delete Connection object) is called.

        Invitee:
            VcxStateType::VcxStateRequestReceived - once `vcx_connection_create_with_invite` (create Connection object with invite) is called.

            VcxStateType::VcxStateAccepted - once `vcx_connection_connect` (accept Connection invite) is called.

            VcxStateType::VcxStateNone - once `vcx_connection_delete_connection` (delete Connection object) is called.

    aries:
        Inviter:
            VcxStateType::VcxStateInitialized - once `vcx_connection_create` (create Connection object) is called.

            VcxStateType::VcxStateOfferSent - once `vcx_connection_connect` (prepared Connection invite) is called.

            VcxStateType::VcxStateRequestReceived - once `ConnectionRequest` messages is received.
                                                    accept `ConnectionRequest` and send `ConnectionResponse` message.
                                                    use `vcx_connection_update_state` or `vcx_connection_update_state_with_message` functions for state updates.

            VcxStateType::VcxStateAccepted - once `Ack` messages is received.
                                             use `vcx_connection_update_state` or `vcx_connection_update_state_with_message` functions for state updates.

            VcxStateType::VcxStateNone - once `vcx_connection_delete_connection` (delete Connection object) is called
                                            OR
                                        `ConnectionProblemReport` messages is received on state updates.

        Invitee:
            VcxStateType::VcxStateOfferSent - once `vcx_connection_create_with_invite` (create Connection object with invite) is called.

            VcxStateType::VcxStateRequestReceived - once `vcx_connection_connect` (accept `ConnectionInvite` and send `ConnectionRequest` message) is called.

            VcxStateType::VcxStateAccepted - once `ConnectionResponse` messages is received.
                                             send `Ack` message if requested.
                                             use `vcx_connection_update_state` or `vcx_connection_update_state_with_message` functions for state updates.

            VcxStateType::VcxStateNone - once `vcx_connection_delete_connection` (delete Connection object) is called
                                            OR
                                        `ConnectionProblemReport` messages is received on state updates.

    # Transitions

    proprietary:
        Inviter:
            VcxStateType::None - `vcx_connection_create` - VcxStateType::VcxStateInitialized
            VcxStateType::VcxStateInitialized - `vcx_connection_connect` - VcxStateType::VcxStateOfferSent
            VcxStateType::VcxStateOfferSent - received `connReqAnswer` - VcxStateType::VcxStateAccepted
            any state - `vcx_connection_delete_connection` - `VcxStateType::VcxStateNone`

        Invitee:
            VcxStateType::None - `vcx_connection_create_with_invite` - VcxStateType::VcxStateRequestReceived
            VcxStateType::VcxStateRequestReceived - `vcx_connection_connect` - VcxStateType::VcxStateAccepted
            any state - `vcx_connection_delete_connection` - `VcxStateType::VcxStateNone`

    aries - RFC: https://github.com/hyperledger/aries-rfcs/tree/7b6b93acbaf9611d3c892c4bada142fe2613de6e/features/0036-issue-credential
        Inviter:
            VcxStateType::None - `vcx_connection_create` - VcxStateType::VcxStateInitialized

            VcxStateType::VcxStateInitialized - `vcx_connection_connect` - VcxStateType::VcxStateOfferSent

            VcxStateType::VcxStateOfferSent - received `ConnectionRequest` - VcxStateType::VcxStateRequestReceived
            VcxStateType::VcxStateOfferSent - received `ConnectionProblemReport` - VcxStateType::VcxStateNone

            VcxStateType::VcxStateRequestReceived - received `Ack` - VcxStateType::VcxStateAccepted
            VcxStateType::VcxStateRequestReceived - received `ConnectionProblemReport` - VcxStateType::VcxStateNone

            VcxStateType::VcxStateAccepted - received `Ping`, `PingResponse`, `Query`, `Disclose` - VcxStateType::VcxStateAccepted

            any state - `vcx_connection_delete_connection` - VcxStateType::VcxStateNone


        Invitee:
            VcxStateType::None - `vcx_connection_create_with_invite` - VcxStateType::VcxStateOfferSent

            VcxStateType::VcxStateOfferSent - `vcx_connection_connect` - VcxStateType::VcxStateRequestReceived
            VcxStateType::VcxStateOfferSent - received `ConnectionProblemReport` - VcxStateType::VcxStateNone

            VcxStateType::VcxStateRequestReceived - received `ConnectionResponse` - VcxStateType::VcxStateAccepted
            VcxStateType::VcxStateRequestReceived - received `ConnectionProblemReport` - VcxStateType::VcxStateNone

            VcxStateType::VcxStateAccepted - received `Ping`, `PingResponse`, `Query`, `Disclose` - VcxStateType::VcxStateAccepted

            any state - `vcx_connection_delete_connection` - VcxStateType::VcxStateNone
>>>>>>> 47cd1f8c

    # Messages

    proprietary:
        ConnectionRequest (`connReq`)
        ConnectionRequestAnswer (`connReqAnswer`)

    aries:
        Invitation - https://github.com/hyperledger/aries-rfcs/tree/master/features/0160-connection-protocol#0-invitation-to-connect
        ConnectionRequest - https://github.com/hyperledger/aries-rfcs/tree/master/features/0160-connection-protocol#1-connection-request
        ConnectionResponse - https://github.com/hyperledger/aries-rfcs/tree/master/features/0160-connection-protocol#2-connection-response
        ConnectionProblemReport - https://github.com/hyperledger/aries-rfcs/tree/master/features/0160-connection-protocol#error-message-example
        Ack - https://github.com/hyperledger/aries-rfcs/tree/master/features/0015-acks#explicit-acks
        Ping - https://github.com/hyperledger/aries-rfcs/tree/master/features/0048-trust-ping#messages
        PingResponse - https://github.com/hyperledger/aries-rfcs/tree/master/features/0048-trust-ping#messages
        Query - https://github.com/hyperledger/aries-rfcs/tree/master/features/0031-discover-features#query-message-type
        Disclose - https://github.com/hyperledger/aries-rfcs/tree/master/features/0031-discover-features#disclose-message-type
*/

/// Delete a Connection object from the agency and release its handle.
///
/// NOTE: This eliminates the connection and any ability to use it for any communication.
///
/// # Params
/// command_handle: command handle to map callback to user context.
///
/// connection_handle: handle of the connection to delete.
///
/// cb: Callback that provides feedback of the api call.
///
/// # Returns
/// Error code as a u32
#[no_mangle]
#[allow(unused_assignments)]
pub extern fn vcx_connection_delete_connection(command_handle: CommandHandle,
                                               connection_handle: u32,
                                               cb: Option<extern fn(
                                                   xcommand_handle: CommandHandle,
                                                   err: u32)>) -> u32 {
    info!("vcx_delete_connection >>>");

    check_useful_c_callback!(cb, VcxErrorKind::InvalidOption);

    if !is_valid_handle(connection_handle) {
        return VcxError::from(VcxErrorKind::InvalidConnectionHandle).into();
    }
    trace!("vcx_connection_delete_connection(command_handle: {}, connection_handle: {})", command_handle, connection_handle);
    spawn(move || {
        match delete_connection(connection_handle) {
            Ok(_) => {
                trace!("vcx_connection_delete_connection_cb(command_handle: {}, rc: {})", command_handle, error::SUCCESS.message);
                cb(command_handle, error::SUCCESS.code_num);
            }
            Err(e) => {
                trace!("vcx_connection_delete_connection_cb(command_handle: {}, rc: {})", command_handle, e);
                cb(command_handle, e.into());
            }
        }

        Ok(())
    });

    error::SUCCESS.code_num
}

/// Create a Connection object that provides a pairwise connection for an institution's user
///
/// # Params
/// command_handle: command handle to map callback to user context.
///
/// source_id: institution's personal identification for the connection
///
/// cb: Callback that provides connection handle and error status of request
///
/// # Returns
/// Error code as a u32
#[no_mangle]
#[allow(unused_assignments)]
pub extern fn vcx_connection_create(command_handle: CommandHandle,
                                    source_id: *const c_char,
                                    cb: Option<extern fn(xcommand_handle: CommandHandle, err: u32, connection_handle: u32)>) -> u32 {
    info!("vcx_connection_create >>>");

    check_useful_c_callback!(cb, VcxErrorKind::InvalidOption);
    check_useful_c_str!(source_id, VcxErrorKind::InvalidOption);

    trace!("vcx_connection_create(command_handle: {}, source_id: {})", command_handle, source_id);

    spawn(move || {
        match create_connection(&source_id) {
            Ok(handle) => {
                trace!("vcx_connection_create_cb(command_handle: {}, rc: {}, handle: {}) source_id: {}",
                       command_handle, error::SUCCESS.message, handle, source_id);
                cb(command_handle, error::SUCCESS.code_num, handle);
            }
            Err(x) => {
                warn!("vcx_connection_create_cb(command_handle: {}, rc: {}, handle: {}) source_id: {}",
                      command_handle, x, 0, source_id);
                cb(command_handle, x.into(), 0);
            }
        };

        Ok(())
    });

    error::SUCCESS.code_num
}

/// Create a Connection object from the given invite_details that provides a pairwise connection.
///
/// # Params
/// command_handle: command handle to map callback to user context.
///
/// source_id: institution's personal identification for the connection
///
/// invite_details: A string representing a json object which is provided by an entity that wishes to make a connection.
///
/// cb: Callback that provides connection handle and error status of request
///
/// # Examples
/// invite_details -> depends on communication method:
///     proprietary:
///         {"targetName": "", "statusMsg": "message created", "connReqId": "mugIkrWeMr", "statusCode": "MS-101", "threadId": null, "senderAgencyDetail": {"endpoint": "http://localhost:8080", "verKey": "key", "DID": "did"}, "senderDetail": {"agentKeyDlgProof": {"agentDID": "8f6gqnT13GGMNPWDa2TRQ7", "agentDelegatedKey": "5B3pGBYjDeZYSNk9CXvgoeAAACe2BeujaAkipEC7Yyd1", "signature": "TgGSvZ6+/SynT3VxAZDOMWNbHpdsSl8zlOfPlcfm87CjPTmC/7Cyteep7U3m9Gw6ilu8SOOW59YR1rft+D8ZDg=="}, "publicDID": "7YLxxEfHRiZkCMVNii1RCy", "name": "Faber", "logoUrl": "http://robohash.org/234", "verKey": "CoYZMV6GrWqoG9ybfH3npwH3FnWPcHmpWYUF8n172FUx", "DID": "Ney2FxHT4rdEyy6EDCCtxZ"}}
///     aries: https://github.com/hyperledger/aries-rfcs/tree/master/features/0160-connection-protocol#0-invitation-to-connect
///      {
///         "@type": "did:sov:BzCbsNYhMrjHiqZDTUASHg;spec/connections/1.0/invitation",
///         "label": "Alice",
///         "recipientKeys": ["8HH5gYEeNc3z7PYXmd54d4x6qAfCNrqQqEB3nS7Zfu7K"],
///         "serviceEndpoint": "https://example.com/endpoint",
///         "routingKeys": ["8HH5gYEeNc3z7PYXmd54d4x6qAfCNrqQqEB3nS7Zfu7K"]
///      }
///
/// # Returns
/// Error code as a u32
#[no_mangle]
pub extern fn vcx_connection_create_with_invite(command_handle: CommandHandle,
                                                source_id: *const c_char,
                                                invite_details: *const c_char,
                                                cb: Option<extern fn(xcommand_handle: CommandHandle, err: u32, connection_handle: u32)>) -> u32 {
    info!("vcx_connection_create_with_invite >>>");

    check_useful_c_callback!(cb, VcxErrorKind::InvalidOption);
    check_useful_c_str!(source_id, VcxErrorKind::InvalidOption);
    check_useful_c_str!(invite_details, VcxErrorKind::InvalidOption);
    trace!("vcx_connection_create_with_invite(command_handle: {}, source_id: {})", command_handle, source_id);
    spawn(move || {
        match create_connection_with_invite(&source_id, &invite_details) {
            Ok(handle) => {
                trace!("vcx_connection_create_with_invite_cb(command_handle: {}, rc: {}, handle: {}) source_id: {}",
                       command_handle, error::SUCCESS.message, handle, source_id);
                cb(command_handle, error::SUCCESS.code_num, handle);
            }
            Err(x) => {
                warn!("vcx_connection_create_with_invite_cb(command_handle: {}, rc: {}, handle: {}) source_id: {}",
                      command_handle, x, 0, source_id);
                cb(command_handle, x.into(), 0);
            }
        };

        Ok(())
    });

    error::SUCCESS.code_num
}

/// Establishes connection between institution and its user
///
/// # Params
/// command_handle: command handle to map callback to user context.
///
/// connection_handle: Connection handle that identifies connection object
///
/// connection_options: Provides details indicating if the connection will be established by text or QR Code
///
/// # Examples connection_options ->
/// "{"connection_type":"SMS","phone":"123","use_public_did":true}"
///     OR:
/// "{"connection_type":"QR","phone":"","use_public_did":false}"
///
/// cb: Callback that provides error status of request
///
/// #Returns
/// Error code as a u32
#[no_mangle]
pub extern fn vcx_connection_connect(command_handle: CommandHandle,
                                     connection_handle: u32,
                                     connection_options: *const c_char,
                                     cb: Option<extern fn(xcommand_handle: CommandHandle, err: u32, invite_details: *const c_char)>) -> u32 {
    info!("vcx_connection_connect >>>");

    check_useful_c_callback!(cb, VcxErrorKind::InvalidOption);

    if !is_valid_handle(connection_handle) {
        error!("vcx_connection_get_state - invalid handle");
        return VcxError::from(VcxErrorKind::InvalidConnectionHandle).into();
    }

    let options = if !connection_options.is_null() {
        check_useful_opt_c_str!(connection_options, VcxErrorKind::InvalidOption);
        connection_options.to_owned()
    } else {
        None
    };

    let source_id = get_source_id(connection_handle).unwrap_or_default();
    trace!("vcx_connection_connect(command_handle: {}, connection_handle: {}, connection_options: {:?}), source_id: {:?}",
           command_handle, connection_handle, options, source_id);

    spawn(move || {
        match connect(connection_handle, options) {
            Ok(_) => {
                match get_invite_details(connection_handle, true) {
                    Ok(x) => {
                        trace!("vcx_connection_connect_cb(command_handle: {}, connection_handle: {}, rc: {}, details: {}), source_id: {:?}",
                               command_handle, connection_handle, error::SUCCESS.message, x, source_id);
                        let msg = CStringUtils::string_to_cstring(x);
                        cb(command_handle, error::SUCCESS.code_num, msg.as_ptr());
                    }
                    Err(_) => {
                        warn!("vcx_connection_connect_cb(command_handle: {}, connection_handle: {}, rc: {}, details: {}), source_id: {:?}",
                              command_handle, connection_handle, error::SUCCESS.message, "null", source_id); // TODO: why Success?????
                        cb(command_handle, error::SUCCESS.code_num, ptr::null_mut());
                    }
                }
            }
            Err(x) => {
                warn!("vcx_connection_connect_cb(command_handle: {}, connection_handle: {}, rc: {}, details: {}, source_id: {})",
                      command_handle, connection_handle, x, "null", source_id);
                cb(command_handle, x.into(), ptr::null_mut());
            }
        };

        Ok(())
    });

    error::SUCCESS.code_num
}

#[no_mangle]
<<<<<<< HEAD
pub extern fn vcx_connection_redirect(command_handle: u32,
                                      connection_handle: u32,
                                      redirect_connection_handle: u32,
                                      cb: Option<extern fn(xcommand_handle: u32, err: u32)>) -> u32 {
=======
pub extern fn vcx_connection_redirect(command_handle: CommandHandle,
                                      connection_handle: u32,
                                      redirect_connection_handle: u32,
                                      cb: Option<extern fn(xcommand_handle: CommandHandle, err: u32)>) -> u32 {
>>>>>>> 47cd1f8c
    info!("vcx_connection_redirect >>>");

    check_useful_c_callback!(cb, VcxErrorKind::InvalidOption);

    if !is_valid_handle(connection_handle) {
        error!("vcx_connection_redirect - invalid handle");
        return VcxError::from(VcxErrorKind::InvalidConnectionHandle).into()
    }

    if !is_valid_handle(redirect_connection_handle) {
        error!("vcx_connection_redirect - invalid handle");
        return VcxError::from(VcxErrorKind::InvalidConnectionHandle).into()
    }

    let source_id = get_source_id(connection_handle).unwrap_or_default();
    trace!("vcx_connection_redirect(command_handle: {}, connection_handle: {}, redirect_connection_handle: {}), source_id: {:?}",
           command_handle, connection_handle, redirect_connection_handle, source_id);

    spawn(move|| {
        match redirect(connection_handle, redirect_connection_handle) {
            Ok(_) => {
                trace!("vcx_connection_redirect_cb(command_handle: {}, rc: {})", command_handle, error::SUCCESS.message);
                cb(command_handle, error::SUCCESS.code_num);
            },
            Err(e) => {
                trace!("vcx_connection_redirect_cb(command_handle: {}, rc: {})", command_handle, e);
                cb(command_handle, e.into());
            },
        };

        Ok(())
    });

    error::SUCCESS.code_num
}

#[no_mangle]
<<<<<<< HEAD
pub extern fn vcx_connection_get_redirect_details(command_handle: u32,
                                                  connection_handle: u32,
                                                  cb: Option<extern fn(xcommand_handle: u32, err: u32, details: *const c_char)>) -> u32 {
=======
pub extern fn vcx_connection_get_redirect_details(command_handle: CommandHandle,
                                                  connection_handle: u32,
                                                  cb: Option<extern fn(xcommand_handle: CommandHandle, err: u32, details: *const c_char)>) -> u32 {
>>>>>>> 47cd1f8c
    info!("vcx_connection_get_redirect_details >>>");

    check_useful_c_callback!(cb, VcxErrorKind::InvalidOption);

    let source_id = get_source_id(connection_handle).unwrap_or_default();
    trace!("vcx_connection_get_redirect_details(command_handle: {}, connection_handle: {}), source_id: {:?}",
           command_handle, connection_handle, source_id);

    if !is_valid_handle(connection_handle) {
        error!("vcx_connection_get_redirect_details - invalid handle");
        return VcxError::from(VcxErrorKind::InvalidConnectionHandle).into()
    }

    spawn(move|| {
        match get_redirect_details(connection_handle){
            Ok(str) => {
                trace!("vcx_connection_get_redirect_details_cb(command_handle: {}, connection_handle: {}, rc: {}, details: {}), source_id: {:?}",
                       command_handle, connection_handle, error::SUCCESS.message, str, source_id);
                let msg = CStringUtils::string_to_cstring(str);
                cb(command_handle, error::SUCCESS.code_num, msg.as_ptr());
            },
            Err(x) => {
                warn!("vcx_connection_get_redirect_details_cb(command_handle: {}, connection_handle: {}, rc: {}, details: {}, source_id: {:?})",
                      command_handle, connection_handle, x, "null", source_id);
                cb(command_handle, x.into(), ptr::null_mut());
            }
        };

        Ok(())
    });

    error::SUCCESS.code_num
}

/// Takes the Connection object and returns a json string of all its attributes
///
/// # Params
/// command_handle: command handle to map callback to user context.
///
/// connection_handle: Connection handle that identifies pairwise connection
///
/// cb: Callback that provides json string of the connection's attributes and provides error status
///
/// #Returns
/// Error code as a u32
#[no_mangle]
pub extern fn vcx_connection_serialize(command_handle: CommandHandle,
                                       connection_handle: u32,
                                       cb: Option<extern fn(xcommand_handle: CommandHandle, err: u32, serialized_data: *const c_char)>) -> u32 {
    info!("vcx_connection_serialize >>>");

    check_useful_c_callback!(cb, VcxErrorKind::InvalidOption);

    let source_id = get_source_id(connection_handle).unwrap_or_default();
    trace!("vcx_connection_serialize(command_handle: {}, connection_handle: {}), source_id: {:?}",
           command_handle, connection_handle, source_id);

    if !is_valid_handle(connection_handle) {
        error!("vcx_connection_get_state - invalid handle");
        return VcxError::from(VcxErrorKind::InvalidConnectionHandle).into();
    }

    spawn(move || {
        match to_string(connection_handle) {
            Ok(json) => {
                trace!("vcx_connection_serialize_cb(command_handle: {}, connection_handle: {}, rc: {}, state: {}), source_id: {:?}",
                       command_handle, connection_handle, error::SUCCESS.message, json, source_id);
                let msg = CStringUtils::string_to_cstring(json);
                cb(command_handle, error::SUCCESS.code_num, msg.as_ptr());
            }
            Err(x) => {
                warn!("vcx_connection_serialize_cb(command_handle: {}, connection_handle: {}, rc: {}, state: {}), source_id: {:?}",
                      command_handle, connection_handle, x, "null", source_id);
                cb(command_handle, x.into(), ptr::null_mut());
            }
        };

        Ok(())
    });

    error::SUCCESS.code_num
}

/// Takes a json string representing a connection object and recreates an object matching the json
///
/// #Params
/// command_handle: command handle to map callback to user context.
///
/// connection_data: json string representing a connection object. Is an output of `vcx_connection_serialize` function.
///
/// cb: Callback that provides credential handle and provides error status
///
/// #Returns
/// Error code as a u32
#[no_mangle]
pub extern fn vcx_connection_deserialize(command_handle: CommandHandle,
                                         connection_data: *const c_char,
                                         cb: Option<extern fn(xcommand_handle: CommandHandle, err: u32, connection_handle: u32)>) -> u32 {
    info!("vcx_connection_deserialize >>>");

    check_useful_c_callback!(cb, VcxErrorKind::InvalidOption);
    check_useful_c_str!(connection_data, VcxErrorKind::InvalidOption);

    trace!("vcx_connection_deserialize(command_handle: {}, connection_data: {})", command_handle, connection_data);

    spawn(move || {
        let (rc, handle) = match from_string(&connection_data) {
            Ok(x) => {
                let source_id = get_source_id(x).unwrap_or_default();
                trace!("vcx_connection_deserialize_cb(command_handle: {}, rc: {}, handle: {}), source_id: {:?}",
                       command_handle, error::SUCCESS.message, x, source_id);
                (error::SUCCESS.code_num, x)
            }
            Err(x) => {
                warn!("vcx_connection_deserialize_cb(command_handle: {}, rc: {}, handle: {} )",
                      command_handle, x, 0);
                (x.into(), 0)
            }
        };

        cb(command_handle, rc, handle);

        Ok(())
    });

    error::SUCCESS.code_num
}

/// Query the agency for the received messages.
/// Checks for any messages changing state in the connection and updates the state attribute.
///
/// #Params
/// command_handle: command handle to map callback to user context.
///
/// connection_handle: was provided during creation. Used to identify connection object
///
/// cb: Callback that provides most current state of the credential and error status of request
///     Connection states:
///         1 - Initialized
///         2 - Request Sent
///         3 - Offer Received
///         4 - Accepted
///
/// #Returns
/// Error code as a u32
#[no_mangle]
pub extern fn vcx_connection_update_state(command_handle: CommandHandle,
                                          connection_handle: u32,
                                          cb: Option<extern fn(xcommand_handle: CommandHandle, err: u32, state: u32)>) -> u32 {
    info!("vcx_connection_update_state >>>");

    check_useful_c_callback!(cb, VcxErrorKind::InvalidOption);

    let source_id = get_source_id(connection_handle).unwrap_or_default();
    trace!("vcx_connection_update_state(command_handle: {}, connection_handle: {}), source_id: {:?}",
           command_handle, connection_handle, source_id);

    if !is_valid_handle(connection_handle) {
        error!("vcx_connection_get_state - invalid handle");
        return VcxError::from(VcxErrorKind::InvalidConnectionHandle).into();
    }

    spawn(move || {
        let rc = match update_state(connection_handle, None) {
            Ok(x) => {
                trace!("vcx_connection_update_state_cb(command_handle: {}, rc: {}, connection_handle: {}, state: {}), source_id: {:?}",
                       command_handle, error::SUCCESS.message, connection_handle, get_state(connection_handle), source_id);
                x
            }
            Err(x) => {
                warn!("vcx_connection_update_state_cb(command_handle: {}, rc: {}, connection_handle: {}, state: {}), source_id: {:?}",
                      command_handle, x, connection_handle, get_state(connection_handle), source_id);
                x.into()
            }
        };
        let state = get_state(connection_handle);
        cb(command_handle, rc, state);

        Ok(())
    });

    error::SUCCESS.code_num
}

/// Update the state of the connection based on the given message.
///
/// #Params
/// command_handle: command handle to map callback to user context.
///
/// connection_handle: was provided during creation. Used to identify connection object
///
/// message: message to process.
///
/// cb: Callback that provides most current state of the connection and error status of request
///
/// #Returns
/// Error code as a u32
#[no_mangle]
pub extern fn vcx_connection_update_state_with_message(command_handle: CommandHandle,
                                                       connection_handle: u32,
                                                       message: *const c_char,
                                                       cb: Option<extern fn(xcommand_handle: CommandHandle, err: u32, state: u32)>) -> u32 {
    info!("vcx_connection_update_state_with_message >>>");

    check_useful_c_callback!(cb, VcxErrorKind::InvalidOption);
    check_useful_c_str!(message, VcxErrorKind::InvalidOption);

    let source_id = get_source_id(connection_handle).unwrap_or_default();
    trace!("vcx_connection_update_state(command_handle: {}, connection_handle: {}), source_id: {:?}",
           command_handle, connection_handle, source_id);

    if !is_valid_handle(connection_handle) {
        error!("vcx_connection_get_state - invalid handle");
        return VcxError::from(VcxErrorKind::InvalidConnectionHandle).into();
    }

    let message: Message = match serde_json::from_str(&message) {
        Ok(x) => x,
        Err(_) => return VcxError::from(VcxErrorKind::InvalidJson).into(),
    };

<<<<<<< HEAD
    spawn(move || {
        let result = if message.status_code == MessageStatusCode::Redirected && message.msg_type == RemoteMessageType::ConnReqRedirect {
            process_redirect_message(connection_handle, &message)
        } else {
            process_acceptance_message(connection_handle, &message)
        };
=======
    spawn(move|| {
        let result = update_state_with_message(connection_handle, message);
>>>>>>> 47cd1f8c

        let rc = match result {
            Ok(x) => {
                trace!("vcx_connection_update_state_cb(command_handle: {}, rc: {}, connection_handle: {}, state: {}), source_id: {:?}",
                       command_handle, error::SUCCESS.message, connection_handle, get_state(connection_handle), source_id);
                x
            }
            Err(x) => {
                warn!("vcx_connection_update_state_cb(command_handle: {}, rc: {}, connection_handle: {}, state: {}), source_id: {:?}",
                      command_handle, x, connection_handle, get_state(connection_handle), source_id);
                x.into()
            }
        };

        let state = get_state(connection_handle);
        cb(command_handle, rc, state);

        Ok(())
    });

    error::SUCCESS.code_num
}

/// Returns the current internal state of the connection. Does NOT query agency for state updates.
///     Possible states:
///         1 - Initialized
///         2 - Offer Sent
///         3 - Request Received
///         4 - Accepted
///
/// #Params
/// command_handle: command handle to map callback to user context.
///
/// connection_handle: Connection handle that was provided during creation. Used to access connection object
///
/// cb: Callback that provides most current state of the connection and error status of request
///
/// #Returns
#[no_mangle]
pub extern fn vcx_connection_get_state(command_handle: CommandHandle,
                                       connection_handle: u32,
                                       cb: Option<extern fn(xcommand_handle: CommandHandle, err: u32, state: u32)>) -> u32 {
    info!("vcx_connection_get_state >>>");

    check_useful_c_callback!(cb, VcxErrorKind::InvalidOption);

    let source_id = get_source_id(connection_handle).unwrap_or_default();
    trace!("vcx_connection_get_state(command_handle: {}, connection_handle: {}), source_id: {:?}",
           command_handle, connection_handle, source_id);

    if !is_valid_handle(connection_handle) {
        error!("vcx_connection_get_state - invalid handle");
        return VcxError::from(VcxErrorKind::InvalidConnectionHandle).into();
    }

    spawn(move || {
        trace!("vcx_connection_get_state_cb(command_handle: {}, rc: {}, connection_handle: {}, state: {}), source_id: {:?}",
               command_handle, error::SUCCESS.message, connection_handle, get_state(connection_handle), source_id);
        cb(command_handle, error::SUCCESS.code_num, get_state(connection_handle));

        Ok(())
    });

    error::SUCCESS.code_num
}

/// Get the invite details that were sent or can be sent to the remote side.
///
/// #Params
/// command_handle: command handle to map callback to user context.
///
/// connection_handle: was provided during creation. Used to identify connection object
///
/// abbreviated: abbreviated connection details for QR codes or not (applicable for `proprietary` communication method only)
///
/// cb: Callback that provides the json string of details
///
/// # Example
/// details -> depends on communication method:
///     proprietary:
///       {"targetName": "", "statusMsg": "message created", "connReqId": "mugIkrWeMr", "statusCode": "MS-101", "threadId": null, "senderAgencyDetail": {"endpoint": "http://localhost:8080", "verKey": "key", "DID": "did"}, "senderDetail": {"agentKeyDlgProof": {"agentDID": "8f6gqnT13GGMNPWDa2TRQ7", "agentDelegatedKey": "5B3pGBYjDeZYSNk9CXvgoeAAACe2BeujaAkipEC7Yyd1", "signature": "TgGSvZ6+/SynT3VxAZDOMWNbHpdsSl8zlOfPlcfm87CjPTmC/7Cyteep7U3m9Gw6ilu8SOOW59YR1rft+D8ZDg=="}, "publicDID": "7YLxxEfHRiZkCMVNii1RCy", "name": "Faber", "logoUrl": "http://robohash.org/234", "verKey": "CoYZMV6GrWqoG9ybfH3npwH3FnWPcHmpWYUF8n172FUx", "DID": "Ney2FxHT4rdEyy6EDCCtxZ"}}
///     aries:
///      {
///         "label": "Alice",
///         "serviceEndpoint": "https://example.com/endpoint",
///         "recipientKeys": ["8HH5gYEeNc3z7PYXmd54d4x6qAfCNrqQqEB3nS7Zfu7K"],
///         "routingKeys": ["8HH5gYEeNc3z7PYXmd54d4x6qAfCNrqQqEB3nS7Zfu7K"],
///         "protocols": [
///             {"pid": "did:sov:BzCbsNYhMrjHiqZDTUASHg;spec/connections/1.0", "roles": "Invitee"},
///             ...
///         ] - optional array. The set of protocol supported by remote side. Is filled after DiscoveryFeatures process was completed.
/////    }
///
/// #Returns
/// Error code as a u32
#[no_mangle]
pub extern fn vcx_connection_invite_details(command_handle: CommandHandle,
                                            connection_handle: u32,
                                            abbreviated: bool,
                                            cb: Option<extern fn(xcommand_handle: CommandHandle, err: u32, details: *const c_char)>) -> u32 {
    info!("vcx_connection_invite_details >>>");

    check_useful_c_callback!(cb, VcxErrorKind::InvalidOption);

    let source_id = get_source_id(connection_handle).unwrap_or_default();
    trace!("vcx_connection_invite_details(command_handle: {}, connection_handle: {}, abbreviated: {}), source_id: {:?}",
           command_handle, connection_handle, abbreviated, source_id);

    if !is_valid_handle(connection_handle) {
        error!("vcx_connection_get_state - invalid handle");
        return VcxError::from(VcxErrorKind::InvalidConnectionHandle).into();
    }

    spawn(move || {
        match get_invite_details(connection_handle, abbreviated) {
            Ok(str) => {
                trace!("vcx_connection_invite_details_cb(command_handle: {}, connection_handle: {}, rc: {}, details: {}), source_id: {:?}",
                       command_handle, connection_handle, error::SUCCESS.message, str, source_id);
                let msg = CStringUtils::string_to_cstring(str);
                cb(command_handle, error::SUCCESS.code_num, msg.as_ptr());
            }
            Err(x) => {
                warn!("vcx_connection_invite_details_cb(command_handle: {}, connection_handle: {}, rc: {}, details: {}, source_id: {:?})",
                      command_handle, connection_handle, x, "null", source_id);
                cb(command_handle, x.into(), ptr::null_mut());
            }
        };

        Ok(())
    });

    error::SUCCESS.code_num
}

/// Send a message to the specified connection
///
/// #params
///
/// command_handle: command handle to map callback to user context.
///
/// connection_handle: connection to use to send the message.
///                    Was provided during creation. Used to identify connection object.
///                    Note that connection must be in Accepted state.
///
/// msg: actual message to send
///
/// send_msg_options: (applicable for `proprietary` communication method only)
///     {
///         msg_type: String, // type of message to send. can be any string.
///         msg_title: String, // message title (user notification)
///         ref_msg_id: Option<String>, // If responding to a message, id of the message
///     }
///
/// # Example:
/// msg ->
///     "HI"
///   OR
///     {"key": "value"}
///   OR
///     {
///         "@type": "did:sov:BzCbsNYhMrjHiqZDTUASHg;spec/trust_ping/1.0/ping",
///         "@id": "518be002-de8e-456e-b3d5-8fe472477a86",
///         "comment": "Hi. Are you listening?",
///         "response_requested": true
///     }
///
/// send_msg_options ->
///     {
///         "msg_type":"Greeting",
///         "msg_title": "Hi There"
///     }
///   OR
///     {
///         "msg_type":"Greeting",
///         "msg_title": "Hi There",
///         "ref_msg_id" "as2d343sag"
///     }
///
/// cb: Callback that provides id of retrieved response message
///
/// #Returns
/// Error code as a u32
#[no_mangle]
pub extern fn vcx_connection_send_message(command_handle: CommandHandle,
                                          connection_handle: u32,
                                          msg: *const c_char,
                                          send_msg_options: *const c_char,
                                          cb: Option<extern fn(xcommand_handle: CommandHandle, err: u32, msg_id: *const c_char)>) -> u32 {
    info!("vcx_message_send >>>");

    check_useful_c_callback!(cb, VcxErrorKind::InvalidOption);
    check_useful_c_str!(msg, VcxErrorKind::InvalidOption);
    check_useful_c_str!(send_msg_options, VcxErrorKind::InvalidOption);

    trace!("vcx_message_send(command_handle: {}, connection_handle: {}, msg: {}, send_msg_options: {})",
           command_handle, connection_handle, msg, send_msg_options);

    spawn(move || {
        match send_generic_message(connection_handle, &msg, &send_msg_options) {
            Ok(x) => {
                trace!("vcx_connection_send_message_cb(command_handle: {}, rc: {}, msg_id: {})",
                       command_handle, error::SUCCESS.message, x);

                let msg_id = CStringUtils::string_to_cstring(x);
                cb(command_handle, error::SUCCESS.code_num, msg_id.as_ptr());
            }
            Err(e) => {
                warn!("vcx_connection_send_message_cb(command_handle: {}, rc: {})",
                      command_handle, e);

                cb(command_handle, e.into(), ptr::null_mut());
            }
        };

        Ok(())
    });

    error::SUCCESS.code_num
}

/// Send trust ping message to the specified connection to prove that two agents have a functional pairwise channel.
///
/// Note that this function is useful in case `aries` communication method is used.
/// In other cases it returns ActionNotSupported error.
///
/// #params
///
/// command_handle: command handle to map callback to user context.
///
/// connection_handle: connection to use to send ping message.
///                    Was provided during creation. Used to identify connection object.
///                    Note that connection must be in Accepted state.
///
/// comment: (Optional) human-friendly description of the ping.
///
/// cb: Callback that provides success or failure of request
///
/// #Returns
/// Error code as a u32
#[no_mangle]
pub extern fn vcx_connection_send_ping(command_handle: u32,
                                       connection_handle: u32,
                                       comment: *const c_char,
                                       cb: Option<extern fn(xcommand_handle: u32, err: u32)>) -> u32 {
    info!("vcx_connection_send_ping >>>");

    check_useful_opt_c_str!(comment, VcxErrorKind::InvalidOption);
    check_useful_c_callback!(cb, VcxErrorKind::InvalidOption);

    trace!("vcx_connection_send_ping(command_handle: {}, connection_handle: {}, comment: {:?})",
           command_handle, connection_handle, comment);

    spawn(move || {
        match send_ping(connection_handle, comment) {
            Ok(()) => {
                trace!("vcx_connection_send_ping(command_handle: {}, rc: {})",
                       command_handle, error::SUCCESS.message);
                cb(command_handle, error::SUCCESS.code_num);
            }
            Err(e) => {
                warn!("vcx_connection_send_ping(command_handle: {}, rc: {})",
                      command_handle, e);

                cb(command_handle, e.into());
            }
        };

        Ok(())
    });

    error::SUCCESS.code_num
}

/// Generate a signature for the specified data using connection pairwise keys
///
/// #params
///
/// command_handle: command handle to map callback to user context.
///
/// connection_handle: connection to use to sign the message.
///                    Was provided during creation. Used to identify connection object.
///
/// data_raw: raw data buffer for signature
///
/// data_len: length of data buffer
///
/// cb: Callback that provides the generated signature
///
/// # Example
/// data_raw -> [1, 2, 3, 4, 5, 6]
/// data_len -> 6
///
/// #Returns
/// Error code as a u32
#[no_mangle]
pub extern fn vcx_connection_sign_data(command_handle: CommandHandle,
                                       connection_handle: u32,
                                       data_raw: *const u8,
                                       data_len: u32,
                                       cb: Option<extern fn(command_handle_: CommandHandle,
                                                            err: u32,
                                                            signature_raw: *const u8,
                                                            signature_len: u32)>) -> u32 {
    trace!("vcx_connection_sign_data: >>> connection_handle: {}, data_raw: {:?}, data_len: {}",
           connection_handle, data_raw, data_len);

    check_useful_c_byte_array!(data_raw, data_len, VcxErrorKind::InvalidOption, VcxErrorKind::InvalidOption);
    check_useful_c_callback!(cb, VcxErrorKind::InvalidOption);

    trace!("vcx_connection_sign_data: entities >>> connection_handle: {}, data_raw: {:?}, data_len: {}",
           connection_handle, data_raw, data_len);

    if !is_valid_handle(connection_handle) {
        error!("vcx_connection_sign - invalid handle");
        return VcxError::from(VcxErrorKind::InvalidConnectionHandle).into();
    }

    let vk = match ::connection::get_pw_verkey(connection_handle) {
        Ok(x) => x,
        Err(e) => return e.into(),
    };

    spawn(move || {
        match ::utils::libindy::crypto::sign(&vk, &data_raw) {
            Ok(x) => {
                trace!("vcx_connection_sign_data_cb(command_handle: {}, connection_handle: {}, rc: {}, signature: {:?})",
                       command_handle, connection_handle, error::SUCCESS.message, x);

                let (signature_raw, signature_len) = ::utils::cstring::vec_to_pointer(&x);
                cb(command_handle, error::SUCCESS.code_num, signature_raw, signature_len);
            }
            Err(e) => {
                warn!("vcx_messages_sign_data_cb(command_handle: {}, rc: {}, signature: null)",
                      command_handle, e);

                cb(command_handle, e.into(), ptr::null_mut(), 0);
            }
        };

        Ok(())
    });

    error::SUCCESS.code_num
}

/// Verify the signature is valid for the specified data using connection pairwise keys
///
/// #params
///
/// command_handle: command handle to map callback to user context.
///
/// connection_handle: connection to use to verify signature.
///                    Was provided during creation. Used to identify connection object.
///
/// data_raw: raw data buffer for signature
///
/// data_len: length of data buffer
///
/// signature_raw: raw data buffer for signature
///
/// signature_len: length of data buffer
///
/// cb: Callback that specifies whether the signature was valid or not
///
/// # Example
/// data_raw -> [1, 2, 3, 4, 5, 6]
/// data_len -> 6
/// signature_raw -> [2, 3, 4, 5, 6, 7]
/// signature_len -> 6
///
/// #Returns
/// Error code as a u32
#[no_mangle]
pub extern fn vcx_connection_verify_signature(command_handle: CommandHandle,
                                              connection_handle: u32,
                                              data_raw: *const u8,
                                              data_len: u32,
                                              signature_raw: *const u8,
                                              signature_len: u32,
                                              cb: Option<extern fn(command_handle_: CommandHandle,
                                                                   err: u32,
                                                                   valid: bool)>) -> u32 {
    trace!("vcx_connection_verify_signature: >>> connection_handle: {}, data_raw: {:?}, data_len: {}, signature_raw: {:?}, signature_len: {}",
           connection_handle, data_raw, data_len, signature_raw, signature_len);

    check_useful_c_byte_array!(data_raw, data_len, VcxErrorKind::InvalidOption, VcxErrorKind::InvalidOption);
    check_useful_c_byte_array!(signature_raw, signature_len, VcxErrorKind::InvalidOption, VcxErrorKind::InvalidOption);
    check_useful_c_callback!(cb, VcxErrorKind::InvalidOption);

    trace!("vcx_connection_verify_signature: entities >>> connection_handle: {}, data_raw: {:?}, data_len: {}, signature_raw: {:?}, signature_len: {}",
           connection_handle, data_raw, data_len, signature_raw, signature_len);

    if !is_valid_handle(connection_handle) {
        error!("vcx_connection_verify_signature - invalid handle");
        return VcxError::from(VcxErrorKind::InvalidConnectionHandle).into();
    }

    let vk = match ::connection::get_their_pw_verkey(connection_handle) {
        Ok(x) => x,
        Err(e) => return e.into(),
    };

    spawn(move || {
        match ::utils::libindy::crypto::verify(&vk, &data_raw, &signature_raw) {
            Ok(x) => {
                trace!("vcx_connection_verify_signature_cb(command_handle: {}, rc: {}, valid: {})",
                       command_handle, error::SUCCESS.message, x);

                cb(command_handle, error::SUCCESS.code_num, x);
            }
            Err(e) => {
                warn!("vcx_connection_verify_signature_cb(command_handle: {}, rc: {}, valid: {})",
                      command_handle, e, false);

                cb(command_handle, e.into(), false);
            }
        };

        Ok(())
    });

    error::SUCCESS.code_num
}

/// Releases the connection object by de-allocating memory
///
/// #Params
/// connection_handle: was provided during creation. Used to identify connection object
///
/// #Returns
/// Success
#[no_mangle]
pub extern fn vcx_connection_release(connection_handle: u32) -> u32 {
    info!("vcx_connection_release >>>");

    let source_id = get_source_id(connection_handle).unwrap_or_default();
    match release(connection_handle) {
        Ok(()) => {
            trace!("vcx_connection_release(connection_handle: {}, rc: {}), source_id: {:?}",
                   connection_handle, error::SUCCESS.message, source_id);
            error::SUCCESS.code_num
        }
        Err(e) => {
            warn!("vcx_connection_release(connection_handle: {}), rc: {}), source_id: {:?}",
                  connection_handle, e, source_id);
            e.into()
        }
    }
}

<<<<<<< HEAD
=======
/// Send discovery features message to the specified connection to discover which features it supports, and to what extent.
///
/// Note that this function is useful in case `aries` communication method is used.
/// In other cases it returns ActionNotSupported error.
///
/// #params
///
/// command_handle: command handle to map callback to user context.
///
/// connection_handle: connection to use to send message.
///                    Was provided during creation. Used to identify connection object.
///                    Note that connection must be in Accepted state.
///
/// query: (Optional) query string to match against supported message types.
///
/// comment: (Optional) human-friendly description of the query.
///
/// cb: Callback that provides success or failure of request
///
/// # Example
/// query -> `did:sov:BzCbsNYhMrjHiqZDTUASHg;spec/connections/`
///
/// comment -> `share please`
///
/// #Returns
/// Error code as a u32
#[no_mangle]
pub extern fn vcx_connection_send_discovery_features(command_handle: u32,
                                                     connection_handle: u32,
                                                     query: *const c_char,
                                                     comment: *const c_char,
                                                     cb: Option<extern fn(xcommand_handle: u32, err: u32)>) -> u32 {
    info!("vcx_connection_send_discovery_features >>>");

    check_useful_opt_c_str!(query, VcxErrorKind::InvalidOption);
    check_useful_opt_c_str!(comment, VcxErrorKind::InvalidOption);
    check_useful_c_callback!(cb, VcxErrorKind::InvalidOption);

    trace!("vcx_connection_send_discovery_features(command_handle: {}, connection_handle: {}, query: {:?}, comment: {:?})",
           command_handle, connection_handle, query, comment);

    spawn(move || {
        match send_discovery_features(connection_handle, query, comment) {
            Ok(()) => {
                trace!("vcx_connection_send_discovery_features(command_handle: {}, rc: {})",
                       command_handle, error::SUCCESS.message);
                cb(command_handle, error::SUCCESS.code_num);
            }
            Err(e) => {
                warn!("vcx_connection_send_discovery_features(command_handle: {}, rc: {})",
                      command_handle, e);

                cb(command_handle, e.into());
            }
        };

        Ok(())
    });

    error::SUCCESS.code_num
}

>>>>>>> 47cd1f8c
/// Retrieves pw_did from Connection object
///
/// #Params
/// command_handle: command handle to map callback to user context.
///
/// connection_handle: Connection handle that identifies pairwise connection
///
/// cb: Callback that provides your pw_did for this connection
///
/// #Returns
/// Error code as a u32
#[no_mangle]
pub extern fn vcx_connection_get_pw_did(command_handle: u32,
                                       connection_handle: u32,
                                       cb: Option<extern fn(xcommand_handle: u32, err: u32, serialized_data: *const c_char)>) -> u32 {
    info!("vcx_connection_get_pw_did >>>");

    check_useful_c_callback!(cb, VcxErrorKind::InvalidOption);

    let source_id = get_source_id(connection_handle).unwrap_or_default();
    trace!("vcx_connection_get_pw_did(command_handle: {}, connection_handle: {}), source_id: {:?}",
           command_handle, connection_handle, source_id);

    if !is_valid_handle(connection_handle) {
        error!("vcx_connection_get_state - invalid handle");
        return VcxError::from(VcxErrorKind::InvalidConnectionHandle).into()
    }

    spawn(move|| {
        match get_pw_did(connection_handle) {
            Ok(json) => {
                trace!("vcx_connection_get_pw_did_cb(command_handle: {}, connection_handle: {}, rc: {}, pw_did: {}), source_id: {:?}",
                       command_handle, connection_handle, error::SUCCESS.message, json, source_id);
                let msg = CStringUtils::string_to_cstring(json);
                cb(command_handle, error::SUCCESS.code_num, msg.as_ptr());
            },
            Err(x) => {
                warn!("vcx_connection_get_pw_did_cb(command_handle: {}, connection_handle: {}, rc: {}, pw_did: {}), source_id: {:?}",
                      command_handle, connection_handle, x, "null", source_id);
                cb(command_handle, x.into(), ptr::null_mut());
            },
        };

        Ok(())
    });

    error::SUCCESS.code_num
}

/// Retrieves their_pw_did from Connection object
///
/// #Params
/// command_handle: command handle to map callback to user context.
///
/// connection_handle: Connection handle that identifies pairwise connection
///
/// cb: Callback that provides your pw_did for this connection
///
/// #Returns
/// Error code as a u32
#[no_mangle]
pub extern fn vcx_connection_get_their_pw_did(command_handle: u32,
                                              connection_handle: u32,
                                              cb: Option<extern fn(xcommand_handle: u32, err: u32, serialized_data: *const c_char)>) -> u32 {
    info!("vcx_connection_get_pw_did >>>");

    check_useful_c_callback!(cb, VcxErrorKind::InvalidOption);

    let source_id = get_source_id(connection_handle).unwrap_or_default();
    trace!("vcx_connection_get_their_pw_did(command_handle: {}, connection_handle: {}), source_id: {:?}",
           command_handle, connection_handle, source_id);

    if !is_valid_handle(connection_handle) {
        error!("vcx_connection_get_state - invalid handle");
        return VcxError::from(VcxErrorKind::InvalidConnectionHandle).into()
    }

    spawn(move|| {
        match get_their_pw_did(connection_handle) {
            Ok(json) => {
                trace!("vcx_connection_get_their_pw_did_cb(command_handle: {}, connection_handle: {}, rc: {}, their_pw_did: {}), source_id: {:?}",
                       command_handle, connection_handle, error::SUCCESS.message, json, source_id);
                let msg = CStringUtils::string_to_cstring(json);
                cb(command_handle, error::SUCCESS.code_num, msg.as_ptr());
            },
            Err(x) => {
                warn!("vcx_connection_get_their_pw_did_cb(command_handle: {}, connection_handle: {}, rc: {}, their_pw_did: {}), source_id: {:?}",
                      command_handle, connection_handle, x, "null", source_id);
                cb(command_handle, x.into(), ptr::null_mut());
            },
        };

        Ok(())
    });

    error::SUCCESS.code_num
}

#[cfg(test)]
mod tests {
    use super::*;
    use std::ffi::CString;
    use std::ptr;
    use connection::tests::build_test_connection;
    use utils::error;
    use std::time::Duration;
    use api::{return_types_u32, VcxStateType};
    use utils::httpclient;
    use utils::constants::{GET_MESSAGES_RESPONSE, INVITE_ACCEPTED_RESPONSE};
    use utils::error::SUCCESS;

    #[test]
    fn test_vcx_connection_create() {
        init!("true");
        let cb = return_types_u32::Return_U32_U32::new().unwrap();
        let rc = vcx_connection_create(cb.command_handle,
                                       CString::new("test_create").unwrap().into_raw(),
                                       Some(cb.get_callback()));
        assert_eq!(rc, error::SUCCESS.code_num);
        assert!(cb.receive(Some(Duration::from_secs(10))).unwrap() > 0);
    }

    #[test]
    fn test_vcx_connection_create_fails() {
        init!("true");
        let rc = vcx_connection_create(0,
                                       CString::new("test_create_fails").unwrap().into_raw(),
                                       None);
        assert_eq!(rc, error::INVALID_OPTION.code_num);
        let cb = return_types_u32::Return_U32_U32::new().unwrap();
        let rc = vcx_connection_create(cb.command_handle,
                                       ptr::null(),
                                       Some(cb.get_callback()));
        assert_eq!(rc, error::INVALID_OPTION.code_num);
    }

    #[test]
    fn test_vcx_connection_connect() {
        init!("true");
        let cb = return_types_u32::Return_U32_STR::new().unwrap();
        let rc = vcx_connection_connect(cb.command_handle, 0, CString::new("{}").unwrap().into_raw(), Some(cb.get_callback()));
        assert_eq!(rc, error::INVALID_CONNECTION_HANDLE.code_num);
        let handle = build_test_connection();
        assert!(handle > 0);
        let cb = return_types_u32::Return_U32_STR::new().unwrap();
        let rc = vcx_connection_connect(cb.command_handle, handle, CString::new("{}").unwrap().into_raw(), Some(cb.get_callback()));
        assert_eq!(rc, error::SUCCESS.code_num);
        let invite_details = cb.receive(Some(Duration::from_secs(10))).unwrap();
        assert!(invite_details.is_some());
    }

    #[test]
    fn test_vcx_connection_redirect() {
        init!("true");
        let cb = return_types_u32::Return_U32::new().unwrap();
        let rc = vcx_connection_redirect(cb.command_handle, 0, 0,Some(cb.get_callback()));
        assert_eq!(rc, error::INVALID_CONNECTION_HANDLE.code_num);

        let handle = build_test_connection();
        assert!(handle > 0);

        let cb = return_types_u32::Return_U32::new().unwrap();
        let rc = vcx_connection_redirect(cb.command_handle,handle, 0,Some(cb.get_callback()));
        assert_eq!(rc, error::INVALID_CONNECTION_HANDLE.code_num);

        let handle2 = create_connection("alice2").unwrap();
        connect(handle2, Some("{}".to_string())).unwrap();
        assert!(handle2 > 0);

        let cb = return_types_u32::Return_U32::new().unwrap();
        let rc = vcx_connection_redirect(cb.command_handle,handle, handle2,Some(cb.get_callback()));
        assert_eq!(rc, error::SUCCESS.code_num);
    }

    #[test]
    fn test_vcx_connection_update_state() {
        init!("true");
        let handle = build_test_connection();
        assert!(handle > 0);
        connect(handle, None).unwrap();
        let cb = return_types_u32::Return_U32_U32::new().unwrap();
        httpclient::set_next_u8_response(GET_MESSAGES_RESPONSE.to_vec());
        let rc = vcx_connection_update_state(cb.command_handle, handle, Some(cb.get_callback()));
        assert_eq!(rc, error::SUCCESS.code_num);
        assert_eq!(cb.receive(Some(Duration::from_secs(10))).unwrap(), VcxStateType::VcxStateAccepted as u32);
    }

    #[test]
    fn test_vcx_connection_update_state_with_message() {
        init!("true");
        let handle = build_test_connection();
        assert!(handle > 0);
        connect(handle, None).unwrap();
        let cb = return_types_u32::Return_U32_U32::new().unwrap();
        let rc = vcx_connection_update_state_with_message(cb.command_handle, handle, CString::new(INVITE_ACCEPTED_RESPONSE).unwrap().into_raw(), Some(cb.get_callback()));
        assert_eq!(rc, error::SUCCESS.code_num);
        assert_eq!(cb.receive(Some(Duration::from_secs(10))).unwrap(), VcxStateType::VcxStateAccepted as u32);
    }

    #[test]
    fn test_vcx_connection_update_state_fails() {
        init!("true");
        let rc = vcx_connection_update_state(0, 0, None);
        assert_eq!(rc, error::INVALID_OPTION.code_num);
    }

    #[test]
    fn test_vcx_connection_serialize() {
        init!("true");
        let handle = build_test_connection();
        assert!(handle > 0);

        let cb = return_types_u32::Return_U32_STR::new().unwrap();
        let rc = vcx_connection_serialize(cb.command_handle, handle, Some(cb.get_callback()));
        assert_eq!(rc, 0);

        // unwraps on the option, if none, then serializing failed and panic! ensues.
        cb.receive(Some(Duration::from_secs(10))).unwrap().unwrap();
    }

    #[test]
    fn test_vcx_connection_release() {
        init!("true");
        let handle = build_test_connection();
        assert!(handle > 0);

        let rc = vcx_connection_release(handle);
        assert_eq!(rc, error::SUCCESS.code_num);
        let unknown_handle = handle + 1;
        assert_eq!(vcx_connection_release(unknown_handle), error::INVALID_CONNECTION_HANDLE.code_num);
        let cb = return_types_u32::Return_U32_STR::new().unwrap();
        let rc = vcx_connection_connect(0, handle, CString::new("{}").unwrap().into_raw(), Some(cb.get_callback()));
        assert_eq!(rc, error::INVALID_CONNECTION_HANDLE.code_num);
    }

    #[test]
    fn test_vcx_connection_deserialize_succeeds() {
        init!("true");
        let string = ::utils::constants::DEFAULT_CONNECTION;
        let cb = return_types_u32::Return_U32_U32::new().unwrap();
        let err = vcx_connection_deserialize(cb.command_handle,
                                             CString::new(string).unwrap().into_raw(),
                                             Some(cb.get_callback()));
        assert_eq!(err, SUCCESS.code_num);
        let handle = cb.receive(Some(Duration::from_secs(2))).unwrap();
        assert!(handle > 0);
    }

    #[test]
    fn test_vcx_connection_get_state() {
        init!("true");
        let handle = build_test_connection();
        assert!(handle > 0);
        let cb = return_types_u32::Return_U32_U32::new().unwrap();
        connect(handle, None).unwrap();
        httpclient::set_next_u8_response(GET_MESSAGES_RESPONSE.to_vec());
        let _rc = vcx_connection_update_state(cb.command_handle, handle, Some(cb.get_callback()));
        assert_eq!(cb.receive(Some(Duration::from_secs(10))).unwrap(), VcxStateType::VcxStateAccepted as u32);
        let cb = return_types_u32::Return_U32_U32::new().unwrap();
        let rc = vcx_connection_get_state(cb.command_handle, handle, Some(cb.get_callback()));
        assert_eq!(rc, error::SUCCESS.code_num);
        assert_eq!(cb.receive(Some(Duration::from_secs(10))).unwrap(), VcxStateType::VcxStateAccepted as u32)
    }

    #[test]
    fn test_vcx_connection_delete_connection() {
        init!("true");
        let connection_handle = build_test_connection();
        connect(connection_handle, Some("{}".to_string())).unwrap();
        let cb = return_types_u32::Return_U32::new().unwrap();
        assert_eq!(vcx_connection_delete_connection(cb.command_handle, connection_handle, Some(cb.get_callback())), error::SUCCESS.code_num);
        cb.receive(Some(Duration::from_secs(10))).unwrap();
    }

    #[test]
    fn test_send_message() {
        init!("true");

        let msg = CString::new("MESSAGE").unwrap().into_raw();
        let send_msg_options = CString::new(json!({"msg_type":"type", "msg_title": "title", "ref_msg_id":null}).to_string()).unwrap().into_raw();
        let connection_handle = ::connection::tests::build_test_connection();
        ::connection::set_state(connection_handle, VcxStateType::VcxStateAccepted).unwrap();
        let cb = return_types_u32::Return_U32_STR::new().unwrap();
        assert_eq!(vcx_connection_send_message(cb.command_handle, connection_handle, msg, send_msg_options, Some(cb.get_callback())), error::SUCCESS.code_num);
        cb.receive(Some(Duration::from_secs(10))).unwrap();
    }

    extern "C" fn test_sign_cb(_command_handle: CommandHandle, error: u32, _signature: *const u8, _signature_length: u32) {
        assert_eq!(error, error::SUCCESS.code_num);
    }

    #[test]
    fn test_sign() {
        use std::thread;
        init!("true");

        let msg = format!("My message");

        let msg_len = msg.len();

        let connection_handle = ::connection::tests::build_test_connection();
        assert_eq!(vcx_connection_sign_data(0, connection_handle, CString::new(msg).unwrap().as_ptr() as *const u8, msg_len as u32, Some(test_sign_cb)), error::SUCCESS.code_num);
        thread::sleep(Duration::from_secs(2));
    }

    extern "C" fn test_verify_cb(_command_handle: CommandHandle, _error: u32, valid: bool) {
        assert_eq!(valid, true);
    }

    #[test]
    fn test_verify_signature() {
        use std::thread;
        init!("true");

        let msg = format!("My message");
        let msg_len = msg.len();

        let signature = format!("signature");
        let signature_length = signature.len();

        let connection_handle = ::connection::tests::build_test_connection();
        assert_eq!(vcx_connection_verify_signature(0,
                                                   connection_handle,
                                                   CString::new(msg).unwrap().as_ptr() as *const u8,
                                                   msg_len as u32,
                                                   CString::new(signature).unwrap().as_ptr() as *const u8,
                                                   signature_length as u32,
                                                   Some(test_verify_cb)), error::SUCCESS.code_num);

        thread::sleep(Duration::from_secs(2));
    }
}<|MERGE_RESOLUTION|>--- conflicted
+++ resolved
@@ -6,9 +6,7 @@
 use connection::*;
 use error::prelude::*;
 use messages::get_message::Message;
-<<<<<<< HEAD
 use messages::{MessageStatusCode, RemoteMessageType};
-=======
 use indy_sys::CommandHandle;
 
 /*
@@ -112,7 +110,6 @@
             VcxStateType::VcxStateAccepted - received `Ping`, `PingResponse`, `Query`, `Disclose` - VcxStateType::VcxStateAccepted
 
             any state - `vcx_connection_delete_connection` - VcxStateType::VcxStateNone
->>>>>>> 47cd1f8c
 
     # Messages
 
@@ -352,17 +349,10 @@
 }
 
 #[no_mangle]
-<<<<<<< HEAD
-pub extern fn vcx_connection_redirect(command_handle: u32,
-                                      connection_handle: u32,
-                                      redirect_connection_handle: u32,
-                                      cb: Option<extern fn(xcommand_handle: u32, err: u32)>) -> u32 {
-=======
 pub extern fn vcx_connection_redirect(command_handle: CommandHandle,
                                       connection_handle: u32,
                                       redirect_connection_handle: u32,
                                       cb: Option<extern fn(xcommand_handle: CommandHandle, err: u32)>) -> u32 {
->>>>>>> 47cd1f8c
     info!("vcx_connection_redirect >>>");
 
     check_useful_c_callback!(cb, VcxErrorKind::InvalidOption);
@@ -400,15 +390,9 @@
 }
 
 #[no_mangle]
-<<<<<<< HEAD
-pub extern fn vcx_connection_get_redirect_details(command_handle: u32,
-                                                  connection_handle: u32,
-                                                  cb: Option<extern fn(xcommand_handle: u32, err: u32, details: *const c_char)>) -> u32 {
-=======
 pub extern fn vcx_connection_get_redirect_details(command_handle: CommandHandle,
                                                   connection_handle: u32,
                                                   cb: Option<extern fn(xcommand_handle: CommandHandle, err: u32, details: *const c_char)>) -> u32 {
->>>>>>> 47cd1f8c
     info!("vcx_connection_get_redirect_details >>>");
 
     check_useful_c_callback!(cb, VcxErrorKind::InvalidOption);
@@ -630,17 +614,8 @@
         Err(_) => return VcxError::from(VcxErrorKind::InvalidJson).into(),
     };
 
-<<<<<<< HEAD
-    spawn(move || {
-        let result = if message.status_code == MessageStatusCode::Redirected && message.msg_type == RemoteMessageType::ConnReqRedirect {
-            process_redirect_message(connection_handle, &message)
-        } else {
-            process_acceptance_message(connection_handle, &message)
-        };
-=======
     spawn(move|| {
         let result = update_state_with_message(connection_handle, message);
->>>>>>> 47cd1f8c
 
         let rc = match result {
             Ok(x) => {
@@ -1091,8 +1066,6 @@
     }
 }
 
-<<<<<<< HEAD
-=======
 /// Send discovery features message to the specified connection to discover which features it supports, and to what extent.
 ///
 /// Note that this function is useful in case `aries` communication method is used.
@@ -1155,7 +1128,6 @@
     error::SUCCESS.code_num
 }
 
->>>>>>> 47cd1f8c
 /// Retrieves pw_did from Connection object
 ///
 /// #Params
