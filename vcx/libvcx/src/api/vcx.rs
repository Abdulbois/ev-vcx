use utils::version_constants;
use libc::c_char;
use utils::cstring::CStringUtils;
use utils::libindy::{wallet, pool, ledger};
use utils::error;
use settings;
use std::ffi::CString;
use utils::threadpool::spawn;
use error::prelude::*;
use indy::{INVALID_WALLET_HANDLE, CommandHandle};

/// Initializes VCX with config settings
///
/// example configuration is in libvcx/sample_config/config.json
///
/// #Params
/// command_handle: command handle to map callback to user context.
///
/// config: config as json.
/// The list of available options see here: https://github.com/hyperledger/indy-sdk/blob/master/docs/configuration.md
///
/// cb: Callback that provides error status of initialization
///
/// #Returns
/// Error code as a u32
#[no_mangle]
pub extern fn vcx_init_with_config(command_handle: CommandHandle,
                                   config: *const c_char,
                                   cb: Option<extern fn(xcommand_handle: CommandHandle, err: u32)>) -> u32 {
    info!("vcx_init_with_config >>>");

    check_useful_c_str!(config,VcxErrorKind::InvalidOption);
    check_useful_c_callback!(cb, VcxErrorKind::InvalidOption);

    trace!("vcx_init(command_handle: {}, config: {:?})",
           command_handle, config);

    if config == "ENABLE_TEST_MODE" {
        settings::set_config_value(settings::CONFIG_ENABLE_TEST_MODE, "true");
        settings::set_defaults();
    } else {
        match settings::process_config_string(&config, true) {
            Err(e) => {
                error!("Invalid configuration specified: {}", e);
                return e.into();
            }
            Ok(_) => (),
        }
    };

    _finish_init(command_handle, cb)
}

/// Initializes VCX with config file
///
/// An example file is at libvcx/sample_config/config.json
/// The list of available options see here: https://github.com/hyperledger/indy-sdk/blob/master/docs/configuration.md
///
/// #Params
/// command_handle: command handle to map callback to user context.
///
/// config_path: path to a config file to populate config attributes
///
/// cb: Callback that provides error status of initialization
///
/// #Returns
/// Error code as a u32
#[no_mangle]
pub extern fn vcx_init(command_handle: CommandHandle,
                       config_path: *const c_char,
                       cb: Option<extern fn(xcommand_handle: CommandHandle, err: u32)>) -> u32 {
    info!("vcx_init >>>");

    check_useful_c_callback!(cb, VcxErrorKind::InvalidOption);

    trace!("vcx_init(command_handle: {}, config_path: {:?})",
           command_handle, config_path);


    if !config_path.is_null() {
        check_useful_c_str!(config_path,VcxErrorKind::InvalidOption);

        if config_path == "ENABLE_TEST_MODE" {
            settings::set_config_value(settings::CONFIG_ENABLE_TEST_MODE, "true");
            settings::set_defaults();
        } else {
            match settings::process_config_file(&config_path) {
                Err(_) => {
                    return VcxError::from_msg(VcxErrorKind::InvalidConfiguration, "Cannot initialize with given config path.").into();
                }
                Ok(_) => {
                    match settings::validate_payment_method() {
                        Ok(_) => (),
                        Err(e) => return e.into()
                    }
                }
            };
        }
    } else {
        error!("Cannot initialize with given config path: config path is null.");
        return VcxError::from_msg(VcxErrorKind::InvalidConfiguration, "Cannot initialize with given config path: config path is null.").into();
    }

    _finish_init(command_handle, cb)
}

fn _finish_init(command_handle: CommandHandle, cb: extern fn(xcommand_handle: CommandHandle, err: u32)) -> u32 {
    ::utils::threadpool::init();

    settings::log_settings();

    if wallet::get_wallet_handle() != INVALID_WALLET_HANDLE {
        error!("Library was already initialized");
        return VcxError::from_msg(VcxErrorKind::AlreadyInitialized, "Library was already initialized").into();
    }
    // Wallet name was already validated
    let wallet_name = match settings::get_config_value(settings::CONFIG_WALLET_NAME) {
        Ok(x) => x,
        Err(_) => {
            trace!("Using default wallet: {}", settings::DEFAULT_WALLET_NAME.to_string());
            settings::set_config_value(settings::CONFIG_WALLET_NAME, settings::DEFAULT_WALLET_NAME);
            settings::DEFAULT_WALLET_NAME.to_string()
        }
    };

    let wallet_type = settings::get_config_value(settings::CONFIG_WALLET_TYPE).ok();
    let storage_config = settings::get_config_value(settings::CONFIG_WALLET_STORAGE_CONFIG).ok();
    let storage_creds = settings::get_config_value(settings::CONFIG_WALLET_STORAGE_CREDS).ok();

    trace!("libvcx version: {}{}", version_constants::VERSION, version_constants::REVISION);

    spawn(move || {
        if settings::get_config_value(settings::CONFIG_GENESIS_PATH).is_ok() {
            match ::utils::libindy::init_pool() {
                Ok(()) => (),
                Err(e) => {
                    error!("Init Pool Error {}.", e);
                    cb(command_handle, e.into());
                    return Ok(());
                }
            }
        }

        match wallet::open_wallet(&wallet_name, wallet_type.as_ref().map(String::as_str),
                                  storage_config.as_ref().map(String::as_str), storage_creds.as_ref().map(String::as_str)) {
            Ok(_) => {
                debug!("Init Wallet Successful");
                cb(command_handle, error::SUCCESS.code_num);
            }
            Err(e) => {
                error!("Init Wallet Error {}.", e);
                cb(command_handle, e.into());
            }
        }
        Ok(())
    });

    error::SUCCESS.code_num
}

/// Initialize vcx with the minimal configuration (wallet, pool must already be set with
/// vcx_wallet_set_handle() and vcx_pool_set_handle()) and without any agency configuration
///
/// # Example:
/// vcx_init_minimal -> '{"institution_name":"faber","institution_did":"44x8p4HubxzUK1dwxcc5FU",\
//      "institution_verkey":"444MFrZjXDoi2Vc8Mm14Ys112tEZdDegBZZoembFEATE"}'
///
/// #Params
///
/// config: minimal configuration
///
/// #Returns
/// Error code as u32
#[no_mangle]
pub extern fn vcx_init_minimal(config: *const c_char) -> u32 {
    check_useful_c_str!(config,VcxErrorKind::InvalidOption);

    trace!("vcx_init_minimal(config: {:?})", config);

    if config == "ENABLE_TEST_MODE" {
        settings::set_config_value(settings::CONFIG_ENABLE_TEST_MODE, "true");
        settings::set_defaults();
    } else {
        match settings::process_config_string(&config, false) {
            Err(e) => {
                error!("Invalid configuration specified: {}", e);
                return e.into();
            }
            Ok(_) => (),
        }
    };

    if wallet::get_wallet_handle() == INVALID_WALLET_HANDLE || pool::get_pool_handle().is_err() {
        error!("Library cannot be initialized without wallet/pool");
        return error::INVALID_STATE.code_num;
    }

    ::utils::threadpool::init();

    settings::log_settings();

    trace!("libvcx version: {}{}", version_constants::VERSION, version_constants::REVISION);

    error::SUCCESS.code_num
}

lazy_static! {
    pub static ref VERSION_STRING: CString = CString::new(format!("{}{}", version_constants::VERSION, version_constants::REVISION)).unwrap();
}

#[no_mangle]
pub extern fn vcx_version() -> *const c_char {
    info!("vcx_version >>>");
    VERSION_STRING.as_ptr()
}

/// Reset libvcx to a pre-configured state, releasing/deleting any handles and freeing memory
///
/// libvcx will be inoperable and must be initialized again with vcx_init_with_config
///
/// #Params
/// delete: specify whether wallet/pool should be deleted
///
/// #Returns
/// Success
#[no_mangle]
pub extern fn vcx_shutdown(delete: bool) -> u32 {
    info!("vcx_shutdown >>>");
    trace!("vcx_shutdown(delete: {})", delete);

    match wallet::close_wallet() {
        Ok(()) => {}
        Err(_) => {}
    };

    match pool::close() {
        Ok(()) => {}
        Err(_) => {}
    };

    ::schema::release_all();
    ::connection::release_all();
    ::issuer_credential::release_all();
    ::credential_def::release_all();
    ::proof::release_all();
    ::disclosed_proof::release_all();
    ::credential::release_all();

    if delete {
        let pool_name = settings::get_config_value(settings::CONFIG_POOL_NAME)
            .unwrap_or(settings::DEFAULT_POOL_NAME.to_string());

        let wallet_name = settings::get_config_value(settings::CONFIG_WALLET_NAME)
            .unwrap_or(settings::DEFAULT_WALLET_NAME.to_string());

        let wallet_type = settings::get_config_value(settings::CONFIG_WALLET_TYPE).ok();

        match wallet::delete_wallet(&wallet_name, wallet_type.as_ref().map(String::as_str), None, None) {
            Ok(()) => (),
            Err(_) => (),
        };

        match pool::delete(&pool_name) {
            Ok(()) => (),
            Err(_) => (),
        };
    }

    settings::clear_config();
    trace!("vcx_shutdown(delete: {})", delete);
    error::SUCCESS.code_num
}

/// Get the message corresponding to an error code
///
/// #Params
/// error_code: code of error
///
/// #Returns
/// Error message
#[no_mangle]
pub extern fn vcx_error_c_message(error_code: u32) -> *const c_char {
    info!("vcx_error_c_message >>>");
    trace!("vcx_error_message(error_code: {})", error_code);
    error::error_c_message(&error_code).as_ptr()
}

/// Update setting to set new local institution information
///
/// #Params
/// name: institution name
/// logo_url: url containing institution logo
///
/// #Returns
/// Error code as u32
#[no_mangle]
pub extern fn vcx_update_institution_info(name: *const c_char, logo_url: *const c_char) -> u32 {
    info!("vcx_update_institution_info >>>");

    check_useful_c_str!(name, VcxErrorKind::InvalidConfiguration);
    check_useful_c_str!(logo_url, VcxErrorKind::InvalidConfiguration);
    trace!("vcx_update_institution_info(name: {}, logo_url: {})", name, logo_url);

    settings::set_config_value(::settings::CONFIG_INSTITUTION_NAME, &name);
    settings::set_config_value(::settings::CONFIG_INSTITUTION_LOGO_URL, &logo_url);

    error::SUCCESS.code_num
}

#[no_mangle]
pub extern fn vcx_update_webhook_url(notification_webhook_url: *const c_char) -> u32 {
    info!("vcx_update_webhook >>>");

    check_useful_c_str!(notification_webhook_url, VcxErrorKind::InvalidConfiguration);
    trace!("vcx_update_webhook(webhook_url: {})", notification_webhook_url);

    settings::set_config_value(::settings::CONFIG_WEBHOOK_URL, &notification_webhook_url);

    error::SUCCESS.code_num
}

/// Retrieve author agreement and acceptance mechanisms set on the Ledger
///
/// #params
///
/// command_handle: command handle to map callback to user context.
///
/// cb: Callback that provides array of matching messages retrieved
///
/// # Example author_agreement -> "{"text":"Default agreement", "version":"1.0.0", "aml": {"label1": "description"}}"
///
/// #Returns
/// Error code as a u32
#[no_mangle]
pub extern fn vcx_get_ledger_author_agreement(command_handle: CommandHandle,
                                              cb: Option<extern fn(xcommand_handle: CommandHandle, err: u32, author_agreement: *const c_char)>) -> u32 {
    info!("vcx_get_ledger_author_agreement >>>");

    check_useful_c_callback!(cb, VcxErrorKind::InvalidOption);

    trace!("vcx_get_ledger_author_agreement(command_handle: {})",
           command_handle);

    spawn(move || {
        match ledger::libindy_get_txn_author_agreement() {
            Ok(x) => {
                trace!("vcx_ledger_get_fees_cb(command_handle: {}, rc: {}, author_agreement: {})",
                       command_handle, error::SUCCESS.message, x);

                let msg = CStringUtils::string_to_cstring(x);
                cb(command_handle, error::SUCCESS.code_num, msg.as_ptr());
            }
            Err(e) => {
                error!("vcx_get_ledger_author_agreement(command_handle: {}, rc: {})",
                       command_handle, e);
                cb(command_handle, e.into(), ::std::ptr::null_mut());
            }
        };

        Ok(())
    });

    error::SUCCESS.code_num
}

/// Set some accepted agreement as active.
///
/// As result of successful call of this function appropriate metadata will be appended to each write request.
///
/// #Params
/// text and version - (optional) raw data about TAA from ledger.
///     These parameters should be passed together.
///     These parameters are required if hash parameter is ommited.
/// hash - (optional) hash on text and version. This parameter is required if text and version parameters are ommited.
/// acc_mech_type - mechanism how user has accepted the TAA
/// time_of_acceptance - UTC timestamp when user has accepted the TAA
///
/// #Returns
/// Error code as a u32
#[no_mangle]
pub extern fn vcx_set_active_txn_author_agreement_meta(text: *const c_char,
                                                       version: *const c_char,
                                                       hash: *const c_char,
                                                       acc_mech_type: *const c_char,
                                                       time_of_acceptance: u64) -> u32 {
    info!("vcx_set_active_txn_author_agreement_meta >>>");

    check_useful_opt_c_str!(text, VcxErrorKind::InvalidOption);
    check_useful_opt_c_str!(version, VcxErrorKind::InvalidOption);
    check_useful_opt_c_str!(hash, VcxErrorKind::InvalidOption);
    check_useful_c_str!(acc_mech_type, VcxErrorKind::InvalidOption);

    trace!("vcx_set_active_txn_author_agreement_meta(text: {:?}, version: {:?}, hash: {:?}, acc_mech_type: {:?}, time_of_acceptance: {:?})",
           text, version, hash, acc_mech_type, time_of_acceptance);

    match ::utils::author_agreement::set_txn_author_agreement(text, version, hash, acc_mech_type, time_of_acceptance) {
        Ok(()) => error::SUCCESS.code_num,
        Err(err) => err.into()
    }
}

#[no_mangle]
pub extern fn vcx_mint_tokens(seed: *const c_char, fees: *const c_char) {
    info!("vcx_mint_tokens >>>");

    // TODO: CHEC
    let seed = if !seed.is_null() {
        match CStringUtils::c_str_to_string(seed) {
            Ok(opt_val) => opt_val.map(String::from),
            Err(_) => return ()
        }
    } else {
        None
    };

    let fees = if !fees.is_null() {
        match CStringUtils::c_str_to_string(fees) {
            Ok(opt_val) => opt_val.map(String::from),
            Err(_) => return ()
        }
    } else {
        None
    };
    trace!("vcx_mint_tokens(seed: {:?}, fees: {:?})", seed, fees);

    ::utils::libindy::payments::mint_tokens_and_set_fees(None, None, fees, seed).unwrap_or_default();
}

/// Get details for last occurred error.
///
/// This function should be called in two places to handle both cases of error occurrence:
///     1) synchronous  - in the same application thread
///     2) asynchronous - inside of function callback
///
/// NOTE: Error is stored until the next one occurs in the same execution thread or until asynchronous callback finished.
///       Returning pointer has the same lifetime.
///
/// #Params
/// * `error_json_p` - Reference that will contain error details (if any error has occurred before)
///  in the format:
/// {
///     "backtrace": Optional<str> - error backtrace.
///         Collecting of backtrace can be enabled by setting environment variable `RUST_BACKTRACE=1`
///     "message": str - human-readable error description
/// }
///
#[no_mangle]
pub extern fn vcx_get_current_error(error_json_p: *mut *const c_char) {
    trace!("vcx_get_current_error >>> error_json_p: {:?}", error_json_p);

    let error = get_current_error_c_json();
    unsafe { *error_json_p = error };

    trace!("vcx_get_current_error: <<<");
}

#[cfg(test)]
mod tests {
    use super::*;
    use std::time::Duration;
    use std::ptr;
    use std::thread;
    use utils::{
        libindy::{
        wallet::{import, tests::export_test_wallet, tests::delete_import_wallet_path},
        pool::get_pool_handle
        }
    };
    use api::VcxStateType;
    use api::return_types_u32;
    use api::connection::vcx_connection_create;
    use indy::{WalletHandle};
    #[cfg(any(feature = "agency", feature = "pool_tests"))]
    use utils::get_temp_dir_path;

    #[cfg(any(feature = "agency", feature = "pool_tests"))]
    fn create_config_util(_logging: Option<&str>) -> String {
        json!({"agency_did" : "72x8p4HubxzUK1dwxcc5FU",
               "remote_to_sdk_did" : "UJGjM6Cea2YVixjWwHN9wq",
               "sdk_to_remote_did" : "AB3JM851T4EQmhh8CdagSP",
               "sdk_to_remote_verkey" : "888MFrZjXDoi2Vc8Mm14Ys112tEZdDegBZZoembFEATE",
               "institution_name" : "evernym enterprise",
               "agency_verkey" : "91qMFrZjXDoi2Vc8Mm14Ys112tEZdDegBZZoembFEATE",
               "remote_to_sdk_verkey" : "91qMFrZjXDoi2Vc8Mm14Ys112tEZdDegBZZoembFEATE",
               "genesis_path": get_temp_dir_path(Some("pool1.txn")).to_str().unwrap(),
               "payment_method": "null",
               "pool_config": json!({"timeout":60}).to_string()
           }).to_string()
    }

    #[cfg(feature = "agency")]
    #[cfg(feature = "pool_tests")]
    #[test]
    fn test_init_with_file() {
        init!("ledger_zero_fees");
        wallet::close_wallet().unwrap();
        pool::close().unwrap();

        let config_path_buf = get_temp_dir_path(Some("test_init.json"));
        let config_path = config_path_buf.to_str().unwrap();
        let content = create_config_util(Some("true"));
        settings::write_config_to_file(&content, config_path).unwrap();

        let cb = return_types_u32::Return_U32::new().unwrap();
        assert_eq!(vcx_init(cb.command_handle,
                            CString::new(config_path).unwrap().into_raw(),
                            Some(cb.get_callback())),
                   error::SUCCESS.code_num);
        cb.receive(Some(Duration::from_secs(10))).unwrap();
        // Assert pool was initialized
        assert_ne!(get_pool_handle().unwrap(), 0);
    }

    #[cfg(feature = "agency")]
    #[cfg(feature = "pool_tests")]
    #[test]
    fn test_init_with_file_no_payment_method() {
        init!("false");
        settings::clear_config();

        let config_path_buf = get_temp_dir_path(Some("test_init.json"));
        let config_path = config_path_buf.to_str().unwrap();
        let content = json!({
            "wallet_name": settings::DEFAULT_WALLET_NAME,
            "wallet_key": settings::DEFAULT_WALLET_KEY,
            "wallet_key_derivation": settings::DEFAULT_WALLET_KEY_DERIVATION,
        }).to_string();

        settings::write_config_to_file(&content, config_path).unwrap();

        let cb = return_types_u32::Return_U32::new().unwrap();
        assert_eq!(vcx_init(cb.command_handle,
                            CString::new(config_path).unwrap().into_raw(),
                            Some(cb.get_callback())),
                   error::MISSING_PAYMENT_METHOD.code_num);
    }

    #[cfg(feature = "agency")]
    #[cfg(feature = "pool_tests")]
    #[test]
    fn test_init_with_config() {
        init!("ledger_zero_fees");
        wallet::close_wallet().unwrap();
        pool::close().unwrap();

        let content = create_config_util(None);

        let cb = return_types_u32::Return_U32::new().unwrap();
        assert_eq!(vcx_init_with_config(cb.command_handle,
                                        CString::new(content).unwrap().into_raw(),
                                        Some(cb.get_callback())),
                   error::SUCCESS.code_num);
        cb.receive(Some(Duration::from_secs(10))).unwrap();
        // Assert pool was initialized
        assert_ne!(get_pool_handle().unwrap(), 0);
    }

    #[cfg(feature = "pool_tests")]
    #[test]
    fn test_init_fails_when_open_pool_fails() {
        settings::set_defaults();
        vcx_shutdown(true);
        use std::fs;
        use std::io::Write;
        settings::set_config_value(settings::CONFIG_ENABLE_TEST_MODE, "false");
        settings::set_config_value(settings::CONFIG_WALLET_KEY, settings::DEFAULT_WALLET_KEY);

        // Write invalid genesis.txn
        let mut f = fs::File::create(get_temp_dir_path(Some(::utils::constants::GENESIS_PATH)).to_str().unwrap()).unwrap();
        f.write_all("{}".as_bytes()).unwrap();
        f.flush().unwrap();
        f.sync_all().unwrap();

        let wallet_name = "test_init_fails_when_open_pool_fails";
        wallet::create_wallet(wallet_name, None, None, None).unwrap();

        let content = create_config_util(None);

        let cb = return_types_u32::Return_U32::new().unwrap();
        assert_eq!(vcx_init_with_config(cb.command_handle,
                                        CString::new(content).unwrap().into_raw(),
                                        Some(cb.get_callback())),
                   error::SUCCESS.code_num);
        let rc = cb.receive(Some(Duration::from_secs(10)));
        thread::sleep(Duration::from_secs(1));
        assert!(rc.is_err());
        assert_eq!(get_pool_handle().unwrap_err().kind(), VcxErrorKind::NoPoolOpen);
        assert_eq!(wallet::get_wallet_handle(), INVALID_WALLET_HANDLE);
        wallet::delete_wallet(wallet_name, None, None, None).unwrap();
    }

    #[test]
    fn test_init_can_be_called_with_no_pool_config() {
        init!("false");
        wallet::close_wallet().unwrap();

        let content = json!({
            "wallet_name": settings::DEFAULT_WALLET_NAME,
            "wallet_key": settings::DEFAULT_WALLET_KEY,
            "wallet_key_derivation": settings::DEFAULT_WALLET_KEY_DERIVATION,
        }).to_string();

        let cb = return_types_u32::Return_U32::new().unwrap();
        assert_eq!(vcx_init_with_config(cb.command_handle,
                                        CString::new(content).unwrap().into_raw(),
                                        Some(cb.get_callback())),
                   error::SUCCESS.code_num);
        cb.receive(Some(Duration::from_secs(10))).unwrap();

        // assert that pool was never initialized
        assert!(get_pool_handle().is_err());
    }

    #[test]
    fn test_init_fails_with_no_wallet_key() {
        settings::set_defaults();
        vcx_shutdown(true);
        let content = json!({
            "wallet_name": settings::DEFAULT_WALLET_NAME,
        }).to_string();

        let cb = return_types_u32::Return_U32::new().unwrap();
        assert_eq!(vcx_init_with_config(cb.command_handle,
                                        CString::new(content).unwrap().into_raw(),
                                        Some(cb.get_callback())),
                   error::MISSING_WALLET_KEY.code_num);
    }

    #[test]
    fn test_config_with_no_wallet_uses_default() {
        init!("false");

        vcx_shutdown(false);
        thread::sleep(Duration::from_secs(1));
        assert!(settings::get_config_value(settings::CONFIG_WALLET_NAME).is_err());

        let content = json!({
            "wallet_key": "key",
        }).to_string();
        let cb = return_types_u32::Return_U32::new().unwrap();
        assert_eq!(vcx_init_with_config(cb.command_handle,
                                        CString::new(content).unwrap().into_raw(),
                                        Some(cb.get_callback())),
                   error::SUCCESS.code_num);
        let _err = cb.receive(Some(Duration::from_secs(10)));
        // Assert default wallet name
        assert_eq!(settings::get_config_value(settings::CONFIG_WALLET_NAME).unwrap(), settings::DEFAULT_WALLET_NAME);
    }

    #[cfg(feature = "pool_tests")]
    #[test]
    fn test_vcx_init_with_default_values() {
        init!("ledger_zero_fees");
        wallet::close_wallet().unwrap();
        pool::close().unwrap();

        let content = "{}".to_string();
        let cb = return_types_u32::Return_U32::new().unwrap();
        assert_eq!(vcx_init_with_config(cb.command_handle,
                                        CString::new(content).unwrap().into_raw(),
                                        Some(cb.get_callback())),
                   error::SUCCESS.code_num);
        cb.receive(Some(Duration::from_secs(10))).unwrap();
    }

    #[cfg(feature = "agency")]
    #[cfg(feature = "pool_tests")]
    #[test]
    fn test_vcx_init_called_twice_fails() {
        init!("ledger_zero_fees");
        wallet::close_wallet().unwrap();
        pool::close().unwrap();

        let content = "{}";

        let cb = return_types_u32::Return_U32::new().unwrap();
        assert_eq!(vcx_init_with_config(cb.command_handle,
                                        CString::new(content).unwrap().into_raw(),
                                        Some(cb.get_callback())),
                   error::SUCCESS.code_num);
        cb.receive(Some(Duration::from_secs(10))).unwrap();

        // Repeat call
        let cb = return_types_u32::Return_U32::new().unwrap();
        assert_eq!(vcx_init_with_config(cb.command_handle,
                                        CString::new(content).unwrap().into_raw(),
                                        Some(cb.get_callback())),
                   error::ALREADY_INITIALIZED.code_num);
    }

    #[cfg(feature = "agency")]
    #[cfg(feature = "pool_tests")]
    #[test]
    fn test_vcx_init_called_twice_passes_after_shutdown() {
        init!("ledger_zero_fees");
        wallet::close_wallet().unwrap();
        pool::close().unwrap();

        let content = format!(r#"{{"wallet_name":"{}"}}"#, settings::DEFAULT_WALLET_NAME);

        let cb = return_types_u32::Return_U32::new().unwrap();
        assert_eq!(vcx_init_with_config(cb.command_handle,
                                        CString::new(content.clone()).unwrap().into_raw(),
                                        Some(cb.get_callback())),
                   error::SUCCESS.code_num);
        cb.receive(Some(Duration::from_secs(10))).unwrap();

        //Assert config values were set correctly
        assert_eq!(settings::get_config_value("wallet_name").unwrap(), settings::DEFAULT_WALLET_NAME);

        //Verify shutdown was successful
        vcx_shutdown(true);
        assert_eq!(settings::get_config_value("wallet_name").unwrap_err().kind(), VcxErrorKind::InvalidConfiguration);

        // Init for the second time works
        ::utils::devsetup::tests::setup_ledger_env(false);
        wallet::close_wallet().unwrap();
        pool::close().unwrap();
        let cb = return_types_u32::Return_U32::new().unwrap();
        assert_eq!(vcx_init_with_config(cb.command_handle,
                                        CString::new(content).unwrap().into_raw(),
                                        Some(cb.get_callback())),
                   error::SUCCESS.code_num);
        cb.receive(Some(Duration::from_secs(10))).unwrap();

        vcx_shutdown(true);
    }

    #[cfg(feature = "agency")]
    #[cfg(feature = "pool_tests")]
    #[test]
    fn test_init_fails_with_open_wallet() {
        init!("ledger_zero_fees");

        let config_path_buf = get_temp_dir_path(Some("test_init.json"));
        let config_path = config_path_buf.to_str().unwrap();
        let content = create_config_util(None);
        settings::write_config_to_file(&content, config_path).unwrap();

        let cb = return_types_u32::Return_U32::new().unwrap();
        assert_eq!(vcx_init(cb.command_handle,
                            CString::new(config_path).unwrap().into_raw(),
                            Some(cb.get_callback())),
                   error::ALREADY_INITIALIZED.code_num);
    }

    #[test]
    fn test_init_after_importing_wallet_success() {
        settings::set_defaults();
        teardown!("false");

        let export_path = export_test_wallet();

        vcx_shutdown(true);

        let import_config = json!({
            settings::CONFIG_WALLET_NAME: settings::DEFAULT_WALLET_NAME,
            settings::CONFIG_WALLET_KEY: settings::DEFAULT_WALLET_KEY,
            settings::CONFIG_WALLET_KEY_DERIVATION: settings::DEFAULT_WALLET_KEY_DERIVATION,
            settings::CONFIG_WALLET_BACKUP_KEY: settings::DEFAULT_WALLET_BACKUP_KEY,
            settings::CONFIG_EXPORTED_WALLET_PATH: export_path,
        }).to_string();
        import(&import_config).unwrap();

        let content = json!({
            "wallet_name": settings::DEFAULT_WALLET_NAME,
            "wallet_key": settings::DEFAULT_WALLET_KEY,
            "wallet_key_derivation": settings::DEFAULT_WALLET_KEY_DERIVATION,
        }).to_string();

        let cb = return_types_u32::Return_U32::new().unwrap();
        assert_eq!(vcx_init_with_config(cb.command_handle,
                                        CString::new(content).unwrap().into_raw(),
                                        Some(cb.get_callback())),
                   error::SUCCESS.code_num);
        cb.receive(Some(Duration::from_secs(10))).unwrap();

        delete_import_wallet_path(export_path);
        vcx_shutdown(true);
    }

    #[test]
    fn test_init_with_imported_wallet_fails_with_different_params() {
        settings::set_defaults();
        teardown!("false");

        let export_path = export_test_wallet();

        vcx_shutdown(true);

        let import_config = json!({
            settings::CONFIG_WALLET_NAME: settings::DEFAULT_WALLET_NAME,
            settings::CONFIG_WALLET_KEY: settings::DEFAULT_WALLET_KEY,
            settings::CONFIG_WALLET_KEY_DERIVATION: settings::DEFAULT_WALLET_KEY_DERIVATION,
            settings::CONFIG_EXPORTED_WALLET_PATH: export_path,
            settings::CONFIG_WALLET_BACKUP_KEY: settings::DEFAULT_WALLET_BACKUP_KEY,
        }).to_string();
        import(&import_config).unwrap();

        let content = json!({
            "wallet_name": "different_wallet_name",
            "wallet_key": settings::DEFAULT_WALLET_KEY,
            "wallet_key_derivation": settings::DEFAULT_WALLET_KEY_DERIVATION,
        }).to_string();

        let cb = return_types_u32::Return_U32::new().unwrap();
        assert_eq!(vcx_init_with_config(cb.command_handle,
                                        CString::new(content).unwrap().into_raw(),
                                        Some(cb.get_callback())),
                   error::SUCCESS.code_num);
        assert_eq!(cb.receive(Some(Duration::from_secs(10))).err(), Some(error::WALLET_NOT_FOUND.code_num));

        delete_import_wallet_path(export_path);
        settings::set_config_value(settings::CONFIG_WALLET_NAME, settings::DEFAULT_WALLET_NAME);
        vcx_shutdown(true);
    }

    #[test]
    fn test_import_after_init_fails() {
        settings::set_defaults();
        teardown!("false");

        let export_path = export_test_wallet();

        vcx_shutdown(false);

        let content = json!({
            "wallet_name": settings::DEFAULT_WALLET_NAME,
            "wallet_key": settings::DEFAULT_WALLET_KEY,
            "wallet_key_derivation": settings::DEFAULT_WALLET_KEY_DERIVATION,
        }).to_string();

        let cb = return_types_u32::Return_U32::new().unwrap();
        assert_eq!(vcx_init_with_config(cb.command_handle,
                                        CString::new(content).unwrap().into_raw(),
                                        Some(cb.get_callback())),
                   error::SUCCESS.code_num);
        cb.receive(Some(Duration::from_secs(10))).unwrap();

        let import_config = json!({
            settings::CONFIG_WALLET_NAME: settings::DEFAULT_WALLET_NAME,
            settings::CONFIG_WALLET_KEY: settings::DEFAULT_WALLET_KEY,
            settings::CONFIG_EXPORTED_WALLET_PATH: export_path,
            settings::CONFIG_WALLET_BACKUP_KEY: settings::DEFAULT_WALLET_BACKUP_KEY,
        }).to_string();
        assert_eq!(import(&import_config).unwrap_err().kind(), VcxErrorKind::DuplicationWallet);

        delete_import_wallet_path(export_path);
        vcx_shutdown(true);
    }

    #[test]
    fn test_init_bad_path() {
        use utils::libindy::pool::get_pool_handle;
        init!("false");
        let config_path = "";
        let cb = return_types_u32::Return_U32::new().unwrap();
        assert_eq!(vcx_init(cb.command_handle,
                            CString::new(config_path).unwrap().into_raw(),
                            Some(cb.get_callback())),
                   error::INVALID_OPTION.code_num);

        match get_pool_handle() {
            Ok(_h) => { pool::close().unwrap(); }
            Err(_) => {}
        };
    }

    // this test now fails, you must provide a path to a valid config
    #[test]
    fn test_init_no_config_path() {
        init!("true");
        let cb = return_types_u32::Return_U32::new().unwrap();
        assert_eq!(vcx_init(cb.command_handle,
                            ptr::null(),
                            Some(cb.get_callback())),
                   error::INVALID_CONFIGURATION.code_num);
    }

    #[test]
    fn test_shutdown_with_no_previous_config() {
        vcx_shutdown(true);
        vcx_shutdown(false);
    }

    #[test]
    fn test_shutdown() {
        init!("true");

        let data = r#"["name","male"]"#;
        let connection = ::connection::tests::build_test_connection();
        let credentialdef = ::credential_def::create_and_publish_credentialdef("SID".to_string(), "NAME".to_string(), "4fUDR9R7fjwELRvH9JT6HH".to_string(), "id".to_string(), "tag".to_string(), "{}".to_string()).unwrap();
        let issuer_credential = ::issuer_credential::issuer_credential_create(credentialdef, "1".to_string(), "8XFh8yBzrpJQmNyZzgoTqB".to_owned(), "credential_name".to_string(), "{\"attr\":\"value\"}".to_owned(), 1).unwrap();
        let proof = ::proof::create_proof("1".to_string(), "[]".to_string(), "[]".to_string(), r#"{"support_revocation":false}"#.to_string(), "Optional".to_owned()).unwrap();
        let schema = ::schema::create_and_publish_schema("5", "VsKV7grR1BUE29mG2Fm2kX".to_string(), "name".to_string(), "0.1".to_string(), data.to_string()).unwrap();
        let disclosed_proof = ::disclosed_proof::create_proof("id", ::utils::constants::PROOF_REQUEST_JSON).unwrap();
        let credential = ::credential::credential_create_with_offer("name", ::utils::constants::CREDENTIAL_OFFER_JSON).unwrap();

        vcx_shutdown(true);
        assert_eq!(::connection::release(connection).unwrap_err().kind(), VcxErrorKind::InvalidConnectionHandle);
        assert_eq!(::issuer_credential::release(issuer_credential).unwrap_err().kind(), VcxErrorKind::InvalidIssuerCredentialHandle);
        assert_eq!(::schema::release(schema).unwrap_err().kind(), VcxErrorKind::InvalidSchemaHandle);
        assert_eq!(::proof::release(proof).unwrap_err().kind(), VcxErrorKind::InvalidProofHandle);
        assert_eq!(::credential_def::release(credentialdef).unwrap_err().kind(), VcxErrorKind::InvalidCredDefHandle);
        assert_eq!(::credential::release(credential).unwrap_err().kind(), VcxErrorKind::InvalidCredentialHandle);
        assert_eq!(::disclosed_proof::release(disclosed_proof).unwrap_err().kind(), VcxErrorKind::InvalidDisclosedProofHandle);
        assert_eq!(wallet::get_wallet_handle(), INVALID_WALLET_HANDLE);
    }

    #[test]
    fn test_error_c_message() {
        init!("true");
        let c_message = CStringUtils::c_str_to_string(vcx_error_c_message(0)).unwrap().unwrap();
        assert_eq!(c_message, error::SUCCESS.message);

        let c_message = CStringUtils::c_str_to_string(vcx_error_c_message(1001)).unwrap().unwrap();
        assert_eq!(c_message, error::UNKNOWN_ERROR.message);

        let c_message = CStringUtils::c_str_to_string(vcx_error_c_message(100100)).unwrap().unwrap();
        assert_eq!(c_message, error::UNKNOWN_ERROR.message);

        let c_message = CStringUtils::c_str_to_string(vcx_error_c_message(1021)).unwrap().unwrap();
        assert_eq!(c_message, error::INVALID_ATTRIBUTES_STRUCTURE.message);
    }

    #[test]
    fn test_vcx_version() {
        let return_version = CStringUtils::c_str_to_string(vcx_version()).unwrap().unwrap();
        assert!(return_version.len() > 5);
    }

    #[test]
    fn test_vcx_update_institution_info() {
        init!("true");
        let new_name = "new_name";
        let new_url = "http://www.evernym.com";
        assert_ne!(new_name, &settings::get_config_value(::settings::CONFIG_INSTITUTION_NAME).unwrap());
        assert_ne!(new_url, &settings::get_config_value(::settings::CONFIG_INSTITUTION_LOGO_URL).unwrap());

        assert_eq!(error::SUCCESS.code_num, vcx_update_institution_info(CString::new(new_name.to_string()).unwrap().into_raw(),
                                                                        CString::new(new_url.to_string()).unwrap().into_raw()));

        assert_eq!(new_name, &settings::get_config_value(::settings::CONFIG_INSTITUTION_NAME).unwrap());
        assert_eq!(new_url, &settings::get_config_value(::settings::CONFIG_INSTITUTION_LOGO_URL).unwrap());
        ::settings::set_defaults();
    }


    #[test]
    fn test_vcx_update_institution_webhook() {
        init!("true");
        let webhook_url = "http://www.evernym.com";
        assert_ne!(webhook_url, &settings::get_config_value(::settings::CONFIG_WEBHOOK_URL).unwrap());

        assert_eq!(error::SUCCESS.code_num, vcx_update_webhook_url(CString::new(webhook_url.to_string()).unwrap().into_raw()));

        assert_eq!(webhook_url, &settings::get_config_value(::settings::CONFIG_WEBHOOK_URL).unwrap());
        ::settings::set_defaults();
    }

    // This test is ignored because it sets up logging, which can only be done
    // once per process.
    #[ignore]
    #[cfg(feature = "agency")]
    #[cfg(feature = "pool_tests")]
    #[test]
    fn test_init_with_logging_config() {
        init!("ledger_zero_fees");
        wallet::close_wallet().unwrap();
        pool::close().unwrap();
        let content = create_config_util(Some("debug"));
        let cb = return_types_u32::Return_U32::new().unwrap();
        assert_eq!(vcx_init_with_config(cb.command_handle,
                                        CString::new(content).unwrap().into_raw(),
                                        Some(cb.get_callback())),
                   error::SUCCESS.code_num);
        cb.receive(Some(Duration::from_secs(10))).unwrap();
        assert_ne!(get_pool_handle().unwrap(), 0);
        debug!("This statement should log");
    }

    #[test]
    fn get_current_error_works_for_no_error() {
        ::error::reset_current_error();

        let mut error_json_p: *const c_char = ptr::null();

        vcx_get_current_error(&mut error_json_p);
        assert_eq!(None, CStringUtils::c_str_to_string(error_json_p).unwrap());
    }

    #[test]
    fn get_current_error_works_for_sync_error() {
        ::api::utils::vcx_provision_agent(ptr::null());

        let mut error_json_p: *const c_char = ptr::null();
        vcx_get_current_error(&mut error_json_p);
        assert!(CStringUtils::c_str_to_string(error_json_p).unwrap().is_some());
    }

    #[test]
    fn get_current_error_works_for_async_error() {
        extern fn cb(_storage_handle: i32,
                     _err: u32,
                     _config: *const c_char) {
            let mut error_json_p: *const c_char = ptr::null();
            vcx_get_current_error(&mut error_json_p);
            assert!(CStringUtils::c_str_to_string(error_json_p).unwrap().is_some());
        }

        let config = CString::new("{}").unwrap();
        ::api::utils::vcx_agent_provision_async(0, config.as_ptr(), Some(cb));
        ::std::thread::sleep(::std::time::Duration::from_secs(1));
    }

    #[test]
    fn test_vcx_set_active_txn_author_agreement_meta() {
        init!("true");
        assert!(&settings::get_config_value(::settings::CONFIG_TXN_AUTHOR_AGREEMENT).is_err());

        let text = "text";
        let version = "1.0.0";
        let acc_mech_type = "type 1";
        let time_of_acceptance = 123456789;

        assert_eq!(error::SUCCESS.code_num, vcx_set_active_txn_author_agreement_meta(CString::new(text.to_string()).unwrap().into_raw(),
                                                                                     CString::new(version.to_string()).unwrap().into_raw(),
                                                                                     ::std::ptr::null(),
                                                                                     CString::new(acc_mech_type.to_string()).unwrap().into_raw(),
                                                                                     time_of_acceptance));

        let expected = json!({
            "text": text,
            "version": version,
            "acceptanceMechanismType": acc_mech_type,
            "timeOfAcceptance": time_of_acceptance,
        });

        let auth_agreement = settings::get_config_value(::settings::CONFIG_TXN_AUTHOR_AGREEMENT).unwrap();
        let auth_agreement = ::serde_json::from_str::<::serde_json::Value>(&auth_agreement).unwrap();

        assert_eq!(expected, auth_agreement);

        ::settings::set_defaults();
    }

    #[test]
    fn test_vcx_get_ledger_author_agreement() {
        init!("true");
        let cb = return_types_u32::Return_U32_STR::new().unwrap();
        assert_eq!(vcx_get_ledger_author_agreement(cb.command_handle,
                                                   Some(cb.get_callback())), error::SUCCESS.code_num);
        let agreement = cb.receive(Some(Duration::from_secs(2))).unwrap();
        assert_eq!(::utils::constants::DEFAULT_AUTHOR_AGREEMENT, agreement.unwrap());
    }

    #[cfg(feature = "pool_tests")]
    fn get_settings() -> String {
        json!({
            settings::CONFIG_AGENCY_DID:           settings::get_config_value(settings::CONFIG_AGENCY_DID).unwrap(),
            settings::CONFIG_AGENCY_VERKEY:        settings::get_config_value(settings::CONFIG_AGENCY_VERKEY).unwrap(),
            settings::CONFIG_AGENCY_ENDPOINT:      settings::get_config_value(settings::CONFIG_AGENCY_ENDPOINT).unwrap(),
            settings::CONFIG_REMOTE_TO_SDK_DID:    settings::get_config_value(settings::CONFIG_REMOTE_TO_SDK_DID).unwrap(),
            settings::CONFIG_REMOTE_TO_SDK_VERKEY: settings::get_config_value(settings::CONFIG_REMOTE_TO_SDK_VERKEY).unwrap(),
            settings::CONFIG_SDK_TO_REMOTE_DID:    settings::get_config_value(settings::CONFIG_SDK_TO_REMOTE_DID).unwrap(),
            settings::CONFIG_SDK_TO_REMOTE_VERKEY: settings::get_config_value(settings::CONFIG_SDK_TO_REMOTE_VERKEY).unwrap(),
            settings::CONFIG_INSTITUTION_NAME:     settings::get_config_value(settings::CONFIG_INSTITUTION_NAME).unwrap(),
            settings::CONFIG_INSTITUTION_DID:      settings::get_config_value(settings::CONFIG_INSTITUTION_DID).unwrap(),
            settings::CONFIG_INSTITUTION_LOGO_URL: settings::get_config_value(settings::CONFIG_INSTITUTION_LOGO_URL).unwrap(),
            settings::CONFIG_PAYMENT_METHOD:       settings::get_config_value(settings::CONFIG_PAYMENT_METHOD).unwrap()
        }).to_string()
    }

    #[cfg(feature = "pool_tests")]
    #[test]
    fn test_init_minimal() {
<<<<<<< HEAD
        init!("ledger_zero_fees");
=======
        use indy_sys::INVALID_POOL_HANDLE;
        init!("ledger");
>>>>>>> 47cd1f8c
        let content = get_settings();
        settings::clear_config();
        // Store settings and handles
        let config = CString::new(content).unwrap().into_raw();
        let wallet_handle = ::utils::libindy::wallet::get_wallet_handle();
        let pool_handle = ::utils::libindy::pool::get_pool_handle().unwrap();
        assert_ne!(wallet_handle, INVALID_WALLET_HANDLE);
        assert_ne!(pool_handle, INVALID_POOL_HANDLE);
        // Reset handles to 0
        assert_eq!(::api::utils::vcx_pool_set_handle(INVALID_POOL_HANDLE), INVALID_POOL_HANDLE);
        assert_eq!(::api::wallet::vcx_wallet_set_handle(INVALID_WALLET_HANDLE), INVALID_WALLET_HANDLE);
        // Test for errors when handles not set
        assert_ne!(error::SUCCESS.code_num, vcx_init_minimal(config));
        ::api::wallet::vcx_wallet_set_handle(wallet_handle);
        assert_ne!(error::SUCCESS.code_num, vcx_init_minimal(config));
        ::api::utils::vcx_pool_set_handle(pool_handle);
        // NOTE: handles are set independently, test config with no wallet or pool
        assert_eq!(error::SUCCESS.code_num, vcx_init_minimal(config));
        // test that wallet and pool are operational
        ::utils::libindy::anoncreds::tests::create_and_store_credential(::utils::constants::DEFAULT_SCHEMA_ATTRS, false);
    }

    #[test]
    fn test_no_agency_config() {
        settings::clear_config();
        settings::set_config_value(settings::CONFIG_ENABLE_TEST_MODE,"true");
        let config = json!({ "institution_name": "faber",
                             "institution_did": "44x8p4HubxzUK1dwxcc5FU",
                             "institution_verkey": "444MFrZjXDoi2Vc8Mm14Ys112tEZdDegBZZoembFEATE"}).to_string();
        let config = CString::new(config).unwrap().into_raw();
        ::api::wallet::vcx_wallet_set_handle(WalletHandle(1));
        ::api::utils::vcx_pool_set_handle(1);
        assert_eq!(vcx_init_minimal(config), error::SUCCESS.code_num);

        let cred_handle = ::issuer_credential::from_string(::utils::constants::DEFAULT_SERIALIZED_ISSUER_CREDENTIAL).unwrap();
        let connection_handle = ::connection::from_string(::utils::constants::DEFAULT_CONNECTION).unwrap();
        let my_pw_did = ::connection::get_pw_did(connection_handle).unwrap();
        let their_pw_did = ::connection::get_their_pw_did(connection_handle).unwrap();

        let (offer, _) = ::issuer_credential::generate_credential_offer_msg(cred_handle).unwrap();
        let mycred = ::credential::credential_create_with_offer("test1", &offer).unwrap();
        let request = ::credential::generate_credential_request_msg(mycred, &my_pw_did, &their_pw_did).unwrap();
        ::issuer_credential::update_state(cred_handle, Some(request)).unwrap();
        let cred = ::issuer_credential::generate_credential_msg(cred_handle, &my_pw_did).unwrap();
        ::credential::update_state(mycred, Some(cred)).unwrap();
        assert_eq!(::credential::get_state(mycred).unwrap(), VcxStateType::VcxStateAccepted as u32);
    }

    #[test]
    fn test_invalid_agency_config() {
        let config = json!({ "institution_name": "faber",
                             "institution_did": "44x8p4HubxzUK1dwxcc5FU",
                             "institution_verkey": "444MFrZjXDoi2Vc8Mm14Ys112tEZdDegBZZoembFEATE"}).to_string();
        let config = CString::new(config).unwrap().into_raw();
        ::api::wallet::vcx_wallet_set_handle(WalletHandle(1));
        ::api::utils::vcx_pool_set_handle(1);
        assert_eq!(vcx_init_minimal(config), error::SUCCESS.code_num);
        let rc = vcx_connection_create(0,
                                       CString::new("test_create_fails").unwrap().into_raw(),
                                       None);
        assert_eq!(rc, error::INVALID_OPTION.code_num);
        let cb = return_types_u32::Return_U32_U32::new().unwrap();
        let rc = vcx_connection_create(cb.command_handle,
                                       ptr::null(),
                                       Some(cb.get_callback()));
        assert_eq!(rc, error::INVALID_OPTION.code_num);
    }
}<|MERGE_RESOLUTION|>--- conflicted
+++ resolved
@@ -1074,12 +1074,8 @@
     #[cfg(feature = "pool_tests")]
     #[test]
     fn test_init_minimal() {
-<<<<<<< HEAD
+        use indy_sys::INVALID_POOL_HANDLE;
         init!("ledger_zero_fees");
-=======
-        use indy_sys::INVALID_POOL_HANDLE;
-        init!("ledger");
->>>>>>> 47cd1f8c
         let content = get_settings();
         settings::clear_config();
         // Store settings and handles
