<<<<<<< HEAD
use crate::utils::version_constants;
=======
use utils::{version_constants, threadpool};
>>>>>>> dc6c56b1
use libc::c_char;
use crate::utils::cstring::CStringUtils;
use crate::utils::libindy::{wallet, pool, ledger};
use crate::utils::error;
use crate::settings;
use std::ffi::CString;
use crate::utils::threadpool::spawn;
use crate::error::prelude::*;
use crate::indy::{INVALID_WALLET_HANDLE, CommandHandle};
use crate::utils::libindy::pool::init_pool;
use std::thread;

/// Initializes VCX with config settings
///
/// example configuration is in libvcx/sample_config/config.json
///
/// #Params
/// command_handle: command handle to map callback to user context.
///
/// config: config as json.
/// The list of available options see here: https://github.com/hyperledger/indy-sdk/blob/master/docs/configuration.md
///
/// cb: Callback that provides error status of initialization
///
/// #Returns
/// Error code as a u32
#[no_mangle]
pub extern fn vcx_init_with_config(command_handle: CommandHandle,
                                   config: *const c_char,
                                   cb: Option<extern fn(xcommand_handle: CommandHandle, err: u32)>) -> u32 {
    info!("vcx_init_with_config >>>");

    check_useful_c_str!(config,VcxErrorKind::InvalidOption);
    check_useful_c_callback!(cb, VcxErrorKind::InvalidOption);

    trace!("vcx_init(command_handle: {}, config: {:?})",
           command_handle, secret!(config));

    if config == "ENABLE_TEST_MODE" {
        settings::set_config_value(settings::CONFIG_ENABLE_TEST_MODE, "true");
        settings::set_defaults();
        settings::set_config_value(settings::CONFIG_PROTOCOL_TYPE, "1.0");
    } else {
        match settings::process_config_string(&config, true) {
            Err(e) => {
                error!("Cannot initialize with given config.");
                return e.into();
            }
            Ok(_) => (),
        }
    };

    _finish_init(command_handle, cb)
}

/// Initializes VCX with config file
///
/// An example file is at libvcx/sample_config/config.json
/// The list of available options see here: https://github.com/hyperledger/indy-sdk/blob/master/docs/configuration.md
///
/// #Params
/// command_handle: command handle to map callback to user context.
///
/// config_path: path to a config file to populate config attributes
///
/// cb: Callback that provides error status of initialization
///
/// #Returns
/// Error code as a u32
#[no_mangle]
pub extern fn vcx_init(command_handle: CommandHandle,
                       config_path: *const c_char,
                       cb: Option<extern fn(xcommand_handle: CommandHandle, err: u32)>) -> u32 {
    info!("vcx_init >>>");

    check_useful_c_callback!(cb, VcxErrorKind::InvalidOption);

    trace!("vcx_init(command_handle: {}, config_path: {:?})",
           command_handle, secret!(config_path));


    if !config_path.is_null() {
        check_useful_c_str!(config_path,VcxErrorKind::InvalidOption);

        if config_path == "ENABLE_TEST_MODE" {
            settings::set_config_value(settings::CONFIG_ENABLE_TEST_MODE, "true");
            settings::set_defaults();
            settings::set_config_value(settings::CONFIG_PROTOCOL_TYPE, "1.0");
        } else {
            match settings::process_config_file(&config_path) {
                Ok(_) => (),
                Err(err) => {
                    error!("Cannot initialize with given config path.");
                    return err.into();
                }
            };
        }
    } else {
        error!("Cannot initialize with given config path: config path is null.");
        return VcxError::from_msg(VcxErrorKind::InvalidConfiguration, "Cannot initialize with given config path: config path is null.").into();
    }

    _finish_init(command_handle, cb)
}

fn _finish_init(command_handle: CommandHandle, cb: extern fn(xcommand_handle: CommandHandle, err: u32)) -> u32 {
<<<<<<< HEAD
    crate::utils::threadpool::init();
=======
    threadpool::init();
>>>>>>> dc6c56b1

    settings::log_settings();

    if wallet::get_wallet_handle() != INVALID_WALLET_HANDLE {
        error!("Library was already initialized");
        return VcxError::from_msg(VcxErrorKind::AlreadyInitialized, "Library was already initialized").into();
    }
    // Wallet name was already validated
    let wallet_name = match settings::get_config_value(settings::CONFIG_WALLET_NAME) {
        Ok(x) => x,
        Err(_) => {
            debug!("No `wallet_name` parameter specified in the config JSON. Using default: {}", settings::DEFAULT_WALLET_NAME.to_string());
            settings::set_config_value(settings::CONFIG_WALLET_NAME, settings::DEFAULT_WALLET_NAME);
            settings::DEFAULT_WALLET_NAME.to_string()
        }
    };

    let wallet_type = settings::get_config_value(settings::CONFIG_WALLET_TYPE).ok();
    let storage_config = settings::get_config_value(settings::CONFIG_WALLET_STORAGE_CONFIG).ok();
    let storage_creds = settings::get_config_value(settings::CONFIG_WALLET_STORAGE_CREDS).ok();

    trace!("libvcx version: {}{}", version_constants::VERSION, version_constants::REVISION);

    spawn(move || {
        let pool_open_thread = thread::spawn(|| {
            if settings::get_config_value(settings::CONFIG_POOL_NETWORKS).is_err() {
                info!("Skipping connection to Pool Ledger Network as no configs passed");
                return Ok(());
            }

            init_pool()
                .map(|res| {
                    info!("Init Pool Successful.");
                    res
                })
        });

        match wallet::open_wallet(&wallet_name,
                                  wallet_type.as_ref().map(String::as_str),
                                  storage_config.as_ref().map(String::as_str),
                                  storage_creds.as_ref().map(String::as_str)) {
            Ok(_) => {
                info!("Init Wallet Successful.");
            }
            Err(e) => {
                error!("Init Wallet Error {}..", e);
                cb(command_handle, e.into());
                return Ok(());
            }
        }

        match pool_open_thread.join() {
            Ok(Ok(())) => {
                cb(command_handle, error::SUCCESS.code_num);
            }
            Ok(Err(e)) => {
                error!("Init Pool Error {}.", e);
                cb(command_handle, e.into());
            }
            Err(e) => {
                error!("Init Pool Error {:?}.", e);
                let error = VcxError::from_msg(VcxErrorKind::IOError, format!("Could not join thread: {:?}.", e));
                cb(command_handle, error.into());
            }
        }

        Ok(())
    });

    error::SUCCESS.code_num
}

<<<<<<< HEAD
/// Initialize vcx with the minimal configuration (wallet, pool must already be set with
/// vcx_wallet_set_handle() and vcx_pool_set_handle()) and without any agency configuration
///
/// # Example:
/// vcx_init_minimal -> '{"institution_name":"faber","institution_did":"44x8p4HubxzUK1dwxcc5FU",\
//      "institution_verkey":"444MFrZjXDoi2Vc8Mm14Ys112tEZdDegBZZoembFEATE"}'
///
/// #Params
///
/// config: minimal configuration
///
/// #Returns
/// Error code as u32
#[no_mangle]
pub extern fn vcx_init_minimal(config: *const c_char) -> u32 {
    check_useful_c_str!(config,VcxErrorKind::InvalidOption);

    trace!("vcx_init_minimal(config: {:?})", secret!(config));

    if config == "ENABLE_TEST_MODE" {
        settings::set_config_value(settings::CONFIG_ENABLE_TEST_MODE, "true");
        settings::set_defaults();
        settings::set_config_value(settings::CONFIG_PROTOCOL_TYPE, "1.0");
    } else {
        match settings::process_config_string(&config, false) {
            Err(e) => {
                error!("Invalid configuration specified: {}", e);
                return e.into();
            }
            Ok(_) => (),
        }
    };

    if wallet::get_wallet_handle() == INVALID_WALLET_HANDLE || pool::get_pool_handle().is_err() {
        error!("Library cannot be initialized without wallet/pool");
        return error::INVALID_STATE.code_num;
    }

    crate::utils::threadpool::init();

    settings::log_settings();

    trace!("libvcx version: {}{}", version_constants::VERSION, version_constants::REVISION);

    error::SUCCESS.code_num
}

=======
>>>>>>> dc6c56b1
/// Connect to a Pool Ledger
///
/// You can deffer connecting to the Pool Ledger during library initialization (vcx_init or vcx_init_with_config)
/// to decrease the taken time by omitting `genesis_path` field in config JSON.
/// Next, you can use this function (for instance as a background task) to perform a connection to the Pool Ledger.
///
/// Note: Pool must be already initialized before sending any request to the Ledger.
///
/// EXPERIMENTAL
///
/// #Params
///
/// command_handle: command handle to map callback to user context.
///
/// pool_config: string - the configuration JSON containing pool related settings.
///                 {
///                     genesis_path: string - path to pool ledger genesis transactions,
///                     pool_name: Optional[string] - name of the pool ledger configuration will be created.
///                                                   If no value specified, the default pool name pool_name will be used.
///                     pool_config: Optional[string] - runtime pool configuration json:
///                             {
///                                 "timeout": int (optional), timeout for network request (in sec).
///                                 "extended_timeout": int (optional), extended timeout for network request (in sec).
///                                 "preordered_nodes": array<string> -  (optional), names of nodes which will have a priority during request sending:
///                                         ["name_of_1st_prior_node",  "name_of_2nd_prior_node", .... ]
///                                         This can be useful if a user prefers querying specific nodes.
///                                         Assume that `Node1` and `Node2` nodes reply faster.
///                                         If you pass them Libindy always sends a read request to these nodes first and only then (if not enough) to others.
///                                         Note: Nodes not specified will be placed randomly.
///                                 "number_read_nodes": int (optional) - the number of nodes to send read requests (2 by default)
///                                         By default Libindy sends a read requests to 2 nodes in the pool.
///                     }
///                     network: Optional[string] - Network identifier used for fully-qualified DIDs.
///                 }
///                 Note: You can also pass a list of network configs.
///                       In this case library will connect to multiple ledger networks and will look up public data in each of them.
///                     [{ "genesis_path": string, "pool_name": string, ... }]
///
/// cb: Callback that provides no value
///
/// #Returns
/// Error code as u32
#[no_mangle]
pub extern fn vcx_init_pool(command_handle: CommandHandle,
                            pool_config: *const c_char,
                            cb: Option<extern fn(xcommand_handle: CommandHandle,
                                                 err: u32)>) -> u32 {
    info!("vcx_init_pool >>>");

    check_useful_c_str!(pool_config, VcxErrorKind::InvalidOption);
    check_useful_c_callback!(cb, VcxErrorKind::InvalidOption);

    trace!("vcx_init_pool(command_handle: {}, pool_config: {:?})",
           command_handle, pool_config);

    match settings::process_init_pool_config_string(&pool_config) {
        Err(e) => {
            error!("Invalid pool configuration specified: {}", e);
            return e.into();
        }
        Ok(_) => (),
    }

    spawn(move || {
        match init_pool() {
            Ok(()) => {
                trace!("vcx_init_pool_cb(command_handle: {}, rc: {})",
                       command_handle, error::SUCCESS.as_str());
                cb(command_handle, error::SUCCESS.code_num);
            }
            Err(e) => {
                error!("vcx_init_pool_cb(command_handle: {}, rc: {})",
                       command_handle, e);
                cb(command_handle, e.into());
            }
        };

        Ok(())
    });

    error::SUCCESS.code_num
}

lazy_static! {
    pub static ref VERSION_STRING: CString = CString::new(format!("{}{}", version_constants::VERSION, version_constants::REVISION)).unwrap();
}

#[no_mangle]
pub extern fn vcx_version() -> *const c_char {
    info!("vcx_version >>>");
    VERSION_STRING.as_ptr()
}

/// Reset libvcx to a pre-configured state, releasing/deleting any handles and freeing memory
///
/// libvcx will be inoperable and must be initialized again with vcx_init_with_config
///
/// #Params
/// delete: specify whether wallet/pool should be deleted
///
/// #Returns
/// Success
#[no_mangle]
pub extern fn vcx_shutdown(delete: bool) -> u32 {
    info!("vcx_shutdown >>>");
    trace!("vcx_shutdown(delete: {})", delete);

    match wallet::close_wallet() {
        Ok(()) => {}
        Err(_) => {}
    };

    match pool::close() {
        Ok(()) => {}
        Err(_) => {}
    };

    crate::schema::release_all();
    crate::connection::release_all();
    crate::issuer_credential::release_all();
    crate::credential_def::release_all();
    crate::proof::release_all();
    crate::disclosed_proof::release_all();
    crate::credential::release_all();

    if delete {
        let wallet_name = settings::get_config_value(settings::CONFIG_WALLET_NAME)
            .unwrap_or(settings::DEFAULT_WALLET_NAME.to_string());

        let wallet_type = settings::get_config_value(settings::CONFIG_WALLET_TYPE).ok();

        match wallet::delete_wallet(&wallet_name, wallet_type.as_ref().map(String::as_str), None, None) {
            Ok(()) => (),
            Err(_) => (),
        };

        match pool::delete() {
            Ok(()) => (),
            Err(_) => (),
        };
    }

    settings::clear_config();
    trace!("vcx_shutdown(delete: {})", delete);
    error::SUCCESS.code_num
}

/// Get the message corresponding to an error code
///
/// #Params
/// error_code: code of error
///
/// #Returns
/// Error message
#[no_mangle]
pub extern fn vcx_error_c_message(error_code: u32) -> *const c_char {
    info!("vcx_error_c_message >>>");
    trace!("vcx_error_message(error_code: {})", error_code);
    error::error_c_message(error_code).as_ptr()
}

/// Update setting to set new local institution information
///
/// #Params
/// name: institution name
/// logo_url: url containing institution logo
///
/// #Returns
/// Error code as u32
#[no_mangle]
pub extern fn vcx_update_institution_info(name: *const c_char, logo_url: *const c_char) -> u32 {
    info!("vcx_update_institution_info >>>");

    check_useful_c_str!(name, VcxErrorKind::InvalidOption);
    check_useful_c_str!(logo_url, VcxErrorKind::InvalidOption);

    trace!("vcx_update_institution_info(name: {}, logo_url: {})", secret!(name), secret!(logo_url));

    settings::set_config_value(crate::settings::CONFIG_INSTITUTION_NAME, &name);
    settings::set_config_value(crate::settings::CONFIG_INSTITUTION_LOGO_URL, &logo_url);

    error::SUCCESS.code_num
}

<<<<<<< HEAD
#[no_mangle]
pub extern fn vcx_update_webhook_url(notification_webhook_url: *const c_char) -> u32 {
    info!("vcx_update_webhook >>>");

    check_useful_c_str!(notification_webhook_url, VcxErrorKind::InvalidOption);
    trace!("vcx_update_webhook(webhook_url: {})", secret!(notification_webhook_url));

    settings::set_config_value(crate::settings::CONFIG_WEBHOOK_URL, &notification_webhook_url);

    error::SUCCESS.code_num
}

=======
>>>>>>> dc6c56b1
/// Retrieve author agreement and acceptance mechanisms set on the Ledger
///
/// #params
///
/// command_handle: command handle to map callback to user context.
///
/// cb: Callback that provides array of matching messages retrieved
///
/// # Example author_agreement -> "{"text":"Default agreement", "version":"1.0.0", "aml": {"label1": "description"}}"
///
/// #Returns
/// Error code as a u32
#[no_mangle]
pub extern fn vcx_get_ledger_author_agreement(command_handle: CommandHandle,
                                              cb: Option<extern fn(xcommand_handle: CommandHandle, err: u32, author_agreement: *const c_char)>) -> u32 {
    info!("vcx_get_ledger_author_agreement >>>");

    check_useful_c_callback!(cb, VcxErrorKind::InvalidOption);

    trace!("vcx_get_ledger_author_agreement(command_handle: {})",
           command_handle);

    spawn(move || {
        match ledger::libindy_get_txn_author_agreement() {
            Ok(x) => {
                trace!("vcx_ledger_get_fees_cb(command_handle: {}, rc: {}, author_agreement: {})",
                       command_handle, error::SUCCESS.as_str(), x);

                let msg = CStringUtils::string_to_cstring(x);
                cb(command_handle, error::SUCCESS.code_num, msg.as_ptr());
            }
            Err(e) => {
                error!("vcx_get_ledger_author_agreement(command_handle: {}, rc: {})",
                       command_handle, e);
                cb(command_handle, e.into(), ::std::ptr::null_mut());
            }
        };

        Ok(())
    });

    error::SUCCESS.code_num
}

/// Set some accepted agreement as active.
///
/// As result of successful call of this function appropriate metadata will be appended to each write request.
///
/// #Params
/// text and version - (optional) raw data about TAA from ledger.
///     These parameters should be passed together.
///     These parameters are required if hash parameter is ommited.
/// hash - (optional) hash on text and version. This parameter is required if text and version parameters are ommited.
/// acc_mech_type - mechanism how user has accepted the TAA
/// time_of_acceptance - UTC timestamp when user has accepted the TAA
///
/// #Returns
/// Error code as a u32
#[no_mangle]
pub extern fn vcx_set_active_txn_author_agreement_meta(text: *const c_char,
                                                       version: *const c_char,
                                                       hash: *const c_char,
                                                       acc_mech_type: *const c_char,
                                                       time_of_acceptance: u64) -> u32 {
    info!("vcx_set_active_txn_author_agreement_meta >>>");

    check_useful_opt_c_str!(text, VcxErrorKind::InvalidOption);
    check_useful_opt_c_str!(version, VcxErrorKind::InvalidOption);
    check_useful_opt_c_str!(hash, VcxErrorKind::InvalidOption);
    check_useful_c_str!(acc_mech_type, VcxErrorKind::InvalidOption);

    trace!("vcx_set_active_txn_author_agreement_meta(text: {:?}, version: {:?}, hash: {:?}, acc_mech_type: {:?}, time_of_acceptance: {:?})",
           text, version, hash, acc_mech_type, time_of_acceptance);

    match crate::utils::author_agreement::set_txn_author_agreement(text, version, hash, acc_mech_type, time_of_acceptance) {
        Ok(()) => error::SUCCESS.code_num,
        Err(err) => err.into()
    }
}

<<<<<<< HEAD
#[no_mangle]
pub extern fn vcx_mint_tokens(seed: *const c_char, fees: *const c_char) {
    info!("vcx_mint_tokens >>>");

    // TODO: CHEC
    let seed = if !seed.is_null() {
        match CStringUtils::c_str_to_string(seed) {
            Ok(opt_val) => opt_val.map(String::from),
            Err(_) => return ()
        }
    } else {
        None
    };

    let fees = if !fees.is_null() {
        match CStringUtils::c_str_to_string(fees) {
            Ok(opt_val) => opt_val.map(String::from),
            Err(_) => return ()
        }
    } else {
        None
    };
    trace!("vcx_mint_tokens(seed: {:?}, fees: {:?})", secret!(seed), fees);

    crate::utils::libindy::payments::mint_tokens_and_set_fees(None, None, fees, seed).unwrap_or_default();
}

=======
>>>>>>> dc6c56b1
/// Get details for last occurred error.
///
/// This function should be called in two places to handle both cases of error occurrence:
///     1) synchronous  - in the same application thread
///     2) asynchronous - inside of function callback
///
/// NOTE: Error is stored until the next one occurs in the same execution thread or until asynchronous callback finished.
///       Returning pointer has the same lifetime.
///
/// #Params
/// * `error_json_p` - Reference that will contain error details (if any error has occurred before)
///  in the format:
/// {
///     "backtrace": Optional<str> - error backtrace.
///         Collecting of backtrace can be enabled by setting environment variable `RUST_BACKTRACE=1`
///     "message": str - human-readable error description
/// }
///
#[no_mangle]
pub extern fn vcx_get_current_error(error_json_p: *mut *const c_char) {
    trace!("vcx_get_current_error >>> error_json_p: {:?}", error_json_p);

    let error = get_current_error_c_json();
    unsafe { *error_json_p = error };

    trace!("vcx_get_current_error: <<<");
}

#[cfg(test)]
mod tests {
    use super::*;
    use std::ptr;
    use crate::utils::libindy::{
        wallet::{import, tests::export_test_wallet},
        pool::get_pool,
    };
<<<<<<< HEAD
    use crate::api::VcxStateType;
    use crate::api::return_types;
    use crate::indy::WalletHandle;
=======
    use api::return_types;
>>>>>>> dc6c56b1
    #[cfg(any(feature = "agency", feature = "pool_tests"))]
    use crate::utils::get_temp_dir_path;
    use crate::utils::devsetup::*;
    #[cfg(feature = "pool_tests")]
<<<<<<< HEAD
    use indy_sys::INVALID_POOL_HANDLE;
    #[cfg(feature = "pool_tests")]
    use crate::utils::libindy::wallet::get_wallet_handle;
    #[cfg(feature = "pool_tests")]
    use crate::utils::libindy::pool::tests::delete_test_pool;
=======
    use utils::libindy::pool::tests::delete_test_pool;
>>>>>>> dc6c56b1

    #[cfg(any(feature = "agency", feature = "pool_tests"))]
    fn config() -> String {
        json!({
            "agency_endpoint" : "https://agency.com",
            "agency_did" : "72x8p4HubxzUK1dwxcc5FU",
           "remote_to_sdk_did" : "UJGjM6Cea2YVixjWwHN9wq",
           "sdk_to_remote_did" : "AB3JM851T4EQmhh8CdagSP",
           "sdk_to_remote_verkey" : "888MFrZjXDoi2Vc8Mm14Ys112tEZdDegBZZoembFEATE",
           "institution_name" : "evernym enterprise",
           "agency_verkey" : "91qMFrZjXDoi2Vc8Mm14Ys112tEZdDegBZZoembFEATE",
           "remote_to_sdk_verkey" : "91qMFrZjXDoi2Vc8Mm14Ys112tEZdDegBZZoembFEATE",
           "genesis_path": get_temp_dir_path("pool1.txn").to_str().unwrap(),
           "payment_method": "null",
           "pool_config": json!({"timeout":60}).to_string()
       }).to_string()
    }

    fn _vcx_init_c_closure(path: &str) -> Result<(), u32> {
        let (h, cb, r) = return_types::return_u32();
        let path = CString::new(path.as_bytes()).unwrap();
        let rc = vcx_init(h,
                          path.as_ptr(),
                          Some(cb));
        if rc != error::SUCCESS.code_num {
            return Err(rc);
        }
        r.recv_medium()
    }

    fn _vcx_init_with_config_c_closure(config: &str) -> Result<(), u32> {
        let (h, cb, r) = return_types::return_u32();
        let config = CString::new(config.as_bytes()).unwrap();
        let rc = vcx_init_with_config(h,
                                      config.as_ptr(),
                                      Some(cb));
        if rc != error::SUCCESS.code_num {
            return Err(rc);
        }
        r.recv_medium()
    }

    #[cfg(feature = "pool_tests")]
    #[test]
    fn test_init_with_file() {
        let _setup = SetupWalletAndPool::init();

        let config = TempFile::create_with_data("test_init.json", &config());

        _vcx_init_c_closure(&config.path).unwrap();

        // Assert wallet and pool was initialized
        assert_ne!(get_pool(None).unwrap(), 0);
    }

    #[cfg(feature = "pool_tests")]
    #[test]
    fn test_init_with_file_no_payment_method() {
        let _setup = SetupWalletAndPool::init();

        let config = json!({
            "wallet_name": settings::DEFAULT_WALLET_NAME,
            "wallet_key": settings::DEFAULT_WALLET_KEY,
            "wallet_key_derivation": settings::DEFAULT_WALLET_KEY_DERIVATION,
        }).to_string();

        let config = TempFile::create_with_data("test_init.json", &config);

        _vcx_init_c_closure(&config.path).unwrap();
    }

    #[cfg(feature = "pool_tests")]
    #[test]
    fn test_init_with_config() {
        let _setup = SetupWalletAndPool::init();

        _vcx_init_with_config_c_closure(&config()).unwrap();

        // Assert pool was initialized
        assert_ne!(get_pool(None).unwrap(), 0);
    }

    #[cfg(feature = "pool_tests")]
    #[test]
    fn test_init_fails_when_open_pool_fails() {
        let _setup = SetupWallet::init();

        // Write invalid genesis.txn
        let _genesis_transactions = TempFile::create_with_data(crate::utils::constants::GENESIS_PATH, "{}");

        let err = _vcx_init_with_config_c_closure(&config()).unwrap_err();
        assert_eq!(err, error::POOL_LEDGER_CONNECT.code_num);

        assert_eq!(get_pool(None).unwrap_err().kind(), VcxErrorKind::NoPoolOpen);

        delete_test_pool();
    }

    #[test]
    fn test_init_can_be_called_with_no_pool_config() {
        let _setup = SetupWallet::init();

        let content = json!({
            "wallet_name": settings::DEFAULT_WALLET_NAME,
            "wallet_key": settings::DEFAULT_WALLET_KEY,
            "wallet_key_derivation": settings::DEFAULT_WALLET_KEY_DERIVATION,
        }).to_string();

        _vcx_init_with_config_c_closure(&content).unwrap();

        // assert that pool was never initialized
        assert!(get_pool(None).is_err());
    }

    #[test]
    fn test_init_fails_with_no_wallet_key() {
        let _setup = SetupEmpty::init();

        let content = json!({
            "wallet_name": settings::DEFAULT_WALLET_NAME,
        }).to_string();

        let rc = _vcx_init_with_config_c_closure(&content).unwrap_err();
        assert_eq!(rc, error::MISSING_WALLET_KEY.code_num);
    }

    #[test]
    fn test_config_with_no_wallet_uses_default() {
        let _setup = SetupEmpty::init();

        assert!(settings::get_config_value(settings::CONFIG_WALLET_NAME).is_err());

        let content = json!({
            "wallet_key": "key"
        }).to_string();

        _vcx_init_with_config_c_closure(&content).unwrap_err();

        // Assert default wallet name
        assert_eq!(settings::get_config_value(settings::CONFIG_WALLET_NAME).unwrap(), settings::DEFAULT_WALLET_NAME);
    }

    #[cfg(feature = "pool_tests")]
    #[test]
    fn test_vcx_init_with_default_values() {
        let _setup = SetupWalletAndPool::init();

        _vcx_init_with_config_c_closure("{}").unwrap();
    }

    #[cfg(feature = "pool_tests")]
    #[test]
    fn test_vcx_init_called_twice_fails() {
        let _setup = SetupWalletAndPool::init();

        _vcx_init_with_config_c_closure("{}").unwrap();

        // Repeat call
        let rc = _vcx_init_with_config_c_closure("{}").unwrap_err();
        assert_eq!(rc, error::ALREADY_INITIALIZED.code_num);
    }

    #[cfg(feature = "pool_tests")]
    #[test]
    fn test_vcx_init_called_twice_passes_after_shutdown() {
        for _ in 0..2 {
            let _setup = SetupDefaults::init();

            wallet::create_wallet(settings::DEFAULT_WALLET_NAME, None, None, None).unwrap();
            pool::tests::create_test_pool();

            _vcx_init_with_config_c_closure("{}").unwrap();

            //Assert config values were set correctly
            assert_eq!(settings::get_config_value("wallet_name").unwrap(), settings::DEFAULT_WALLET_NAME);

            //Verify shutdown was successful
            vcx_shutdown(true);
            assert_eq!(settings::get_config_value("wallet_name").unwrap_err().kind(), VcxErrorKind::InvalidConfiguration);
        }
    }

    #[cfg(feature = "pool_tests")]
    #[test]
    fn test_init_fails_with_open_wallet() {
        let _setup = SetupLibraryWalletPool::init();

        let config = TempFile::create_with_data("test_init.json", &config());

        let rc = _vcx_init_c_closure(&config.path).unwrap_err();
        assert_eq!(rc, error::ALREADY_INITIALIZED.code_num);
    }

    #[test]
    fn test_init_after_importing_wallet_success() {
        let _setup = SetupDefaults::init();

        let (export_wallet_path, wallet_name) = export_test_wallet();

        wallet::delete_wallet(&wallet_name, None, None, None).unwrap();

        let import_config = json!({
            settings::CONFIG_WALLET_NAME: &wallet_name,
            settings::CONFIG_WALLET_KEY: settings::DEFAULT_WALLET_KEY,
            settings::CONFIG_WALLET_KEY_DERIVATION: settings::DEFAULT_WALLET_KEY_DERIVATION,
            settings::CONFIG_WALLET_BACKUP_KEY: settings::DEFAULT_WALLET_BACKUP_KEY,
            settings::CONFIG_EXPORTED_WALLET_PATH: export_wallet_path.path,
        }).to_string();
        import(&import_config).unwrap();

        let content = json!({
            "wallet_name": &wallet_name,
            "wallet_key": settings::DEFAULT_WALLET_KEY,
            "wallet_key_derivation": settings::DEFAULT_WALLET_KEY_DERIVATION,
        }).to_string();

        _vcx_init_with_config_c_closure(&content).unwrap();

        vcx_shutdown(true);
    }

    #[test]
    fn test_init_with_imported_wallet_fails_with_different_params() {
        let _setup = SetupDefaults::init();

        let (export_wallet_path, wallet_name) = export_test_wallet();

        wallet::delete_wallet(&wallet_name, None, None, None).unwrap();

        let import_config = json!({
            settings::CONFIG_WALLET_NAME: wallet_name.as_str(),
            settings::CONFIG_WALLET_KEY: settings::DEFAULT_WALLET_KEY,
            settings::CONFIG_WALLET_KEY_DERIVATION: settings::DEFAULT_WALLET_KEY_DERIVATION,
            settings::CONFIG_EXPORTED_WALLET_PATH: export_wallet_path.path,
            settings::CONFIG_WALLET_BACKUP_KEY: settings::DEFAULT_WALLET_BACKUP_KEY,
        }).to_string();
        import(&import_config).unwrap();

        let content = json!({
            "wallet_name": "different_wallet_name",
            "wallet_key": settings::DEFAULT_WALLET_KEY,
            "wallet_key_derivation": settings::DEFAULT_WALLET_KEY_DERIVATION,
        }).to_string();

        let err = _vcx_init_with_config_c_closure(&content).unwrap_err();
        assert_eq!(err, error::WALLET_NOT_FOUND.code_num);

        wallet::delete_wallet(&wallet_name, None, None, None).unwrap();
    }

    #[test]
    fn test_import_after_init_fails() {
        let _setup = SetupDefaults::init();

        let (export_wallet_path, wallet_name) = export_test_wallet();

        let content = json!({
            settings::CONFIG_WALLET_NAME: wallet_name.as_str(),
            "wallet_key": settings::DEFAULT_WALLET_KEY,
            "wallet_key_derivation": settings::DEFAULT_WALLET_KEY_DERIVATION,
        }).to_string();

        _vcx_init_with_config_c_closure(&content).unwrap();

        let import_config = json!({
            settings::CONFIG_WALLET_NAME: wallet_name.as_str(),
            settings::CONFIG_WALLET_KEY: settings::DEFAULT_WALLET_KEY,
            settings::CONFIG_EXPORTED_WALLET_PATH: export_wallet_path.path,
            settings::CONFIG_WALLET_BACKUP_KEY: settings::DEFAULT_WALLET_BACKUP_KEY,
        }).to_string();
        assert_eq!(import(&import_config).unwrap_err().kind(), VcxErrorKind::DuplicationWallet);

        vcx_shutdown(true);
    }

    #[test]
    fn test_init_bad_path() {
        let _setup = SetupEmpty::init();

        let rc = _vcx_init_c_closure("").unwrap_err();
        assert_eq!(rc, error::INVALID_OPTION.code_num);
    }

    #[test]
    fn test_init_no_config_path() {
        let _setup = SetupEmpty::init();

        let (h, cb, _r) = return_types::return_u32();
        assert_eq!(vcx_init(h,
                            ptr::null(),
                            Some(cb)),
                   error::INVALID_CONFIGURATION.code_num);
    }

    #[test]
    fn test_shutdown_with_no_previous_config() {
        let _setup = SetupDefaults::init();

        vcx_shutdown(true);
        vcx_shutdown(false);
    }

    #[test]
    fn test_shutdown() {
        let _setup = SetupMocks::init();

        let data = r#"["name","male"]"#;
        let connection = crate::connection::tests::build_test_connection();
        let credentialdef = crate::credential_def::create_and_publish_credentialdef("SID".to_string(), "NAME".to_string(), "4fUDR9R7fjwELRvH9JT6HH".to_string(), "id".to_string(), "tag".to_string(), "{}".to_string()).unwrap();
        let issuer_credential = crate::issuer_credential::issuer_credential_create(credentialdef, "1".to_string(), "8XFh8yBzrpJQmNyZzgoTqB".to_owned(), "credential_name".to_string(), "{\"attr\":\"value\"}".to_owned(), 1).unwrap();
        let proof = crate::proof::create_proof("1".to_string(), "[]".to_string(), "[]".to_string(), r#"{"support_revocation":false}"#.to_string(), "Optional".to_owned()).unwrap();
        let schema = crate::schema::create_and_publish_schema("5", "VsKV7grR1BUE29mG2Fm2kX".to_string(), "name".to_string(), "0.1".to_string(), data.to_string()).unwrap();
        let disclosed_proof = crate::disclosed_proof::create_proof("id", crate::utils::constants::PROOF_REQUEST_JSON).unwrap();
        let credential = crate::credential::credential_create_with_offer("name", crate::utils::constants::CREDENTIAL_OFFER_JSON).unwrap();

        vcx_shutdown(true);
        assert_eq!(connection.release().unwrap_err().kind(), VcxErrorKind::InvalidConnectionHandle);
        assert_eq!(issuer_credential.release().unwrap_err().kind(), VcxErrorKind::InvalidIssuerCredentialHandle);
        assert_eq!(schema.release().unwrap_err().kind(), VcxErrorKind::InvalidSchemaHandle);
        assert_eq!(proof.release().unwrap_err().kind(), VcxErrorKind::InvalidProofHandle);
        assert_eq!(credentialdef.release().unwrap_err().kind(), VcxErrorKind::InvalidCredDefHandle);
        assert_eq!(credential.release().unwrap_err().kind(), VcxErrorKind::InvalidCredentialHandle);
        assert_eq!(disclosed_proof.release().unwrap_err().kind(), VcxErrorKind::InvalidDisclosedProofHandle);
        assert_eq!(wallet::get_wallet_handle(), INVALID_WALLET_HANDLE);
    }

    #[test]
    fn test_error_c_message() {
        let _setup = SetupMocks::init();

        let c_message = CStringUtils::c_str_to_string(vcx_error_c_message(0)).unwrap().unwrap();
        assert_eq!(c_message, error::SUCCESS.as_str());

        let c_message = CStringUtils::c_str_to_string(vcx_error_c_message(1001)).unwrap().unwrap();
        assert_eq!(c_message, error::UNKNOWN_ERROR.as_str());

        let c_message = CStringUtils::c_str_to_string(vcx_error_c_message(100100)).unwrap().unwrap();
        assert_eq!(c_message, error::UNKNOWN_ERROR.as_str());

        let c_message = CStringUtils::c_str_to_string(vcx_error_c_message(1021)).unwrap().unwrap();
        assert_eq!(c_message, error::INVALID_ATTRIBUTES_STRUCTURE.as_str());
    }

    #[test]
    fn test_vcx_version() {
        let _setup = SetupDefaults::init();

        let return_version = CStringUtils::c_str_to_string(vcx_version()).unwrap().unwrap();
        assert!(return_version.len() > 5);
    }

    #[test]
    fn test_vcx_update_institution_info() {
        let _setup = SetupDefaults::init();

        let new_name_cstr = "new_name\0";
        let new_name = &new_name_cstr[..new_name_cstr.len() - 1];
        let new_url_cstr = "http://www.evernym.com\0";
        let new_url = &new_url_cstr[..new_url_cstr.len() - 1];
        assert_ne!(new_name, &settings::get_config_value(crate::settings::CONFIG_INSTITUTION_NAME).unwrap());
        assert_ne!(new_url, &settings::get_config_value(crate::settings::CONFIG_INSTITUTION_LOGO_URL).unwrap());

        assert_eq!(error::SUCCESS.code_num, vcx_update_institution_info(new_name_cstr.as_ptr().cast(), new_url_cstr.as_ptr().cast()));

        assert_eq!(new_name, &settings::get_config_value(crate::settings::CONFIG_INSTITUTION_NAME).unwrap());
        assert_eq!(new_url, &settings::get_config_value(crate::settings::CONFIG_INSTITUTION_LOGO_URL).unwrap());
    }

    #[test]
<<<<<<< HEAD
    fn test_vcx_update_institution_webhook() {
        let _setup = SetupDefaults::init();

        let webhook_url_cstr = "http://www.evernym.com\0";
        let webhook_url = &webhook_url_cstr[..webhook_url_cstr.len() - 1];
        assert_ne!(webhook_url, &settings::get_config_value(crate::settings::CONFIG_WEBHOOK_URL).unwrap());

        assert_eq!(error::SUCCESS.code_num, vcx_update_webhook_url(webhook_url_cstr.as_ptr().cast()));

        assert_eq!(webhook_url, &settings::get_config_value(crate::settings::CONFIG_WEBHOOK_URL).unwrap());
    }

    #[test]
=======
>>>>>>> dc6c56b1
    fn get_current_error_works_for_no_error() {
        let _setup = SetupDefaults::init();

        crate::error::reset_current_error();

        let mut error_json_p: *const c_char = ptr::null();

        vcx_get_current_error(&mut error_json_p);
        assert_eq!(None, CStringUtils::c_str_to_string(error_json_p).unwrap());
    }

    #[test]
    fn get_current_error_works_for_sync_error() {
        let _setup = SetupDefaults::init();

        crate::api::utils::vcx_provision_agent(ptr::null());

        let mut error_json_p: *const c_char = ptr::null();
        vcx_get_current_error(&mut error_json_p);
        assert!(CStringUtils::c_str_to_string(error_json_p).unwrap().is_some());
    }

    #[test]
    fn get_current_error_works_for_async_error() {
        let _setup = SetupDefaults::init();

        extern fn cb(_storage_handle: i32,
                     _err: u32,
                     _config: *const c_char) {
            let mut error_json_p: *const c_char = ptr::null();
            vcx_get_current_error(&mut error_json_p);
            assert!(CStringUtils::c_str_to_string(error_json_p).unwrap().is_some());
        }

        let config = CString::new("{}").unwrap();
        crate::api::utils::vcx_agent_provision_async(0, config.as_ptr(), Some(cb));
        ::std::thread::sleep(::std::time::Duration::from_secs(1));
    }

    #[test]
    fn test_vcx_set_active_txn_author_agreement_meta() {
        let _setup = SetupMocks::init();

        assert!(&settings::get_config_value(crate::settings::CONFIG_TXN_AUTHOR_AGREEMENT).is_err());

        let text = "text\0";
        let version = "1.0.0\0";
        let acc_mech_type = "type 1\0";
        let time_of_acceptance = 123456789;

        assert_eq!(error::SUCCESS.code_num, vcx_set_active_txn_author_agreement_meta(text.as_ptr().cast(),
                                                                                     version.as_ptr().cast(),
                                                                                     ::std::ptr::null(),
                                                                                     acc_mech_type.as_ptr().cast(),
                                                                                     time_of_acceptance));

        let expected = json!({
            "text": &text[..text.len() - 1],
            "version": &version[..version.len() - 1],
            "acceptanceMechanismType": &acc_mech_type[..acc_mech_type.len() - 1],
            "timeOfAcceptance": time_of_acceptance,
        });

        let auth_agreement = settings::get_config_value(crate::settings::CONFIG_TXN_AUTHOR_AGREEMENT).unwrap();
        let auth_agreement = ::serde_json::from_str::<::serde_json::Value>(&auth_agreement).unwrap();

        assert_eq!(expected, auth_agreement);

        crate::settings::set_defaults();
    }

    #[test]
    fn test_vcx_get_ledger_author_agreement() {
        let _setup = SetupMocks::init();

        let (h, cb, r) = return_types::return_u32_str();
        assert_eq!(vcx_get_ledger_author_agreement(h,
                                                   Some(cb)), error::SUCCESS.code_num);
        let agreement = r.recv_short().unwrap();
        assert_eq!(crate::utils::constants::DEFAULT_AUTHOR_AGREEMENT, agreement.unwrap());
    }

    #[cfg(feature = "pool_tests")]
<<<<<<< HEAD
    fn get_settings() -> String {
        json!({
            settings::CONFIG_AGENCY_DID:           settings::get_config_value(settings::CONFIG_AGENCY_DID).unwrap(),
            settings::CONFIG_AGENCY_VERKEY:        settings::get_config_value(settings::CONFIG_AGENCY_VERKEY).unwrap(),
            settings::CONFIG_AGENCY_ENDPOINT:      settings::get_config_value(settings::CONFIG_AGENCY_ENDPOINT).unwrap(),
            settings::CONFIG_REMOTE_TO_SDK_DID:    settings::get_config_value(settings::CONFIG_REMOTE_TO_SDK_DID).unwrap(),
            settings::CONFIG_REMOTE_TO_SDK_VERKEY: settings::get_config_value(settings::CONFIG_REMOTE_TO_SDK_VERKEY).unwrap(),
            settings::CONFIG_SDK_TO_REMOTE_DID:    settings::get_config_value(settings::CONFIG_SDK_TO_REMOTE_DID).unwrap(),
            settings::CONFIG_SDK_TO_REMOTE_VERKEY: settings::get_config_value(settings::CONFIG_SDK_TO_REMOTE_VERKEY).unwrap(),
            settings::CONFIG_INSTITUTION_NAME:     settings::get_config_value(settings::CONFIG_INSTITUTION_NAME).unwrap(),
            settings::CONFIG_INSTITUTION_DID:      settings::get_config_value(settings::CONFIG_INSTITUTION_DID).unwrap(),
            settings::CONFIG_INSTITUTION_LOGO_URL: settings::get_config_value(settings::CONFIG_INSTITUTION_LOGO_URL).unwrap(),
            settings::CONFIG_PAYMENT_METHOD:       settings::get_config_value(settings::CONFIG_PAYMENT_METHOD).unwrap()
        }).to_string()
    }

    fn _vcx_init_minimal_c_closure(content: &str) -> u32 {
        let content = CString::new(content).unwrap();
        vcx_init_minimal(content.as_ptr())
    }

    #[cfg(feature = "pool_tests")]
    #[test]
    fn test_init_minimal() {
        let _setup = SetupLibraryWalletPoolZeroFees::init();

        let config = get_settings();

        settings::clear_config();

        // Store settings and handles
        let wallet_handle = crate::utils::libindy::wallet::get_wallet_handle();
        let pool_handle = crate::utils::libindy::pool::get_pool_handle().unwrap();
        assert_ne!(wallet_handle, INVALID_WALLET_HANDLE);
        assert_ne!(pool_handle, INVALID_POOL_HANDLE);

        // Reset handles to 0
        assert_eq!(crate::api::utils::vcx_pool_set_handle(INVALID_POOL_HANDLE), INVALID_POOL_HANDLE);
        assert_eq!(crate::api::wallet::vcx_wallet_set_handle(INVALID_WALLET_HANDLE), INVALID_WALLET_HANDLE);

        // Test for errors when handles not set
        assert_ne!(error::SUCCESS.code_num, _vcx_init_minimal_c_closure(&config));
        crate::api::wallet::vcx_wallet_set_handle(wallet_handle);

        assert_ne!(error::SUCCESS.code_num, _vcx_init_minimal_c_closure(&config));
        crate::api::utils::vcx_pool_set_handle(pool_handle);

        // NOTE: handles are set independently, test config with no wallet or pool
        assert_eq!(error::SUCCESS.code_num, _vcx_init_minimal_c_closure(&config));

        // test that wallet and pool are operational
        crate::utils::libindy::anoncreds::tests::create_and_store_credential(crate::utils::constants::DEFAULT_SCHEMA_ATTRS, false);

        settings::set_defaults();
    }

    #[test]
    fn test_no_agency_config() {
        let _setup = SetupMocks::init();

        let config = json!({
            "institution_name": "faber",
            "institution_did": "44x8p4HubxzUK1dwxcc5FU",
            "institution_verkey": "444MFrZjXDoi2Vc8Mm14Ys112tEZdDegBZZoembFEATE"
        }).to_string();

        crate::api::wallet::vcx_wallet_set_handle(WalletHandle(1));
        crate::api::utils::vcx_pool_set_handle(1);

        let init_res = _vcx_init_minimal_c_closure(&config);
        assert_eq!(init_res, error::SUCCESS.code_num);

        let cred_handle = crate::issuer_credential::from_string(crate::utils::constants::DEFAULT_SERIALIZED_ISSUER_CREDENTIAL).unwrap();
        let connection_handle = crate::connection::from_string(crate::utils::constants::DEFAULT_CONNECTION).unwrap();
        let my_pw_did = connection_handle.get_pw_did().unwrap();
        let their_pw_did = connection_handle.get_their_pw_did().unwrap();

        let offer = cred_handle.generate_credential_offer_msg().unwrap();
        let mycred = crate::credential::credential_create_with_offer("test1", &offer).unwrap();
        let request = mycred.generate_credential_request_msg(&my_pw_did, &their_pw_did).unwrap();
        cred_handle.update_state(Some(request)).unwrap();
        let cred = cred_handle.generate_credential_msg(&my_pw_did).unwrap();
        mycred.update_state(Some(cred)).unwrap();
        assert_eq!(mycred.get_state().unwrap(), VcxStateType::VcxStateAccepted as u32);
    }

    #[cfg(feature = "pool_tests")]
    #[test]
    fn test_init_minimal_with_invalid_agency_config() {
        let _setup = SetupLibraryWalletPool::init();

        let config = json!({
            "institution_name": "faber",
            "institution_did": "44x8p4HubxzUK1dwxcc5FU",
            "institution_verkey": "444MFrZjXDoi2Vc8Mm14Ys112tEZdDegBZZoembFEATE"
        }).to_string();

        crate::api::wallet::vcx_wallet_set_handle(get_wallet_handle());
        crate::api::utils::vcx_pool_set_handle(get_pool_handle().unwrap());

        settings::clear_config();

        assert_eq!(_vcx_init_minimal_c_closure(&config), error::SUCCESS.code_num);

        let connection_handle = crate::connection::create_connection("test_create_fails").unwrap();

        connection_handle.connect(None).unwrap_err();

        settings::set_defaults();
    }

    #[cfg(feature = "pool_tests")]
=======
>>>>>>> dc6c56b1
    #[test]
    fn test_init_fails_with_not_found_pool_genesis_file() {
        let _setup = SetupWallet::init();

        let content = json!({
            "genesis_path": "invalid/txn/path",
            "wallet_name": settings::DEFAULT_WALLET_NAME,
            "wallet_key": settings::DEFAULT_WALLET_KEY,
            "wallet_key_derivation": settings::DEFAULT_WALLET_KEY_DERIVATION,
        }).to_string();

        let rc = _vcx_init_with_config_c_closure(&content).unwrap_err();
        assert_eq!(rc, error::INVALID_GENESIS_TXN_PATH.code_num);
    }
}<|MERGE_RESOLUTION|>--- conflicted
+++ resolved
@@ -1,8 +1,4 @@
-<<<<<<< HEAD
-use crate::utils::version_constants;
-=======
-use utils::{version_constants, threadpool};
->>>>>>> dc6c56b1
+use crate::utils::{version_constants, threadpool};
 use libc::c_char;
 use crate::utils::cstring::CStringUtils;
 use crate::utils::libindy::{wallet, pool, ledger};
@@ -109,11 +105,7 @@
 }
 
 fn _finish_init(command_handle: CommandHandle, cb: extern fn(xcommand_handle: CommandHandle, err: u32)) -> u32 {
-<<<<<<< HEAD
-    crate::utils::threadpool::init();
-=======
     threadpool::init();
->>>>>>> dc6c56b1
 
     settings::log_settings();
 
@@ -186,56 +178,6 @@
     error::SUCCESS.code_num
 }
 
-<<<<<<< HEAD
-/// Initialize vcx with the minimal configuration (wallet, pool must already be set with
-/// vcx_wallet_set_handle() and vcx_pool_set_handle()) and without any agency configuration
-///
-/// # Example:
-/// vcx_init_minimal -> '{"institution_name":"faber","institution_did":"44x8p4HubxzUK1dwxcc5FU",\
-//      "institution_verkey":"444MFrZjXDoi2Vc8Mm14Ys112tEZdDegBZZoembFEATE"}'
-///
-/// #Params
-///
-/// config: minimal configuration
-///
-/// #Returns
-/// Error code as u32
-#[no_mangle]
-pub extern fn vcx_init_minimal(config: *const c_char) -> u32 {
-    check_useful_c_str!(config,VcxErrorKind::InvalidOption);
-
-    trace!("vcx_init_minimal(config: {:?})", secret!(config));
-
-    if config == "ENABLE_TEST_MODE" {
-        settings::set_config_value(settings::CONFIG_ENABLE_TEST_MODE, "true");
-        settings::set_defaults();
-        settings::set_config_value(settings::CONFIG_PROTOCOL_TYPE, "1.0");
-    } else {
-        match settings::process_config_string(&config, false) {
-            Err(e) => {
-                error!("Invalid configuration specified: {}", e);
-                return e.into();
-            }
-            Ok(_) => (),
-        }
-    };
-
-    if wallet::get_wallet_handle() == INVALID_WALLET_HANDLE || pool::get_pool_handle().is_err() {
-        error!("Library cannot be initialized without wallet/pool");
-        return error::INVALID_STATE.code_num;
-    }
-
-    crate::utils::threadpool::init();
-
-    settings::log_settings();
-
-    trace!("libvcx version: {}{}", version_constants::VERSION, version_constants::REVISION);
-
-    error::SUCCESS.code_num
-}
-
-=======
->>>>>>> dc6c56b1
 /// Connect to a Pool Ledger
 ///
 /// You can deffer connecting to the Pool Ledger during library initialization (vcx_init or vcx_init_with_config)
@@ -420,21 +362,6 @@
     error::SUCCESS.code_num
 }
 
-<<<<<<< HEAD
-#[no_mangle]
-pub extern fn vcx_update_webhook_url(notification_webhook_url: *const c_char) -> u32 {
-    info!("vcx_update_webhook >>>");
-
-    check_useful_c_str!(notification_webhook_url, VcxErrorKind::InvalidOption);
-    trace!("vcx_update_webhook(webhook_url: {})", secret!(notification_webhook_url));
-
-    settings::set_config_value(crate::settings::CONFIG_WEBHOOK_URL, &notification_webhook_url);
-
-    error::SUCCESS.code_num
-}
-
-=======
->>>>>>> dc6c56b1
 /// Retrieve author agreement and acceptance mechanisms set on the Ledger
 ///
 /// #params
@@ -515,36 +442,6 @@
     }
 }
 
-<<<<<<< HEAD
-#[no_mangle]
-pub extern fn vcx_mint_tokens(seed: *const c_char, fees: *const c_char) {
-    info!("vcx_mint_tokens >>>");
-
-    // TODO: CHEC
-    let seed = if !seed.is_null() {
-        match CStringUtils::c_str_to_string(seed) {
-            Ok(opt_val) => opt_val.map(String::from),
-            Err(_) => return ()
-        }
-    } else {
-        None
-    };
-
-    let fees = if !fees.is_null() {
-        match CStringUtils::c_str_to_string(fees) {
-            Ok(opt_val) => opt_val.map(String::from),
-            Err(_) => return ()
-        }
-    } else {
-        None
-    };
-    trace!("vcx_mint_tokens(seed: {:?}, fees: {:?})", secret!(seed), fees);
-
-    crate::utils::libindy::payments::mint_tokens_and_set_fees(None, None, fees, seed).unwrap_or_default();
-}
-
-=======
->>>>>>> dc6c56b1
 /// Get details for last occurred error.
 ///
 /// This function should be called in two places to handle both cases of error occurrence:
@@ -581,26 +478,12 @@
         wallet::{import, tests::export_test_wallet},
         pool::get_pool,
     };
-<<<<<<< HEAD
-    use crate::api::VcxStateType;
     use crate::api::return_types;
-    use crate::indy::WalletHandle;
-=======
-    use api::return_types;
->>>>>>> dc6c56b1
     #[cfg(any(feature = "agency", feature = "pool_tests"))]
     use crate::utils::get_temp_dir_path;
     use crate::utils::devsetup::*;
     #[cfg(feature = "pool_tests")]
-<<<<<<< HEAD
-    use indy_sys::INVALID_POOL_HANDLE;
-    #[cfg(feature = "pool_tests")]
-    use crate::utils::libindy::wallet::get_wallet_handle;
-    #[cfg(feature = "pool_tests")]
     use crate::utils::libindy::pool::tests::delete_test_pool;
-=======
-    use utils::libindy::pool::tests::delete_test_pool;
->>>>>>> dc6c56b1
 
     #[cfg(any(feature = "agency", feature = "pool_tests"))]
     fn config() -> String {
@@ -970,22 +853,6 @@
     }
 
     #[test]
-<<<<<<< HEAD
-    fn test_vcx_update_institution_webhook() {
-        let _setup = SetupDefaults::init();
-
-        let webhook_url_cstr = "http://www.evernym.com\0";
-        let webhook_url = &webhook_url_cstr[..webhook_url_cstr.len() - 1];
-        assert_ne!(webhook_url, &settings::get_config_value(crate::settings::CONFIG_WEBHOOK_URL).unwrap());
-
-        assert_eq!(error::SUCCESS.code_num, vcx_update_webhook_url(webhook_url_cstr.as_ptr().cast()));
-
-        assert_eq!(webhook_url, &settings::get_config_value(crate::settings::CONFIG_WEBHOOK_URL).unwrap());
-    }
-
-    #[test]
-=======
->>>>>>> dc6c56b1
     fn get_current_error_works_for_no_error() {
         let _setup = SetupDefaults::init();
 
@@ -1069,121 +936,6 @@
     }
 
     #[cfg(feature = "pool_tests")]
-<<<<<<< HEAD
-    fn get_settings() -> String {
-        json!({
-            settings::CONFIG_AGENCY_DID:           settings::get_config_value(settings::CONFIG_AGENCY_DID).unwrap(),
-            settings::CONFIG_AGENCY_VERKEY:        settings::get_config_value(settings::CONFIG_AGENCY_VERKEY).unwrap(),
-            settings::CONFIG_AGENCY_ENDPOINT:      settings::get_config_value(settings::CONFIG_AGENCY_ENDPOINT).unwrap(),
-            settings::CONFIG_REMOTE_TO_SDK_DID:    settings::get_config_value(settings::CONFIG_REMOTE_TO_SDK_DID).unwrap(),
-            settings::CONFIG_REMOTE_TO_SDK_VERKEY: settings::get_config_value(settings::CONFIG_REMOTE_TO_SDK_VERKEY).unwrap(),
-            settings::CONFIG_SDK_TO_REMOTE_DID:    settings::get_config_value(settings::CONFIG_SDK_TO_REMOTE_DID).unwrap(),
-            settings::CONFIG_SDK_TO_REMOTE_VERKEY: settings::get_config_value(settings::CONFIG_SDK_TO_REMOTE_VERKEY).unwrap(),
-            settings::CONFIG_INSTITUTION_NAME:     settings::get_config_value(settings::CONFIG_INSTITUTION_NAME).unwrap(),
-            settings::CONFIG_INSTITUTION_DID:      settings::get_config_value(settings::CONFIG_INSTITUTION_DID).unwrap(),
-            settings::CONFIG_INSTITUTION_LOGO_URL: settings::get_config_value(settings::CONFIG_INSTITUTION_LOGO_URL).unwrap(),
-            settings::CONFIG_PAYMENT_METHOD:       settings::get_config_value(settings::CONFIG_PAYMENT_METHOD).unwrap()
-        }).to_string()
-    }
-
-    fn _vcx_init_minimal_c_closure(content: &str) -> u32 {
-        let content = CString::new(content).unwrap();
-        vcx_init_minimal(content.as_ptr())
-    }
-
-    #[cfg(feature = "pool_tests")]
-    #[test]
-    fn test_init_minimal() {
-        let _setup = SetupLibraryWalletPoolZeroFees::init();
-
-        let config = get_settings();
-
-        settings::clear_config();
-
-        // Store settings and handles
-        let wallet_handle = crate::utils::libindy::wallet::get_wallet_handle();
-        let pool_handle = crate::utils::libindy::pool::get_pool_handle().unwrap();
-        assert_ne!(wallet_handle, INVALID_WALLET_HANDLE);
-        assert_ne!(pool_handle, INVALID_POOL_HANDLE);
-
-        // Reset handles to 0
-        assert_eq!(crate::api::utils::vcx_pool_set_handle(INVALID_POOL_HANDLE), INVALID_POOL_HANDLE);
-        assert_eq!(crate::api::wallet::vcx_wallet_set_handle(INVALID_WALLET_HANDLE), INVALID_WALLET_HANDLE);
-
-        // Test for errors when handles not set
-        assert_ne!(error::SUCCESS.code_num, _vcx_init_minimal_c_closure(&config));
-        crate::api::wallet::vcx_wallet_set_handle(wallet_handle);
-
-        assert_ne!(error::SUCCESS.code_num, _vcx_init_minimal_c_closure(&config));
-        crate::api::utils::vcx_pool_set_handle(pool_handle);
-
-        // NOTE: handles are set independently, test config with no wallet or pool
-        assert_eq!(error::SUCCESS.code_num, _vcx_init_minimal_c_closure(&config));
-
-        // test that wallet and pool are operational
-        crate::utils::libindy::anoncreds::tests::create_and_store_credential(crate::utils::constants::DEFAULT_SCHEMA_ATTRS, false);
-
-        settings::set_defaults();
-    }
-
-    #[test]
-    fn test_no_agency_config() {
-        let _setup = SetupMocks::init();
-
-        let config = json!({
-            "institution_name": "faber",
-            "institution_did": "44x8p4HubxzUK1dwxcc5FU",
-            "institution_verkey": "444MFrZjXDoi2Vc8Mm14Ys112tEZdDegBZZoembFEATE"
-        }).to_string();
-
-        crate::api::wallet::vcx_wallet_set_handle(WalletHandle(1));
-        crate::api::utils::vcx_pool_set_handle(1);
-
-        let init_res = _vcx_init_minimal_c_closure(&config);
-        assert_eq!(init_res, error::SUCCESS.code_num);
-
-        let cred_handle = crate::issuer_credential::from_string(crate::utils::constants::DEFAULT_SERIALIZED_ISSUER_CREDENTIAL).unwrap();
-        let connection_handle = crate::connection::from_string(crate::utils::constants::DEFAULT_CONNECTION).unwrap();
-        let my_pw_did = connection_handle.get_pw_did().unwrap();
-        let their_pw_did = connection_handle.get_their_pw_did().unwrap();
-
-        let offer = cred_handle.generate_credential_offer_msg().unwrap();
-        let mycred = crate::credential::credential_create_with_offer("test1", &offer).unwrap();
-        let request = mycred.generate_credential_request_msg(&my_pw_did, &their_pw_did).unwrap();
-        cred_handle.update_state(Some(request)).unwrap();
-        let cred = cred_handle.generate_credential_msg(&my_pw_did).unwrap();
-        mycred.update_state(Some(cred)).unwrap();
-        assert_eq!(mycred.get_state().unwrap(), VcxStateType::VcxStateAccepted as u32);
-    }
-
-    #[cfg(feature = "pool_tests")]
-    #[test]
-    fn test_init_minimal_with_invalid_agency_config() {
-        let _setup = SetupLibraryWalletPool::init();
-
-        let config = json!({
-            "institution_name": "faber",
-            "institution_did": "44x8p4HubxzUK1dwxcc5FU",
-            "institution_verkey": "444MFrZjXDoi2Vc8Mm14Ys112tEZdDegBZZoembFEATE"
-        }).to_string();
-
-        crate::api::wallet::vcx_wallet_set_handle(get_wallet_handle());
-        crate::api::utils::vcx_pool_set_handle(get_pool_handle().unwrap());
-
-        settings::clear_config();
-
-        assert_eq!(_vcx_init_minimal_c_closure(&config), error::SUCCESS.code_num);
-
-        let connection_handle = crate::connection::create_connection("test_create_fails").unwrap();
-
-        connection_handle.connect(None).unwrap_err();
-
-        settings::set_defaults();
-    }
-
-    #[cfg(feature = "pool_tests")]
-=======
->>>>>>> dc6c56b1
     #[test]
     fn test_init_fails_with_not_found_pool_genesis_file() {
         let _setup = SetupWallet::init();
