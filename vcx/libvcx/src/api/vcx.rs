--- conflicted
+++ resolved
@@ -565,12 +565,8 @@
         // Write invalid genesis.txn
         let _genesis_transactions = TempFile::create_with_data(::utils::constants::GENESIS_PATH, "{}");
 
-<<<<<<< HEAD
         let err = _vcx_init_with_config_c_closure(&config()).unwrap_err();
         assert_eq!(err, error::POOL_LEDGER_CONNECT.code_num);
-=======
-        _vcx_init_with_config_c_closure(&config()).unwrap_err();
->>>>>>> 125efd39
 
         assert_eq!(get_pool_handle().unwrap_err().kind(), VcxErrorKind::NoPoolOpen);
         assert_eq!(get_wallet_handle(), INVALID_WALLET_HANDLE);
@@ -645,7 +641,6 @@
     #[cfg(feature = "pool_tests")]
     #[test]
     fn test_vcx_init_called_twice_passes_after_shutdown() {
-<<<<<<< HEAD
         for _ in 0..2 {
             let _setup = SetupDefaults::init();
 
@@ -653,38 +648,20 @@
             pool::tests::create_test_pool();
 
             _vcx_init_with_config_c_closure("{}").unwrap();
-=======
-        let _setup = SetupDefaults::init();
-
-        wallet::create_wallet(settings::DEFAULT_WALLET_NAME, None, None, None).unwrap();
-        pool::tests::create_test_pool();
-
-        _vcx_init_with_config_c_closure("{}").unwrap();
->>>>>>> 125efd39
 
             //Assert config values were set correctly
             assert_eq!(settings::get_config_value("wallet_name").unwrap(), settings::DEFAULT_WALLET_NAME);
 
-<<<<<<< HEAD
             //Verify shutdown was successful
             vcx_shutdown(true);
             assert_eq!(settings::get_config_value("wallet_name").unwrap_err().kind(), VcxErrorKind::InvalidConfiguration);
         }
-=======
-        //Verify shutdown was successful
-        vcx_shutdown(true);
-        assert_eq!(settings::get_config_value("wallet_name").unwrap_err().kind(), VcxErrorKind::InvalidConfiguration);
->>>>>>> 125efd39
     }
 
     #[cfg(feature = "pool_tests")]
     #[test]
     fn test_init_fails_with_open_wallet() {
-<<<<<<< HEAD
-        let _setup = SetupLibraryWalletPoolZeroFees::init();
-=======
         let _setup = SetupLibraryWalletPool::init();
->>>>>>> 125efd39
 
         let config = TempFile::create_with_data("test_init.json", &config());
 
@@ -985,11 +962,7 @@
     #[cfg(feature = "pool_tests")]
     #[test]
     fn test_init_minimal() {
-<<<<<<< HEAD
         let _setup = SetupLibraryWalletPoolZeroFees::init();
-=======
-        let _setup = SetupLibraryWalletPool::init();
->>>>>>> 125efd39
 
         let config = get_settings();
 
@@ -1033,17 +1006,11 @@
 
         ::api::wallet::vcx_wallet_set_handle(WalletHandle(1));
         ::api::utils::vcx_pool_set_handle(1);
-<<<<<<< HEAD
-=======
 
         let init_res = _vcx_init_minimal_c_closure(&config);
         assert_eq!(init_res, error::SUCCESS.code_num);
->>>>>>> 125efd39
-
-        let init_res = _vcx_init_minimal_c_closure(&config);
-        assert_eq!(init_res, error::SUCCESS.code_num);
-
-        let cred_handle = ::issuer_credential::from_string(&::api::issuer_credential::tests::issuer_credential_state_accepted()).unwrap();
+
+        let cred_handle = ::issuer_credential::from_string(::utils::constants::DEFAULT_SERIALIZED_ISSUER_CREDENTIAL).unwrap();
         let connection_handle = ::connection::from_string(::utils::constants::DEFAULT_CONNECTION).unwrap();
         let my_pw_did = ::connection::get_pw_did(connection_handle).unwrap();
         let their_pw_did = ::connection::get_their_pw_did(connection_handle).unwrap();
@@ -1079,7 +1046,6 @@
         ::connection::connect(connection_handle, None).unwrap_err();
 
         settings::set_defaults();
-<<<<<<< HEAD
     }
 
     #[cfg(feature = "pool_tests")]
@@ -1096,7 +1062,5 @@
 
         let rc = _vcx_init_with_config_c_closure(&content).unwrap_err();
         assert_eq!(rc, error::INVALID_GENESIS_TXN_PATH.code_num);
-=======
->>>>>>> 125efd39
     }
 }