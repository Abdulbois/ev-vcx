--- conflicted
+++ resolved
@@ -213,87 +213,6 @@
 }
 
 /// Retrieve messages from the Cloud Agent
-<<<<<<< HEAD
-///
-/// #params
-///
-/// command_handle: command handle to map callback to user context.
-///
-/// message_status: optional - query for messages with the specified status
-///
-/// uids: optional, comma separated - query for messages with the specified uids
-///
-/// cb: Callback that provides array of matching messages retrieved
-///
-/// #Returns
-/// Error code as a u32
-#[no_mangle]
-pub extern fn vcx_download_agent_messages(command_handle: u32,
-                                          message_status: *const c_char,
-                                          uids: *const c_char,
-                                    cb: Option<extern fn(xcommand_handle: u32, err: u32, messages: *const c_char)>) -> u32 {
-    info!("vcx_download_agent_messages >>>");
-
-    check_useful_c_callback!(cb, VcxErrorKind::InvalidOption);
-
-    let message_status = if !message_status.is_null() {
-        check_useful_c_str!(message_status, VcxErrorKind::InvalidOption);
-        let v: Vec<&str> = message_status.split(',').collect();
-        let v = v.iter().map(|s| s.to_string()).collect::<Vec<String>>();
-        Some(v.to_owned())
-    } else {
-        None
-    };
-
-    let uids = if !uids.is_null() {
-        check_useful_c_str!(uids, VcxErrorKind::InvalidOption);
-        let v: Vec<&str> = uids.split(',').collect();
-        let v = v.iter().map(|s| s.to_string()).collect::<Vec<String>>();
-        Some(v.to_owned())
-    } else {
-        None
-    };
-
-    trace!("vcx_download_agent_messages(command_handle: {}, message_status: {:?}, uids: {:?})",
-           command_handle, message_status, uids);
-
-    spawn(move || {
-        match ::messages::get_message::download_agent_messages(message_status, uids) {
-            Ok(x) => {
-                match serde_json::to_string(&x) {
-                    Ok(x) => {
-                        trace!("vcx_download_agent_messages(command_handle: {}, rc: {}, messages: {})",
-                               command_handle, error::SUCCESS.message, x);
-
-                        let msg = CStringUtils::string_to_cstring(x);
-                        cb(command_handle, error::SUCCESS.code_num, msg.as_ptr());
-                    }
-                    Err(e) => {
-                        let err = VcxError::from_msg(VcxErrorKind::InvalidJson, format!("Cannot serialize messages: {}", e));
-                        warn!("vcx_download_agent_messages(command_handle: {}, rc: {}, messages: {})",
-                              command_handle, err, "null");
-
-                        cb(command_handle, err.into(), ptr::null_mut());
-                    }
-                };
-            }
-            Err(e) => {
-                warn!("vcx_download_agent_messages(command_handle: {}, rc: {}, messages: {})",
-                      command_handle, e, "null");
-
-                cb(command_handle, e.into(), ptr::null_mut());
-            }
-        };
-
-        Ok(())
-    });
-
-    error::SUCCESS.code_num
-}
-
-/// Retrieve messages from the specified connection
-=======
->>>>>>> 47cd1f8c
 ///
 /// #params
 ///
