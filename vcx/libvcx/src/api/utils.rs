--- conflicted
+++ resolved
@@ -9,19 +9,12 @@
 use std::thread;
 use crate::error::prelude::*;
 use indy_sys::CommandHandle;
-<<<<<<< HEAD
 use crate::utils::httpclient::AgencyMock;
 use crate::utils::constants::*;
-use crate::messages::agent_utils::{ComMethod, Config};
+use crate::messages::agent_provisioning::types::ProvisioningConfig;
 use crate::v3::handlers::connection::agent::AgentInfo;
-=======
-use utils::httpclient::AgencyMock;
-use utils::constants::*;
-use messages::agent_provisioning::types::ProvisioningConfig;
-use v3::handlers::connection::agent::AgentInfo;
-use messages::{agent_provisioning, update_agent};
-use messages::update_agent::ComMethod;
->>>>>>> dc6c56b1
+use crate::messages::{agent_provisioning, update_agent};
+use crate::messages::update_agent::ComMethod;
 
 /// Provision an agent in the agency, populate configuration and wallet for this agent.
 ///
@@ -716,24 +709,6 @@
     error::SUCCESS.code_num
 }
 
-<<<<<<< HEAD
-/// Set the pool handle before calling vcx_init_minimal
-///
-/// #params
-///
-/// handle: pool handle that libvcx should use
-///
-/// #Returns
-/// Error code as u32
-#[no_mangle]
-pub extern fn vcx_pool_set_handle(handle: i32) -> i32 {
-    crate::utils::libindy::pool::set_pool_handle(handle);
-
-    handle
-}
-
-=======
->>>>>>> dc6c56b1
 /// Gets minimal request price for performing an action in case the requester can perform this action.
 ///
 /// # Params
