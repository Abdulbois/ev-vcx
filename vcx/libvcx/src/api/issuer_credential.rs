--- conflicted
+++ resolved
@@ -943,10 +943,7 @@
     #[test]
     fn test_vcx_issuer_send_credential_offer() {
         let _setup = SetupMocks::init();
-<<<<<<< HEAD
-=======
-
->>>>>>> 125efd39
+
         let connection_handle = ::connection::tests::build_test_connection();
 
         let handle = _vcx_issuer_create_credential_c_closure().unwrap();
@@ -1067,16 +1064,8 @@
     #[test]
     fn test_get_payment_txn() {
         let _setup = SetupMocks::init();
-<<<<<<< HEAD
         let credential = issuer_credential::tests::create_standard_issuer_credential_json(None);
         let handle = issuer_credential::from_string(&credential).unwrap();
-=======
-
-        let credential = issuer_credential::tests::create_standard_issuer_credential();
-
-        let s = credential.to_string().unwrap();
-        let handle = issuer_credential::from_string(&s).unwrap();
->>>>>>> 125efd39
 
         let cb = return_types_u32::Return_U32_STR::new().unwrap();
         vcx_issuer_credential_get_payment_txn(cb.command_handle, handle, Some(cb.get_callback()));
