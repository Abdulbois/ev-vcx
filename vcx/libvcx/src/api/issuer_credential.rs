--- conflicted
+++ resolved
@@ -246,11 +246,7 @@
 #[no_mangle]
 pub extern fn vcx_issuer_get_credential_offer_msg(command_handle: CommandHandle,
                                                   credential_handle: u32,
-<<<<<<< HEAD
-                                                  cb: Option<extern fn(xcommand_handle: u32, err: u32, msg: *const c_char)>) -> u32 {
-=======
                                                   cb: Option<extern fn(xcommand_handle: CommandHandle, err: u32, msg: *const c_char)>) -> u32 {
->>>>>>> 47cd1f8c
     info!("vcx_issuer_get_credential_offer_msg >>>");
 
     check_useful_c_callback!(cb, VcxErrorKind::InvalidOption);
@@ -529,11 +525,7 @@
 pub extern fn vcx_issuer_get_credential_msg(command_handle: CommandHandle,
                                             credential_handle: u32,
                                             my_pw_did: *const c_char,
-<<<<<<< HEAD
-                                            cb: Option<extern fn(xcommand_handle: u32, err: u32, msg: *const c_char)>) -> u32 {
-=======
                                             cb: Option<extern fn(xcommand_handle: CommandHandle, err: u32, msg: *const c_char)>) -> u32 {
->>>>>>> 47cd1f8c
     info!("vcx_issuer_get_credential_msg >>>");
 
     check_useful_c_callback!(cb, VcxErrorKind::InvalidOption);
