use serde_json;
use libc::c_char;
use utils::cstring::CStringUtils;
use utils::error;
use connection;
use credential;
use std::ptr;
use utils::threadpool::spawn;
use error::prelude::*;
use indy_sys::CommandHandle;

/*
    The API represents a Holder side in credential issuance process.
    Assumes that pairwise connection between Issuer and Holder is already established.

    # State

    The set of object states, messages and transitions depends on the communication method is used.
    There are two communication methods: `proprietary` and `aries`. The default communication method is `proprietary`.
    The communication method can be specified as a config option on one of *_init functions.

    proprietary:
        VcxStateType::VcxStateRequestReceived - once `vcx_credential_create_with_offer` (create Credential object) is called.

        VcxStateType::VcxStateOfferSent - once `vcx_credential_send_request` (send `CRED_REQ` message) is called.

        VcxStateType::VcxStateAccepted - once `CRED` messages is received.
                                         use `vcx_credential_update_state` or `vcx_credential_update_state_with_message` functions for state updates.

    aries:
        VcxStateType::VcxStateRequestReceived - once `vcx_credential_create_with_offer` (create Credential object) is called.

        VcxStateType::VcxStateOfferSent - once `vcx_credential_send_request` (send `CredentialRequest` message) is called.

        VcxStateType::VcxStateAccepted - once `Credential` messages is received.
        VcxStateType::None - once `ProblemReport` messages is received.
                                                use `vcx_credential_update_state` or `vcx_credential_update_state_with_message` functions for state updates.

    # Transitions

    proprietary:
        VcxStateType::None - `vcx_credential_create_with_offer` - VcxStateType::VcxStateRequestReceived

        VcxStateType::VcxStateRequestReceived - `vcx_credential_send_request` - VcxStateType::VcxStateOfferSent

        VcxStateType::VcxStateOfferSent - received `CRED` - VcxStateType::VcxStateAccepted

    aries: RFC - https://github.com/hyperledger/aries-rfcs/tree/7b6b93acbaf9611d3c892c4bada142fe2613de6e/features/0036-issue-credential
        VcxStateType::None - `vcx_credential_create_with_offer` - VcxStateType::VcxStateRequestReceived

        VcxStateType::VcxStateRequestReceived - `vcx_issuer_send_credential_offer` - VcxStateType::VcxStateOfferSent

        VcxStateType::VcxStateOfferSent - received `Credential` - VcxStateType::VcxStateAccepted
        VcxStateType::VcxStateOfferSent - received `ProblemReport` - VcxStateType::None

    # Messages

    proprietary:
        CredentialOffer (`CRED_OFFER`)
        CredentialRequest (`CRED_REQ`)
        Credential (`CRED`)

    aries:
        CredentialProposal - https://github.com/hyperledger/aries-rfcs/tree/7b6b93acbaf9611d3c892c4bada142fe2613de6e/features/0036-issue-credential#propose-credential
        CredentialOffer - https://github.com/hyperledger/aries-rfcs/tree/7b6b93acbaf9611d3c892c4bada142fe2613de6e/features/0036-issue-credential#offer-credential
        CredentialRequest - https://github.com/hyperledger/aries-rfcs/tree/7b6b93acbaf9611d3c892c4bada142fe2613de6e/features/0036-issue-credential#request-credential
        Credential - https://github.com/hyperledger/aries-rfcs/tree/7b6b93acbaf9611d3c892c4bada142fe2613de6e/features/0036-issue-credential#issue-credential
        ProblemReport - https://github.com/hyperledger/aries-rfcs/tree/7b6b93acbaf9611d3c892c4bada142fe2613de6e/features/0035-report-problem#the-problem-report-message-type
        Ack - https://github.com/hyperledger/aries-rfcs/tree/master/features/0015-acks#explicit-acks
*/

/// Retrieve Payment Transaction Information for this Credential. Typically this will include
/// how much payment is requried by the issuer, which needs to be provided by the prover, before the issuer will
/// issue the credential to the prover. Ideally a prover would want to know how much payment is being asked before
/// submitting the credential request (which triggers the payment to be made).
///
/// #Params
/// command_handle: command handle to map callback to user context.
///
/// credential_handle: credential handle that was provided during creation. Used to identify credential object
///
/// cb: Callback that provides Payment Info of a Credential
///
/// # Example:
/// payment_info ->
///     {
///         "payment_required":"one-time",
///         "payment_addr":"pov:null:OsdjtGKavZDBuG2xFw2QunVwwGs5IB3j",
///         "price":1
///     }
///
/// #Returns
/// Error code as a u32
#[no_mangle]
#[allow(unused_variables, unused_mut)]
pub extern fn vcx_credential_get_payment_info(command_handle: CommandHandle,
                                              credential_handle: u32,
                                              cb: Option<extern fn(xcommand_handle: CommandHandle, err: u32, *const c_char)>) -> u32 {
    info!("vcx_credential_get_payment_info >>>");

    check_useful_c_callback!(cb, VcxErrorKind::InvalidOption);
    spawn(move || {
        match credential::get_payment_information(credential_handle) {
            Ok(p) => {
                match p {
                    Some(p) => {
                        let info = p.to_string().unwrap_or("{}".to_string());
                        trace!("vcx_credential_get_payment_info(command_handle: {}, rc: {}, msg: {})", command_handle, error::SUCCESS.code_num, info.clone());
                        let msg = CStringUtils::string_to_cstring(info);
                        cb(command_handle, error::SUCCESS.code_num, msg.as_ptr());
                    }
                    None => {
                        let msg = CStringUtils::string_to_cstring(format!("{{}}"));
                        trace!("vcx_credential_get_payment_info(command_handle: {}, rc: {}, msg: {})", command_handle, error::SUCCESS.code_num, "{}");
                        cb(command_handle, error::SUCCESS.code_num, msg.as_ptr());
                    }
                }
            }
            Err(e) => {
                warn!("vcx_credential_get_payment_info(command_handle: {}, rc: {}, msg: {})",
                      command_handle, e, "{}");
                cb(command_handle, e.into(), ptr::null_mut());
            }
        };

        Ok(())
    });

    error::SUCCESS.code_num
}

/// Create a Credential object that requests and receives a credential for an institution
///
/// #Params
/// command_handle: command handle to map callback to user context.
///
/// source_id: Institution's personal identification for the credential, should be unique.
///
/// offer: credential offer received via "vcx_credential_get_offers"
///
/// # Example
/// offer -> depends on communication method:
///     proprietary:
///         [{"msg_type": "CREDENTIAL_OFFER","version": "0.1","to_did": "...","from_did":"...","credential": {"account_num": ["...."],"name_on_account": ["Alice"]},"schema_seq_no": 48,"issuer_did": "...","credential_name": "Account Certificate","credential_id": "3675417066","msg_ref_id": "ymy5nth"}]
///     aries:
///         {"@type":"did:sov:BzCbsNYhMrjHiqZDTUASHg;spec/issue-credential/1.0/offer-credential", "@id":"<uuid-of-offer-message>", "comment":"somecomment", "credential_preview":<json-ldobject>, "offers~attach":[{"@id":"libindy-cred-offer-0", "mime-type":"application/json", "data":{"base64":"<bytesforbase64>"}}]}
///
/// cb: Callback that provides credential handle or error status
///
/// #Returns
/// Error code as a u32
#[no_mangle]
#[allow(unused_variables, unused_mut)]
pub extern fn vcx_credential_create_with_offer(command_handle: CommandHandle,
                                               source_id: *const c_char,
                                               offer: *const c_char,
                                               cb: Option<extern fn(xcommand_handle: CommandHandle, err: u32, credential_handle: u32)>) -> u32 {
    info!("vcx_credential_create_with_offer >>>");

    check_useful_c_callback!(cb, VcxErrorKind::InvalidOption);
    check_useful_c_str!(source_id, VcxErrorKind::InvalidOption);
    check_useful_c_str!(offer, VcxErrorKind::InvalidOption);

    trace!("vcx_credential_create_with_offer(command_handle: {}, source_id: {}, offer: {})",
           command_handle, source_id, secret!(&offer));

    spawn(move || {
        match credential::credential_create_with_offer(&source_id, &offer) {
            Ok(x) => {
                trace!("vcx_credential_create_with_offer_cb(command_handle: {}, source_id: {}, rc: {}, handle: {})",
                       command_handle, source_id, error::SUCCESS.message, x);
                cb(command_handle, error::SUCCESS.code_num, x)
            }
            Err(x) => {
                warn!("vcx_credential_create_with_offer_cb(command_handle: {}, source_id: {}, rc: {}, handle: {})",
                      command_handle, source_id, x, 0);
                cb(command_handle, x.into(), 0);
            }
        };

        Ok(())
    });

    error::SUCCESS.code_num
}


/// Retrieve information about a stored credential in user's wallet, including credential id and the credential itself.
///
/// #Params
/// command_handle: command handle to map callback to user context.
///
/// credential_handle: credential handle that was provided during creation. Used to identify credential object
///
/// cb: Callback that provides error status of api call, or returns the credential in json format of "{uuid:credential}".
///
/// # Example
/// credential -> depends on communication method:
///     proprietary:
///         {"credential_id":"cred_id", "credential": {"libindy_cred":"{....}","rev_reg_def_json":"","cred_def_id":"cred_def_id","msg_type":"CLAIM","claim_offer_id":"1234","version":"0.1","from_did":"did"}}
///     aries:
///         https://github.com/hyperledger/aries-rfcs/tree/master/features/0036-issue-credential#issue-credential
///
/// #Returns
/// Error code as a u32
#[no_mangle]
#[allow(unused_variables, unused_mut)]
pub extern fn vcx_get_credential(command_handle: CommandHandle,
                                 credential_handle: u32,
                                 cb: Option<extern fn(xcommand_handle: CommandHandle, err: u32, credential: *const c_char)>) -> u32 {
    info!("vcx_get_credential >>>");

    check_useful_c_callback!(cb, VcxErrorKind::InvalidOption);
    if !credential::is_valid_handle(credential_handle) {
        return VcxError::from(VcxErrorKind::InvalidCredentialHandle).into()
    }

    let source_id = credential::get_source_id(credential_handle).unwrap_or_default();
    trace!("vcx_get_credential(command_handle: {}, credential_handle: {}) source_id: {})",
           command_handle, credential_handle, source_id);

    spawn(move || {
        match credential::get_credential(credential_handle) {
            Ok(s) => {
                trace!("vcx_get_credential_cb(commmand_handle: {}, rc: {}, msg: {}) source_id: {}",
                       command_handle, error::SUCCESS.code_num, s, source_id);
                let msg = CStringUtils::string_to_cstring(s);
                cb(command_handle, error::SUCCESS.code_num, msg.as_ptr());
            }
            Err(e) => {
                error!("vcx_get_credential_cb(commmand_handle: {}, rc: {}, msg: {}) source_id: {}",
                       command_handle, e, "".to_string(), source_id);
                cb(command_handle, e.into(), ptr::null_mut());
            }
        };

        Ok(())
    });

    error::SUCCESS.code_num
}

/// Create a Credential object based off of a known message id for a given connection.
///
/// #Params
/// command_handle: command handle to map callback to user context.
///
/// source_id: Institution's personal identification for the credential, should be unique.
///
/// connection_handle: connection to query for credential offer
///
/// msg_id: msg_id that contains the credential offer
///
/// cb: Callback that provides credential handle or error status
///
/// #Returns
/// Error code as a u32
#[no_mangle]
#[allow(unused_variables, unused_mut)]
pub extern fn vcx_credential_create_with_msgid(command_handle: CommandHandle,
                                               source_id: *const c_char,
                                               connection_handle: u32,
                                               msg_id: *const c_char,
                                               cb: Option<extern fn(xcommand_handle: CommandHandle, err: u32, credential_handle: u32, offer: *const c_char)>) -> u32 {
    info!("vcx_credential_create_with_msgid >>>");

    check_useful_c_callback!(cb, VcxErrorKind::InvalidOption);
    check_useful_c_str!(source_id, VcxErrorKind::InvalidOption);
    check_useful_c_str!(msg_id, VcxErrorKind::InvalidOption);

    trace!("vcx_credential_create_with_msgid(command_handle: {}, source_id: {}, connection_handle: {}, msg_id: {})",
           command_handle, source_id, connection_handle, msg_id);

    spawn(move || {
        match credential::get_credential_offer_msg(connection_handle, &msg_id) {
            Ok(offer) => {
                match credential::credential_create_with_offer(&source_id, &offer) {
                    Ok(handle) => {
                        let offer_string = match credential::get_credential_offer(handle) {
                            Ok(x) => x,
                            Err(_) => offer,
                        };
                        let c_offer = CStringUtils::string_to_cstring(offer_string);
                        trace!("vcx_credential_create_with_offer_cb(command_handle: {}, source_id: {}, rc: {}, handle: {}) source_id: {}",
                               command_handle, source_id, error::SUCCESS.message, handle, source_id);
                        cb(command_handle, error::SUCCESS.code_num, handle, c_offer.as_ptr())
                    }
                    Err(e) => {
                        warn!("vcx_credential_create_with_offer_cb(command_handle: {}, source_id: {}, rc: {}, handle: {}) source_id: {}",
                              command_handle, source_id, e, 0, source_id);
                        cb(command_handle, e.into(), 0, ptr::null_mut());
                    }
                };
            }
            Err(e) => cb(command_handle, e.into(), 0, ptr::null_mut()),
        };

        Ok(())
    });

    error::SUCCESS.code_num
}

/// Approves the credential offer and submits a credential request. The result will be a credential stored in the prover's wallet.
///
/// #params
/// command_handle: command handle to map callback to user context
///
/// credential_handle: credential handle that was provided during creation. Used to identify credential object
///
/// connection_handle: Connection handle that identifies pairwise connection
///
/// cb: Callback that provides error status of credential request
///
/// #Returns
/// Error code as a u32
#[no_mangle]
pub extern fn vcx_credential_send_request(command_handle: CommandHandle,
                                          credential_handle: u32,
                                          connection_handle: u32,
                                          _payment_handle: u32,
                                          cb: Option<extern fn(xcommand_handle: CommandHandle, err: u32)>) -> u32 {
    info!("vcx_credential_send_request >>>");

    check_useful_c_callback!(cb, VcxErrorKind::InvalidOption);

    if !credential::is_valid_handle(credential_handle) {
        return VcxError::from(VcxErrorKind::InvalidCredentialHandle).into()
    }

    if !connection::is_valid_handle(connection_handle) {
        return VcxError::from(VcxErrorKind::InvalidConnectionHandle).into()
    }

    let source_id = credential::get_source_id(credential_handle).unwrap_or_default();
    trace!("vcx_credential_send_request(command_handle: {}, credential_handle: {}, connection_handle: {}), source_id: {:?}",
           command_handle, credential_handle, connection_handle, source_id);

    spawn(move || {
        match credential::send_credential_request(credential_handle, connection_handle) {
            Ok(x) => {
                trace!("vcx_credential_send_request_cb(command_handle: {}, rc: {}) source_id: {}",
                       command_handle, x.to_string(), source_id);
                cb(command_handle, x);
            }
            Err(e) => {
                warn!("vcx_credential_send_request_cb(command_handle: {}, rc: {}) source_id: {}",
                      command_handle, e, source_id);
                cb(command_handle, e.into());
            }
        };

        Ok(())
    });

    error::SUCCESS.code_num
}

/// Approves the credential offer and gets the credential request message that can be sent to the specified connection
///
/// #params
/// command_handle: command handle to map callback to user context
///
/// credential_handle: credential handle that was provided during creation. Used to identify credential object
///
/// my_pw_did: Use Connection api (vcx_connection_get_pw_did) with specified connection_handle to retrieve your pw_did
///
/// their_pw_did: Use Connection api (vcx_connection_get_their_pw_did) with specified connection_handle to retrieve theri pw_did
///
/// cb: Callback that provides error status of credential request
///
/// #Returns
/// Error code as a u32
#[no_mangle]
pub extern fn vcx_credential_get_request_msg(command_handle: CommandHandle,
                                             credential_handle: u32,
                                             my_pw_did: *const c_char,
                                             their_pw_did: *const c_char,
<<<<<<< HEAD
                                             payment_handle: u32,
                                             cb: Option<extern fn(xcommand_handle: u32, err: u32, msg: *const c_char)>) -> u32 {
=======
                                             _payment_handle: u32,
                                             cb: Option<extern fn(xcommand_handle: CommandHandle, err: u32, msg: *const c_char)>) -> u32 {
>>>>>>> 47cd1f8c
    info!("vcx_credential_get_request_msg >>>");

    check_useful_c_str!(my_pw_did, VcxErrorKind::InvalidOption);
    check_useful_opt_c_str!(their_pw_did, VcxErrorKind::InvalidOption);
    check_useful_c_callback!(cb, VcxErrorKind::InvalidOption);

    if !credential::is_valid_handle(credential_handle) {
        return VcxError::from(VcxErrorKind::InvalidCredentialHandle).into()
    }

    let source_id = credential::get_source_id(credential_handle).unwrap_or_default();
    trace!("vcx_credential_get_request_msg(command_handle: {}, credential_handle: {}, my_pw_did: {}, their_pw_did: {:?}), source_id: {:?}",
           command_handle, credential_handle, my_pw_did, their_pw_did, source_id);

    spawn(move || {
        match credential::generate_credential_request_msg(credential_handle, &my_pw_did, &their_pw_did.unwrap_or_default()) {
            Ok(msg) => {
                let msg = CStringUtils::string_to_cstring(msg);
                trace!("vcx_credential_get_request_msg_cb(command_handle: {}, rc: {}) source_id: {}",
                       command_handle, error::SUCCESS.message, source_id);
                cb(command_handle, error::SUCCESS.code_num, msg.as_ptr());
            }
            Err(e) => {
                warn!("vcx_credential_get_request_msg_cb(command_handle: {}, rc: {}) source_id: {}",
                      command_handle, e, source_id);
                cb(command_handle, e.into(), ptr::null_mut());
            }
        };

        Ok(())
    });

    error::SUCCESS.code_num
}

/// Queries agency for credential offers from the given connection.
///
/// #Params
/// command_handle: command handle to map callback to user context.
///
/// connection_handle: Connection to query for credential offers.
///
/// cb: Callback that provides any credential offers and error status of query
///
/// # Example offers -> "[[{"msg_type": "CREDENTIAL_OFFER","version": "0.1","to_did": "...","from_did":"...","credential": {"account_num": ["...."],"name_on_account": ["Alice"]},"schema_seq_no": 48,"issuer_did": "...","credential_name": "Account Certificate","credential_id": "3675417066","msg_ref_id": "ymy5nth"}]]"
///
/// #Returns
/// Error code as a u32
#[no_mangle]
pub extern fn vcx_credential_get_offers(command_handle: CommandHandle,
                                        connection_handle: u32,
                                        cb: Option<extern fn(xcommand_handle: CommandHandle, err: u32, credential_offers: *const c_char)>) -> u32 {
    info!("vcx_credential_get_offers >>>");

    check_useful_c_callback!(cb, VcxErrorKind::InvalidOption);

    if !connection::is_valid_handle(connection_handle) {
        return VcxError::from(VcxErrorKind::InvalidConnectionHandle).into()
    }

    trace!("vcx_credential_get_offers(command_handle: {}, connection_handle: {})",
           command_handle, connection_handle);

    spawn(move || {
        match credential::get_credential_offer_messages(connection_handle) {
            Ok(x) => {
                trace!("vcx_credential_get_offers_cb(command_handle: {}, rc: {}, msg: {})",
                       command_handle, x.to_string(), x);
                let msg = CStringUtils::string_to_cstring(x);
                cb(command_handle, error::SUCCESS.code_num, msg.as_ptr());
            }
            Err(x) => {
                error!("vcx_credential_get_offers_cb(command_handle: {}, rc: {}, msg: null)",
                       command_handle, x);
                cb(command_handle, x.into(), ptr::null_mut());
            }
        };

        Ok(())
    });

    error::SUCCESS.code_num
}

/// Query the agency for the received messages.
/// Checks for any messages changing state in the credential object and updates the state attribute.
/// If it detects a credential it will store the credential in the wallet.
///
/// #Params
/// command_handle: command handle to map callback to user context.
///
/// credential_handle: Credential handle that was provided during creation. Used to identify credential object
///
/// cb: Callback that provides most current state of the credential and error status of request
///
/// #Returns
/// Error code as a u32
#[no_mangle]
pub extern fn vcx_credential_update_state(command_handle: CommandHandle,
                                          credential_handle: u32,
                                          cb: Option<extern fn(xcommand_handle: CommandHandle, err: u32, state: u32)>) -> u32 {
    info!("vcx_credential_update_state >>>");

    check_useful_c_callback!(cb, VcxErrorKind::InvalidOption);

    if !credential::is_valid_handle(credential_handle) {
        return VcxError::from(VcxErrorKind::InvalidCredentialHandle).into()
    }

    let source_id = credential::get_source_id(credential_handle).unwrap_or_default();
    trace!("vcx_credential_update_state(command_handle: {}, credential_handle: {}), source_id: {:?}",
           command_handle, credential_handle, source_id);

    spawn(move || {
        match credential::update_state(credential_handle, None) {
            Ok(_) => (),
            Err(e) => {
                error!("vcx_credential_update_state_cb(command_handle: {}, rc: {}, state: {}), source_id: {:?}",
                       command_handle, e, 0, source_id);
                cb(command_handle, e.into(), 0)
            }
        }

        match credential::get_state(credential_handle) {
            Ok(s) => {
                trace!("vcx_credential_update_state_cb(command_handle: {}, rc: {}, state: {}), source_id: {:?}",
                       command_handle, error::SUCCESS.message, s, source_id);
                cb(command_handle, error::SUCCESS.code_num, s)
            }
            Err(e) => {
                error!("vcx_credential_update_state_cb(command_handle: {}, rc: {}, state: {}), source_id: {:?}",
                       command_handle, e, 0, source_id);
                cb(command_handle, e.into(), 0)
            }
        };

        Ok(())
    });

    error::SUCCESS.code_num
}

/// Update the state of the credential based on the given message.
///
/// #Params
/// command_handle: command handle to map callback to user context.
///
/// credential_handle: Credential handle that was provided during creation. Used to identify credential object
///
/// message: message to process for state changes
///
/// cb: Callback that provides most current state of the credential and error status of request
///
/// #Returns
/// Error code as a u32
#[no_mangle]
pub extern fn vcx_credential_update_state_with_message(command_handle: CommandHandle,
                                                       credential_handle: u32,
                                                       message: *const c_char,
                                                       cb: Option<extern fn(xcommand_handle: CommandHandle, err: u32, state: u32)>) -> u32 {
    info!("vcx_credential_update_state_with_message >>>");

    check_useful_c_callback!(cb, VcxErrorKind::InvalidOption);
    check_useful_c_str!(message, VcxErrorKind::InvalidOption);

    if !credential::is_valid_handle(credential_handle) {
        return VcxError::from(VcxErrorKind::InvalidCredentialHandle).into()
    }

    let source_id = credential::get_source_id(credential_handle).unwrap_or_default();
    trace!("vcx_credential_update_state_with_message(command_handle: {}, credential_handle: {}), source_id: {:?}",
           command_handle, credential_handle, source_id);

    spawn(move || {
        match credential::update_state(credential_handle, Some(message)) {
            Ok(_) => (),
            Err(e) => {
                error!("vcx_credential_update_state_with_message_cb(command_handle: {}, rc: {}, state: {}), source_id: {:?}",
                       command_handle, e, 0, source_id);
                cb(command_handle, e.into(), 0)
            }
        }

        match credential::get_state(credential_handle) {
            Ok(s) => {
                trace!("vcx_credential_update_state_with_message_cb(command_handle: {}, rc: {}, state: {}), source_id: {:?}",
                       command_handle, error::SUCCESS.message, s, source_id);
                cb(command_handle, error::SUCCESS.code_num, s)
            }
            Err(e) => {
                error!("vcx_credential_update_state_cb(command_handle: {}, rc: {}, state: {}), source_id: {:?}",
                       command_handle, e, 0, source_id);
                cb(command_handle, e.into(), 0)
            }
        };

        Ok(())
    });

    error::SUCCESS.code_num
}

/// Get the current state of the credential object
///
/// #Params
/// command_handle: command handle to map callback to user context.
///
/// proof_handle: Credential handle that was provided during creation.
///
/// cb: Callback that provides most current state of the credential and error status of request
///     Credential statuses:
///         2 - Request Sent
///         3 - Request Received
///         4 - Accepted
///
/// #Returns
#[no_mangle]
pub extern fn vcx_credential_get_state(command_handle: CommandHandle,
                                       handle: u32,
                                       cb: Option<extern fn(xcommand_handle: CommandHandle, err: u32, state: u32)>) -> u32 {
    info!("vcx_credential_get_state >>>");

    check_useful_c_callback!(cb, VcxErrorKind::InvalidOption);

    if !credential::is_valid_handle(handle) {
        return VcxError::from(VcxErrorKind::InvalidCredentialHandle).into()
    }

    let source_id = credential::get_source_id(handle).unwrap_or_default();
    trace!("vcx_credential_get_state(command_handle: {}, credential_handle: {}), source_id: {:?}",
           command_handle, handle, source_id);

    spawn(move || {
        match credential::get_state(handle) {
            Ok(s) => {
                trace!("vcx_credential_get_state_cb(command_handle: {}, rc: {}, state: {}), source_id: {:?}",
                       command_handle, error::SUCCESS.message, s, source_id);
                cb(command_handle, error::SUCCESS.code_num, s)
            }
            Err(e) => {
                error!("vcx_credential_get_state_cb(command_handle: {}, rc: {}, state: {}), source_id: {:?}",
                       command_handle, e, 0, source_id);
                cb(command_handle, e.into(), 0)
            }
        };

        Ok(())
    });

    error::SUCCESS.code_num
}


/// Takes the credential object and returns a json string of all its attributes
///
/// #Params
/// command_handle: command handle to map callback to user context.
///
/// handle: Credential handle that was provided during creation. Used to identify credential object
///
/// cb: Callback that provides json string of the credential's attributes and provides error status
///
/// #Returns
/// Error code as a u32
#[no_mangle]
pub extern fn vcx_credential_serialize(command_handle: CommandHandle,
                                       handle: u32,
                                       cb: Option<extern fn(xcommand_handle: CommandHandle, err: u32, data: *const c_char)>) -> u32 {
    info!("vcx_credential_serialize >>>");

    check_useful_c_callback!(cb, VcxErrorKind::InvalidOption);

    if !credential::is_valid_handle(handle) {
        return VcxError::from(VcxErrorKind::InvalidCredentialHandle).into()
    }

    let source_id = credential::get_source_id(handle).unwrap_or_default();
    trace!("vcx_credential_serialize(command_handle: {}, credential_handle: {}), source_id: {:?}",
           command_handle, handle, source_id);

    spawn(move || {
        match credential::to_string(handle) {
            Ok(x) => {
                trace!("vcx_credential_serialize_cb(command_handle: {}, rc: {}, data: {}), source_id: {:?}",
                       command_handle, error::SUCCESS.message, x, source_id);
                let msg = CStringUtils::string_to_cstring(x);
                cb(command_handle, error::SUCCESS.code_num, msg.as_ptr());
            }
            Err(x) => {
                error!("vcx_credential_serialize_cb(command_handle: {}, rc: {}, data: {}), source_id: {:?}",
                       command_handle, x, 0, source_id);
                cb(command_handle, x.into(), ptr::null_mut());
            }
        };

        Ok(())
    });

    error::SUCCESS.code_num
}

/// Takes a json string representing an credential object and recreates an object matching the json
///
/// #Params
/// command_handle: command handle to map callback to user context.
///
/// credential_data: json string representing a credential object
///
///
/// cb: Callback that provides credential handle and provides error status
///
/// #Returns
/// Error code as a u32
#[no_mangle]
pub extern fn vcx_credential_deserialize(command_handle: CommandHandle,
                                         credential_data: *const c_char,
                                         cb: Option<extern fn(xcommand_handle: CommandHandle, err: u32, handle: u32)>) -> u32 {
    info!("vcx_credential_deserialize >>>");

    check_useful_c_callback!(cb, VcxErrorKind::InvalidOption);
    check_useful_c_str!(credential_data, VcxErrorKind::InvalidOption);

    trace!("vcx_credential_deserialize(command_handle: {}, credential_data: {})",
           command_handle, credential_data);

    spawn(move || {
        match credential::from_string(&credential_data) {
            Ok(x) => {
                trace!("vcx_credential_deserialize_cb(command_handle: {}, rc: {}, credential_handle: {}) source_id: {}",
                       command_handle, error::SUCCESS.message, x, credential::get_source_id(x).unwrap_or_default());

                cb(command_handle, error::SUCCESS.code_num, x);
            }
            Err(x) => {
                error!("vcx_credential_deserialize_cb(command_handle: {}, rc: {}, credential_handle: {}) source_id: {}",
                       command_handle, x, 0, "");
                cb(command_handle, x.into(), 0);
            }
        };

        Ok(())
    });

    error::SUCCESS.code_num
}

/// Releases the credential object by de-allocating memory
///
/// #Params
/// handle: Credential handle that was provided during creation. Used to access credential object
///
/// #Returns
/// Success
#[no_mangle]
pub extern fn vcx_credential_release(handle: u32) -> u32 {
    info!("vcx_credential_release >>>");

    let source_id = credential::get_source_id(handle).unwrap_or_default();
    match credential::release(handle) {
        Ok(()) => {
            trace!("vcx_credential_release(handle: {}, rc: {}), source_id: {:?}",
                   handle, error::SUCCESS.message, source_id);
            error::SUCCESS.code_num
        }

        Err(e) => {
            error!("vcx_credential_release(handle: {}, rc: {}), source_id: {:?}",
                   handle, e, source_id);
            e.into()
        }
    }
}

/// Retrieve the payment transaction associated with this credential. This can be used to get the txn that
/// was used to pay the issuer from the prover.  This could be considered a receipt of payment from the payer to
/// the issuer.
///
/// #param
/// handle: credential handle that was provided during creation.  Used to access credential object.
///
/// #Callback returns
/// PaymentTxn json
/// example: {
///         "amount":25,
///         "inputs":[
///             "pay:null:1_3FvPC7dzFbQKzfG"
///         ],
///         "outputs":[
///             {"recipient":"pay:null:FrSVC3IrirScyRh","amount":5,"extra":null}
///         ]
///     }
#[no_mangle]
pub extern fn vcx_credential_get_payment_txn(command_handle: CommandHandle,
                                             handle: u32,
                                             cb: Option<extern fn(xcommand_handle: CommandHandle, err: u32, txn: *const c_char)>) -> u32 {
    info!("vcx_credential_get_payment_txn >>>");

    check_useful_c_callback!(cb, VcxErrorKind::InvalidOption);

    let source_id = credential::get_source_id(handle).unwrap_or_default();
    trace!("vcx_credential_get_payment_txn(command_handle: {}) source_id: {}", command_handle, source_id);

    spawn(move || {
        match credential::get_payment_txn(handle) {
            Ok(x) => {
                match serde_json::to_string(&x) {
                    Ok(x) => {
                        trace!("vcx_credential_get_payment_txn_cb(command_handle: {}, rc: {}, : {}), source_id: {}",
                               command_handle, error::SUCCESS.message, x, credential::get_source_id(handle).unwrap_or_default());

                        let msg = CStringUtils::string_to_cstring(x);
                        cb(command_handle, 0, msg.as_ptr());
                    }
                    Err(e) => {
                        let err = VcxError::from_msg(VcxErrorKind::InvalidJson, format!("Cannot serialize payment txn: {:?}", e));
                        error!("vcx_credential_get_payment_txn_cb(command_handle: {}, rc: {}, txn: {}), source_id: {}",
                               command_handle, err, "null", credential::get_source_id(handle).unwrap_or_default());
                        cb(command_handle, err.into(), ptr::null_mut());
                    }
                }
            }
            Err(x) => {
                error!("vcx_credential_get_payment_txn_cb(command_handle: {}, rc: {}, txn: {}), source_id: {}",
                       command_handle, x, "null", credential::get_source_id(handle).unwrap_or_default());
                cb(command_handle, x.into(), ptr::null());
            }
        };

        Ok(())
    });

    error::SUCCESS.code_num
}

#[cfg(test)]
mod tests {
    extern crate serde_json;

    use super::*;
    use std::ffi::CString;
    use std::time::Duration;
    use connection;
    use api::VcxStateType;
    use api::return_types_u32;
    use serde_json::Value;
    use utils::constants::{DEFAULT_SERIALIZED_CREDENTIAL, DEFAULT_SERIALIZE_VERSION};

    pub const BAD_CREDENTIAL_OFFER: &str = r#"{"version": "0.1","to_did": "LtMgSjtFcyPwenK9SHCyb8","from_did": "LtMgSjtFcyPwenK9SHCyb8","credential": {"account_num": ["8BEaoLf8TBmK4BUyX8WWnA"],"name_on_account": ["Alice"]},"schema_seq_no": 48,"issuer_did": "Pd4fnFtRBcMKRVC2go5w3j","credential_name": "Account Certificate","credential_id": "3675417066","msg_ref_id": "ymy5nth"}"#;

    #[test]
    fn test_vcx_credential_create_with_offer_success() {
        init!("true");
        let cb = return_types_u32::Return_U32_U32::new().unwrap();
        assert_eq!(vcx_credential_create_with_offer(cb.command_handle,
                                                    CString::new("test_create").unwrap().into_raw(),
                                                    CString::new(::utils::constants::CREDENTIAL_OFFER_JSON).unwrap().into_raw(),
                                                    Some(cb.get_callback())), error::SUCCESS.code_num);
        assert!(cb.receive(Some(Duration::from_secs(10))).unwrap() > 0);
    }

    #[test]
    fn test_vcx_credential_create_with_offer_fails() {
        init!("true");
        let cb = return_types_u32::Return_U32_U32::new().unwrap();
        assert_eq!(vcx_credential_create_with_offer(cb.command_handle,
                                                    CString::new("test_create").unwrap().into_raw(),
                                                    CString::new(BAD_CREDENTIAL_OFFER).unwrap().into_raw(),
                                                    Some(cb.get_callback())), error::SUCCESS.code_num);
        assert_eq!(cb.receive(Some(Duration::from_secs(10))).err(), Some(error::INVALID_JSON.code_num));
    }

    #[test]
    fn test_vcx_credential_serialize_and_deserialize() {
        init!("true");
        let cb = return_types_u32::Return_U32_STR::new().unwrap();
        let handle = credential::credential_create_with_offer("test_vcx_credential_serialize", ::utils::constants::CREDENTIAL_OFFER_JSON).unwrap();
        assert_eq!(vcx_credential_serialize(cb.command_handle,
                                            handle,
                                            Some(cb.get_callback())), error::SUCCESS.code_num);
        let s = cb.receive(Some(Duration::from_secs(2))).unwrap().unwrap();
        let j: Value = serde_json::from_str(&s).unwrap();
        assert_eq!(j["version"], DEFAULT_SERIALIZE_VERSION);
        let cb = return_types_u32::Return_U32_U32::new().unwrap();
        assert_eq!(vcx_credential_deserialize(cb.command_handle,
                                              CString::new(s).unwrap().into_raw(),
                                              Some(cb.get_callback())), error::SUCCESS.code_num);
        let handle = cb.receive(Some(Duration::from_secs(2))).unwrap();
        assert!(handle > 0);
    }

    #[test]
    fn test_vcx_credential_send_request() {
        init!("true");
        let handle = credential::credential_create_with_offer("test_send_request", ::utils::constants::CREDENTIAL_OFFER_JSON).unwrap();
        assert_eq!(credential::get_state(handle).unwrap(), VcxStateType::VcxStateRequestReceived as u32);

        let connection_handle = connection::tests::build_test_connection();
        let cb = return_types_u32::Return_U32::new().unwrap();
        assert_eq!(vcx_credential_send_request(cb.command_handle, handle, connection_handle, 0, Some(cb.get_callback())), error::SUCCESS.code_num);
        cb.receive(Some(Duration::from_secs(10))).unwrap();
    }

    #[test]
    fn test_vcx_credential_get_new_offers() {
        init!("true");
        let cxn = ::connection::tests::build_test_connection();
        let cb = return_types_u32::Return_U32_STR::new().unwrap();
        assert_eq!(vcx_credential_get_offers(cb.command_handle,
                                             cxn,
                                             Some(cb.get_callback())),
                   error::SUCCESS.code_num as u32);
        cb.receive(Some(Duration::from_secs(10))).unwrap();
    }

    #[test]
    fn test_vcx_credential_create() {
        init!("true");
        let cxn = ::connection::tests::build_test_connection();
        let cb = return_types_u32::Return_U32_U32_STR::new().unwrap();
        assert_eq!(vcx_credential_create_with_msgid(cb.command_handle,
                                                    CString::new("test_vcx_credential_create").unwrap().into_raw(),
                                                    cxn,
                                                    CString::new("123").unwrap().into_raw(),
                                                    Some(cb.get_callback())), error::SUCCESS.code_num);
        cb.receive(Some(Duration::from_secs(10))).unwrap();
    }

    #[test]
    fn test_vcx_credential_get_state() {
        init!("true");
        let handle = credential::from_string(DEFAULT_SERIALIZED_CREDENTIAL).unwrap();
        assert!(handle > 0);
        let cb = return_types_u32::Return_U32_U32::new().unwrap();
        let rc = vcx_credential_get_state(cb.command_handle, handle, Some(cb.get_callback()));
        assert_eq!(rc, error::SUCCESS.code_num);
        assert_eq!(cb.receive(Some(Duration::from_secs(10))).unwrap(), VcxStateType::VcxStateRequestReceived as u32);
    }

    #[test]
    fn test_vcx_credential_update_state() {
        init!("true");
        let cxn = ::connection::tests::build_test_connection();
        ::connection::connect(cxn, None).unwrap();
        let handle = credential::from_string(DEFAULT_SERIALIZED_CREDENTIAL).unwrap();
        ::utils::httpclient::set_next_u8_response(::utils::constants::NEW_CREDENTIAL_OFFER_RESPONSE.to_vec());
        let cb = return_types_u32::Return_U32_U32::new().unwrap();
        assert_eq!(vcx_credential_update_state(cb.command_handle, handle, Some(cb.get_callback())), error::SUCCESS.code_num);
        assert_eq!(cb.receive(Some(Duration::from_secs(10))).unwrap(), VcxStateType::VcxStateRequestReceived as u32);
        let cb = return_types_u32::Return_U32::new().unwrap();
        assert_eq!(vcx_credential_send_request(cb.command_handle, handle, cxn, 0, Some(cb.get_callback())), error::SUCCESS.code_num);
        cb.receive(Some(Duration::from_secs(10))).unwrap();
    }

    #[test]
    fn test_vcx_credential_get_request_msg() {
        init!("true");
        let cxn = ::connection::tests::build_test_connection();
        ::connection::connect(cxn, None).unwrap();
        let my_pw_did = CString::new(::connection::get_pw_did(cxn).unwrap()).unwrap().into_raw();
        let their_pw_did = CString::new(::connection::get_their_pw_did(cxn).unwrap()).unwrap().into_raw();
        let handle = credential::from_string(DEFAULT_SERIALIZED_CREDENTIAL).unwrap();
        ::utils::httpclient::set_next_u8_response(::utils::constants::NEW_CREDENTIAL_OFFER_RESPONSE.to_vec());
        let cb = return_types_u32::Return_U32_U32::new().unwrap();
        assert_eq!(vcx_credential_update_state(cb.command_handle, handle, Some(cb.get_callback())), error::SUCCESS.code_num);
        assert_eq!(cb.receive(Some(Duration::from_secs(10))).unwrap(), VcxStateType::VcxStateRequestReceived as u32);
        let cb = return_types_u32::Return_U32_STR::new().unwrap();
        assert_eq!(vcx_credential_get_request_msg(cb.command_handle, handle, my_pw_did, their_pw_did, 0, Some(cb.get_callback())), error::SUCCESS.code_num);
        let msg = cb.receive(Some(Duration::from_secs(10))).unwrap().unwrap();
        assert!(msg.len() > 0);
    }

    #[test]
    fn test_get_credential() {
        use utils::constants::FULL_CREDENTIAL_SERIALIZED;
        init!("true");
        let handle = credential::from_string(FULL_CREDENTIAL_SERIALIZED).unwrap();
        let bad_handle = 1123;
        let cb = return_types_u32::Return_U32_STR::new().unwrap();
        assert_eq!(vcx_get_credential(cb.command_handle, handle, Some(cb.get_callback())), error::SUCCESS.code_num);
        cb.receive(Some(Duration::from_secs(10))).unwrap().unwrap();

        let cb = return_types_u32::Return_U32_STR::new().unwrap();
        assert_eq!(vcx_get_credential(cb.command_handle, bad_handle, Some(cb.get_callback())), error::INVALID_CREDENTIAL_HANDLE.code_num);

        let handle = credential::from_string(DEFAULT_SERIALIZED_CREDENTIAL).unwrap();
        let cb = return_types_u32::Return_U32_STR::new().unwrap();
        assert_eq!(vcx_get_credential(cb.command_handle, handle, Some(cb.get_callback())), error::SUCCESS.code_num);
        use utils::error::INVALID_STATE;
        assert_eq!(cb.receive(Some(Duration::from_secs(10))).err(), Some(INVALID_STATE.code_num));
    }

    #[test]
    fn test_get_payment_txn() {
        init!("true");

        let handle = credential::from_string(::utils::constants::FULL_CREDENTIAL_SERIALIZED).unwrap();
        let cb = return_types_u32::Return_U32_STR::new().unwrap();
        vcx_credential_get_payment_txn(cb.command_handle, handle, Some(cb.get_callback()));
        cb.receive(Some(Duration::from_secs(10))).unwrap();
    }

    #[test]
    fn test_vcx_credential_release() {
        init!("true");
        let handle = credential::from_string(::utils::constants::FULL_CREDENTIAL_SERIALIZED).unwrap();
        let unknown_handle = handle + 1;
        assert_eq!(vcx_credential_release(unknown_handle), error::INVALID_CREDENTIAL_HANDLE.code_num);
    }
}<|MERGE_RESOLUTION|>--- conflicted
+++ resolved
@@ -376,13 +376,8 @@
                                              credential_handle: u32,
                                              my_pw_did: *const c_char,
                                              their_pw_did: *const c_char,
-<<<<<<< HEAD
-                                             payment_handle: u32,
-                                             cb: Option<extern fn(xcommand_handle: u32, err: u32, msg: *const c_char)>) -> u32 {
-=======
                                              _payment_handle: u32,
                                              cb: Option<extern fn(xcommand_handle: CommandHandle, err: u32, msg: *const c_char)>) -> u32 {
->>>>>>> 47cd1f8c
     info!("vcx_credential_get_request_msg >>>");
 
     check_useful_c_str!(my_pw_did, VcxErrorKind::InvalidOption);
