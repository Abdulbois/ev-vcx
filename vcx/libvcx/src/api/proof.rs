use libc::c_char;
use utils::cstring::CStringUtils;
use utils::error;
use proof;
use connection;
use std::ptr;
use utils::threadpool::spawn;
use error::prelude::*;
use messages::get_message::Message;

/// Create a new Proof object that requests a proof for an enterprise
///
/// #Params
/// command_handle: command handle to map callback to user context.
///
/// source_id: Enterprise's personal identification for the user.
///
/// requested_attrs: Describes requested attribute
///     {
///         "name": string, // attribute name, (case insensitive and ignore spaces)
///         "restrictions":  (filter_json) {
///            "schema_id": string, (Optional)
///            "schema_issuer_did": string, (Optional)
///            "schema_name": string, (Optional)
///            "schema_version": string, (Optional)
///            "issuer_did": string, (Optional)
///            "cred_def_id": string, (Optional)
///        },
///         "non_revoked": {
///             "from": Optional<(u64)> Requested time represented as a total number of seconds from Unix Epoch, Optional
///             "to": Optional<(u64)>
///                 //Requested time represented as a total number of seconds from Unix Epoch, Optional
///         }
///     }
///
/// # Example requested_attrs -> "[{"name":"attrName","restrictions":["issuer_did":"did","schema_id":"id","schema_issuer_did":"did","schema_name":"name","schema_version":"1.1.1","cred_def_id":"id"}]]"
///
/// requested_predicates: predicate specifications prover must provide claim for
///          { // set of requested predicates
///             "name": attribute name, (case insensitive and ignore spaces)
///             "p_type": predicate type (Currently ">=" only)
///             "p_value": int predicate value
///             "restrictions": Optional<filter_json>, // see above
///             "non_revoked": Optional<{
///                 "from": Optional<(u64)> Requested time represented as a total number of seconds from Unix Epoch, Optional
///                 "to": Optional<(u64)> Requested time represented as a total number of seconds from Unix Epoch, Optional
///             }>
///          },
///
/// # Example requested_predicates -> "[{"name":"attrName","p_type":"GE","p_value":9,"restrictions":["issuer_did":"did","schema_id":"id","schema_issuer_did":"did","schema_name":"name","schema_version":"1.1.1","cred_def_id":"id"}]]"
///
/// revocation_interval:  Optional<<revocation_interval>>, // see below,
///                        // If specified, prover must proof non-revocation
///                        // for date in this interval for each attribute
///                        // (can be overridden on attribute level)
///     from: Optional<u64> // timestamp of interval beginning
///     to: Optional<u64> // timestamp of interval beginning
///         // Requested time represented as a total number of seconds from Unix Epoch, Optional
/// # Examples config ->  "{}" | "{"to": 123} | "{"from": 100, "to": 123}"
///
///
///
///
/// cb: Callback that provides proof handle and error status of request.
///
/// #Returns
/// Error code as a u32
#[no_mangle]
pub extern fn vcx_proof_create(command_handle: u32,
                               source_id: *const c_char,
                               requested_attrs: *const c_char,
                               requested_predicates: *const c_char,
                               revocation_interval: *const c_char,
                               name: *const c_char,
                               cb: Option<extern fn(xcommand_handle: u32, err: u32, proof_handle: u32)>) -> u32 {
    info!("vcx_proof_create >>>");

    check_useful_c_callback!(cb, VcxErrorKind::InvalidOption);
    check_useful_c_str!(requested_attrs, VcxErrorKind::InvalidOption);
    check_useful_c_str!(requested_predicates, VcxErrorKind::InvalidOption);
    check_useful_c_str!(name, VcxErrorKind::InvalidOption);
    check_useful_c_str!(source_id, VcxErrorKind::InvalidOption);
    check_useful_c_str!(revocation_interval, VcxErrorKind::InvalidOption);

    trace!("vcx_proof_create(command_handle: {}, source_id: {}, requested_attrs: {}, requested_predicates: {}, revocation_interval: {}, name: {})",
          command_handle, source_id, requested_attrs, requested_predicates, revocation_interval, name);

    spawn(move|| {
        let ( rc, handle) = match proof::create_proof(source_id, requested_attrs, requested_predicates, revocation_interval, name) {
            Ok(x) => {
                trace!("vcx_proof_create_cb(command_handle: {}, rc: {}, handle: {}) source_id: {}",
                      command_handle, error::SUCCESS.message, x, proof::get_source_id(x).unwrap_or_default());
                (error::SUCCESS.code_num, x)
            },
            Err(x) => {
                warn!("vcx_proof_create_cb(command_handle: {}, rc: {}, handle: {}) source_id: {}",
                      command_handle, x, 0,x);
                (x.into(), 0)
            },
        };
        cb(command_handle, rc, handle);

        Ok(())
    });

    error::SUCCESS.code_num
}

/// Checks for any state change and updates the proof state attribute
///
/// #Params
/// command_handle: command handle to map callback to user context.
///
/// proof_handle: Proof handle that was provided during creation. Used to access proof object
///
/// cb: Callback that provides most current state of the proof and error status of request
///
/// #Returns
/// Error code as a u32
#[no_mangle]
pub extern fn vcx_proof_update_state(command_handle: u32,
                                     proof_handle: u32,
                                     cb: Option<extern fn(xcommand_handle: u32, err: u32, state: u32)>) -> u32 {
    info!("vcx_proof_update_state >>>");

    check_useful_c_callback!(cb, VcxErrorKind::InvalidOption);

    let source_id = proof::get_source_id(proof_handle).unwrap_or_default();
    trace!("vcx_proof_update_state(command_handle: {}, proof_handle: {}) source_id: {}",
          command_handle, proof_handle, source_id);

    if !proof::is_valid_handle(proof_handle) {
        return VcxError::from(VcxErrorKind::InvalidProofHandle).into()
    }

    spawn(move|| {
        match proof::update_state(proof_handle, None) {
            Ok(x) => {
                trace!("vcx_proof_update_state_cb(command_handle: {}, rc: {}, proof_handle: {}, state: {}) source_id: {}",
                      command_handle, error::SUCCESS.message, proof_handle, x, source_id);
                cb(command_handle, error::SUCCESS.code_num, x);
            },
            Err(x) => {
                warn!("vcx_proof_update_state_cb(command_handle: {}, rc: {}, proof_handle: {}, state: {}) source_id: {}",
                      command_handle, x, proof_handle, 0, source_id);
                cb(command_handle, x.into(), 0);
            }
        }

        Ok(())
    });

    error::SUCCESS.code_num
}

/// Checks for any state change from the given message and updates the proof state attribute
///
/// #Params
/// command_handle: command handle to map callback to user context.
///
/// proof_handle: Proof handle that was provided during creation. Used to access proof object
///
/// message: String containing updated status
///
/// cb: Callback that provides most current state of the proof and error status of request
///
/// #Returns
/// Error code as a u32
#[no_mangle]
pub extern fn vcx_proof_update_state_with_message(command_handle: u32,
                                                  proof_handle: u32,
                                                  message: *const c_char,
                                                  cb: Option<extern fn(xcommand_handle: u32, err: u32, state: u32)>) -> u32 {
    info!("vcx_proof_update_state_with_message >>>");

    check_useful_c_callback!(cb, VcxErrorKind::InvalidOption);
    check_useful_c_str!(message, VcxErrorKind::InvalidOption);

    let source_id = proof::get_source_id(proof_handle).unwrap_or_default();
    trace!("vcx_proof_update_state_with_message(command_handle: {}, proof_handle: {}) source_id: {}",
          command_handle, proof_handle, source_id);

    if !proof::is_valid_handle(proof_handle) {
        return VcxError::from(VcxErrorKind::InvalidProofHandle).into()
    }

<<<<<<< HEAD
    let message: Message = match serde_json::from_str(&message) {
        Ok(x) => x,
        Err(_) => return VcxError::from(VcxErrorKind::InvalidJson).into(),
    };

=======
>>>>>>> 6e532e3d
    spawn(move|| {
        match proof::update_state(proof_handle, Some(message)) {
            Ok(x) => {
                trace!("vcx_proof_update_state_with_message_cb(command_handle: {}, rc: {}, proof_handle: {}, state: {}) source_id: {}",
                      command_handle, error::SUCCESS.message, proof_handle, x, source_id);
                cb(command_handle, error::SUCCESS.code_num, x);
            },
            Err(x) => {
                warn!("vcx_proof_update_state_with_message_cb(command_handle: {}, rc: {}, proof_handle: {}, state: {}) source_id: {}",
                      command_handle, x, proof_handle, 0, source_id);
                cb(command_handle, x.into(), 0);
            }
        }

        Ok(())
    });

    error::SUCCESS.code_num
}

/// Get the current state of the proof object from the given message
///
/// #Params
/// command_handle: command handle to map callback to user context.
///
/// proof_handle: Proof handle that was provided during creation. Used to access proof object
///
/// cb: Callback that provides most current state of the proof and error status of request
///
/// #Returns
/// Error code as a u32
#[no_mangle]
pub extern fn vcx_proof_get_state(command_handle: u32,
                                  proof_handle: u32,
                                  cb: Option<extern fn(xcommand_handle: u32, err: u32, state: u32)>) -> u32 {
    info!("vcx_proof_get_state >>>");

    check_useful_c_callback!(cb, VcxErrorKind::InvalidOption);

    let source_id = proof::get_source_id(proof_handle).unwrap_or_default();
    trace!("vcx_proof_get_state(command_handle: {}, proof_handle: {}), source_id: {}",
          command_handle, proof_handle, source_id);

    if !proof::is_valid_handle(proof_handle) {
        return VcxError::from(VcxErrorKind::InvalidProofHandle).into()
    }

    spawn(move|| {
        match proof::get_state(proof_handle) {
            Ok(x) => {
                trace!("vcx_proof_get_state_cb(command_handle: {}, rc: {}, proof_handle: {}, state: {}) source_id: {}",
                      command_handle, error::SUCCESS.message, proof_handle, x, source_id);
                cb(command_handle, error::SUCCESS.code_num, x);
            },
            Err(x) => {
                warn!("vcx_proof_get_state_cb(command_handle: {}, rc: {}, proof_handle: {}, state: {}) source_id: {}",
                      command_handle, x, proof_handle, 0, source_id);
                cb(command_handle, x.into(), 0);
            }
        }

        Ok(())
    });

    error::SUCCESS.code_num
}

/// Takes the proof object and returns a json string of all its attributes
///
/// #Params
/// command_handle: command handle to map callback to user context.
///
/// proof_handle: Proof handle that was provided during creation. Used to access proof object
///
/// cb: Callback that provides json string of the proof's attributes and provides error status
///
/// #Returns
/// Error code as a u32
#[no_mangle]
pub extern fn vcx_proof_serialize(command_handle: u32,
                                  proof_handle: u32,
                                  cb: Option<extern fn(xcommand_handle: u32, err: u32, proof_state: *const c_char)>) -> u32 {
    info!("vcx_proof_serialize >>>");

    check_useful_c_callback!(cb, VcxErrorKind::InvalidOption);

    let source_id = proof::get_source_id(proof_handle).unwrap_or_default();
    trace!("vcx_proof_serialize(command_handle: {}, proof_handle: {}) source_id: {}", command_handle, proof_handle, source_id);

    if !proof::is_valid_handle(proof_handle) {
        return VcxError::from(VcxErrorKind::InvalidProofHandle).into()
    };

    spawn(move|| {
        match proof::to_string(proof_handle) {
            Ok(x) => {
                trace!("vcx_proof_serialize_cb(command_handle: {}, proof_handle: {}, rc: {}, state: {}) source_id: {}",
                      command_handle, proof_handle, error::SUCCESS.message, x, source_id);
                let msg = CStringUtils::string_to_cstring(x);
                cb(command_handle, error::SUCCESS.code_num, msg.as_ptr());
            },
            Err(x) => {
                warn!("vcx_proof_serialize_cb(command_handle: {}, proof_handle: {}, rc: {}, state: {}) source_id: {}",
                      command_handle, proof_handle, x, "null", source_id);
                cb(command_handle, x.into(), ptr::null_mut());
            },
        };

        Ok(())
    });

    error::SUCCESS.code_num
}

/// Takes a json string representing a proof object and recreates an object matching the json
///
/// #Params
/// command_handle: command handle to map callback to user context.
///
/// proof_data: json string representing a proof object
///
/// cb: Callback that provides proof handle and provides error status
///
/// #Returns
/// Error code as a u32
#[no_mangle]
pub extern fn vcx_proof_deserialize(command_handle: u32,
                                    proof_data: *const c_char,
                                    cb: Option<extern fn(xcommand_handle: u32, err: u32, proof_handle: u32)>) -> u32 {
    info!("vcx_proof_deserialize >>>");

    check_useful_c_callback!(cb, VcxErrorKind::InvalidOption);
    check_useful_c_str!(proof_data, VcxErrorKind::InvalidOption);

    trace!("vcx_proof_deserialize(command_handle: {}, proof_data: {})",
          command_handle, proof_data);

    spawn(move|| {
        let (rc, handle) = match proof::from_string(&proof_data) {
            Ok(x) => {
                trace!("vcx_proof_deserialize_cb(command_handle: {}, rc: {}, handle: {}) source_id: {}",
                      command_handle, error::SUCCESS.message, x, proof::get_source_id(x).unwrap_or_default());
                (error::SUCCESS.code_num, x)
            },
            Err(x) => {
                warn!("vcx_proof_deserialize_cb(command_handle: {}, rc: {}, handle: {}) source_id: {}",
                      command_handle, x, 0, "");
                (x.into(), 0)
            },
        };
        cb(command_handle, rc, handle);

        Ok(())
    });

    error::SUCCESS.code_num
}

/// Releases the proof object by de-allocating memory
///
/// #Params
/// proof_handle: Proof handle that was provided during creation. Used to access proof object
///
/// #Returns
/// Success
#[no_mangle]
pub extern fn vcx_proof_release(proof_handle: u32) -> u32 {
    info!("vcx_proof_release >>>");

    let source_id = proof::get_source_id(proof_handle).unwrap_or_default();
    match proof::release(proof_handle) {
        Ok(_) => {
            trace!("vcx_proof_release(proof_handle: {}, rc: {}), source_id: {}",
                       proof_handle, error::SUCCESS.message, source_id);
            error::SUCCESS.code_num
        },
        Err(e) => {
            warn!("vcx_proof_release(proof_handle: {}, rc: {}), source_id: {}",
                       proof_handle, e, source_id);
            e.into()
        },
    }
}

/// Sends a proof request to pairwise connection
///
/// #Params
/// command_handle: command handle to map callback to user context.
///
/// proof_handle: Proof handle that was provided during creation. Used to access proof object
///
/// connection_handle: Connection handle that identifies pairwise connection
///
/// cb: provides any error status of the proof_request
///
/// #Returns
/// Error code as a u32
#[no_mangle]
pub extern fn vcx_proof_send_request(command_handle: u32,
                                     proof_handle: u32,
                                     connection_handle: u32,
                                     cb: Option<extern fn(xcommand_handle: u32, err: u32)>) -> u32 {
    info!("vcx_proof_send_request >>>");

    check_useful_c_callback!(cb, VcxErrorKind::InvalidOption);

    let source_id = proof::get_source_id(proof_handle).unwrap_or_default();
    trace!("vcx_proof_send_request(command_handle: {}, proof_handle: {}, connection_handle: {}) source_id: {}",
          command_handle, proof_handle, connection_handle, source_id);
    if !proof::is_valid_handle(proof_handle) {
        return VcxError::from(VcxErrorKind::InvalidProofHandle).into()
    }

    if !connection::is_valid_handle(connection_handle) {
        return VcxError::from(VcxErrorKind::InvalidConnectionHandle).into()
    }

    spawn(move|| {
        let err = match proof::send_proof_request(proof_handle, connection_handle) {
            Ok(x) => {
                trace!("vcx_proof_send_request_cb(command_handle: {}, rc: {}, proof_handle: {}) source_id: {}",
                      command_handle, 0, proof_handle, source_id);
                x
            },
            Err(x) => {
                warn!("vcx_proof_send_request_cb(command_handle: {}, rc: {}, proof_handle: {}) source_id: {}",
                      command_handle, x, proof_handle, source_id);
                x.into()
            },
        };

        cb(command_handle,err);

        Ok(())
    });

    error::SUCCESS.code_num
}


/// Get the proof request message.
///
/// #Params
/// command_handle: command handle to map callback to user context.
///
/// proof_handle: Proof handle that was provided during creation. Used to access proof object
///
/// connection_handle: Connection handle that identifies pairwise connection
///
/// cb: provides any error status of the proof_request
///
/// #Returns
/// Error code as a u32
#[no_mangle]
pub extern fn vcx_proof_get_request_msg(command_handle: u32,
                                        proof_handle: u32,
                                        cb: Option<extern fn(xcommand_handle: u32, err: u32, msg: *const c_char)>) -> u32 {
    info!("vcx_proof_get_request_msg >>>");

    check_useful_c_callback!(cb, VcxErrorKind::InvalidOption);

    let source_id = proof::get_source_id(proof_handle).unwrap_or_default();
    trace!("vcx_proof_get_request_msg(command_handle: {}, proof_handle: {}) source_id: {}",
          command_handle, proof_handle, source_id);
    if !proof::is_valid_handle(proof_handle) {
        return VcxError::from(VcxErrorKind::InvalidProofHandle).into()
    }

    spawn(move|| {
        match proof::generate_proof_request_msg(proof_handle) {
            Ok(msg) => {
                let msg = CStringUtils::string_to_cstring(msg);
                trace!("vcx_proof_get_request_msg_cb(command_handle: {}, rc: {}, proof_handle: {}) source_id: {}",
                      command_handle, error::SUCCESS.code_num, proof_handle, source_id);
                cb(command_handle, error::SUCCESS.code_num, msg.as_ptr());
            },
            Err(x) => {
                warn!("vcx_proof_get_request_msg_cb(command_handle: {}, rc: {}, proof_handle: {}) source_id: {}",
                      command_handle, x, proof_handle, source_id);
                cb(command_handle, x.into(), ptr::null_mut())
            },
        };


        Ok(())
    });

    error::SUCCESS.code_num
}



/// Get Proof
///
/// #Params
/// command_handle: command handle to map callback to user context.
///
/// proof_handle: Proof handle that was provided during creation. Used to identify proof object
///
/// connection_handle: Connection handle that identifies pairwise connection
///
/// cb: Callback that provides Proof attributes and error status of sending the credential
///
/// #Returns
/// Error code as a u32
#[no_mangle]
pub extern fn vcx_get_proof(command_handle: u32,
                            proof_handle: u32,
                            connection_handle: u32,
                            cb: Option<extern fn(xcommand_handle: u32, err: u32, proof_state:u32, response_data: *const c_char)>) -> u32 {
    info!("vcx_get_proof >>>");

    check_useful_c_callback!(cb, VcxErrorKind::InvalidOption);

    let source_id = proof::get_source_id(proof_handle).unwrap_or_default();
    trace!("vcx_get_proof(command_handle: {}, proof_handle: {}, connection_handle: {}) source_id: {}",
          command_handle, proof_handle, connection_handle, source_id);
    if !proof::is_valid_handle(proof_handle) {
        return VcxError::from(VcxErrorKind::InvalidProofHandle).into()
    }

    if !connection::is_valid_handle(connection_handle) {
        return VcxError::from(VcxErrorKind::InvalidConnectionHandle).into()
    }

    spawn(move|| {
        //update the state to see if proof has come, ignore any errors
        match proof::update_state(proof_handle, None) {
            Ok(_) => (),
            Err(_) => (),
        };

        match proof::get_proof(proof_handle) {
            Ok(x) => {
                trace!("vcx_get_proof_cb(command_handle: {}, proof_handle: {}, rc: {}, proof: {}) source_id: {}", command_handle, proof_handle, 0, x, source_id);
                let msg = CStringUtils::string_to_cstring(x);
                cb(command_handle, error::SUCCESS.code_num, proof::get_proof_state(proof_handle).unwrap_or(0), msg.as_ptr());
            },
            Err(x) => {
                warn!("vcx_get_proof_cb(command_handle: {}, proof_handle: {}, rc: {}, proof: {}) source_id: {}", command_handle, proof_handle, x, "null", source_id);
                cb(command_handle, x.into(), proof::get_proof_state(proof_handle).unwrap_or(0), ptr::null_mut());
            },
        };

        Ok(())
    });

    error::SUCCESS.code_num
}


#[allow(unused_variables)]
pub extern fn vcx_proof_accepted(proof_handle: u32, response_data: *const c_char) -> u32 {
    info!("vcx_proof_accepted >>>");
    error::SUCCESS.code_num
}


#[cfg(test)]
mod tests {
    use super::*;
    use std::ffi::CString;
    use std::ptr;
    use std::str;
    use std::time::Duration;
    use std::thread;
    use proof;
    use connection;
    use api::{ ProofStateType, return_types_u32, VcxStateType };
    use utils::constants::*;

    static DEFAULT_PROOF_NAME: &'static str = "PROOF_NAME";

    fn create_proof_util() -> (return_types_u32::Return_U32_U32, u32) {
        let cb = return_types_u32::Return_U32_U32::new().unwrap();
        let rc = vcx_proof_create(cb.command_handle,
                                    CString::new(DEFAULT_PROOF_NAME).unwrap().into_raw(),
                                    CString::new(REQUESTED_ATTRS).unwrap().into_raw(),
                                    CString::new(REQUESTED_PREDICATES).unwrap().into_raw(),
                                  CString::new(r#"{"support_revocation":false}"#).unwrap().into_raw(),
                                    CString::new("optional").unwrap().into_raw(),
                                    Some(cb.get_callback()));
        (cb, rc)
    }

    #[test]
    fn test_vcx_create_proof_success() {
        init!("true");
        let (cb, rc) = create_proof_util();
        assert_eq!(rc, error::SUCCESS.code_num);
        cb.receive(Some(Duration::from_secs(10))).unwrap();
    }

    #[test]
    fn test_proof_no_agency() {
        init!("true");
        let (cb, rc) = create_proof_util();
        assert_eq!(rc, error::SUCCESS.code_num);
        let ph = cb.receive(Some(Duration::from_secs(10))).unwrap();
        let request = ::proof::generate_proof_request_msg(ph).unwrap();
        let dp = ::disclosed_proof::create_proof("test", &request).unwrap();
        let p = ::disclosed_proof::generate_proof_msg(dp).unwrap();
        ::proof::update_state(ph, Some(p)).unwrap();
        assert!(::proof::get_state(ph).unwrap() == VcxStateType::VcxStateAccepted as u32);
    }

    #[test]
    fn test_vcx_create_proof_fails() {
        init!("true");
        let cb = return_types_u32::Return_U32_U32::new().unwrap();
        assert_eq!(vcx_proof_create(cb.command_handle,
                                    ptr::null(),
                                    ptr::null(),
                                    ptr::null(),
                                    CString::new(r#"{"support_revocation":false}"#).unwrap().into_raw(),
                                    ptr::null(),
                                    None),
                   error::INVALID_OPTION.code_num);
    }

    #[test]
    fn test_vcx_proof_get_request_msg() {
        init!("true");
        let (cb, rc) = create_proof_util();
        assert_eq!(rc, error::SUCCESS.code_num);
        let proof_handle = cb.receive(Some(Duration::from_secs(10))).unwrap();
        let cb = return_types_u32::Return_U32_STR::new().unwrap();
        assert_eq!(vcx_proof_get_request_msg(cb.command_handle, proof_handle, Some(cb.get_callback())),
                                             error::SUCCESS.code_num);
        let msg = cb.receive(Some(Duration::from_secs(10))).unwrap().unwrap();
        println!("{}", msg);
        assert!(msg.len() > 0);
    }

    #[test]
    fn test_vcx_proof_serialize() {
        init!("true");
        let (cb, rc) = create_proof_util();
        assert_eq!(rc, error::SUCCESS.code_num);
        let proof_handle = cb.receive(Some(Duration::from_secs(10))).unwrap();
        let cb = return_types_u32::Return_U32_STR::new().unwrap();
        assert_eq!(vcx_proof_serialize(cb.command_handle,
                                       proof_handle,
                                       Some(cb.get_callback())),
                   error::SUCCESS.code_num);
        cb.receive(Some(Duration::from_secs(10))).unwrap();
    }

    #[test]
    fn test_vcx_proof_deserialize_succeeds() {
        init!("true");
        let cb = return_types_u32::Return_U32_U32::new().unwrap();
        let original = r#"{"nonce":"123456","version":"1.0","handle":1,"msg_uid":"","ref_msg_id":"","name":"Name Data","prover_vk":"","agent_did":"","agent_vk":"","remote_did":"","remote_vk":"","prover_did":"8XFh8yBzrpJQmNyZzgoTqB","requested_attrs":"{\"attrs\":[{\"name\":\"person name\"},{\"schema_seq_no\":1,\"name\":\"address_1\"},{\"schema_seq_no\":2,\"issuer_did\":\"ISSUER_DID2\",\"name\":\"address_2\"},{\"schema_seq_no\":1,\"name\":\"city\"},{\"schema_seq_no\":1,\"name\":\"state\"},{\"schema_seq_no\":1,\"name\":\"zip\"}]}","requested_predicates":"{\"attr_name\":\"age\",\"p_type\":\"GE\",\"value\":18,\"schema_seq_no\":1,\"issuer_did\":\"DID1\"}","source_id":"source id","state":2,"proof_state":0,"proof":null,"proof_request":null,"revocation_interval":{}}"#;
        assert_eq!(vcx_proof_deserialize(cb.command_handle,
                                         CString::new(PROOF_OFFER_SENT).unwrap().into_raw(),
                                         Some(cb.get_callback())),
                   error::SUCCESS.code_num);
        let handle = cb.receive(Some(Duration::from_secs(10))).unwrap();
        assert!(handle > 0);
    }

    #[test]
    fn test_proof_update_state() {
        init!("true");

        let (cb, rc) = create_proof_util();
        assert_eq!(rc, error::SUCCESS.code_num);
        let proof_handle = cb.receive(Some(Duration::from_secs(10))).unwrap();

        let cb = return_types_u32::Return_U32_U32::new().unwrap();
        assert_eq!(vcx_proof_update_state(cb.command_handle,
                                          proof_handle,
                                          Some(cb.get_callback())),
                   error::SUCCESS.code_num);
        let state = cb.receive(Some(Duration::from_secs(10))).unwrap();
        assert_eq!(state, VcxStateType::VcxStateInitialized as u32);
    }

    #[test]
    fn test_vcx_proof_send_request() {
        init!("true");

        let (cb, rc) = create_proof_util();
        assert_eq!(rc, error::SUCCESS.code_num);
        let proof_handle = cb.receive(Some(Duration::from_secs(10))).unwrap();
        assert_eq!(proof::get_state(proof_handle).unwrap(),VcxStateType::VcxStateInitialized as u32);

        let connection_handle = ::connection::tests::build_test_connection();
        let cb = return_types_u32::Return_U32::new().unwrap();
        assert_eq!(vcx_proof_send_request(cb.command_handle,
                                          proof_handle,
                                          connection_handle,
                                          Some(cb.get_callback())),
                   error::SUCCESS.code_num);
        cb.receive(Some(Duration::from_secs(10))).unwrap();

        assert_eq!(proof::get_state(proof_handle).unwrap(),VcxStateType::VcxStateOfferSent as u32);

        let cb = return_types_u32::Return_U32_U32::new().unwrap();
        assert_eq!(vcx_proof_update_state_with_message(cb.command_handle,
                                                       proof_handle,
                                                       CString::new(PROOF_RESPONSE_STR).unwrap().into_raw(),
                                                       Some(cb.get_callback())),
                   error::SUCCESS.code_num);
        let state = cb.receive(Some(Duration::from_secs(10))).unwrap();

        assert_eq!(proof::get_state(proof_handle).unwrap(),VcxStateType::VcxStateAccepted as u32);
    }

    #[test]
    fn test_get_proof_fails_when_not_ready_with_proof() {
        init!("true");
        let (cb, rc) = create_proof_util();
        assert_eq!(rc, error::SUCCESS.code_num);
        let proof_handle = cb.receive(Some(Duration::from_secs(10))).unwrap();
        let connection_handle = connection::tests::build_test_connection();
        connection::set_pw_did(connection_handle, "XXFh7yBzrpJQmNyZzgoTqB").unwrap();

        thread::sleep(Duration::from_millis(300));
        let cb = return_types_u32::Return_U32_U32_STR::new().unwrap();
        assert_eq!(vcx_get_proof(cb.command_handle,
                                 proof_handle,
                                 connection_handle,
                                 Some(cb.get_callback())),
                   error::SUCCESS.code_num);
        cb.receive(Some(Duration::from_secs(10))).is_err();
    }

    #[test]
    fn test_get_proof_returns_proof_with_proof_state_invalid() {
        init!("true");
        let connection_handle = connection::tests::build_test_connection();
        connection::set_pw_did(connection_handle, "XXFh7yBzrpJQmNyZzgoTqB").unwrap();
        let proof_handle = proof::from_string(PROOF_WITH_INVALID_STATE).unwrap();
        let cb = return_types_u32::Return_U32_U32_STR::new().unwrap();
        assert_eq!(vcx_get_proof(cb.command_handle,
                                 proof_handle,
                                 connection_handle,
                                 Some(cb.get_callback())),
                   error::SUCCESS.code_num);
        let (state, _) = cb.receive(Some(Duration::from_secs(10))).unwrap();
        assert_eq!(state, ProofStateType::ProofInvalid as u32);
        vcx_proof_release(proof_handle);
        let unknown_handle = proof_handle + 1;
        assert_eq!(vcx_proof_release(unknown_handle), error::INVALID_PROOF_HANDLE.code_num);
    }

    #[test]
    fn test_vcx_connection_get_state() {
        init!("true");
        let cb = return_types_u32::Return_U32_U32::new().unwrap();
        let handle = proof::from_string(PROOF_OFFER_SENT).unwrap();
        assert!(handle > 0);
        let rc = vcx_proof_get_state(cb.command_handle,handle,Some(cb.get_callback()));
        assert_eq!(rc, error::SUCCESS.code_num);
        let state = cb.receive(Some(Duration::from_secs(2))).unwrap();
        assert_eq!(state, VcxStateType::VcxStateOfferSent as u32);
    }
}<|MERGE_RESOLUTION|>--- conflicted
+++ resolved
@@ -6,7 +6,6 @@
 use std::ptr;
 use utils::threadpool::spawn;
 use error::prelude::*;
-use messages::get_message::Message;
 
 /// Create a new Proof object that requests a proof for an enterprise
 ///
@@ -184,14 +183,6 @@
         return VcxError::from(VcxErrorKind::InvalidProofHandle).into()
     }
 
-<<<<<<< HEAD
-    let message: Message = match serde_json::from_str(&message) {
-        Ok(x) => x,
-        Err(_) => return VcxError::from(VcxErrorKind::InvalidJson).into(),
-    };
-
-=======
->>>>>>> 6e532e3d
     spawn(move|| {
         match proof::update_state(proof_handle, Some(message)) {
             Ok(x) => {
