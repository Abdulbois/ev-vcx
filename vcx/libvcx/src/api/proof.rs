use libc::c_char;
use utils::cstring::CStringUtils;
use utils::error;
use proof;
use connection;
use std::ptr;
use utils::threadpool::spawn;
use error::prelude::*;
use indy_sys::CommandHandle;

/*
    The API represents an Verifier side in credential presentation process.
    Assumes that pairwise connection between Verifier and Prover is already established.

    # State

    The set of object states, messages and transitions depends on the communication method is used.
    There are two communication methods: `proprietary` and `aries`. The default communication method is `proprietary`.
    The communication method can be specified as a config option on one of *_init functions.

    proprietary:
        VcxStateType::VcxStateInitialized - once `vcx_proof_create` (create Proof object) is called.

        VcxStateType::VcxStateOfferSent - once `vcx_credential_send_request` (send `PROOF_REQ` message) is called.

        VcxStateType::VcxStateAccepted - once `PROOF` messages is received.
                                         use `vcx_proof_update_state` or `vcx_proof_update_state_with_message` functions for state updates.

    aries:
        VcxStateType::VcxStateInitialized - once `vcx_proof_create` (create Proof object) is called.

        VcxStateType::VcxStateOfferSent - once `vcx_credential_send_request` (send `PresentationRequest` message) is called.

        VcxStateType::VcxStateAccepted - once `Presentation` messages is received.
        VcxStateType::None - once `ProblemReport` messages is received.
        VcxStateType::None - once `PresentationProposal` messages is received.
        VcxStateType::None - on `Presentation` validation failed.
                                                use `vcx_proof_update_state` or `vcx_proof_update_state_with_message` functions for state updates.

    # Transitions

    proprietary:
        VcxStateType::None - `vcx_proof_create` - VcxStateType::VcxStateInitialized

        VcxStateType::VcxStateInitialized - `vcx_credential_send_request` - VcxStateType::VcxStateOfferSent

        VcxStateType::VcxStateOfferSent - received `PROOF` - VcxStateType::VcxStateAccepted

    aries: RFC - https://github.com/hyperledger/aries-rfcs/tree/7b6b93acbaf9611d3c892c4bada142fe2613de6e/features/0037-present-proof#propose-presentation
        VcxStateType::None - `vcx_proof_create` - VcxStateType::VcxStateInitialized

        VcxStateType::VcxStateInitialized - `vcx_credential_send_request` - VcxStateType::VcxStateOfferSent

        VcxStateType::VcxStateOfferSent - received `Presentation` - VcxStateType::VcxStateAccepted
        VcxStateType::VcxStateOfferSent - received `PresentationProposal` - VcxStateType::None
        VcxStateType::VcxStateOfferSent - received `ProblemReport` - VcxStateType::None

    # Messages

    proprietary:
        ProofRequest (`PROOF_REQ`)
        Proof (`PROOF`)

    aries:
        PresentationRequest - https://github.com/hyperledger/aries-rfcs/tree/7b6b93acbaf9611d3c892c4bada142fe2613de6e/features/0037-present-proof#request-presentation
        Presentation - https://github.com/hyperledger/aries-rfcs/tree/7b6b93acbaf9611d3c892c4bada142fe2613de6e/features/0037-present-proof#presentation
        PresentationProposal - https://github.com/hyperledger/aries-rfcs/tree/7b6b93acbaf9611d3c892c4bada142fe2613de6e/features/0037-present-proof#propose-presentation
        Ack - https://github.com/hyperledger/aries-rfcs/tree/master/features/0015-acks#explicit-acks
*/

/// Create a new Proof object that requests a proof for an enterprise
///
/// #Params
/// command_handle: command handle to map callback to user context.
///
/// source_id: Enterprise's personal identification for the user.
///
/// requested_attrs: Describes requested attribute
///     {
///         "name": Optional<string>, // attribute name, (case insensitive and ignore spaces)
///         "names": Optional<[string, string]>, // attribute names, (case insensitive and ignore spaces)
///                                              // NOTE: should either be "name" or "names", not both and not none of them.
///                                              // Use "names" to specify several attributes that have to match a single credential.
///         "restrictions":  (filter_json) {
///            "schema_id": string, (Optional)
///            "schema_issuer_did": string, (Optional)
///            "schema_name": string, (Optional)
///            "schema_version": string, (Optional)
///            "issuer_did": string, (Optional)
///            "cred_def_id": string, (Optional)
///        },
///         "non_revoked": {
///             "from": Optional<(u64)> Requested time represented as a total number of seconds from Unix Epoch, Optional
///             "to": Optional<(u64)>
///                 //Requested time represented as a total number of seconds from Unix Epoch, Optional
///         }
///     }
///
/// # Example requested_attrs -> "[{"name":"attrName","restrictions":["issuer_did":"did","schema_id":"id","schema_issuer_did":"did","schema_name":"name","schema_version":"1.1.1","cred_def_id":"id"}]]"
///
/// requested_predicates: predicate specifications prover must provide claim for
///          { // set of requested predicates
///             "name": attribute name, (case insensitive and ignore spaces)
///             "p_type": predicate type (Currently ">=" only)
///             "p_value": int predicate value
///             "restrictions": Optional<filter_json>, // see above
///             "non_revoked": Optional<{
///                 "from": Optional<(u64)> Requested time represented as a total number of seconds from Unix Epoch, Optional
///                 "to": Optional<(u64)> Requested time represented as a total number of seconds from Unix Epoch, Optional
///             }>
///          },
///
/// # Example requested_predicates -> "[{"name":"attrName","p_type":"GE","p_value":9,"restrictions":["issuer_did":"did","schema_id":"id","schema_issuer_did":"did","schema_name":"name","schema_version":"1.1.1","cred_def_id":"id"}]]"
///
/// revocation_interval:  Optional<<revocation_interval>>, // see below,
///                        // If specified, prover must proof non-revocation
///                        // for date in this interval for each attribute
///                        // (can be overridden on attribute level)
///     from: Optional<u64> // timestamp of interval beginning
///     to: Optional<u64> // timestamp of interval beginning
///         // Requested time represented as a total number of seconds from Unix Epoch, Optional
/// # Examples config ->  "{}" | "{"to": 123} | "{"from": 100, "to": 123}"
///
///
///
///
/// cb: Callback that provides proof handle and error status of request.
///
/// #Returns
/// Error code as a u32
#[no_mangle]
pub extern fn vcx_proof_create(command_handle: CommandHandle,
                               source_id: *const c_char,
                               requested_attrs: *const c_char,
                               requested_predicates: *const c_char,
                               revocation_interval: *const c_char,
                               name: *const c_char,
                               cb: Option<extern fn(xcommand_handle: CommandHandle, err: u32, proof_handle: u32)>) -> u32 {
    info!("vcx_proof_create >>>");

    check_useful_c_callback!(cb, VcxErrorKind::InvalidOption);
    check_useful_c_str!(requested_attrs, VcxErrorKind::InvalidOption);
    check_useful_c_str!(requested_predicates, VcxErrorKind::InvalidOption);
    check_useful_c_str!(name, VcxErrorKind::InvalidOption);
    check_useful_c_str!(source_id, VcxErrorKind::InvalidOption);
    check_useful_c_str!(revocation_interval, VcxErrorKind::InvalidOption);

    trace!("vcx_proof_create(command_handle: {}, source_id: {}, requested_attrs: {}, requested_predicates: {}, revocation_interval: {}, name: {})",
          command_handle, source_id, requested_attrs, requested_predicates, revocation_interval, name);

    spawn(move|| {
        let ( rc, handle) = match proof::create_proof(source_id, requested_attrs, requested_predicates, revocation_interval, name) {
            Ok(x) => {
                trace!("vcx_proof_create_cb(command_handle: {}, rc: {}, handle: {}) source_id: {}",
                      command_handle, error::SUCCESS.message, x, proof::get_source_id(x).unwrap_or_default());
                (error::SUCCESS.code_num, x)
            },
            Err(x) => {
                warn!("vcx_proof_create_cb(command_handle: {}, rc: {}, handle: {}) source_id: {}",
                      command_handle, x, 0,x);
                (x.into(), 0)
            },
        };
        cb(command_handle, rc, handle);

        Ok(())
    });

    error::SUCCESS.code_num
}

/// Query the agency for the received messages.
/// Checks for any messages changing state in the object and updates the state attribute.
///
/// #Params
/// command_handle: command handle to map callback to user context.
///
/// proof_handle: Proof handle that was provided during creation. Used to access proof object
///
/// cb: Callback that provides most current state of the proof and error status of request
///     States:
///         1 - Initialized
///         2 - Request Sent
///         3 - Proof Received
///         4 - Accepted
///
/// #Returns
/// Error code as a u32
#[no_mangle]
pub extern fn vcx_proof_update_state(command_handle: CommandHandle,
                                     proof_handle: u32,
                                     cb: Option<extern fn(xcommand_handle: CommandHandle, err: u32, state: u32)>) -> u32 {
    info!("vcx_proof_update_state >>>");

    check_useful_c_callback!(cb, VcxErrorKind::InvalidOption);

    let source_id = proof::get_source_id(proof_handle).unwrap_or_default();
    trace!("vcx_proof_update_state(command_handle: {}, proof_handle: {}) source_id: {}",
          command_handle, proof_handle, source_id);

    if !proof::is_valid_handle(proof_handle) {
        return VcxError::from(VcxErrorKind::InvalidProofHandle).into()
    }

    spawn(move|| {
        match proof::update_state(proof_handle, None) {
            Ok(x) => {
                trace!("vcx_proof_update_state_cb(command_handle: {}, rc: {}, proof_handle: {}, state: {}) source_id: {}",
                      command_handle, error::SUCCESS.message, proof_handle, x, source_id);
                cb(command_handle, error::SUCCESS.code_num, x);
            },
            Err(x) => {
                warn!("vcx_proof_update_state_cb(command_handle: {}, rc: {}, proof_handle: {}, state: {}) source_id: {}",
                      command_handle, x, proof_handle, 0, source_id);
                cb(command_handle, x.into(), 0);
            }
        }

        Ok(())
    });

    error::SUCCESS.code_num
}

/// Update the state of the proof based on the given message.
///
/// #Params
/// command_handle: command handle to map callback to user context.
///
/// proof_handle: Proof handle that was provided during creation. Used to access proof object
///
/// message: message to process for state changes
///
/// cb: Callback that provides most current state of the proof and error status of request
///     States:
///         1 - Initialized
///         2 - Request Sent
///         3 - Proof Received
///         4 - Accepted
///
/// #Returns
/// Error code as a u32
#[no_mangle]
pub extern fn vcx_proof_update_state_with_message(command_handle: CommandHandle,
                                                  proof_handle: u32,
                                                  message: *const c_char,
                                                  cb: Option<extern fn(xcommand_handle: CommandHandle, err: u32, state: u32)>) -> u32 {
    info!("vcx_proof_update_state_with_message >>>");

    check_useful_c_callback!(cb, VcxErrorKind::InvalidOption);
    check_useful_c_str!(message, VcxErrorKind::InvalidOption);

    let source_id = proof::get_source_id(proof_handle).unwrap_or_default();
    trace!("vcx_proof_update_state_with_message(command_handle: {}, proof_handle: {}) source_id: {}",
          command_handle, proof_handle, source_id);

    if !proof::is_valid_handle(proof_handle) {
        return VcxError::from(VcxErrorKind::InvalidProofHandle).into()
    }

    spawn(move|| {
        match proof::update_state(proof_handle, Some(message)) {
            Ok(x) => {
                trace!("vcx_proof_update_state_with_message_cb(command_handle: {}, rc: {}, proof_handle: {}, state: {}) source_id: {}",
                      command_handle, error::SUCCESS.message, proof_handle, x, source_id);
                cb(command_handle, error::SUCCESS.code_num, x);
            },
            Err(x) => {
                warn!("vcx_proof_update_state_with_message_cb(command_handle: {}, rc: {}, proof_handle: {}, state: {}) source_id: {}",
                      command_handle, x, proof_handle, 0, source_id);
                cb(command_handle, x.into(), 0);
            }
        }

        Ok(())
    });

    error::SUCCESS.code_num
}

/// Get the current state of the proof object
///
/// #Params
/// command_handle: command handle to map callback to user context.
///
/// proof_handle: Proof handle that was provided during creation. Used to access proof object
///
/// cb: Callback that provides most current state of the proof and error status of request
///     States:
///         1 - Initialized
///         2 - Request Sent
///         3 - Proof Received
///         4 - Accepted
///
/// #Returns
/// Error code as a u32
#[no_mangle]
pub extern fn vcx_proof_get_state(command_handle: CommandHandle,
                                  proof_handle: u32,
                                  cb: Option<extern fn(xcommand_handle: CommandHandle, err: u32, state: u32)>) -> u32 {
    info!("vcx_proof_get_state >>>");

    check_useful_c_callback!(cb, VcxErrorKind::InvalidOption);

    let source_id = proof::get_source_id(proof_handle).unwrap_or_default();
    trace!("vcx_proof_get_state(command_handle: {}, proof_handle: {}), source_id: {}",
          command_handle, proof_handle, source_id);

    if !proof::is_valid_handle(proof_handle) {
        return VcxError::from(VcxErrorKind::InvalidProofHandle).into()
    }

    spawn(move|| {
        match proof::get_state(proof_handle) {
            Ok(x) => {
                trace!("vcx_proof_get_state_cb(command_handle: {}, rc: {}, proof_handle: {}, state: {}) source_id: {}",
                      command_handle, error::SUCCESS.message, proof_handle, x, source_id);
                cb(command_handle, error::SUCCESS.code_num, x);
            },
            Err(x) => {
                warn!("vcx_proof_get_state_cb(command_handle: {}, rc: {}, proof_handle: {}, state: {}) source_id: {}",
                      command_handle, x, proof_handle, 0, source_id);
                cb(command_handle, x.into(), 0);
            }
        }

        Ok(())
    });

    error::SUCCESS.code_num
}

/// Takes the proof object and returns a json string of all its attributes
///
/// #Params
/// command_handle: command handle to map callback to user context.
///
/// proof_handle: Proof handle that was provided during creation. Used to access proof object
///
/// cb: Callback that provides json string of the proof's attributes and provides error status
///
/// #Returns
/// Error code as a u32
#[no_mangle]
pub extern fn vcx_proof_serialize(command_handle: CommandHandle,
                                  proof_handle: u32,
                                  cb: Option<extern fn(xcommand_handle: CommandHandle, err: u32, proof_state: *const c_char)>) -> u32 {
    info!("vcx_proof_serialize >>>");

    check_useful_c_callback!(cb, VcxErrorKind::InvalidOption);

    let source_id = proof::get_source_id(proof_handle).unwrap_or_default();
    trace!("vcx_proof_serialize(command_handle: {}, proof_handle: {}) source_id: {}", command_handle, proof_handle, source_id);

    if !proof::is_valid_handle(proof_handle) {
        return VcxError::from(VcxErrorKind::InvalidProofHandle).into()
    };

    spawn(move|| {
        match proof::to_string(proof_handle) {
            Ok(x) => {
                trace!("vcx_proof_serialize_cb(command_handle: {}, proof_handle: {}, rc: {}, state: {}) source_id: {}",
                      command_handle, proof_handle, error::SUCCESS.message, x, source_id);
                let msg = CStringUtils::string_to_cstring(x);
                cb(command_handle, error::SUCCESS.code_num, msg.as_ptr());
            },
            Err(x) => {
                warn!("vcx_proof_serialize_cb(command_handle: {}, proof_handle: {}, rc: {}, state: {}) source_id: {}",
                      command_handle, proof_handle, x, "null", source_id);
                cb(command_handle, x.into(), ptr::null_mut());
            },
        };

        Ok(())
    });

    error::SUCCESS.code_num
}

/// Takes a json string representing a proof object and recreates an object matching the json
///
/// #Params
/// command_handle: command handle to map callback to user context.
///
/// proof_data: json string representing a proof object
///
/// cb: Callback that provides proof handle and provides error status
///
/// #Returns
/// Error code as a u32
#[no_mangle]
pub extern fn vcx_proof_deserialize(command_handle: CommandHandle,
                                    proof_data: *const c_char,
                                    cb: Option<extern fn(xcommand_handle: CommandHandle, err: u32, proof_handle: u32)>) -> u32 {
    info!("vcx_proof_deserialize >>>");

    check_useful_c_callback!(cb, VcxErrorKind::InvalidOption);
    check_useful_c_str!(proof_data, VcxErrorKind::InvalidOption);

    trace!("vcx_proof_deserialize(command_handle: {}, proof_data: {})",
          command_handle, proof_data);

    spawn(move|| {
        let (rc, handle) = match proof::from_string(&proof_data) {
            Ok(x) => {
                trace!("vcx_proof_deserialize_cb(command_handle: {}, rc: {}, handle: {}) source_id: {}",
                      command_handle, error::SUCCESS.message, x, proof::get_source_id(x).unwrap_or_default());
                (error::SUCCESS.code_num, x)
            },
            Err(x) => {
                warn!("vcx_proof_deserialize_cb(command_handle: {}, rc: {}, handle: {}) source_id: {}",
                      command_handle, x, 0, "");
                (x.into(), 0)
            },
        };
        cb(command_handle, rc, handle);

        Ok(())
    });

    error::SUCCESS.code_num
}

/// Releases the proof object by de-allocating memory
///
/// #Params
/// proof_handle: Proof handle that was provided during creation. Used to access proof object
///
/// #Returns
/// Success
#[no_mangle]
pub extern fn vcx_proof_release(proof_handle: u32) -> u32 {
    info!("vcx_proof_release >>>");

    let source_id = proof::get_source_id(proof_handle).unwrap_or_default();
    match proof::release(proof_handle) {
        Ok(()) => {
            trace!("vcx_proof_release(proof_handle: {}, rc: {}), source_id: {}",
                       proof_handle, error::SUCCESS.message, source_id);
            error::SUCCESS.code_num
        },
        Err(e) => {
            warn!("vcx_proof_release(proof_handle: {}, rc: {}), source_id: {}",
                       proof_handle, e, source_id);
            e.into()
        },
    }
}

/// Sends a proof request to pairwise connection
///
/// #Params
/// command_handle: command handle to map callback to user context.
///
/// proof_handle: Proof handle that was provided during creation. Used to access proof object
///
/// connection_handle: Connection handle that identifies pairwise connection
///
/// cb: provides any error status of the proof_request
///
/// #Returns
/// Error code as a u32
#[no_mangle]
pub extern fn vcx_proof_send_request(command_handle: CommandHandle,
                                     proof_handle: u32,
                                     connection_handle: u32,
                                     cb: Option<extern fn(xcommand_handle: CommandHandle, err: u32)>) -> u32 {
    info!("vcx_proof_send_request >>>");

    check_useful_c_callback!(cb, VcxErrorKind::InvalidOption);

    let source_id = proof::get_source_id(proof_handle).unwrap_or_default();
    trace!("vcx_proof_send_request(command_handle: {}, proof_handle: {}, connection_handle: {}) source_id: {}",
          command_handle, proof_handle, connection_handle, source_id);
    if !proof::is_valid_handle(proof_handle) {
        return VcxError::from(VcxErrorKind::InvalidProofHandle).into()
    }

    if !connection::is_valid_handle(connection_handle) {
        return VcxError::from(VcxErrorKind::InvalidConnectionHandle).into()
    }

    spawn(move|| {
        let err = match proof::send_proof_request(proof_handle, connection_handle) {
            Ok(x) => {
                trace!("vcx_proof_send_request_cb(command_handle: {}, rc: {}, proof_handle: {}) source_id: {}",
                      command_handle, 0, proof_handle, source_id);
                x
            },
            Err(x) => {
                warn!("vcx_proof_send_request_cb(command_handle: {}, rc: {}, proof_handle: {}) source_id: {}",
                      command_handle, x, proof_handle, source_id);
                x.into()
            },
        };

        cb(command_handle,err);

        Ok(())
    });

    error::SUCCESS.code_num
}


/// Get the proof request message that can be sent to the specified connection
///
/// #Params
/// command_handle: command handle to map callback to user context.
///
/// proof_handle: Proof handle that was provided during creation. Used to access proof object
///
/// cb: provides any error status of the proof_request
///
/// # Example proof_request -> "{'@topic': {'tid': 0, 'mid': 0}, '@type': {'version': '1.0', 'name': 'PROOF_REQUEST'}, 'proof_request_data': {'name': 'proof_req', 'nonce': '118065925949165739229152', 'version': '0.1', 'requested_predicates': {}, 'non_revoked': None, 'requested_attributes': {'attribute_0': {'name': 'name', 'restrictions': {'$or': [{'issuer_did': 'did'}]}}}, 'ver': '1.0'}, 'thread_id': '40bdb5b2'}"
///
/// #Returns
/// Error code as a u32
#[no_mangle]
pub extern fn vcx_proof_get_request_msg(command_handle: CommandHandle,
                                        proof_handle: u32,
                                        cb: Option<extern fn(xcommand_handle: CommandHandle, err: u32, msg: *const c_char)>) -> u32 {
    info!("vcx_proof_get_request_msg >>>");

    check_useful_c_callback!(cb, VcxErrorKind::InvalidOption);

    let source_id = proof::get_source_id(proof_handle).unwrap_or_default();
    trace!("vcx_proof_get_request_msg(command_handle: {}, proof_handle: {}) source_id: {}",
          command_handle, proof_handle, source_id);
    if !proof::is_valid_handle(proof_handle) {
        return VcxError::from(VcxErrorKind::InvalidProofHandle).into()
    }

    spawn(move|| {
        match proof::generate_proof_request_msg(proof_handle) {
            Ok(msg) => {
                let msg = CStringUtils::string_to_cstring(msg);
                trace!("vcx_proof_get_request_msg_cb(command_handle: {}, rc: {}, proof_handle: {}) source_id: {}",
                      command_handle, error::SUCCESS.code_num, proof_handle, source_id);
                cb(command_handle, error::SUCCESS.code_num, msg.as_ptr());
            },
            Err(x) => {
                warn!("vcx_proof_get_request_msg_cb(command_handle: {}, rc: {}, proof_handle: {}) source_id: {}",
                      command_handle, x, proof_handle, source_id);
                cb(command_handle, x.into(), ptr::null_mut())
            },
        };


        Ok(())
    });

    error::SUCCESS.code_num
}


<<<<<<< HEAD
//Todo: This api should remove the connection_handle!! It is not being used within the code. I assume
// the only reason it still has it as an input was to not break it for existing users. vcx_get_proof_msg
// is the updated api that we should use.
/// Get Proof
=======
/// Todo: This api should remove the connection_handle!! It is not being used within the code. I assume
/// the only reason it still has it as an input was to not break it for existing users. vcx_get_proof_msg
/// is the updated api that we should use.
/// Get Proof message
>>>>>>> 47cd1f8c
///
/// #Params
/// command_handle: command handle to map callback to user context.
///
/// proof_handle: Proof handle that was provided during creation. Used to identify proof object
///
/// connection_handle: Connection handle that identifies pairwise connection
///
/// cb: Callback that provides Proof attributes and error status of sending the credential
///
/// #Returns
/// Error code as a u32
#[no_mangle]
pub extern fn vcx_get_proof(command_handle: CommandHandle,
                            proof_handle: u32,
                            _connection_handle: u32,
                            cb: Option<extern fn(xcommand_handle: CommandHandle, err: u32, proof_state:u32, response_data: *const c_char)>) -> u32 {
    info!("vcx_get_proof >>>");

    check_useful_c_callback!(cb, VcxErrorKind::InvalidOption);

    if let Some(err) = proof_to_cb(command_handle, proof_handle, cb).err() { return err.into() }

    error::SUCCESS.code_num
}

/// Get Proof Msg
///
/// *Note* This replaces vcx_get_proof. You no longer need a connection handle.
/// #Params
/// command_handle: command handle to map callback to user context.
///
/// proof_handle: Proof handle that was provided during creation. Used to identify proof object
///
/// cb: Callback that provides Proof attributes and error status of sending the credential
///
/// #Returns
/// Error code as a u32
#[no_mangle]
<<<<<<< HEAD
pub extern fn vcx_get_proof_msg(command_handle: u32,
                                proof_handle: u32,
                                cb: Option<extern fn(xcommand_handle: u32, err: u32, proof_state:u32, response_data: *const c_char)>) -> u32 {
=======
pub extern fn vcx_get_proof_msg(command_handle: CommandHandle,
                                proof_handle: u32,
                                cb: Option<extern fn(xcommand_handle: CommandHandle, err: u32, proof_state:u32, response_data: *const c_char)>) -> u32 {
>>>>>>> 47cd1f8c
    info!("vcx_get_proof_msg >>>");

    check_useful_c_callback!(cb, VcxErrorKind::InvalidOption);

    if let Some(err) = proof_to_cb(command_handle, proof_handle, cb).err() { return err.into() }

    error::SUCCESS.code_num
}

<<<<<<< HEAD
fn proof_to_cb(command_handle: u32,
               proof_handle: u32,
               cb: extern fn(xcommand_handle: u32, err: u32, proof_state:u32, response_data: *const c_char))
=======
fn proof_to_cb(command_handle: CommandHandle,
               proof_handle: u32,
               cb: extern fn(xcommand_handle: CommandHandle, err: u32, proof_state:u32, response_data: *const c_char))
>>>>>>> 47cd1f8c
               -> VcxResult<()>{
    proof_api_input_validation(command_handle, proof_handle)?;

    spawn(move|| {
        let source_id = proof::get_source_id(proof_handle).unwrap_or_default();
        //update the state to see if proof has come, ignore any errors
        let _ = proof::update_state(proof_handle, None);

        match proof::get_proof(proof_handle) {
            Ok(x) => {
                trace!("vcx_get_proof_cb(command_handle: {}, proof_handle: {}, rc: {}, proof: {}) source_id: {}", command_handle, proof_handle, 0, x, source_id);
                let msg = CStringUtils::string_to_cstring(x);
                cb(command_handle, error::SUCCESS.code_num, proof::get_proof_state(proof_handle).unwrap_or(0), msg.as_ptr());
            },
            Err(x) => {
                warn!("vcx_get_proof_cb(command_handle: {}, proof_handle: {}, rc: {}, proof: {}) source_id: {}", command_handle, proof_handle, x, "null", source_id);
                cb(command_handle, x.into(), proof::get_proof_state(proof_handle).unwrap_or(0), ptr::null_mut());
            },
        };

        Ok(())
    });

    Ok(())
}

<<<<<<< HEAD
fn proof_api_input_validation(command_handle: u32, proof_handle: u32) -> VcxResult<()> {
=======
fn proof_api_input_validation(command_handle: CommandHandle, proof_handle: u32) -> VcxResult<()> {
>>>>>>> 47cd1f8c

    let source_id = proof::get_source_id(proof_handle).unwrap_or_default();
    trace!("vcx_get_proof(command_handle: {}, proof_handle: {}) source_id: {}",
           command_handle, proof_handle, source_id);

    if !proof::is_valid_handle(proof_handle) { Err(VcxError::from(VcxErrorKind::InvalidProofHandle))?; }

    Ok(())
}

#[allow(unused_variables)]
pub extern fn vcx_proof_accepted(proof_handle: u32, response_data: *const c_char) -> u32 {
    info!("vcx_proof_accepted >>>");
    error::SUCCESS.code_num
}


#[cfg(test)]
mod tests {
    use super::*;
    use std::ffi::CString;
    use std::ptr;
    use std::str;
    use std::time::Duration;
    use std::thread;
    use proof;
    use connection;
    use api::{ ProofStateType, return_types_u32, VcxStateType };
    use utils::constants::*;

    static DEFAULT_PROOF_NAME: &'static str = "PROOF_NAME";

    fn create_proof_util() -> (return_types_u32::Return_U32_U32, u32) {
        let cb = return_types_u32::Return_U32_U32::new().unwrap();
        let rc = vcx_proof_create(cb.command_handle,
                                    CString::new(DEFAULT_PROOF_NAME).unwrap().into_raw(),
                                    CString::new(REQUESTED_ATTRS).unwrap().into_raw(),
                                    CString::new(REQUESTED_PREDICATES).unwrap().into_raw(),
                                  CString::new(r#"{"support_revocation":false}"#).unwrap().into_raw(),
                                    CString::new("optional").unwrap().into_raw(),
                                    Some(cb.get_callback()));
        (cb, rc)
    }

    #[test]
    fn test_vcx_create_proof_success() {
        init!("true");
        let (cb, rc) = create_proof_util();
        assert_eq!(rc, error::SUCCESS.code_num);
        cb.receive(Some(Duration::from_secs(10))).unwrap();
    }

    #[test]
    fn test_proof_no_agency() {
        init!("true");
        let (cb, rc) = create_proof_util();
        assert_eq!(rc, error::SUCCESS.code_num);
        let ph = cb.receive(Some(Duration::from_secs(10))).unwrap();
        let request = ::proof::generate_proof_request_msg(ph).unwrap();
        let dp = ::disclosed_proof::create_proof("test", &request).unwrap();
        let p = ::disclosed_proof::generate_proof_msg(dp).unwrap();
        ::proof::update_state(ph, Some(p)).unwrap();
        assert!(::proof::get_state(ph).unwrap() == VcxStateType::VcxStateAccepted as u32);
    }

    #[test]
    fn test_vcx_create_proof_fails() {
        init!("true");
        let cb = return_types_u32::Return_U32_U32::new().unwrap();
        assert_eq!(vcx_proof_create(cb.command_handle,
                                    ptr::null(),
                                    ptr::null(),
                                    ptr::null(),
                                    CString::new(r#"{"support_revocation":false}"#).unwrap().into_raw(),
                                    ptr::null(),
                                    None),
                   error::INVALID_OPTION.code_num);
    }

    #[test]
    fn test_vcx_proof_get_request_msg() {
        init!("true");
        let (cb, rc) = create_proof_util();
        assert_eq!(rc, error::SUCCESS.code_num);
        let proof_handle = cb.receive(Some(Duration::from_secs(10))).unwrap();
        let cb = return_types_u32::Return_U32_STR::new().unwrap();
        assert_eq!(vcx_proof_get_request_msg(cb.command_handle, proof_handle, Some(cb.get_callback())),
                                             error::SUCCESS.code_num);
        let msg = cb.receive(Some(Duration::from_secs(10))).unwrap().unwrap();
        println!("{}", msg);
        assert!(msg.len() > 0);
    }

    #[test]
    fn test_vcx_proof_serialize() {
        init!("true");
        let (cb, rc) = create_proof_util();
        assert_eq!(rc, error::SUCCESS.code_num);
        let proof_handle = cb.receive(Some(Duration::from_secs(10))).unwrap();
        let cb = return_types_u32::Return_U32_STR::new().unwrap();
        assert_eq!(vcx_proof_serialize(cb.command_handle,
                                       proof_handle,
                                       Some(cb.get_callback())),
                   error::SUCCESS.code_num);
        cb.receive(Some(Duration::from_secs(10))).unwrap();
    }

    #[test]
    fn test_vcx_proof_deserialize_succeeds() {
        init!("true");
        let cb = return_types_u32::Return_U32_U32::new().unwrap();
        assert_eq!(vcx_proof_deserialize(cb.command_handle,
                                         CString::new(PROOF_OFFER_SENT).unwrap().into_raw(),
                                         Some(cb.get_callback())),
                   error::SUCCESS.code_num);
        let handle = cb.receive(Some(Duration::from_secs(10))).unwrap();
        assert!(handle > 0);
    }

    #[test]
    fn test_proof_update_state() {
        init!("true");

        let (cb, rc) = create_proof_util();
        assert_eq!(rc, error::SUCCESS.code_num);
        let proof_handle = cb.receive(Some(Duration::from_secs(10))).unwrap();

        let cb = return_types_u32::Return_U32_U32::new().unwrap();
        assert_eq!(vcx_proof_update_state(cb.command_handle,
                                          proof_handle,
                                          Some(cb.get_callback())),
                   error::SUCCESS.code_num);
        let state = cb.receive(Some(Duration::from_secs(10))).unwrap();
        assert_eq!(state, VcxStateType::VcxStateInitialized as u32);
    }

    #[test]
    fn test_vcx_proof_send_request() {
        init!("true");

        let (cb, rc) = create_proof_util();
        assert_eq!(rc, error::SUCCESS.code_num);
        let proof_handle = cb.receive(Some(Duration::from_secs(10))).unwrap();
        assert_eq!(proof::get_state(proof_handle).unwrap(),VcxStateType::VcxStateInitialized as u32);

        let connection_handle = ::connection::tests::build_test_connection();
        let cb = return_types_u32::Return_U32::new().unwrap();
        assert_eq!(vcx_proof_send_request(cb.command_handle,
                                          proof_handle,
                                          connection_handle,
                                          Some(cb.get_callback())),
                   error::SUCCESS.code_num);
        cb.receive(Some(Duration::from_secs(10))).unwrap();

        assert_eq!(proof::get_state(proof_handle).unwrap(),VcxStateType::VcxStateOfferSent as u32);

        let cb = return_types_u32::Return_U32_U32::new().unwrap();
        assert_eq!(vcx_proof_update_state_with_message(cb.command_handle,
                                                       proof_handle,
                                                       CString::new(PROOF_RESPONSE_STR).unwrap().into_raw(),
                                                       Some(cb.get_callback())),
                   error::SUCCESS.code_num);
        let _state = cb.receive(Some(Duration::from_secs(10))).unwrap();

        assert_eq!(proof::get_state(proof_handle).unwrap(),VcxStateType::VcxStateAccepted as u32);
    }

    #[test]
    fn test_get_proof_fails_when_not_ready_with_proof() {
        init!("true");
        let (cb, rc) = create_proof_util();
        assert_eq!(rc, error::SUCCESS.code_num);
        let proof_handle = cb.receive(Some(Duration::from_secs(10))).unwrap();
        let connection_handle = connection::tests::build_test_connection();
        connection::set_pw_did(connection_handle, "XXFh7yBzrpJQmNyZzgoTqB").unwrap();

        thread::sleep(Duration::from_millis(300));
        let cb = return_types_u32::Return_U32_U32_STR::new().unwrap();
        assert_eq!(vcx_get_proof(cb.command_handle,
                                 proof_handle,
                                 connection_handle,
                                 Some(cb.get_callback())),
                   error::SUCCESS.code_num);
        let _ = cb.receive(Some(Duration::from_secs(10))).is_err();
    }

    #[test]
    fn test_get_proof_returns_proof_with_proof_state_invalid() {
        init!("true");
        let connection_handle = connection::tests::build_test_connection();
        connection::set_pw_did(connection_handle, "XXFh7yBzrpJQmNyZzgoTqB").unwrap();
        let proof_handle = proof::from_string(PROOF_WITH_INVALID_STATE).unwrap();
        let cb = return_types_u32::Return_U32_U32_STR::new().unwrap();
        assert_eq!(vcx_get_proof(cb.command_handle,
                                 proof_handle,
                                 connection_handle,
                                 Some(cb.get_callback())),
                   error::SUCCESS.code_num);
        let (state, _) = cb.receive(Some(Duration::from_secs(10))).unwrap();
        assert_eq!(state, ProofStateType::ProofInvalid as u32);
        vcx_proof_release(proof_handle);
        let unknown_handle = proof_handle + 1;
        assert_eq!(vcx_proof_release(unknown_handle), error::INVALID_PROOF_HANDLE.code_num);
    }

    #[test]
    fn test_vcx_connection_get_state() {
        init!("true");
        let cb = return_types_u32::Return_U32_U32::new().unwrap();
        let handle = proof::from_string(PROOF_OFFER_SENT).unwrap();
        assert!(handle > 0);
        let rc = vcx_proof_get_state(cb.command_handle,handle,Some(cb.get_callback()));
        assert_eq!(rc, error::SUCCESS.code_num);
        let state = cb.receive(Some(Duration::from_secs(2))).unwrap();
        assert_eq!(state, VcxStateType::VcxStateOfferSent as u32);
    }
}<|MERGE_RESOLUTION|>--- conflicted
+++ resolved
@@ -554,17 +554,10 @@
 }
 
 
-<<<<<<< HEAD
-//Todo: This api should remove the connection_handle!! It is not being used within the code. I assume
-// the only reason it still has it as an input was to not break it for existing users. vcx_get_proof_msg
-// is the updated api that we should use.
-/// Get Proof
-=======
 /// Todo: This api should remove the connection_handle!! It is not being used within the code. I assume
 /// the only reason it still has it as an input was to not break it for existing users. vcx_get_proof_msg
 /// is the updated api that we should use.
 /// Get Proof message
->>>>>>> 47cd1f8c
 ///
 /// #Params
 /// command_handle: command handle to map callback to user context.
@@ -604,15 +597,9 @@
 /// #Returns
 /// Error code as a u32
 #[no_mangle]
-<<<<<<< HEAD
-pub extern fn vcx_get_proof_msg(command_handle: u32,
-                                proof_handle: u32,
-                                cb: Option<extern fn(xcommand_handle: u32, err: u32, proof_state:u32, response_data: *const c_char)>) -> u32 {
-=======
 pub extern fn vcx_get_proof_msg(command_handle: CommandHandle,
                                 proof_handle: u32,
                                 cb: Option<extern fn(xcommand_handle: CommandHandle, err: u32, proof_state:u32, response_data: *const c_char)>) -> u32 {
->>>>>>> 47cd1f8c
     info!("vcx_get_proof_msg >>>");
 
     check_useful_c_callback!(cb, VcxErrorKind::InvalidOption);
@@ -622,15 +609,9 @@
     error::SUCCESS.code_num
 }
 
-<<<<<<< HEAD
-fn proof_to_cb(command_handle: u32,
-               proof_handle: u32,
-               cb: extern fn(xcommand_handle: u32, err: u32, proof_state:u32, response_data: *const c_char))
-=======
 fn proof_to_cb(command_handle: CommandHandle,
                proof_handle: u32,
                cb: extern fn(xcommand_handle: CommandHandle, err: u32, proof_state:u32, response_data: *const c_char))
->>>>>>> 47cd1f8c
                -> VcxResult<()>{
     proof_api_input_validation(command_handle, proof_handle)?;
 
@@ -657,11 +638,7 @@
     Ok(())
 }
 
-<<<<<<< HEAD
-fn proof_api_input_validation(command_handle: u32, proof_handle: u32) -> VcxResult<()> {
-=======
 fn proof_api_input_validation(command_handle: CommandHandle, proof_handle: u32) -> VcxResult<()> {
->>>>>>> 47cd1f8c
 
     let source_id = proof::get_source_id(proof_handle).unwrap_or_default();
     trace!("vcx_get_proof(command_handle: {}, proof_handle: {}) source_id: {}",
