use libc::c_char;
<<<<<<< HEAD
use crate::utils::cstring::CStringUtils;
use crate::utils::error;
use crate::utils::libindy::payments::{pay_a_payee, get_wallet_token_info, create_address, sign_with_address, verify_with_address};
use crate::utils::libindy::wallet::{export, import, get_wallet_handle};
use crate::utils::libindy::wallet;
use crate::utils::threadpool::spawn;
use std::thread;
=======
use utils::cstring::CStringUtils;
use utils::error;
use utils::libindy::payments::{pay_a_payee, get_wallet_token_info, create_address, sign_with_address, verify_with_address};
use utils::libindy::wallet::{export, import, get_wallet_handle};
use utils::libindy::wallet;
use utils::threadpool::spawn;
use std::{thread, ptr};
>>>>>>> 3510c005
use std::ptr::null;
use crate::error::prelude::*;
use crate::indy::{CommandHandle, SearchHandle};

const EMPTY_CSTR: *const c_char = "\0".as_ptr().cast();

/// Get the total balance from all addresses contained in the configured wallet
///
/// #Params
///
/// command_handle: command handle to map callback to user context.
///
/// payment_handle: for future use
///
/// cb: Callback that provides error status of function execution and wallet balance
///
/// # Example info -> "{"balance":6,"balance_str":"6","addresses":[{"address":"pay:null:9UFgyjuJxi1i1HD","balance":3,"utxo":[{"source":"pay:null:1","paymentAddress":"pay:null:zR3GN9lfbCVtHjp","amount":1,"extra":"yqeiv5SisTeUGkw"}]}]}"
///
/// #Returns
/// Error code as a u32
#[no_mangle]
pub extern fn vcx_wallet_get_token_info(command_handle: CommandHandle,
                                        payment_handle: u32,
                                        cb: Option<extern fn(xcommand_handle: CommandHandle, err: u32, *const c_char)>) -> u32 {
    info!("vcx_wallet_get_token_info >>>");

    check_useful_c_callback!(cb, VcxErrorKind::InvalidOption);
    trace!("vcx_wallet_get_token_info(command_handle: {}, payment_handle: {})",
           command_handle, payment_handle);

    spawn(move || {
        match get_wallet_token_info() {
            Ok(x) => {
                trace!("vcx_wallet_get_token_info_cb(command_handle: {}, rc: {}, info: {})",
                       command_handle, 0, secret!(x));

                let msg = CStringUtils::string_to_cstring(x.to_string());
                cb(command_handle, error::SUCCESS.code_num, msg.as_ptr());
            }
            Err(x) => {
                warn!("vcx_wallet_get_token_info_cb(command_handle: {}, rc: {}, info: {})",
                      command_handle, x, "null");

                cb(command_handle, x.into(), EMPTY_CSTR);
            }
        };

        Ok(())
    });

    error::SUCCESS.code_num
}

/// Add a payment address to the wallet
///
/// #params
///
/// cb: Callback that provides error status of function execution and payment address info
///
/// # Example payment_address -> "pay:null:9UFgyjuJxi1i1HD"
///
/// #Returns
/// Error code as u32
#[no_mangle]
pub extern fn vcx_wallet_create_payment_address(command_handle: CommandHandle,
                                                seed: *const c_char,
                                                cb: Option<extern fn(xcommand_handle: CommandHandle, err: u32, address: *const c_char)>) -> u32 {
    info!("vcx_wallet_create_payment_address >>>");

    check_useful_c_callback!(cb, VcxErrorKind::InvalidOption);
    let seed = if !seed.is_null() {
        check_useful_opt_c_str!(seed, VcxErrorKind::InvalidOption);
        seed
    } else {
        None
    };

    trace!("vcx_wallet_create_payment_address(command_handle: {}, seed: {:?})",
           command_handle, secret!(seed));

    spawn(move || {
        match create_address(seed) {
            Ok(x) => {
                trace!("vcx_wallet_create_payment_address_cb(command_handle: {}, rc: {}, address: {})",
                       command_handle, error::SUCCESS.as_str(), secret!(x));

                let msg = CStringUtils::string_to_cstring(x);
                cb(command_handle, error::SUCCESS.code_num, msg.as_ptr());
            }
            Err(x) => {
                warn!("vcx_wallet_create_payment_address_cb(command_handle: {}, rc: {}, address: {})",
                      command_handle, x, "null");

                cb(command_handle, x.into(), EMPTY_CSTR);
            }
        };

        Ok(())
    });

    error::SUCCESS.code_num
}


/// Signs a message with a payment address.
///
/// # Params:
/// command_handle: command handle to map callback to user context.
/// payment_address: payment address of message signer. The key must be created by calling vcx_wallet_create_address
/// message_raw: a pointer to first byte of message to be signed
/// message_len: a message length
/// cb: Callback that provides error status of function execution and generated signature
///
/// # Returns:
/// a signature string
#[no_mangle]
pub extern fn vcx_wallet_sign_with_address(command_handle: CommandHandle,
                                           payment_address: *const c_char,
                                           message_raw: *const u8,
                                           message_len: u32,
                                           cb: Option<extern fn(xcommand_handle: CommandHandle, err: u32,
                                                                signature: *const u8, signature_len: u32)>) -> u32 {
    info!("vcx_wallet_sign_with_address >>>");
    check_useful_c_callback!(cb, VcxErrorKind::InvalidOption);
    check_useful_c_str!(payment_address, VcxErrorKind::InvalidOption);
    check_useful_c_byte_array!(message_raw, message_len, VcxErrorKind::InvalidOption, VcxErrorKind::InvalidOption);

    trace!("vcx_wallet_sign_with_address(command_handle: {}, payment_address: {}, message_raw: {:?})",
           command_handle, secret!(payment_address), secret!(message_raw));

    spawn(move || {
        match sign_with_address(&payment_address, message_raw.as_slice()) {
            Ok(signature) => {
                trace!("vcx_wallet_sign_with_address_cb(command_handle: {}, rc: {}, signature: {:?})",
                       command_handle, error::SUCCESS.as_str(), signature);

                let (signature_raw, signature_len) = crate::utils::cstring::vec_to_pointer(&signature);

                cb(command_handle, error::SUCCESS.code_num, signature_raw, signature_len);
            }
            Err(error) => {
                warn!("vcx_wallet_sign_with_address_cb(command_handle: {}, error: {})",
                      command_handle, error);

                cb(command_handle, error.into(), null(), 0);
            }
        };

        Ok(())
    });

    error::SUCCESS.code_num
}


/// Verify a signature with a payment address.
///
/// #Params
/// command_handle: command handle to map callback to user context.
/// payment_address: payment address of the message signer
/// message_raw: a pointer to first byte of message that has been signed
/// message_len: a message length
/// signature_raw: a pointer to first byte of signature to be verified
/// signature_len: a signature length
/// cb: Callback that provides error status of function execution and signature verification result
///
/// #Returns
/// valid: true - if signature is valid, false - otherwise
#[no_mangle]
pub extern fn vcx_wallet_verify_with_address(command_handle: CommandHandle,
                                             payment_address: *const c_char,
                                             message_raw: *const u8,
                                             message_len: u32,
                                             signature_raw: *const u8,
                                             signature_len: u32,
                                             cb: Option<extern fn(xcommand_handle: CommandHandle, err: u32,
                                                                  result: bool)>) -> u32 {
    info!("vcx_wallet_sign_with_address >>>");
    check_useful_c_callback!(cb, VcxErrorKind::InvalidOption);
    check_useful_c_str!(payment_address, VcxErrorKind::InvalidOption);
    check_useful_c_byte_array!(message_raw, message_len, VcxErrorKind::InvalidOption, VcxErrorKind::InvalidOption);
    check_useful_c_byte_array!(signature_raw, signature_len, VcxErrorKind::InvalidOption, VcxErrorKind::InvalidOption);

    trace!("vcx_wallet_verify_with_address(command_handle: {}, payment_address: {}, message_raw: {:?}, signature_raw: {:?})",
           command_handle, secret!(payment_address), secret!(message_raw), signature_raw);

    spawn(move || {
        match verify_with_address(&payment_address, message_raw.as_slice(), signature_raw.as_slice()) {
            Ok(valid) => {
                trace!("vcx_wallet_verify_with_address_cb(command_handle: {}, rc: {}, valid: {})",
                       command_handle, error::SUCCESS.as_str(), valid);

                cb(command_handle, error::SUCCESS.code_num, valid);
            }
            Err(error) => {
                warn!("vcx_wallet_verify_with_address_cb(command_handle: {}, error: {})",
                      command_handle, error);

                cb(command_handle, error.into(), false);
            }
        };

        Ok(())
    });

    error::SUCCESS.code_num
}

/// Adds a record to the wallet
/// Assumes there is an open wallet.
/// #Params
///
/// command_handle: command handle to map callback to user context.
///
/// type_: type of record. (e.g. 'data', 'string', 'foobar', 'image')
///
/// id: the id ("key") of the record.
///
/// value: value of the record with the associated id.
///
/// tags_json: the record tags used for search and storing meta information as json:
///   {
///     "tagName1": <str>, // string tag (will be stored encrypted)
///     "tagName2": <int>, // int tag (will be stored encrypted)
///     "~tagName3": <str>, // string tag (will be stored un-encrypted)
///     "~tagName4": <int>, // int tag (will be stored un-encrypted)
///   }
///  The tags_json must be valid json, and if no tags are to be associated with the
/// record, then the empty '{}' json must be passed.
///
/// cb: Callback that provides error status of function execution
///
/// #Returns
/// Error code as a u32
///
#[no_mangle]
pub extern fn vcx_wallet_add_record(command_handle: CommandHandle,
                                    type_: *const c_char,
                                    id: *const c_char,
                                    value: *const c_char,
                                    tags_json: *const c_char,
                                    cb: Option<extern fn(xcommand_handle: CommandHandle, err: u32)>) -> u32 {
    info!("vcx_wallet_add_record >>>");

    check_useful_c_str!(type_, VcxErrorKind::InvalidOption);
    check_useful_c_str!(id, VcxErrorKind::InvalidOption);
    check_useful_c_str!(value, VcxErrorKind::InvalidOption);
    check_useful_c_str!(tags_json, VcxErrorKind::InvalidOption);
    check_useful_c_callback!(cb, VcxErrorKind::InvalidOption);

    trace!("vcx_wallet_add_record(command_handle: {}, type_: {}, id: {}, value: {}, tags_json: {})",
           command_handle, secret!(&type_), secret!(&id), secret!(&value), secret!(&tags_json));

    spawn(move || {
        match wallet::add_record(&type_, &id, &value, Some(&tags_json)) {
            Ok(()) => {
                trace!("vcx_wallet_add_record(command_handle: {}, rc: {})",
                       command_handle, error::SUCCESS.as_str());

                cb(command_handle, error::SUCCESS.code_num);
            }
            Err(x) => {
                trace!("vcx_wallet_add_record(command_handle: {}, rc: {})",
                       command_handle, x);

                cb(command_handle, x.into());
            }
        };

        Ok(())
    });

    error::SUCCESS.code_num
}

/// Updates the value of a record already in the wallet.
/// Assumes there is an open wallet and that a type and id pair already exists.
/// #Params
///
/// command_handle: command handle to map callback to user context.
///
/// type_: type of record. (e.g. 'data', 'string', 'foobar', 'image')
///
/// id: the id ("key") of the record.
///
/// value: New value of the record with the associated id.
///
/// cb: Callback that provides error status of function execution
///
/// #Returns
/// Error code as a u32
///
#[no_mangle]
pub extern fn vcx_wallet_update_record_value(command_handle: CommandHandle,
                                             type_: *const c_char,
                                             id: *const c_char,
                                             value: *const c_char,
                                             cb: Option<extern fn(xcommand_handle: CommandHandle, err: u32)>) -> u32 {
    info!("vcx_wallet_update_record_value >>>");

    check_useful_c_str!(type_, VcxErrorKind::InvalidOption);
    check_useful_c_str!(id, VcxErrorKind::InvalidOption);
    check_useful_c_str!(value, VcxErrorKind::InvalidOption);
    check_useful_c_callback!(cb, VcxErrorKind::InvalidOption);

    trace!("vcx_wallet_update_record_value(command_handle: {}, type_: {}, id: {}, value: {})",
           command_handle, secret!(&type_), secret!(&id), secret!(&value));

    spawn(move || {
        match wallet::update_record_value(&type_, &id, &value) {
            Ok(()) => {
                trace!("vcx_wallet_update_record_value(command_handle: {}, rc: {})",
                       command_handle, error::SUCCESS.as_str());

                cb(command_handle, error::SUCCESS.code_num);
            }
            Err(x) => {
                trace!("vcx_wallet_update_record_value(command_handle: {}, rc: {})",
                       command_handle, x);

                cb(command_handle, x.into());
            }
        };

        Ok(())
    });

    error::SUCCESS.code_num
}

/// Updates tags of a record in the wallet.
/// Assumes there is an open wallet and that a record with specified type and id pair already exists.
///
/// #Params
///
/// command_handle: command handle to map callback to user context.
///
/// type_: type of record. (e.g. 'data', 'string', 'foobar', 'image')
///
/// id: the id ("key") of the record.
///
/// tags: New tags for the record with the associated id and type.
///
/// cb: Callback that provides error status of function execution
///
/// #Returns
/// Error code as a u32
#[no_mangle]
pub extern fn vcx_wallet_update_record_tags(command_handle: CommandHandle,
                                            type_: *const c_char,
                                            id: *const c_char,
                                            tags: *const c_char,
                                            cb: Option<extern fn(xcommand_handle: CommandHandle, err: u32)>) -> u32 {
    info!("vcx_wallet_update_record_tags >>>");

    check_useful_c_str!(type_, VcxErrorKind::InvalidOption);
    check_useful_c_str!(id, VcxErrorKind::InvalidOption);
    check_useful_c_str!(tags, VcxErrorKind::InvalidOption);
    check_useful_c_callback!(cb, VcxErrorKind::InvalidOption);

    trace!("vcx_wallet_update_record_tags(command_handle: {}, type_: {}, id: {}, tags: {})",
           command_handle, secret!(&type_), secret!(&id), secret!(&tags));

    spawn(move || {
        match wallet::update_record_tags(&type_, &id, &tags) {
            Ok(()) => {
                trace!("vcx_wallet_update_record_tags(command_handle: {}, rc: {})",
                       command_handle, error::SUCCESS.as_str());

                cb(command_handle, error::SUCCESS.code_num);
            }
            Err(x) => {
                trace!("vcx_wallet_update_record_tags(command_handle: {}, rc: {})",
                       command_handle, x);

                cb(command_handle, x.into());
            }
        };

        Ok(())
    });

    error::SUCCESS.code_num
}

/// Add tags to a record in the wallet.
/// Assumes there is an open wallet and that a record with specified type and id pair already exists.
///
/// #Params
///
/// command_handle: command handle to map callback to user context.
///
/// type_: type of record. (e.g. 'data', 'string', 'foobar', 'image')
///
/// id: the id ("key") of the record.
///
/// tags: Tags for the record with the associated id and type.
///
/// cb: Callback that provides error status of function execution
///
/// #Returns
/// Error code as a u32
#[no_mangle]
pub extern fn vcx_wallet_add_record_tags(command_handle: CommandHandle,
                                         type_: *const c_char,
                                         id: *const c_char,
                                         tags: *const c_char,
                                         cb: Option<extern fn(xcommand_handle: CommandHandle, err: u32)>) -> u32 {
    info!("vcx_wallet_add_record_tags >>>");

    check_useful_c_str!(type_, VcxErrorKind::InvalidOption);
    check_useful_c_str!(id, VcxErrorKind::InvalidOption);
    check_useful_c_str!(tags, VcxErrorKind::InvalidOption);
    check_useful_c_callback!(cb, VcxErrorKind::InvalidOption);

    trace!("vcx_wallet_add_record_tags(command_handle: {}, type_: {}, id: {}, tags: {})",
           command_handle, secret!(&type_), secret!(&id), secret!(&tags));


    spawn(move || {
        match wallet::add_record_tags(&type_, &id, &tags) {
            Ok(()) => {
                trace!("vcx_wallet_add_record_tags(command_handle: {}, rc: {})",
                       command_handle, error::SUCCESS.as_str());

                cb(command_handle, error::SUCCESS.code_num);
            }
            Err(x) => {
                trace!("vcx_wallet_add_record_tags(command_handle: {}, rc: {})",
                       command_handle, x);

                cb(command_handle, x.into());
            }
        };

        Ok(())
    });

    error::SUCCESS.code_num
}

/// Deletes tags from a record in the wallet.
/// Assumes there is an open wallet and that a type and id pair already exists.
/// #Params
///
/// command_handle: command handle to map callback to user context.
///
/// type_: type of record. (e.g. 'data', 'string', 'foobar', 'image')
///
/// id: the id ("key") of the record.
///
/// tags: Tags names as JSON array to remove from the record with the associated id and type.
///
/// cb: Callback that provides error status of function execution
///
/// #Returns
/// Error code as a u32
///
#[no_mangle]
pub extern fn vcx_wallet_delete_record_tags(command_handle: CommandHandle,
                                            type_: *const c_char,
                                            id: *const c_char,
                                            tags: *const c_char,
                                            cb: Option<extern fn(xcommand_handle: CommandHandle, err: u32)>) -> u32 {
    info!("vcx_wallet_delete_record_tags >>>");

    check_useful_c_str!(type_, VcxErrorKind::InvalidOption);
    check_useful_c_str!(id, VcxErrorKind::InvalidOption);
    check_useful_c_str!(tags, VcxErrorKind::InvalidOption);
    check_useful_c_callback!(cb, VcxErrorKind::InvalidOption);

    trace!("vcx_wallet_delete_record_tags(command_handle: {}, type_: {}, id: {}, tags: {})",
           command_handle, secret!(&type_), secret!(&id), secret!(&tags));

    spawn(move || {
        match wallet::delete_record_tags(&type_, &id, &tags) {
            Ok(()) => {
                trace!("vcx_wallet_delete_record_tags(command_handle: {}, rc: {})",
                       command_handle, error::SUCCESS.as_str());

                cb(command_handle, error::SUCCESS.code_num);
            }
            Err(x) => {
                trace!("vcx_wallet_delete_record_tags(command_handle: {}, rc: {})",
                       command_handle, x);

                cb(command_handle, x.into());
            }
        };

        Ok(())
    });
    error::SUCCESS.code_num
}

/// Deletes an existing record.
/// Assumes there is an open wallet and that a type and id pair already exists.
/// #Params
///
/// command_handle: command handle to map callback to user context.
///
/// type_: type of record. (e.g. 'data', 'string', 'foobar', 'image')
///
/// id: the id ("key") of the record.
///
/// cb: Callback that provides error status of function execution and requested record
///
/// #Returns
/// Error code as a u32
/// Error will be a libindy error code
///
#[no_mangle]
pub extern fn vcx_wallet_get_record(command_handle: CommandHandle,
                                    type_: *const c_char,
                                    id: *const c_char,
                                    options_json: *const c_char,
                                    cb: Option<extern fn(xcommand_handle: CommandHandle, err: u32, record_json: *const c_char)>) -> u32 {
    info!("vcx_wallet_get_record >>>");

    check_useful_c_str!(type_, VcxErrorKind::InvalidOption);
    check_useful_c_str!(id, VcxErrorKind::InvalidOption);
    check_useful_c_str!(options_json, VcxErrorKind::InvalidOption);
    check_useful_c_callback!(cb, VcxErrorKind::InvalidOption);

    trace!("vcx_wallet_get_record(command_handle: {}, type_: {}, id: {}, options: {})",
           command_handle, secret!(&type_), secret!(&id), options_json);

    spawn(move || {
        match wallet::get_record(&type_, &id, &options_json) {
            Ok(x) => {
                trace!("vcx_wallet_get_record(command_handle: {}, rc: {}, record_json: {})",
                       command_handle, error::SUCCESS.as_str(), secret!(x));

                let msg = CStringUtils::string_to_cstring(x);

                cb(command_handle, error::SUCCESS.code_num, msg.as_ptr());
            }
            Err(x) => {
                trace!("vcx_wallet_get_record(command_handle: {}, rc: {}, record_json: {})",
                       command_handle, x, "null");

                cb(command_handle, x.into(), EMPTY_CSTR);
            }
        };

        Ok(())
    });

    error::SUCCESS.code_num
}

/// Deletes an existing record.
/// Assumes there is an open wallet and that a type and id pair already exists.
/// #Params
///
/// command_handle: command handle to map callback to user context.
///
/// type_: type of record. (e.g. 'data', 'string', 'foobar', 'image')
///
/// id: the id ("key") of the record.
///
/// cb: Callback that provides error status of function execution
///
/// #Returns
/// Error code as a u32
/// Error will be a libindy error code
///
#[no_mangle]
pub extern fn vcx_wallet_delete_record(command_handle: CommandHandle,
                                       type_: *const c_char,
                                       id: *const c_char,
                                       cb: Option<extern fn(xcommand_handle: CommandHandle, err: u32)>) -> u32 {
    info!("vcx_wallet_delete_record >>>");

    check_useful_c_str!(type_, VcxErrorKind::InvalidOption);
    check_useful_c_str!(id, VcxErrorKind::InvalidOption);
    check_useful_c_callback!(cb, VcxErrorKind::InvalidOption);

    trace!("vcx_wallet_delete_record(command_handle: {}, type_: {}, id: {})",
           command_handle, secret!(&type_), secret!(&id));

    spawn(move || {
        match wallet::delete_record(&type_, &id) {
            Ok(()) => {
                trace!("vcx_wallet_delete_record(command_handle: {}, rc: {})",
                       command_handle, error::SUCCESS.as_str());

                cb(command_handle, error::SUCCESS.code_num);
            }
            Err(x) => {
                trace!("vcx_wallet_delete_record(command_handle: {}, rc: {})",
                       command_handle, x);

                cb(command_handle, x.into());
            }
        };

        Ok(())
    });

    error::SUCCESS.code_num
}


/// Send tokens to a specific address
///
/// #Params
///
/// command_handle: command handle to map callback to user context.
///
/// payment_handle: for future use (currently uses any address in the wallet)
///
/// tokens: number of tokens to send
///
/// recipient: address of recipient
///
/// cb: Callback that any errors or a receipt of transfer
///
/// #Returns
/// Error code as a u32
#[no_mangle]
pub extern fn vcx_wallet_send_tokens(command_handle: CommandHandle,
                                     payment_handle: u32,
                                     tokens: *const c_char,
                                     recipient: *const c_char,
                                     cb: Option<extern fn(xcommand_handle: CommandHandle, err: u32, receipt: *const c_char)>) -> u32 {
    info!("vcx_wallet_send_tokens >>>");

    check_useful_c_callback!(cb, VcxErrorKind::InvalidOption);
    check_useful_c_str!(recipient, VcxErrorKind::InvalidOption);
    check_useful_c_str!(tokens, VcxErrorKind::InvalidOption);

    let tokens: u64 = match tokens.parse::<u64>() {
        Ok(x) => x,
        Err(e) => return VcxError::from_msg(VcxErrorKind::InvalidOption, format!("Cannot parse tokens: {}", e)).into(),
    };
    trace!("vcx_wallet_send_tokens(command_handle: {}, payment_handle: {}, tokens: {}, recipient: {})",
           command_handle, payment_handle, secret!(tokens), secret!(recipient));

    spawn(move || {
        match pay_a_payee(tokens, &recipient) {
            Ok((_payment, msg)) => {
                trace!("vcx_wallet_send_tokens_cb(command_handle: {}, rc: {}, receipt: {})",
                       command_handle, error::SUCCESS.as_str(), secret!(msg));
                let msg = CStringUtils::string_to_cstring(msg);
                cb(command_handle, error::SUCCESS.code_num, msg.as_ptr());
            }
            Err(e) => {
                let msg = "Failed to send tokens";
                trace!("vcx_wallet_send_tokens_cb(command_handle: {}, rc: {}, receipt: {})", command_handle, e, msg);
                cb(command_handle, e.into(), EMPTY_CSTR);
            }
        };

        Ok(())
    });

    error::SUCCESS.code_num
}

/// Search for records in the wallet.
///
/// #Params
///
/// command_handle: command handle to map callback to user context.
///
/// type_: type of record. (e.g. 'data', 'string', 'foobar', 'image')
///
/// query_json: MongoDB style query to wallet record tags:
///  {
///    "tagName": "tagValue",
///    $or: {
///      "tagName2": { $regex: 'pattern' },
///      "tagName3": { $gte: 123 },
///    },
///  }
/// options_json:
///  {
///    retrieveRecords: (optional, true by default) If false only "counts" will be calculated,
///    retrieveTotalCount: (optional, false by default) Calculate total count,
///    retrieveType: (optional, false by default) Retrieve record type,
///    retrieveValue: (optional, true by default) Retrieve record value,
///    retrieveTags: (optional, true by default) Retrieve record tags,
///  }
/// cb: Callback that provides error status of function execution and handle pointing to the opened search
///
/// #Returns
/// Error code as a u32
#[no_mangle]
pub  extern fn vcx_wallet_open_search(command_handle: CommandHandle,
                                      type_: *const c_char,
                                      query_json: *const c_char,
                                      options_json: *const c_char,
                                      cb: Option<extern fn(command_handle_: CommandHandle, err: u32,
                                                           search_handle: SearchHandle)>) -> u32 {
    info!("vcx_wallet_open_search >>>");

    check_useful_c_str!(type_, VcxErrorKind::InvalidOption);
    check_useful_c_str!(query_json, VcxErrorKind::InvalidOption);
    check_useful_c_str!(options_json, VcxErrorKind::InvalidOption);
    check_useful_c_callback!(cb, VcxErrorKind::InvalidOption);

<<<<<<< HEAD
    use crate::utils::constants::DEFAULT_SEARCH_HANDLE;
=======
>>>>>>> 3510c005
    spawn(move || {
        match wallet::open_search(&type_, &query_json, &options_json) {
            Ok(handle) => {
                trace!("vcx_wallet_open_search(command_handle: {}, rc: {}, handle: {}) ",
                       command_handle, error::SUCCESS.as_str(), handle);
                cb(command_handle, error::SUCCESS.code_num, handle);
            }
            Err(x) => {
                warn!("vcx_wallet_open_search(command_handle: {}, rc: {}, handle: {})",
                      command_handle, x, 0);
                cb(command_handle, x.into(), 0);
            }
        };

        Ok(())
    });
    error::SUCCESS.code_num
}

/// Fetch next records for wallet search.
///
/// Not if there are no records this call returns WalletNoRecords Indy error.
///
/// #Params
/// wallet_search_handle: wallet search handle (returned by vcx_wallet_open_search)
///
/// count: Count of records to fetch
///
///
/// cb: Callback that provides error status of function execution and wallet records json:
/// {
///   totalCount: <int>, // present only if retrieveTotalCount set to true
///   records: [{ // present only if retrieveRecords set to true
///       id: "Some id",
///       type: "Some type", // present only if retrieveType set to true
///       value: "Some value", // present only if retrieveValue set to true
///       tags: <tags json>, // present only if retrieveTags set to true
///   }],
/// }
///
/// #Returns
/// Error code as a u32
#[no_mangle]
pub  extern fn vcx_wallet_search_next_records(command_handle: CommandHandle,
                                              wallet_search_handle: i32,
                                              count: usize,
                                              cb: Option<extern fn(command_handle_: CommandHandle, err: u32,
                                                                   records_json: *const c_char)>) -> u32 {
    info!("vcx_wallet_search_next_records >>>");

    check_useful_c_callback!(cb, VcxErrorKind::InvalidOption);

    trace!("vcx_wallet_search_next_records(command_handle: {}, wallet_search_handle: {}, count: {})",
           command_handle, wallet_search_handle, count);

    spawn(move || {
<<<<<<< HEAD
        use crate::utils::constants::DEFAULT_SEARCH_RECORD;
        let msg = CStringUtils::string_to_cstring(DEFAULT_SEARCH_RECORD.to_string());
        cb(command_handle, error::SUCCESS.code_num, msg.as_ptr());
=======
        match wallet::search_next_records(wallet_search_handle, count) {
            Ok(records) => {
                trace!("vcx_wallet_search_next_records(command_handle: {}, wallet_search_handle: {}, rc: {}, records: {})",
                       command_handle, wallet_search_handle, error::SUCCESS.as_str(), secret!(records));
                let records = CStringUtils::string_to_cstring(records);
                cb(command_handle, error::SUCCESS.code_num, records.as_ptr());
            }
            Err(x) => {
                warn!("vcx_wallet_search_next_records(command_handle: {}, wallet_search_handle: {}, rc: {})",
                      command_handle, wallet_search_handle, x);
                cb(command_handle, x.into(), ptr::null_mut());
            }
        };

>>>>>>> 3510c005
        Ok(())
    });

    error::SUCCESS.code_num
}

/// Close a search
///
/// #Params
///
/// command_handle: command handle to map callback to user context.
///
/// search_handle: wallet search handle
///
/// cb: Callback that provides error status of function execution
///
/// #Returns
/// Error code as a u32
#[no_mangle]
pub extern fn vcx_wallet_close_search(command_handle: CommandHandle,
                                      search_handle: i32,
                                      cb: Option<extern fn(xcommand_handle: CommandHandle, err: u32)>) -> u32 {
    info!("vcx_wallet_close_search >>>");

    check_useful_c_callback!(cb, VcxErrorKind::InvalidOption);
    trace!("vcx_wallet_close_search(command_handle: {}, search_handle: {})",
           command_handle, search_handle);

    spawn(move || {
        match wallet::close_search(search_handle) {
            Ok(()) => {
                trace!("vcx_wallet_close_search(command_handle: {}, rc: {})",
                       command_handle, error::SUCCESS.as_str());

                cb(command_handle, error::SUCCESS.code_num);
            }
            Err(x) => {
                trace!("vcx_wallet_close_search(command_handle: {}, rc: {})",
                       command_handle, x);

                cb(command_handle, x.into());
            }
        };

        Ok(())
    });

    error::SUCCESS.code_num
}

/// Exports opened wallet
///
/// Note this endpoint is EXPERIMENTAL. Function signature and behaviour may change
/// in the future releases.
///
/// #Params:
/// command_handle: Handle for User's Reference only.
/// path: Path to export wallet to User's File System.
/// backup_key: String representing the User's Key for securing (encrypting) the exported Wallet.
/// cb: Callback that provides error status of function execution
///
/// #Returns
/// Error code - success indicates that the api call was successfully created and execution
/// is scheduled to begin in a separate thread.
#[no_mangle]
pub extern fn vcx_wallet_export(command_handle: CommandHandle,
                                path: *const c_char,
                                backup_key: *const c_char,
                                cb: Option<extern fn(xcommand_handle: CommandHandle,
                                                     err: u32)>) -> u32 {
    info!("vcx_wallet_export >>>");

    check_useful_c_callback!(cb, VcxErrorKind::InvalidOption);
    check_useful_c_str!(path,  VcxErrorKind::InvalidOption);
    check_useful_c_str!(backup_key, VcxErrorKind::InvalidOption);

    trace!("vcx_wallet_export(command_handle: {}, path: {}, backup_key: {})",
           command_handle, path, secret!(backup_key));


    spawn(move || {
        match export(get_wallet_handle(), &path, &backup_key) {
            Ok(()) => {
                let return_code = error::SUCCESS.code_num;
                trace!("vcx_wallet_export(command_handle: {}, rc: {})", command_handle, return_code);
                cb(command_handle, return_code);
            }
            Err(e) => {
                warn!("vcx_wallet_export(command_handle: {}, rc: {})", command_handle, e);
                cb(command_handle, e.into());
            }
        };

        Ok(())
    });

    error::SUCCESS.code_num
}

/// Creates a new secure wallet and then imports its content
/// according to fields provided in import_config
/// Cannot be used if wallet is already opened (Especially if vcx_init has already been used).
///
/// Note this endpoint is EXPERIMENTAL. Function signature and behaviour may change
/// in the future releases.
///
/// config: "{"wallet_name":"","wallet_key":"","exported_wallet_path":"","backup_key":"","key_derivation":""}"
/// exported_wallet_path: Path of the file that contains exported wallet content
/// backup_key: Key used when creating the backup of the wallet (For encryption/decrption)
/// Optional<key_derivation>: method of key derivation used by libindy. By default, libvcx uses ARGON2I_INT
/// cb: Callback that provides the success/failure of the api call.
/// #Returns
/// Error code - success indicates that the api call was successfully created and execution
/// is scheduled to begin in a separate thread.
#[no_mangle]
pub extern fn vcx_wallet_import(command_handle: CommandHandle,
                                config: *const c_char,
                                cb: Option<extern fn(xcommand_handle: CommandHandle,
                                                     err: u32)>) -> u32 {
    info!("vcx_wallet_import >>>");

    check_useful_c_callback!(cb, VcxErrorKind::InvalidOption);
    check_useful_c_str!(config,  VcxErrorKind::InvalidOption);

    trace!("vcx_wallet_import(command_handle: {}, config: {})",
           command_handle, secret!(config));

    thread::spawn(move || {
        match import(&config) {
            Ok(()) => {
                trace!("vcx_wallet_import(command_handle: {}, rc: {})", command_handle, error::SUCCESS.as_str());
                cb(command_handle, error::SUCCESS.code_num);
            }
            Err(e) => {
                warn!("vcx_wallet_import(command_handle: {}, rc: {})", command_handle, e);
                cb(command_handle, e.into());
            }
        };
    });

    error::SUCCESS.code_num
}

// Functionality in Libindy for validating an address in NOT there yet
/// Validates a Payment address
///
/// #Params
///
/// command_handle: command handle to map callback to user context.
///
/// payment_address: value to be validated as a payment address
///
/// cb: Callback that any errors
///
/// #Returns
/// Error code as a u32
#[no_mangle]
pub  extern fn vcx_wallet_validate_payment_address(command_handle: i32,
                                                   payment_address: *const c_char,
                                                   cb: Option<extern fn(command_handle_: i32, err: u32)>) -> u32 {
    info!("vcx_wallet_validate_payment_address >>>");

    check_useful_c_str!(payment_address,  VcxErrorKind::InvalidOption);
    check_useful_c_callback!(cb, VcxErrorKind::InvalidOption);

    trace!("vcx_wallet_validate_payment_address(command_handle: {}, payment_address: {})",
           command_handle, secret!(payment_address));

    spawn(move || {
        cb(command_handle, error::SUCCESS.code_num);
        Ok(())
    });

    error::SUCCESS.code_num
}

#[cfg(test)]
pub mod tests {
    use super::*;
    use crate::api::return_types;
    use std::ptr;
    use std::ffi::CString;
    use crate::utils::libindy::wallet::{delete_wallet, init_wallet};
    #[cfg(feature = "pool_tests")]
    use crate::utils::libindy::payments::build_test_address;
    use crate::utils::devsetup::*;
    use crate::settings;

    const ADDRESS: *const c_char = "address\0".as_ptr().cast();
    const MSG: &[u8] = "message\0".as_bytes();
    const MSG_LEN: usize = MSG.len() - 1;

    const XTYPE: *const c_char = "record_type\0".as_ptr().cast();
    const ID: *const c_char = "123\0".as_ptr().cast();
    const VALUE: *const c_char = "Record Value\0".as_ptr().cast();
    const EMPTY_TAGS: *const c_char = "{}\0".as_ptr().cast();
    const OPTIONS: *const c_char = concat!(r#"{
            "retrieveType": true,
            "retrieveValue": true,
            "retrieveTags": false
        }"#, "\0").as_ptr().cast();

    #[test]
    fn test_get_token_info() {
        let _setup = SetupMocks::init();

        let (h, cb, r) = return_types::return_u32_str();
        assert_eq!(vcx_wallet_get_token_info(h,
                                             0,
                                             Some(cb)),
                   error::SUCCESS.code_num);
        r.recv_medium().unwrap();
    }

    #[test]
    fn test_send_tokens() {
        let _setup = SetupMocks::init();

        let (h, cb, r) = return_types::return_u32_str();
        assert_eq!(vcx_wallet_send_tokens(h,
                                          0,
                                          "1\0".as_ptr().cast(),
                                          ADDRESS,
                                          Some(cb)),
                   error::SUCCESS.code_num);
        r.recv_medium().unwrap();
    }

    #[test]
    fn test_create_address() {
        let _setup = SetupMocks::init();

        let (h, cb, r) = return_types::return_u32_str();
        assert_eq!(vcx_wallet_create_payment_address(h,
                                                     ptr::null_mut(),
                                                     Some(cb)),
                   error::SUCCESS.code_num);
        r.recv_medium().unwrap();
    }

    #[test]
    fn test_sign_with_address_api() {
        let _setup = SetupMocks::init();

        let (h, cb, r) = return_types::return_u32_bin();
        assert_eq!(vcx_wallet_sign_with_address(h,
                                                ADDRESS,
                                                MSG.as_ptr(),
                                                MSG_LEN as u32,
                                                Some(cb)),
                   error::SUCCESS.code_num);
        let res = r.recv_medium().unwrap();
        assert_eq!(&MSG[..MSG_LEN], res.as_slice());
    }

    #[test]
    fn test_verify_with_address_api() {
        let _setup = SetupMocks::init();

        let (h, cb, r) = return_types::return_u32_bool();
        let sig = "signature\0";
        let sig_len = sig.len() - 1;
        assert_eq!(vcx_wallet_verify_with_address(h,
                                                  ADDRESS,
                                                  MSG.as_ptr(),
                                                  MSG_LEN as u32,
                                                  sig.as_ptr(),
                                                  sig_len as u32,
                                                  Some(cb)),
                   error::SUCCESS.code_num);
        let res = r.recv_medium().unwrap();
        assert!(res);
    }

    #[cfg(feature = "pool_tests")]
    #[test]
    fn test_sign_verify_with_address() {
        let _setup = SetupLibraryWalletPoolZeroFees::init();

        let (h_sign, cb_sign, r_sign) = return_types::return_u32_bin();
        let (h_verify, cb_verify, r_verify) = return_types::return_u32_bool();
        let (h_addr, cb_addr, r_addr) = return_types::return_u32_str();

        vcx_wallet_create_payment_address(h_addr,
                                          ptr::null_mut(),
                                          Some(cb_addr));
        let addr = r_addr.recv_medium().unwrap().unwrap();
        let addr_raw = CString::new(addr.as_bytes()).unwrap();

        let res_sign = vcx_wallet_sign_with_address(h_sign,
                                                    addr_raw.as_ptr(),
                                                    MSG.as_ptr(),
                                                    MSG_LEN as u32,
                                                    Some(cb_sign));
        assert_eq!(res_sign, error::SUCCESS.code_num);

        let addr_raw = CString::new(addr).unwrap();
        let sig = r_sign.recv_medium().unwrap();

        let res_verify = vcx_wallet_verify_with_address(h_verify,
                                                      addr_raw.as_ptr(),
                                                      MSG.as_ptr(),
                                                      MSG_LEN as u32,
                                                      sig.as_ptr(),
                                                      sig.len() as u32,
                                                      Some(cb_verify));
        assert_eq!(res_verify, error::SUCCESS.code_num);
        let valid = r_verify.recv_medium().unwrap();
        assert!(valid);
    }

    #[cfg(feature = "pool_tests")]
    #[test]
    fn test_send_payment() {
        let _setup = SetupLibraryWalletPoolZeroFees::init();

        let recipient = CStringUtils::string_to_cstring(build_test_address("2ZrAm5Jc3sP4NAXMQbaWzDxEa12xxJW3VgWjbbPtMPQCoznJyS"));
        println!("sending payment to {:?}", recipient);
        let balance = crate::utils::libindy::payments::get_wallet_token_info().unwrap().get_balance();
        let tokens = 5;
        let tokens_cstr = CString::new(tokens.to_string()).unwrap();
        let (h, cb, r) = return_types::return_u32_str();
        assert_eq!(vcx_wallet_send_tokens(h,
                                          0,
                                          tokens_cstr.as_ptr(),
                                          recipient.as_ptr(),
                                          Some(cb)),
                   error::SUCCESS.code_num);
        r.recv_medium().unwrap();
        let new_balance = crate::utils::libindy::payments::get_wallet_token_info().unwrap().get_balance();
        assert_eq!(balance - tokens, new_balance);
    }

    #[test]
    fn test_add_record() {
        let _setup = SetupLibraryWallet::init();

        // Valid add
        let (h, cb, r) = return_types::return_u32();
        assert_eq!(vcx_wallet_add_record(h,
                                         XTYPE,
                                         ID,
                                         VALUE,
                                         EMPTY_TAGS,
                                         Some(cb)),
                   error::SUCCESS.code_num);
        r.recv_medium().unwrap();

        // Failure because of duplicate
        let (h, cb, r) = return_types::return_u32();
        assert_eq!(vcx_wallet_add_record(h,
                                         XTYPE,
                                         ID,
                                         VALUE,
                                         EMPTY_TAGS,
                                         Some(cb)),
                   error::SUCCESS.code_num);

        assert_eq!(r.recv_medium().err(), Some(error::DUPLICATE_WALLET_RECORD.code_num));
    }

    #[test]
    fn test_add_record_with_tag() {
        let _setup = SetupLibraryWallet::init();

        let tags = concat!(r#"{"tagName1":"tag1","tagName2":"tag2"}"#, "\0").as_ptr().cast();

        let (h, cb, r) = return_types::return_u32();
        assert_eq!(vcx_wallet_add_record(h,
                                         XTYPE,
                                         ID,
                                         VALUE,
                                         tags,
                                         Some(cb)),
                   error::SUCCESS.code_num);
        r.recv_medium().unwrap();
    }

    #[test]
    fn test_get_record_fails_with_no_value() {
        let _setup = SetupLibraryWallet::init();

        let options = json!({
            "retrieveType": true,
            "retrieveValue": true,
            "retrieveTags": false
        }).to_string();
        let options = CStringUtils::string_to_cstring(options);

        let (h, cb, r) = return_types::return_u32_str();
        assert_eq!(vcx_wallet_get_record(h,
                                         XTYPE,
                                         ID,
                                         options.as_ptr(),
                                         Some(cb)),
                   error::SUCCESS.code_num);
        assert_eq!(r.recv_medium().err(), Some(error::WALLET_RECORD_NOT_FOUND.code_num));
    }

    #[test]
    fn test_get_record_value_success() {
        let _setup = SetupLibraryWallet::init();

        // Valid add
        let (h, cb, r) = return_types::return_u32();
        assert_eq!(vcx_wallet_add_record(h,
                                         XTYPE,
                                         ID,
                                         VALUE,
                                         EMPTY_TAGS,
                                         Some(cb)),
                   error::SUCCESS.code_num);
        r.recv_medium().unwrap();

        let (h, cb, r) = return_types::return_u32_str();
        assert_eq!(vcx_wallet_get_record(h,
                                         XTYPE,
                                         ID,
                                         OPTIONS,
                                         Some(cb)),
                   error::SUCCESS.code_num);
        r.recv_medium().unwrap();
    }

    #[test]
    fn test_delete_record() {
        let _setup = SetupLibraryWallet::init();

        // Add record
        let (h, cb, r) = return_types::return_u32();
        assert_eq!(vcx_wallet_add_record(h, 
                                         XTYPE,
                                         ID,
                                         VALUE,
                                         EMPTY_TAGS,
                                         Some(cb)),
                   error::SUCCESS.code_num);
        r.recv_medium().unwrap();

        // Successful deletion
        let (h, cb, r) = return_types::return_u32();
        assert_eq!(vcx_wallet_delete_record(h,
                                            XTYPE,
                                            ID,
                                            Some(cb)),
                   error::SUCCESS.code_num);
        r.recv_medium().unwrap();

        // Fails with no record
        let (h, cb, r) = return_types::return_u32();
        assert_eq!(vcx_wallet_delete_record(h,
                                            XTYPE,
                                            ID,
                                            Some(cb)),
                   error::SUCCESS.code_num);
        assert_eq!(r.recv_medium().err(),
                   Some(error::WALLET_RECORD_NOT_FOUND.code_num));
    }

    #[test]
    fn test_update_record_value() {
        let _setup = SetupLibraryWallet::init();

        // Assert no record to update
        let (h, cb, r) = return_types::return_u32();
        assert_eq!(vcx_wallet_update_record_value(h,
                                                  XTYPE,
                                                  ID,
                                                  OPTIONS,
                                                  Some(cb)),
                   error::SUCCESS.code_num);
        assert_eq!(r.recv_medium().err(),
                   Some(error::WALLET_RECORD_NOT_FOUND.code_num));

        let (h, cb, r) = return_types::return_u32();
        assert_eq!(vcx_wallet_add_record(h, 
                                         XTYPE,
                                         ID,
                                         VALUE,
                                         EMPTY_TAGS,
                                         Some(cb)),
                   error::SUCCESS.code_num);
        r.recv_medium().unwrap();

        // Assert update works
        let (h, cb, r) = return_types::return_u32();
        assert_eq!(vcx_wallet_update_record_value(h,
                                                  XTYPE,
                                                  ID,
                                                  OPTIONS,
                                                  Some(cb)),
                   error::SUCCESS.code_num);
        r.recv_medium().unwrap();
    }

    #[test]
    fn test_wallet_import_export() {
        let _setup = SetupDefaults::init();

        let wallet_name = "test_wallet_import_export";

        let export_file = TempFile::prepare_path(wallet_name);

        init_wallet(wallet_name, None, None, None).unwrap();

        let backup_key = settings::get_config_value(settings::CONFIG_WALLET_BACKUP_KEY).unwrap();
        let wallet_key = settings::get_config_value(settings::CONFIG_WALLET_KEY).unwrap();

        let (h, cb, r) = return_types::return_u32();
        let export_path_cstr = CString::new(export_file.path.as_bytes()).unwrap();
        let backup_key_cstr = CString::new(backup_key.as_bytes()).unwrap();
        assert_eq!(vcx_wallet_export(h,
                                     export_path_cstr.as_ptr(),
                                     backup_key_cstr.as_ptr(),
                                     Some(cb)), error::SUCCESS.code_num);
        r.recv_long().unwrap();

        delete_wallet(&wallet_name, None, None, None).unwrap();

        let import_config = json!({
            settings::CONFIG_WALLET_NAME: wallet_name,
            settings::CONFIG_WALLET_KEY: wallet_key,
            settings::CONFIG_EXPORTED_WALLET_PATH: export_file.path,
            settings::CONFIG_WALLET_BACKUP_KEY: backup_key,
        }).to_string();

        let (h, cb, r) = return_types::return_u32();
        let config_cstr = CString::new(import_config).unwrap();
        assert_eq!(vcx_wallet_import(h,
                                     config_cstr.as_ptr(),
                                     Some(cb)), error::SUCCESS.code_num);
        r.recv_long().unwrap();

        delete_wallet(&wallet_name, None, None, None).unwrap();
    }
}<|MERGE_RESOLUTION|>--- conflicted
+++ resolved
@@ -1,21 +1,11 @@
 use libc::c_char;
-<<<<<<< HEAD
 use crate::utils::cstring::CStringUtils;
 use crate::utils::error;
 use crate::utils::libindy::payments::{pay_a_payee, get_wallet_token_info, create_address, sign_with_address, verify_with_address};
 use crate::utils::libindy::wallet::{export, import, get_wallet_handle};
 use crate::utils::libindy::wallet;
 use crate::utils::threadpool::spawn;
-use std::thread;
-=======
-use utils::cstring::CStringUtils;
-use utils::error;
-use utils::libindy::payments::{pay_a_payee, get_wallet_token_info, create_address, sign_with_address, verify_with_address};
-use utils::libindy::wallet::{export, import, get_wallet_handle};
-use utils::libindy::wallet;
-use utils::threadpool::spawn;
 use std::{thread, ptr};
->>>>>>> 3510c005
 use std::ptr::null;
 use crate::error::prelude::*;
 use crate::indy::{CommandHandle, SearchHandle};
@@ -718,10 +708,6 @@
     check_useful_c_str!(options_json, VcxErrorKind::InvalidOption);
     check_useful_c_callback!(cb, VcxErrorKind::InvalidOption);
 
-<<<<<<< HEAD
-    use crate::utils::constants::DEFAULT_SEARCH_HANDLE;
-=======
->>>>>>> 3510c005
     spawn(move || {
         match wallet::open_search(&type_, &query_json, &options_json) {
             Ok(handle) => {
@@ -778,11 +764,6 @@
            command_handle, wallet_search_handle, count);
 
     spawn(move || {
-<<<<<<< HEAD
-        use crate::utils::constants::DEFAULT_SEARCH_RECORD;
-        let msg = CStringUtils::string_to_cstring(DEFAULT_SEARCH_RECORD.to_string());
-        cb(command_handle, error::SUCCESS.code_num, msg.as_ptr());
-=======
         match wallet::search_next_records(wallet_search_handle, count) {
             Ok(records) => {
                 trace!("vcx_wallet_search_next_records(command_handle: {}, wallet_search_handle: {}, rc: {}, records: {})",
@@ -797,7 +778,6 @@
             }
         };
 
->>>>>>> 3510c005
         Ok(())
     });
 
