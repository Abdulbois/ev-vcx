--- conflicted
+++ resolved
@@ -59,11 +59,8 @@
 failure = "0.1.6"
 strum = "0.16.0"
 strum_macros = "0.16.0"
-<<<<<<< HEAD
+sha2 = "0.9.1"
 dashmap = "3.11.10"
-=======
-sha2 = "0.9.1"
->>>>>>> 576ac696
 
 [target.'cfg(target_os = "android")'.dependencies]
 android_logger = "0.5"
