--- conflicted
+++ resolved
@@ -70,13 +70,9 @@
 serde_derive = "1.0"
 
 [package.metadata.deb]
-<<<<<<< HEAD
-depends = "libindy (= 1.15.0)"
-=======
 maintainer = "Evernym, Inc."
 copyright = "2018, Evernym Inc."
 depends = "$auto, libindy (=1.14.4~137)"
->>>>>>> 4bf65809
 extended-description = """\
 This is the official SDK for Hyperledger Indy, which provides a\
   distributed-ledger-based foundation for self-sovereign identity.\
