--- conflicted
+++ resolved
@@ -247,8 +247,6 @@
                                      vcx_connection_handle_t connection_handle,
                                      void (*cb)(vcx_command_handle_t, vcx_error_t, vcx_state_t));
 
-<<<<<<< HEAD
-=======
 /// Send trust ping message to the specified connection to prove that two agents have a functional pairwise channel.
 ///
 /// Note that this function is useful in case `aries` communication method is used.
@@ -296,7 +294,6 @@
                                                    const char* comment,
                                                    void (*cb)(vcx_command_handle_t, vcx_error_t));
 
->>>>>>> 47cd1f8c
 // Takes the Connection object and returns callers pw_did associated with this connection
 //
 // #Params
