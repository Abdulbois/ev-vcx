#!/bin/sh
#1) Install Rust and rustup (https://www.rust-lang.org/install.html).
#To get into the if statement below execute the following command...
# mv /Users/norm/.cargo/bin/rustup /Users/norm/.cargo/bin/rustup.bak
RUSTUP_VERSION=`rustup --version`
DEFAULT_RUST_VERSION=$1
if [ "$?" != "0" ]; then
    if [ -f $HOME/.cargo/bin/rustup ]; then
        echo "You need to add $HOME/.cargo/bin to your PATH environment variable or simply restart your terminal"
        exit 1
    else
        if [ -f /usr/local/bin/rustc ]; then
            sudo mv /usr/local/bin/rustc /usr/local/bin/rustc.bak
            sudo mv /usr/local/bin/rustdoc /usr/local/bin/rustdoc.bak
            sudo mv /usr/local/bin/rust-lldb /usr/local/bin/rust-lldb.bak
            sudo mv /usr/local/bin/rust-gdb /usr/local/bin/rust-gdb.bak
        fi
        if [ -d /usr/local/lib/rustlib ]; then
            sudo mv /usr/local/lib/rustlib /usr/local/lib/rustlib.bak
            sudo mkdir /usr/local/lib/rustlib.bak/libs
            sudo mv /usr/local/lib/librustc* /usr/local/lib/rustlib.bak/libs
        fi
        curl https://sh.rustup.rs -sSf | sh
        source $HOME/.cargo/env
        rustup component add rust-src
        rustup component add rust-docs
        rustup update
        RUSTUP_VERSION=`rustup --version`
        if [ -f /usr/local/bin/rustc.bak ]; then
            sudo mv /usr/local/bin/rustc.bak /usr/local/bin/rustc
            sudo mv /usr/local/bin/rustdoc.bak /usr/local/bin/rustdoc
            sudo mv /usr/local/bin/rust-lldb.bak /usr/local/bin/rust-lldb
            sudo mv /usr/local/bin/rust-gdb.bak /usr/local/bin/rust-gdb
        fi
        if [ -d /usr/local/lib/rustlib.bak ]; then
            sudo mv /usr/local/lib/rustlib.bak /usr/local/lib/rustlib
            sudo mv /usr/local/lib/rustlib/libs/* /usr/local/lib
            sudo rm -rf /usr/local/lib/rustlib/libs
        fi
    fi
fi
# Steps to uninstall rustup to test that the step 1) works again
# rustup self uninstall

if [[ $RUSTUP_VERSION =~ ^'rustup ' ]]; then
    rustup update
    rustup default 1.39.0
    rustup component add rls-preview rust-analysis rust-src
    echo "Using rustc version $(rustc --version)"
    rustup target add aarch64-apple-ios armv7-apple-ios armv7s-apple-ios x86_64-apple-ios i386-apple-ios

    RUST_TARGETS=$(rustc --print target-list|grep -i ios)
    if [ "$RUST_TARGETS" = "" ]; then
        sudo xcodebuild -license
        # DON'T do this
        #xcode-select --install # Install Command Line Tools if you haven't already.
        #sudo xcode-select --switch /Library/Developer/CommandLineTools
        # INSTEAD do this
        sudo xcode-select -s /Applications/Xcode.app/Contents/Developer
        echo "If you have successfully accepted the xcode build license then just re-run this script."
        echo "If you were not able to successfully accept the xcode build license then run this command in a terminal 'sudo xcodebuild -license' until it is successful before you attempt to re-run this script"
        exit 1
    fi

    cargo install --force cargo-lipo
    cargo install --force cargo-xcode

    BREW_VERSION=`brew --version`
    if ! [[ $BREW_VERSION =~ ^'Homebrew ' ]]; then
        /usr/bin/ruby -e "$(curl -fsSL https://raw.githubusercontent.com/Homebrew/install/master/install)"
        brew doctor
        brew update
    fi

    #2) Install required native libraries and utilities (libsodium is added with URL to homebrew since version<1.0.15 is required)
    INSTALL_LIBSODIUM=https://raw.githubusercontent.com/Homebrew/homebrew-core/65effd2b617bade68a8a2c5b39e1c3089cc0e945/Formula/libsodium.rb
    brew list pkg-config &>/dev/null || brew install pkg-config
    brew list libsodium &>/dev/null || brew install ${INSTALL_LIBSODIUM}
    brew list automake &>/dev/null || brew install automake
    brew list autoconf &>/dev/null || brew install autoconf
    brew list cmake &>/dev/null || brew install cmake
    brew list openssl &>/dev/null || brew install openssl
    brew list zmq &>/dev/null || brew install zmq
    brew list wget &>/dev/null || brew install wget
    brew list truncate &>/dev/null || brew install truncate
    brew list libzip &>/dev/null || brew install libzip
<<<<<<< HEAD
   # brew list python3 &>/dev/null || brew install python3
=======
#    brew list python3 &>/dev/null || brew install python3
>>>>>>> f4704327
fi<|MERGE_RESOLUTION|>--- conflicted
+++ resolved
@@ -84,9 +84,5 @@
     brew list wget &>/dev/null || brew install wget
     brew list truncate &>/dev/null || brew install truncate
     brew list libzip &>/dev/null || brew install libzip
-<<<<<<< HEAD
-   # brew list python3 &>/dev/null || brew install python3
-=======
 #    brew list python3 &>/dev/null || brew install python3
->>>>>>> f4704327
 fi