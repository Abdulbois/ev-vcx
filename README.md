--- conflicted
+++ resolved
@@ -184,9 +184,8 @@
 
  * `libindy.a` - This is a static library, which is compiled with NDK.
 
-<<<<<<< HEAD
 {library} must be replaced with libindy, libnullpay or libvcx.
-=======
+
 ### Centos
 
 1. Go to https://repo.sovrin.org/rpm/{library}/{release-channel}.
@@ -197,7 +196,6 @@
 
 {release channel} must be replaced with master, rc or stable to define corresponded release channel.
 See section "Release channels" for more details.
->>>>>>> d00dba12
 
  [How to use instructions.](https://github.com/hyperledger/indy-sdk/blob/master/docs/android-build.md#usage)  
 
