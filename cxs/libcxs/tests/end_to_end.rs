extern crate cxs;
extern crate tempfile;
extern crate libc;
extern crate mockito;

use self::libc::c_char;
use tempfile::NamedTempFileOptions;
use std::io::Write;
use std::thread;
use std::time::Duration;
use std::ffi::CString;
use cxs::api;

static mut CONNECTION_HANDLE: u32 = 0;
static mut CLAIM_SENT: bool = false;

#[allow(unused_variables)]
extern "C" fn send_offer_cb(command_handle: u32, err: u32) {
    if err != 0 {panic!("failed to send claim offer")}
    unsafe {CLAIM_SENT = true;};
    println!("Claim offer sent!");
}

#[allow(unused_variables)]
<<<<<<< HEAD
extern "C" fn generic_cb(command_handle:u32, err:u32) {
    if err != 0 {panic!("failed connect")}
    println!("connection established!");
}

#[allow(unused_variables)]
extern "C" fn create_connection_cb(command_handle: u32, err: u32, connection_handle: u32) {
    if err != 0 {panic!("failed to send claim offer")}
    if connection_handle == 0 {panic!("received invalid connection handle")}
    unsafe {CONNECTION_HANDLE = connection_handle;}
}

#[allow(unused_variables)]
#[allow(unused_assignments)]
=======
extern "C" fn serialize_cb(handle: u32, err: u32, claim_string: *const c_char) {
    assert_eq!(err, 0);
    if claim_string.is_null() {
        panic!("claim_string is empty");
    }
}

#[allow(unused_variables)]
>>>>>>> 6b081b4b
extern "C" fn create_and_send_offer_cb(command_handle: u32, err: u32, claim_handle: u32) {
    if err != 0 {panic!("failed to create claim handle in create_and_send_offer_cb!")}

    let _m = mockito::mock("POST", "/agency/route")
        .with_status(202)
        .with_header("content-type", "text/plain")
        .with_body("nice!")
        .expect(3)
        .create();

    let mut connection_handle = 0;
    let rc = api::connection::cxs_connection_create(0,CString::new("test_cxs_connection_connect").unwrap().into_raw(),Some(create_connection_cb));
    assert_eq!(rc, 0);
    thread::sleep(Duration::from_secs(1));
    loop {
        unsafe {
            if CONNECTION_HANDLE > 0 {connection_handle = CONNECTION_HANDLE; break;}
            else {thread::sleep(Duration::from_millis(50));}
        }
    }
    assert!(connection_handle > 0);
    _m.assert();

    let response = "{ \"inviteDetail\": {
         \"senderEndpoint\": \"34.210.228.152:80\",
         \"connReqId\": \"CXqcDCE\",
         \"senderAgentKeyDlgProof\": \"sdfsdf\",
         \"senderName\": \"Evernym\",
         \"senderDID\": \"JiLBHundRhwYaMbPWno8Vg\",
         \"senderLogoUrl\": \"https://postimg.org/image/do2r09ain/\",
         \"senderDIDVerKey\": \"AevwvcQBLv5CERRJShzUncV7ubapSgbDZxus42zS8fk1\",
         \"targetName\": \"there\" }}";

    let _m = mockito::mock("POST", "/agency/route")
        .with_status(202)
        .with_header("content-type", "text/plain")
        .with_body(response)
        .expect(1)
        .create();

    let rc = api::connection::cxs_connection_connect(0,connection_handle, CString::new("{}").unwrap().into_raw(),Some(generic_cb));
    assert_eq!(rc, 0);

    thread::sleep(Duration::from_secs(1));
<<<<<<< HEAD
    _m.assert();
    let data = api::connection::cxs_connection_get_data(connection_handle);
    let mut final_string = String::new();

    unsafe {
        let c_string = CString::from_raw(data);
        final_string = c_string.into_string().unwrap();
    }

    println!("final connection: {}", final_string);
=======
    assert!(0 == api::connection::cxs_connection_serialize(connection_handle, Some(serialize_cb)));
>>>>>>> 6b081b4b

    let _m = mockito::mock("POST", "/agency/route")
        .with_status(202)
        .with_header("content-type", "text/plain")
        .with_body("nice!")
        .expect(1)
        .create();

    if api::issuer_claim::cxs_issuer_send_claim_offer(command_handle, claim_handle, connection_handle, Some(send_offer_cb)) != 0 {
        panic!("failed to send claim offer");
    }
    thread::sleep(Duration::from_secs(1));
    api::connection::cxs_connection_release(connection_handle);
    _m.assert();
}

#[test]
fn claim_offer_ete() {

    let config_string = format!("{{\"agent_endpoint\":\"{}\",\
    \"agency_pairwise_did\":\"72x8p4HubxzUK1dwxcc5FU\",\
    \"agent_pairwise_did\":\"UJGjM6Cea2YVixjWwHN9wq\",\
    \"enterprise_did_agency\":\"RF3JM851T4EQmhh8CdagSP\",\
    \"enterprise_did_agent\":\"JmvnKLYj7b7e5ywLxkRMjM\",\
    \"enterprise_name\":\"enterprise\",\
    \"logo_url\":\"https://s19.postimg.org/ykyz4x8jn/evernym.png\",\
    \"agency_pairwise_verkey\":\"7118p4HubxzUK1dwxcc5FU\",\
    \"agent_pairwise_verkey\":\"U22jM6Cea2YVixjWwHN9wq\"}}", mockito::SERVER_URL);

    let mut file = NamedTempFileOptions::new()
        .suffix(".json")
        .create()
        .unwrap();

    file.write_all(config_string.as_bytes()).unwrap();

    let path = CString::new(file.path().to_str().unwrap()).unwrap();
    let r = api::cxs::cxs_init(0,path.as_ptr(),Some(generic_cb));
    assert_eq!(r,0);
    thread::sleep(Duration::from_secs(1));
    let id = CString::new("{\"id\":\"ckmMPiEDcH4R5URY\"}").unwrap();
    let claim_data = CString::new("{\"claim\":\"attributes\"}").unwrap();
    let rc = api::issuer_claim::cxs_issuer_create_claim(0,
                                                        id.as_ptr(),
                                                        32,
                                                        claim_data.as_ptr(),
                                                        Some(create_and_send_offer_cb));

    assert_eq!(rc,0);
    thread::sleep(Duration::from_secs(4));
    unsafe {assert_eq!(CLAIM_SENT,true);}
}<|MERGE_RESOLUTION|>--- conflicted
+++ resolved
@@ -15,6 +15,12 @@
 static mut CLAIM_SENT: bool = false;
 
 #[allow(unused_variables)]
+extern "C" fn serialize_cb(connection_handle: u32, err: u32, data: *const c_char) {
+    if err != 0 {panic!("failed to serialize connection")}
+    println!("serialized connection: {:?}", data);
+}
+
+#[allow(unused_variables)]
 extern "C" fn send_offer_cb(command_handle: u32, err: u32) {
     if err != 0 {panic!("failed to send claim offer")}
     unsafe {CLAIM_SENT = true;};
@@ -22,7 +28,6 @@
 }
 
 #[allow(unused_variables)]
-<<<<<<< HEAD
 extern "C" fn generic_cb(command_handle:u32, err:u32) {
     if err != 0 {panic!("failed connect")}
     println!("connection established!");
@@ -37,16 +42,6 @@
 
 #[allow(unused_variables)]
 #[allow(unused_assignments)]
-=======
-extern "C" fn serialize_cb(handle: u32, err: u32, claim_string: *const c_char) {
-    assert_eq!(err, 0);
-    if claim_string.is_null() {
-        panic!("claim_string is empty");
-    }
-}
-
-#[allow(unused_variables)]
->>>>>>> 6b081b4b
 extern "C" fn create_and_send_offer_cb(command_handle: u32, err: u32, claim_handle: u32) {
     if err != 0 {panic!("failed to create claim handle in create_and_send_offer_cb!")}
 
@@ -91,20 +86,9 @@
     assert_eq!(rc, 0);
 
     thread::sleep(Duration::from_secs(1));
-<<<<<<< HEAD
     _m.assert();
-    let data = api::connection::cxs_connection_get_data(connection_handle);
-    let mut final_string = String::new();
 
-    unsafe {
-        let c_string = CString::from_raw(data);
-        final_string = c_string.into_string().unwrap();
-    }
-
-    println!("final connection: {}", final_string);
-=======
-    assert!(0 == api::connection::cxs_connection_serialize(connection_handle, Some(serialize_cb)));
->>>>>>> 6b081b4b
+    api::connection::cxs_connection_serialize(connection_handle,Some(serialize_cb));
 
     let _m = mockito::mock("POST", "/agency/route")
         .with_status(202)
