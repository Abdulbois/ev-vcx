--- conflicted
+++ resolved
@@ -14,16 +14,11 @@
 use messages::MessageResponseCode::{ MessageAccepted };
 use connection;
 use utils::callback::CallbackUtils;
-use utils::pool;
 use std::sync::mpsc::channel;
 use self::libc::c_char;
 use std::ffi::CString;
 use utils::timeout::TimeoutUtils;
-<<<<<<< HEAD
-
-=======
-use utils::constants::{AGENCY_PROOFS_JSON,LIBINDY_PROOFS_JSON,LIBINDY_PROOFS_JSON_ESCAPED, CLAIM_DEF_JSON};
->>>>>>> 1155fd21
+use utils::constants::{AGENCY_PROOFS_JSON, CLAIM_DEF_JSON};
 lazy_static! {
     static ref PROOF_MAP: Mutex<HashMap<u32, Box<Proof>>> = Default::default();
 }
@@ -98,47 +93,7 @@
         Ok(error::SUCCESS.code_num)
     }
     
-<<<<<<< HEAD
-    fn validate_proof_against_request(&self) -> Result<u32, u32> {
-        Ok(error::SUCCESS.code_num)
-    }
-    
-    fn validate_proof_indy(&mut self) -> Result<u32, u32> {
-        let (sender, receiver) = channel();
-        let cb = Box::new(move |err, valid | {
-            sender.send((err, valid)).unwrap();
-        });
-
-        let (command_handle, cb) = CallbackUtils::closure_to_verifier_verify_proof_cb(cb);
-        let proof_request_json = ""; //requested_attributes
-        let proof_json = "";    // proofs, aggregated_proof, and requested proof
-        let schemas_json = "";
-        let claim_defs_jsons =  "";
-        let revoc_regs_json = "";
-
-        unsafe {
-            let indy_err = indy_verifier_verify_proof(command_handle,
-                                                      CString::new(proof_request_json).unwrap().as_ptr(),
-                                                      CString::new(proof_json).unwrap().as_ptr(),
-                                                      CString::new(schemas_json).unwrap().as_ptr(),
-                                                      CString::new(claim_defs_jsons).unwrap().as_ptr(),
-                                                      CString::new(revoc_regs_json).unwrap().as_ptr(),
-                                                      cb);
-            if indy_err != 0 {
-                return Err(self.set_invalid_proof_state(indy_err))
-            }
-        }
-
-        let (err, valid) = receiver.recv_timeout(TimeoutUtils::long_timeout()).unwrap();
-
-        if err != 0 || !valid {
-            return Err(self.set_invalid_proof_state(err))
-        }
-        info!("Indy validated Proof Offer: {:?}", self.handle);
-        self.proof_state = ProofStateType::ProofValidated;
-=======
     fn validate_proof_against_request(&self, offer: &ProofOffer) -> Result<u32, u32> {
->>>>>>> 1155fd21
         Ok(error::SUCCESS.code_num)
     }
     
@@ -206,12 +161,6 @@
         error::INVALID_PROOF_OFFER.code_num
     }
 
-    fn set_invalid_proof_state(&mut self, error:i32) -> u32 {
-        error!("Error: {}, Proof offer wasn't valid {}", error, self.handle);
-        self.proof_state = ProofStateType::ProofInvalid;
-        error::UNKNOWN_ERROR.code_num
-    }
-
     fn send_proof_request(&mut self, connection_handle: u32) -> Result<u32, u32> {
         if self.state != CxsStateType::CxsStateInitialized {
             warn!("proof {} has invalid state {} for sending proofRequest", self.handle, self.state as u32);
@@ -713,52 +662,6 @@
         thread::sleep(Duration::from_millis(500));
     }
 
-<<<<<<< HEAD
-    #[derive(Serialize, Deserialize)]
-    struct PoolConfig {
-        pub genesis_txn: String
-    }
-
-    #[test]
-    fn test_open_pool() {
-        let pool_name = "pool_open";
-        let txn_file_path = pool::create_genesis_txn_file_for_test_pool(pool_name, None, None);
-        let pool_config = json!(PoolConfig {
-            genesis_txn: txn_file_path.as_path().to_string_lossy().to_string()
-        });
-        pool::create_pool_ledger_config(pool_name, Some(pool_config.as_str())).unwrap();
-
-        PoolUtils::open_pool_ledger(pool_name, None).unwrap();
-        let error_code = pool::open_pool_ledger(settings::CONFIG_POOL_CONFIG_NAME, None);
-        assert_eq!(error_code.unwrap(), 0);
-=======
-    /*
-
-#[test]
-fn test_open_pool() {
-//        use utils::pool::create_pool_ledger_config;
-//        settings::set_defaults();
-//        settings::set_config_value(settings::CONFIG_ENABLE_TEST_MODE, "false");
-//        settings::set_config_value(settings::CONFIG_AGENT_ENDPOINT, mockito::SERVER_URL);
-//
-//
-//        let path = pool::create_genesis_txn_file_for_test_pool(settings::CONFIG_POOL_NAME, None, None);
-//        println!("Path Buf: {:?}", path);
-//        // create config
-//        let err = create_pool_ledger_config(Some(&path));
-//        assert_eq!(err, error::SUCCESS.code_num);
-
-    // open pool
-
-    let config = json!(PoolConfig{
-        genesis_txn: path.as_path().to_string_lossy().to_string()
-    }).to_string();
-    println!("config: {:?}", config);
-    let error_code = pool::open_pool_ledger(settings::CONFIG_POOL_CONFIG_NAME, Some(&config));
-    assert_eq!(error_code.unwrap(), 0);
-}
-
-    */
     #[test]
     fn test_proof_offer_is_valid() {
         ::utils::logger::LoggerUtils::init();
@@ -785,7 +688,5 @@
     #[test]
     fn test_generate_proof(){
 
->>>>>>> 1155fd21
-    }
-
+    }
 }