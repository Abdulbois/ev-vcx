<<<<<<< HEAD
use std::path::Path;

extern crate indy;
=======
extern crate indy;

#[macro_use]
extern crate lazy_static;

use std::ffi::CString;
use indy::api::ErrorCode;
use indy::api::pool::indy_create_pool_ledger_config;

pub mod api;
pub mod error;
>>>>>>> 70c16aa7

#[macro_use]
extern crate lazy_static;

pub mod api;
pub mod utils;

pub fn create_path(s:&str) -> &Path {
    Path::new(s)
}

#[cfg(test)]
mod tests {
    use super::*;

    #[test]
    fn txn_file_exists(){
        let p = String::from("/home/mark/genesis.txn");
        assert!(create_path(&p).exists());

    }

}<|MERGE_RESOLUTION|>--- conflicted
+++ resolved
@@ -1,9 +1,4 @@
-<<<<<<< HEAD
 use std::path::Path;
-
-extern crate indy;
-=======
-extern crate indy;
 
 #[macro_use]
 extern crate lazy_static;
@@ -14,7 +9,6 @@
 
 pub mod api;
 pub mod error;
->>>>>>> 70c16aa7
 
 #[macro_use]
 extern crate lazy_static;
