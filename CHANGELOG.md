# Changelog

<<<<<<< HEAD
=======
## 1.12.0 - 2019-09-XX
* Minimal *EXPERIMENTAL* support of Fully-Qualified identifiers:
    * general format of fully-qualified identifier is `<prefix>:<method>:<value>`.
    * extended `did_info` parameter of `indy_create_and_store_my_did` function to accepts optional `method_name` filed. This field should be used to create fully qualified DID.
    * all functions can work with fully-qualified identifiers (new way) as well as with unqualified.
    * added a new function -- `indy_to_unqualified` -- that gets unqualified form of a fully qualified identifier.
    * proof requests now support versioning (`ver` field) -- now it specifies whether restrictions are full qualified or not.
         - omit or set "1.0" to use unqualified identifiers.
         - set "2.0" to use fully qualified identifiers.
        
        The same format of identifiers will be used in generated proof and must be used for proof verification. 
        
    * added a new function -- `indy_qualify_did` -- that updates DID stored in the wallet to make it fully qualified, or to do other DID maintenance.
        * added correspondent `did qualify` command to Indy-CLI.
    * all functions in Ledger API can accept fully-qualified identifiers but always return results in an unqualified form.
    * extended VCX provisioning config to accept optional `did_method` filed. This field should be used to create fully qualified DIDs.
* Migrated Android onto the API v21 and NDK 20.
* Supported MacOS builds for Indy CLI.
* Bugfixes
    * Fixed `attr::{}::value` and `attr::{}::marker` WQL tags (IS-1363)
    * Fixed `attr::{}::value` verification (IS-1380, thanks @nrempel for reporting the vulnerability)
    * others minor bugfixes

>>>>>>> 55b77ec7
## 1.11.1 - 2019-08-30
* Supported endorsing of transactions in Indy-CLI and Libvcx.
    * CLI:
        * added `endorser` parameter into `nym`, `attrib`, `ledger`, `cred def` commands to set endorser for transaction.
        * added `ledger endorse` command to endorse a transaction to the ledger.
    * Libvcx:
        * added `vcx_*_prepare_for_endorser` - functions for `schema` and `credentialdef` which build transaction and crete internal object in differed state.
        * added `vcx_*_update_state` - functions to update state of `schema`/`credentialdef` internal object (checks if it is published on the ledger).
        * added  `vcx_*_get_state` - functions to get state of `schema`/`credentialdef` internal object.
        * added `vcx_endorse_transaction` - function to endorse a transaction to the ledger.
* Added new functions to Anoncreds API to rotate credential definition:
    `indy_issuer_rotate_credential_def_start` - to generate temporary keys for an existing Credential Definition.
    `indy_issuer_rotate_credential_def_apply` - to apply temporary keys as the main for an existing Credential Definition in the wallet.
* Added sign/verify with payment address functions to Libvcx.
* Supported state proof verification for GET_TXN request. 
* Extended `config` parameter of `indy_open_pool_ledger` function to accept `number_read_nodes` value. This value set the number of nodes to send read requests.
* Extended Libvcx initialization config to accept pool configuration.
* Supported new platforms Ubuntu 18.04 and Centos:
    * Updated CI pipeline to run tests.
    * Updated CD pipeline to build and to publish artifacts.
* Bugfixes

## 1.11.0 - 2019-08-2
* Updated `indy_append_txn_author_agreement_acceptance_to_request` Libindy function to discard the time portion of `acceptance time` on appending TAA metadata into request. 
It was done cause too much time precision can lead to privacy risk.

    *NOTE* that if the following points are met:
    - Indy Pool consists of nodes with version less 1.9.2
    - Transaction Author Agreement is set on the Pool
    
    Requests to the Pool will fail during the day TAA was set.

* Added new Libindy Payment API functions (`indy_build_get_payment_sources_with_from_request` and `indy_parse_get_payment_sources_with_from_response`) to get payment sources with pagination support.
Old `indy_build_get_payment_sources_request` and `indy_parse_get_payment_sources_response` were marked as *Deprecated*.

    *NOTE* that `indy_register_payment_method` API function was updated to accept callbacks correspondent to the new functions instead of deprecated.

* Added new Libindy Payment API functions (`indy_sign_with_address` and `indy_verify_with_address`) to sign/verify a message with a payment address.

    *NOTE* that `indy_register_payment_method` API function was updated to accept additional callbacks correspondent to the new functions.

    Added correspondent `payment-address sign/verify` commands to Indy CLI.
    
<<<<<<< HEAD
* Added new *EXPEREMENTAL* functions to get requirements and price for a ledger request.
=======
* Added new *EXPERIMENTAL* functions to get requirements and price for a ledger request.
>>>>>>> 55b77ec7
    * Libindy `indy_get_request_info` - returns request requirements (with minimal price) correspondent to specific auth rule in case the requester can perform this action.
    * Libvcx `vcx_get_request_price` - returns request minimal request price for performing an action in case the requester can do it.
* Added a set of new Libvcx APIs around credentials and proofs that work with messages that should be exchanged without handling the transport of those messages.
This removes the dependency on an agency/cloud-agent and allows the user of the SDK to transport those messages themselves. 
There are three types of functions:
    * `vcx_*_get_request_msg` - gets a message that can be sent to the specified connection.
    * `vcx_*_update_state_with_message` - checks for any state change from the given message and updates the the state attribute.
    * `vcx_init_minimal` - initialize vcx with the minimal configuration.
* Added new Libindy API function `indy_append_request_endorser` to append Endorser to an existing request. 
It allows writing transactions to the ledger with preserving an original author but by different Endorser.
An example flow can be found [here](https://github.com/hyperledger/indy-sdk/blob/master/docs/configuration.md)
* Updated Indy CLI behavior to complete values for the following parameters: wallet names, pool names, dids, payment addresses.
* Updated Indy CLI  behavior to work with payment addresses for `ledger payment` command and commands providing the ability to set fees for a request.
* Added new Libindy API function `indy_generate_nonce` to generate a nonce of the size recommended for usage within a proof request. 
* Updated behavior of `indy_prover_create_proof` to create revocation proof based on `non_revoked` timestamps within a proof request. Now only `primary` proof can be built if `non_revoked` intervals were not requested by a verifier.
* Updated `constraint` parameter of `indy_build_auth_rule_request` Libindy Ledger API function to accept new optional `off_ledger_signature` field that specifies if a signature of unknown ledger `DID` is allowed for an action performing (false by default). 
* Updated Indy-SDK CI/CD pipelines to test, to build and to publish Android artifacts for Libvcx.
* Improved state proof verification to support pagination. 
* Bugfixes:
    * CLI to build transactions without adding a signature.
    * CLI to handle exit signals proper way.
    * CLI to persist both successes and failed commands.
    * Android Crash upon logging
    * others minor bugfixes

## 1.10.1 - 2019-07-15
* Updated Indy CLI to persist command history between sessions.
* Bugfixes:
    * Corrected behavior of Indy-CLI `ledger set-fees-prepare` command to not add `Transaction Author Agreement` to request.
    * Corrected response data types in Indy-CLI `ledger get-fees` command.
    * Fixed `State Proof` verification for GET_REVOC_REG_DELTA requests in case of from and to are before first entry.
    * others minor bugfixes

## 1.10.0 - 2019-07-1
* Added new *EXPERIMENTAL* functions to Libindy Anoncreds API to configure what tags to build on credential storage in prover wallet:
    * `indy_prover_set_credential_attr_tag_policy` to set credential attribute tagging policy. 
    * `indy_prover_get_credential_attr_tag_policy` to get credential attribute tagging policy by credential definition id. 
* Added `indy_build_auth_rules_request` function to Libindy Ledger API to change multiple ledger auth rules. 
Added correspondent `ledger auth-rules` command to Indy CLI.
* Bugfixes:
    * Allowed offline signing of transactions in Indy-CLI.
    * others minor bugfixes

## 1.9.0 - 2019-05-31
* Added a set of functions to support work with `Transaction Author Agreement` concept.
   This guarantees that every write transaction author agree that the information they submit 
   to the ledger meets the requirements outlined by ledger governance.
    * `indy_build_txn_author_agreement_request` to add a new version of Transaction Author Agreement to the ledger.
    * `indy_build_get_txn_author_agreement_request` to get a Transaction Author Agreement from the ledger.
    * `indy_build_acceptance_mechanisms_request` to add new acceptance mechanisms for transaction author agreement.
    * `indy_build_get_acceptance_mechanisms_request` to get acceptance mechanisms from the ledger.
    * `indy_append_txn_author_agreement_acceptance_to_request` to append transaction author agreement acceptance data to a request.
    * `indy_append_txn_author_agreement_acceptance_to_request` to append transaction author agreement acceptance data to a request.
    * `indy_prepare_payment_extra_with_acceptance_data` to prepare payment extra JSON with TAA acceptance data.
* Updated Indy-CLI to use session based approach to support work with `Transaction Author Agreement` concept.    
    * user will be asked if he would like to accept TAA on `pool open` command.
    * added `pool show-taa` to show and accept TAA.
* Updated Libindy `indy_verifier_verify_proof` function to check restrictions on requested predicates during validation of proof.
* Updated Libindy to use [Ursa](https://github.com/hyperledger/ursa) instead of [Indy-Crypto](https://github.com/hyperledger/indy-crypto).
* Updated Indy-CLI to provide a functionality of saving transactions into CLI context and the following usage of them.
* Added *EXPERIMENTAL* `Cache API` to Libindy that provides an ability to get and to store schemas and credential definitions into the wallet.    * `indy_get_cred_def` to get credential definition for specified credential definition id.
    * `indy_purge_cred_def_cache` to purge credential definition cache.
    * `indy_get_schema` to get schema for specified schema id.
    * `indy_purge_schema_cache` to purge schema cache.
* Updated Indy-SDK CD pipeline to build and to publish MacOs artifacts for Libindy, Libnullpay, and Libvcx.
* Implemented `State Proof` verification for some types of GET requests to the ledger.
* Bugfixes:
    * others minor bugfixes

## 1.8.3 - 2019-04-30
* Bugfixes:
    * Fixed behavior of `auth_rule` and `get_auth_rule` request builders
    * Extended windows packages to contain *.dll.lib file.
    * Fixed `boolean` datatype representation for FFI.
    * others minor bugfixes

## 1.8.2 - 2019-03-26
* Added new functions to Libindy Ledger API:
    * `indy_build_auth_rule_request` to change an existing ledger auth rule.
    * `indy_build_get_auth_rule_request` to get either specific one or all ledger auth rules.
* Added `ledger auth-rule` and `ledger get-auth-rule` commands to Indy CLI.
* Added function `vcx_get_current_error` to get additional information for last error occurred in Libvcx.
* Updated Libvcx wrappers for automatic getting error details:
    * Python - added `sdk_error_full_message`, `sdk_error_cause` and `sdk_error_backtrace` fields to `VcxError` object.
    * Java - added `sdkMessage`, `sdkFullMessage`, `sdkCause`  and `sdkBacktrace` fields to `VcxException`.
    * Objective-C - added `error`, `message`, `cause`, `backtrace` fields to `userInfo` dictionary in `NSError` object.
* Removed Deprecation warnings from `indy_crypto_anon_crypt` and `indy_crypto_anon_decrypt` functions.
* Changed location of Java artifacts on `repo.sovrin.org`.
* Added Postgres wallet storage plugin. Updated Libvcx and Cli to support work with it. 
* Updated Vcx to support community A2A protocol. 
Added `protocol_type` field to VCX provisioning config with indicates A2A message format will be used.
    * `1.0` means the current protocol.
    * `2.0` means community (IN PROGRESS) protocol which in the current state includes draft implementation of the following HIPES:
        * [Message Types](https://github.com/hyperledger/indy-hipe/tree/master/text/0021-message-types), 
        * [Message Threading](https://github.com/hyperledger/indy-hipe/tree/master/text/0027-message-id-and-threading)
        * [Wire Message](https://github.com/hyperledger/indy-hipe/tree/master/text/0028-wire-message-format).
* Set default freshness threshold to 600 seconds.
* Send GET requests to two Nodes.
* Bugfixes:
    * Restart catchup in case of outdated pool cache.
    * Fixed publishing of nodejs package for VCX wrapper.
    * others minor bugfixes

## 1.8.1 - 2019-02-08
* Bugfixes:
    * Set default freshness threshold to u64::MAX -- if you need to change it, look at the `indy_set_runtime_config` call.
    * Fixed a bug in freshness threshold calculation.
    * Fixed a bug with libnullpay and VCX connected to logging initialization.

## 1.8.0 - 2019-01-31
* Added function `indy_get_current_error` to get additional information for last error occurred in Libindy.
* Updated Libindy wrappers for automatic getting error details:
    * Python - added `message` and `indy_backtrace` fields to `IndyError` object.
    * Java - added `sdkBacktrace` field to `IndyException`. Libindy `error message` set as the main for `IndyException`.
    * NodeJS - added `indyMessage` and `indyBacktrace` fields to `IndyError` object.
    * Rust - changed type of returning value from enum `ErrorCode` on structure `IndyError` with `error_code`, `message`, `indy_backtrace` fields.
    * Objective-C - added `message` and `indy_backtrace` fields to `userInfo` dictionary in `NSError` object.
* Updated Indy-Cli to show Libindy error message in some cases.
* Implemented automatic filtering of outdated responses based on comparison of local time with latest transaction ordering time.
* Added *EXPERIMENTAL* `indy_pack_message` and `indy_unpack_message` functions to support *Wire Messages* described in [AMES HIPE](https://github.com/hyperledger/indy-hipe/pull/43)
* Functions `indy_crypto_anon_crypt` and `indy_crypto_anon_decrypt` marked as *Deprecated*.
* Removed `bindgen` folder from Libindy NodeJS wrapper.
* Added `NETWORK_MONITOR` role to NYM transaction builder.
* Bugfixes

Notes:

* This version of libindy will work slower with older versions of node due to freshness changes.
* There is [migration guide](docs/migration-guides/migration-guide-1.7.0-1.8.0.md) about API changes.

## 1.7.0 - 2018-12-21
* Added VCX - a library built over libindy for **V**erifiable **C**redentials e**X**change. API is EXPERIMENTAL.
    * At the current moment mobile builds are not available - they should be added in future releases.
* Added Logging API
    * Added function `indy_get_logger` for plugins to give their logging to libindy
    * Added function `indy_set_logger` for client apps and wrappers to receive logs from libindy
    * Integrated libindy logging into Slf4j for Java wrapper and into python logging facade
* Updated API of Rust wrapper. Now there is no three methods for each API call, there is only one that returns Future.
* Introduced multithreading for Wallet API and CRED_DEF generation
* Bugfixes

Notes:

* There is [migration guide](docs/migration-guides/migration-guide-1.6.0-1.7.0.md) about API changes.

## 1.6.8 - 2018-11-22
* Fix State Proof verification for some types of GET requests to the ledger
* Additional clean-up for secrets in logs
* Update CLI help

## 1.6.7 - 2018-10-9
* Supported setting fees in `did rotate-key` CLI command.
* Supported hexadecimal seed for did and key creation.
* Removed TGB role.
* Added EXPERIMENTAL Rust wrapper for Libindy.
* Bugfixes.

## 1.6.6 - 2018-09-13
* Fixed Android build rustflags. Now all architectures have same flags.

## 1.6.5 - 2018-09-7
* Fixed `ARGON2I` constants usage to be compatible with the latest sodium.
* Parameter `submitter_did` set as the optional field for:
    * Ledger API `indy_build_get_*` functions (except `indy_build_get_validator_info_request`).
    * all functions in Payment API.
* Fixed Android build rustflags for all architectures for libc linking.

## 1.6.4 - 2018-08-31
* Early API types checks
* Workaround for OS permissions on Android
* Fix Android build ARMv7

## 1.6.3 - 2018-08-28
* Performed the following changes related to Libindy Wallet API:
    * Added separate API function `indy_generate_wallet_key` to generate a random wallet master key.
    * Updated `key_derivation_method` parameter of wallet `credentials` to accept the addition type - `RAW`.
      By using this type, the result of `indy_generate_wallet_key` can be passed as a wallet master key (key derivation will be skipped).
    * Updated Indy CLI wallet related commands to accept the addition parameter `key_derivation_method`.
* Updated `data` parameter of `indy_build_node_request` API function to accept `blskey_pop` (Proof of possession for BLS key).
* Bugfixes
    * Fixed build flags for Android.s
    * Other minor bugfixes.

## 1.6.2 - 2018-08-14
* Performed the following changes related to Libindy Ledger API:
    * Added `indy_submit_action` endpoint that provides the ability to send either GET_VALIDATOR_INFO or
      POOL_RESTART request to specific nodes and to specify custom timeout for a response from a node.
    * Updated `indy_build_pool_upgrade_request` API function to accept the additional parameter `package` that allow specify package to be upgraded.* Bugfixes
* Added `pool restart` command in Indy CLI.
* Updated Libindy CD pipeline to run iOS tests and to publish artifacts for Libindy and Libnullpay.
* Updated wallet `credentials` to accept the additional parameter `key_derivation_method`.
  This parameter provides the ability to use different crypto algorithms for master key derivation.
* Bugfixes

## 1.6.1 bugfixes - 2018-07-30
* Fix connection performance issue
* Fix Android publishing

## 1.6.0 - 2018-07-27
* Integrated tags based search in Anoncreds workflow:
    * Updated `indy_prover_store_credential` API function to create tags for a stored credential object.
    * API functions `indy_prover_get_credentials` and `indy_prover_get_credentials_for_proof_req` marked as `Deprecated`.
    * Added two chains of APIs related to credentials search that allows fetching records by batches:
        * Simple credentials search - `indy_prover_search_credentials`
        * Search credentials for proof request - `indy_prover_search_credentials_for_proof_req`
    * Supported [WQL query language](https://github.com/hyperledger/indy-sdk/tree/master/docs/design/011-wallet-query-language) for all search functions in Anoncreds API.
* Added `indy_prover_get_credential` API function allows to get human-readable credential by the specific id from Wallet.
* Performed changes related to Libindy Wallet behavior:
    * Changed Wallet export serialization format to use the same message pack as the rest of LibIndy.
    * Removed association between Wallet and Pool.
    * Removed persistence of Wallet configuration by Libindy.
    * Updated `wallet_create`, `wallet_open`, `wallet_delete` functions to accept wallet configuration as a single JSON.
* Performed changes related to Libindy [Pool behavior](https://github.com/hyperledger/indy-sdk/tree/master/docs/design/009-efficient-connections):
    * Changed Pool connection logic to avoid unnecessary opened connections.
    * Changed Catch-up process to get all transactions from a single node.
    * Implemented logic of persisting of actual Pool Leger at the end of catch-up process and starting from this point on the next time.
    * Updated format of `config` parameter in `indy_open_pool_ledger` API function to specify runtime Pool configuration.
* Payment API has been updated to support non-UTXO based crypto payments and traditional payments like VISA.
Performed the following changes related to Libindy Payments API:
    * Changed format of input and output parameters.
    * Changed format of result values of `indy_parse_response_with_fees` and `indy_parse_payment_response` API functions.
    * Renamed `indy_build_get_utxo_request` and `indy_parse_get_utxo_response` API functions.
    * Added `indy_build_verify_payment_req` and `indy_parse_verify_payment_response` API functions.
    * Removed EXPERIMENTAL notice from endpoints.
* Added `ledger verify-payment-receipt` command in Indy CLI.
* Implemented experimental support of Android.
* Bugfixes       

Notes:

* There is [migration guide](docs/migration-guides/migration-guide-1.5.0-1.6.0.md) about API changes.
* Wallet format of libindy v1.6 isn't compatible with a wallet format of libindy v1.5. As result it is impossible to use wallets
  created with older libindy versions with libindy v1.6.

## 1.5.0 - 2018-06-28

* Introduction of [Wallet Storage](https://github.com/hyperledger/indy-sdk/tree/master/docs/design/003-wallet-storage) concept:
  * In v1.4 libindy allowed to plug different wallet implementations. Plugged wallet in v1.4 handled both security
    and storage layers. In contrast Libindy v1.5 restricts plugged interface by handling only storage layer.
    All encryption is performed in libindy. It simplifies plugged wallets and provides warranty of a good security level
    for 3d party wallets implementations.
  * The format of wallet data was changed for better security and support of efficient search
* Added EXPERIMENTAL [Wallet Export/Import API](https://github.com/hyperledger/indy-sdk/tree/master/docs/design/009-wallet-export-import) and
  corresponded commands to Indy CLI
* ```indy_list_wallets``` endpoint is DEPRECATED and will be removed in the next release. The main idea is avoid
  maintaining created wallet list on libindy side. It will allow to access wallets from a cluster and solve
  some problems on mobile platforms. ```indy_create_wallet``` and ```indy_open_wallet``` endpoints will
  also get related changes in the next release.
* Added [Non-Secrets API](https://github.com/hyperledger/indy-sdk/tree/master/docs/design/003-wallet-storage#non-secrets-api) that allows store and read  
  application specific data in the wallet
* Added EXPERIMENTAL [Generic Payments API](https://github.com/hyperledger/indy-sdk/tree/master/docs/design/004-payment-interface#payment-method-api) that provides
  ability to register custom payment method
  and then create payment addresses, build payment-related transactions, assign fees to transactions
* Added ability to [load custom plugins using Indy CLI](https://github.com/hyperledger/indy-sdk/tree/master/docs/design/006-cli-plugins)
* Added the set of commands in Indy CLI providing ability to perform
  [the main payments operations](https://github.com/hyperledger/indy-sdk/tree/master/docs/design/007-cli-payments):
  * Creation of payment address
  * Listing of payment addresses
  * Getting list of UTXO for payment address
  * Sending payment transaction
  * Adding fees to transactions
  * Getting transactions fees amount
* Implemented simple [Nullpay payment plugin](https://github.com/hyperledger/indy-sdk/tree/master/libnullpay) that provide experience
  similar to real payments system
* Implemented publishing of Ubuntu and Windows packages for `Nullpay` plugin
* Added new Ledger API endpoints and corresponded commands in Indy CLI
  * GET Validator Info request builder
  * Restart POOL request builder
  * Add Multi Signature to request
* Optimized Pool connection process. Libindy v1.5 uses cache of Pool Ledger to speed up opening pool operation.
* Bugfixes

Notes:

* There is [migration guide](docs/migration-guides/migration-guide-1.4.0-1.5.0.md) about API changes
* Wallet format of libindy v1.5 isn't compatible with a wallet format of libindy v1.4. As result it is impossible to use wallets
  created with older libindy versions with libindy v1.5.
* Tails handling contains breaking-change hotfix and blob-storage tails files generated by v1.4 is incompatible with 1.5.

## 1.4.0 - 2018-05-10

* Indy CLI tool added
* Switching from DID-based crypto to keys-based crypto:
  * All DID-based crypto functions (`signus` module) are removed
  * Added key-based `crypto` module
  * Added functions to resolve keys for DIDs
* Agent API moved into `crypto` module
* Support the latest version of CL crypto (through `indy-crypto` library):
  * Added nonce for all protocol steps
  * Added consistency proofs for protocol steps
  * Representation of Proofs changed (sub-proofs now are ordered)
* Support of complete Credentials Revocation workflow in Anoncreds API:
  * Support large Tails handling through BlobStorage API
  * Support new Revocation transactions
  * Add calls for remote Witness calculation
  * State-less approach in Credential issuance process
  * Unified reference approach for Anoncreds entities
* Extend DID API: added some methods for iteration over entities in the wallet.
* Bugfixes

Notes:

* There is [migration guide](docs/migration-guides/migration-guide-1.3.0-1.4.0.md) about API changes
* The changes for Credential Revocation invalidates any Anoncreds made with SDK 1.3. They must be reissued
* This release is intended for development purposes only. The 1.5.0 release of the SDK will contain changes to the wallet format. If you plan to put durable artifacts in the wallet, let us know so we can discuss migration to the future format

## 1.3.0 - 2018-01-12

* Encryption option for default wallet is added

## 1.2.0 - 2018-01-11

* indy_key_for_local_did added

## 1.1.0 - 2017-11-10

* Replaced Agent2Agent API
* New Crypto API
* Updated Signus API

## 1.0.0 - 2017-08-31

* Initial release<|MERGE_RESOLUTION|>--- conflicted
+++ resolved
@@ -1,7 +1,5 @@
 # Changelog
 
-<<<<<<< HEAD
-=======
 ## 1.12.0 - 2019-09-XX
 * Minimal *EXPERIMENTAL* support of Fully-Qualified identifiers:
     * general format of fully-qualified identifier is `<prefix>:<method>:<value>`.
@@ -11,9 +9,9 @@
     * proof requests now support versioning (`ver` field) -- now it specifies whether restrictions are full qualified or not.
          - omit or set "1.0" to use unqualified identifiers.
          - set "2.0" to use fully qualified identifiers.
-        
-        The same format of identifiers will be used in generated proof and must be used for proof verification. 
-        
+
+        The same format of identifiers will be used in generated proof and must be used for proof verification.
+
     * added a new function -- `indy_qualify_did` -- that updates DID stored in the wallet to make it fully qualified, or to do other DID maintenance.
         * added correspondent `did qualify` command to Indy-CLI.
     * all functions in Ledger API can accept fully-qualified identifiers but always return results in an unqualified form.
@@ -25,7 +23,6 @@
     * Fixed `attr::{}::value` verification (IS-1380, thanks @nrempel for reporting the vulnerability)
     * others minor bugfixes
 
->>>>>>> 55b77ec7
 ## 1.11.1 - 2019-08-30
 * Supported endorsing of transactions in Indy-CLI and Libvcx.
     * CLI:
@@ -40,7 +37,7 @@
     `indy_issuer_rotate_credential_def_start` - to generate temporary keys for an existing Credential Definition.
     `indy_issuer_rotate_credential_def_apply` - to apply temporary keys as the main for an existing Credential Definition in the wallet.
 * Added sign/verify with payment address functions to Libvcx.
-* Supported state proof verification for GET_TXN request. 
+* Supported state proof verification for GET_TXN request.
 * Extended `config` parameter of `indy_open_pool_ledger` function to accept `number_read_nodes` value. This value set the number of nodes to send read requests.
 * Extended Libvcx initialization config to accept pool configuration.
 * Supported new platforms Ubuntu 18.04 and Centos:
@@ -49,13 +46,13 @@
 * Bugfixes
 
 ## 1.11.0 - 2019-08-2
-* Updated `indy_append_txn_author_agreement_acceptance_to_request` Libindy function to discard the time portion of `acceptance time` on appending TAA metadata into request. 
+* Updated `indy_append_txn_author_agreement_acceptance_to_request` Libindy function to discard the time portion of `acceptance time` on appending TAA metadata into request.
 It was done cause too much time precision can lead to privacy risk.
 
     *NOTE* that if the following points are met:
     - Indy Pool consists of nodes with version less 1.9.2
     - Transaction Author Agreement is set on the Pool
-    
+
     Requests to the Pool will fail during the day TAA was set.
 
 * Added new Libindy Payment API functions (`indy_build_get_payment_sources_with_from_request` and `indy_parse_get_payment_sources_with_from_response`) to get payment sources with pagination support.
@@ -68,30 +65,26 @@
     *NOTE* that `indy_register_payment_method` API function was updated to accept additional callbacks correspondent to the new functions.
 
     Added correspondent `payment-address sign/verify` commands to Indy CLI.
-    
-<<<<<<< HEAD
-* Added new *EXPEREMENTAL* functions to get requirements and price for a ledger request.
-=======
+
 * Added new *EXPERIMENTAL* functions to get requirements and price for a ledger request.
->>>>>>> 55b77ec7
     * Libindy `indy_get_request_info` - returns request requirements (with minimal price) correspondent to specific auth rule in case the requester can perform this action.
     * Libvcx `vcx_get_request_price` - returns request minimal request price for performing an action in case the requester can do it.
 * Added a set of new Libvcx APIs around credentials and proofs that work with messages that should be exchanged without handling the transport of those messages.
-This removes the dependency on an agency/cloud-agent and allows the user of the SDK to transport those messages themselves. 
+This removes the dependency on an agency/cloud-agent and allows the user of the SDK to transport those messages themselves.
 There are three types of functions:
     * `vcx_*_get_request_msg` - gets a message that can be sent to the specified connection.
     * `vcx_*_update_state_with_message` - checks for any state change from the given message and updates the the state attribute.
     * `vcx_init_minimal` - initialize vcx with the minimal configuration.
-* Added new Libindy API function `indy_append_request_endorser` to append Endorser to an existing request. 
+* Added new Libindy API function `indy_append_request_endorser` to append Endorser to an existing request.
 It allows writing transactions to the ledger with preserving an original author but by different Endorser.
 An example flow can be found [here](https://github.com/hyperledger/indy-sdk/blob/master/docs/configuration.md)
 * Updated Indy CLI behavior to complete values for the following parameters: wallet names, pool names, dids, payment addresses.
 * Updated Indy CLI  behavior to work with payment addresses for `ledger payment` command and commands providing the ability to set fees for a request.
-* Added new Libindy API function `indy_generate_nonce` to generate a nonce of the size recommended for usage within a proof request. 
+* Added new Libindy API function `indy_generate_nonce` to generate a nonce of the size recommended for usage within a proof request.
 * Updated behavior of `indy_prover_create_proof` to create revocation proof based on `non_revoked` timestamps within a proof request. Now only `primary` proof can be built if `non_revoked` intervals were not requested by a verifier.
-* Updated `constraint` parameter of `indy_build_auth_rule_request` Libindy Ledger API function to accept new optional `off_ledger_signature` field that specifies if a signature of unknown ledger `DID` is allowed for an action performing (false by default). 
+* Updated `constraint` parameter of `indy_build_auth_rule_request` Libindy Ledger API function to accept new optional `off_ledger_signature` field that specifies if a signature of unknown ledger `DID` is allowed for an action performing (false by default).
 * Updated Indy-SDK CI/CD pipelines to test, to build and to publish Android artifacts for Libvcx.
-* Improved state proof verification to support pagination. 
+* Improved state proof verification to support pagination.
 * Bugfixes:
     * CLI to build transactions without adding a signature.
     * CLI to handle exit signals proper way.
@@ -109,9 +102,9 @@
 
 ## 1.10.0 - 2019-07-1
 * Added new *EXPERIMENTAL* functions to Libindy Anoncreds API to configure what tags to build on credential storage in prover wallet:
-    * `indy_prover_set_credential_attr_tag_policy` to set credential attribute tagging policy. 
-    * `indy_prover_get_credential_attr_tag_policy` to get credential attribute tagging policy by credential definition id. 
-* Added `indy_build_auth_rules_request` function to Libindy Ledger API to change multiple ledger auth rules. 
+    * `indy_prover_set_credential_attr_tag_policy` to set credential attribute tagging policy.
+    * `indy_prover_get_credential_attr_tag_policy` to get credential attribute tagging policy by credential definition id.
+* Added `indy_build_auth_rules_request` function to Libindy Ledger API to change multiple ledger auth rules.
 Added correspondent `ledger auth-rules` command to Indy CLI.
 * Bugfixes:
     * Allowed offline signing of transactions in Indy-CLI.
@@ -119,7 +112,7 @@
 
 ## 1.9.0 - 2019-05-31
 * Added a set of functions to support work with `Transaction Author Agreement` concept.
-   This guarantees that every write transaction author agree that the information they submit 
+   This guarantees that every write transaction author agree that the information they submit
    to the ledger meets the requirements outlined by ledger governance.
     * `indy_build_txn_author_agreement_request` to add a new version of Transaction Author Agreement to the ledger.
     * `indy_build_get_txn_author_agreement_request` to get a Transaction Author Agreement from the ledger.
@@ -128,7 +121,7 @@
     * `indy_append_txn_author_agreement_acceptance_to_request` to append transaction author agreement acceptance data to a request.
     * `indy_append_txn_author_agreement_acceptance_to_request` to append transaction author agreement acceptance data to a request.
     * `indy_prepare_payment_extra_with_acceptance_data` to prepare payment extra JSON with TAA acceptance data.
-* Updated Indy-CLI to use session based approach to support work with `Transaction Author Agreement` concept.    
+* Updated Indy-CLI to use session based approach to support work with `Transaction Author Agreement` concept.
     * user will be asked if he would like to accept TAA on `pool open` command.
     * added `pool show-taa` to show and accept TAA.
 * Updated Libindy `indy_verifier_verify_proof` function to check restrictions on requested predicates during validation of proof.
@@ -162,12 +155,12 @@
     * Objective-C - added `error`, `message`, `cause`, `backtrace` fields to `userInfo` dictionary in `NSError` object.
 * Removed Deprecation warnings from `indy_crypto_anon_crypt` and `indy_crypto_anon_decrypt` functions.
 * Changed location of Java artifacts on `repo.sovrin.org`.
-* Added Postgres wallet storage plugin. Updated Libvcx and Cli to support work with it. 
-* Updated Vcx to support community A2A protocol. 
+* Added Postgres wallet storage plugin. Updated Libvcx and Cli to support work with it.
+* Updated Vcx to support community A2A protocol.
 Added `protocol_type` field to VCX provisioning config with indicates A2A message format will be used.
     * `1.0` means the current protocol.
     * `2.0` means community (IN PROGRESS) protocol which in the current state includes draft implementation of the following HIPES:
-        * [Message Types](https://github.com/hyperledger/indy-hipe/tree/master/text/0021-message-types), 
+        * [Message Types](https://github.com/hyperledger/indy-hipe/tree/master/text/0021-message-types),
         * [Message Threading](https://github.com/hyperledger/indy-hipe/tree/master/text/0027-message-id-and-threading)
         * [Wire Message](https://github.com/hyperledger/indy-hipe/tree/master/text/0028-wire-message-format).
 * Set default freshness threshold to 600 seconds.
@@ -300,7 +293,7 @@
     * Removed EXPERIMENTAL notice from endpoints.
 * Added `ledger verify-payment-receipt` command in Indy CLI.
 * Implemented experimental support of Android.
-* Bugfixes       
+* Bugfixes
 
 Notes:
 
@@ -322,7 +315,7 @@
   maintaining created wallet list on libindy side. It will allow to access wallets from a cluster and solve
   some problems on mobile platforms. ```indy_create_wallet``` and ```indy_open_wallet``` endpoints will
   also get related changes in the next release.
-* Added [Non-Secrets API](https://github.com/hyperledger/indy-sdk/tree/master/docs/design/003-wallet-storage#non-secrets-api) that allows store and read  
+* Added [Non-Secrets API](https://github.com/hyperledger/indy-sdk/tree/master/docs/design/003-wallet-storage#non-secrets-api) that allows store and read
   application specific data in the wallet
 * Added EXPERIMENTAL [Generic Payments API](https://github.com/hyperledger/indy-sdk/tree/master/docs/design/004-payment-interface#payment-method-api) that provides
   ability to register custom payment method
