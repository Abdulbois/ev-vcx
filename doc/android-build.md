# Building binaries of LibIndy for Android

**Not ready for production use! Not fully tested.**

Supported architectures are arm, armv7, arm64, x86 and x86_64

## Prerequisites

- Docker

## Dependencies
- The build scripts downloads the prebuilt dependencies while building. The prebuilt dependencies are available [here](https://github.com/evernym/indy-android-dependencies/tree/master/prebuilt)
- If you want build the dependencies by yourself the instructions for that can be found [here](https://github.com/evernym/indy-android-dependencies) 

## How to build.
- Run `indy-sdk/libindy/build-libindy-android.sh` to build libindy for arm, arm64 and x86
    - This generates the libindy zip file with each architecture in the indy-sdk/libindy
    - You can also set the `LIBINDY_VERSION` environment variable to append version number to generated zip file.
- To generate the build for a single architecture run `android.build.sh`
    - e.g  `android.build.sh -d arm` . The flag `-d` will download the dependencies automatically
    - e.g  `android.build.sh arm <PATH_TO_OPENSSL> <PATH_TO_SODIUM> <PATH_TO_ZMQ>`. If `-d` flag is not passed you have to give paths to dependencies


## Usage 
- Unzip the generated library.
- Copy generated `indy-sdk/libindy/build_scripts/android/libindy_arm/libindy.so`, `indy-sdk/libindy/build_scripts/android/indy-android-dependencies/prebuild/sodium/libsodium_arm/lib/libsodium.so`, and `indy-sdk/libindy/build_scripts/android/indy-android-dependencies/prebuild/zmq/libzmq_arm/lib/libzmq.so` to the jniLibs/armeabi-v7a folder of your android project
- Copy the corresponding files for jniLibs/arm64-v8a and jniLibs/x86 (similar to step above)
    - `libindy.so` file is the dynamic library which is statically linked to its dependencies. This library can be loaded into apk without having dependencies along with it.
    - `libindy_shared.so` file is the dynamic library which is dynamically linked to its dependencies. you need to pass the dependencies into apk.
<<<<<<< HEAD
- In order to use the library in Android, you need to set the EXTERNAL_STORAGE environment variable and load the library using JNA
=======
>>>>>>> 3e2518dc
    
`Os.setenv("EXTERNAL_STORAGE", getExternalFilesDir(null).getAbsolutePath(), true);`

`System.loadLibrary("indy");`


## Notes:
The shared binary (libindy.so) of only **x86_64** architecture is **not** statically linked with its dependencies.

Make sure the Android app which is going to use libindy has permissions to write to external storage. 

Add following line to AndroidManifest.xml

`<uses-permission android:name="android.permission.WRITE_EXTERNAL_STORAGE"/>`

Android emulator generally use x86 images

If you receive a JNA error, you may need to add additonal files into your jniLibs folder. 
- Add the correct version of libjnidispatch.so to the corresponding subfolder in jniLibs -> https://github.com/java-native-access/jna/tree/master/lib/native
- For example, android-aarch64.jar goes into the jniLibs/arm64-v8a subfolder
- NOTE: You need to download the correct version of libjnidispatch.so (tag 4.5.1 in the jna repo is the version accepted by Indy SDK v1.5)

##Known Issues

- The Android build does not successfully compile on OSX
    - It fails on the libzmq linking


# Building binaries of Libnullpay for Android

**Not ready for production use! Not fully tested.**

## Prerequisites

- Docker

## Dependencies
- Libindy for Android


## How to build.
- Unzip `libindy_android_<ARCH>_<VERSION>`
- Copy the extracted folder to `indy-sdk/libnullpay/`
- Run `indy-sdk/libnullpay/build-libnullpay-android.sh` to build libnullpay for arm, arm64 and x86
- To build for individual architecture, run `indy-sdk/libnullpay/android.build.sh -d arm <PATH_TO_LIBINDY>` to build libnullpay for arm
    - Or set env variable `INDY_DIR=<PATH_TO_LIBINDY>` and run `android.build.sh -d arm` to generate for arm
    - Set env variable `INDY_DIR=<PATH_TO_LIBINDY>` and run `android.build.sh -d arm64` to generate for arm64
    - Set env variable `INDY_DIR=<PATH_TO_LIBINDY>` and run `android.build.sh -d x86` to generate for x86<|MERGE_RESOLUTION|>--- conflicted
+++ resolved
@@ -27,10 +27,7 @@
 - Copy the corresponding files for jniLibs/arm64-v8a and jniLibs/x86 (similar to step above)
     - `libindy.so` file is the dynamic library which is statically linked to its dependencies. This library can be loaded into apk without having dependencies along with it.
     - `libindy_shared.so` file is the dynamic library which is dynamically linked to its dependencies. you need to pass the dependencies into apk.
-<<<<<<< HEAD
 - In order to use the library in Android, you need to set the EXTERNAL_STORAGE environment variable and load the library using JNA
-=======
->>>>>>> 3e2518dc
     
 `Os.setenv("EXTERNAL_STORAGE", getExternalFilesDir(null).getAbsolutePath(), true);`
 
