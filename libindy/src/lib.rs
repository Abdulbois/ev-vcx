<<<<<<< HEAD
=======
#![cfg_attr(feature = "fatal_warnings", deny(warnings))]

extern crate base64;

>>>>>>> 12c5cdea
#[macro_use]
extern crate log;

extern crate serde;

#[macro_use]
extern crate serde_derive;

#[macro_use]
extern crate serde_json;

extern crate rmp_serde;

#[macro_use]
extern crate lazy_static;

extern crate named_type;

#[macro_use]
extern crate named_type_derive;

extern crate indy_crypto;
extern crate libsqlite3_sys;
extern crate libc;
extern crate rand;
extern crate rusqlite;

// Note that to use macroses from util inside of other modules it must me loaded first!
#[macro_use]
mod utils;

pub mod api;
mod commands;
mod errors;
mod services;
mod domain;

#[cfg(test)]
mod tests {
    //use super::*;

    #[test]
    fn dummy() {
        assert!(true, "Dummy check!");
    }
}<|MERGE_RESOLUTION|>--- conflicted
+++ resolved
@@ -1,10 +1,7 @@
-<<<<<<< HEAD
-=======
 #![cfg_attr(feature = "fatal_warnings", deny(warnings))]
 
 extern crate base64;
 
->>>>>>> 12c5cdea
 #[macro_use]
 extern crate log;
 
