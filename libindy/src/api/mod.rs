pub mod anoncreds;
pub mod crypto;
pub mod ledger;
pub mod pairwise;
pub mod pool;
pub mod did;
pub mod wallet;
pub mod blob_storage;
pub mod non_secrets;
pub mod payments;
pub mod payments_v2;
pub mod logger;
pub mod cache;

use libc::c_char;

use domain::IndyConfig;
use errors::prelude::*;

<<<<<<< HEAD
=======
use utils::validation::Validatable;
>>>>>>> 55b77ec7
use utils::{ctypes, sequence};

pub type IndyHandle = i32;

pub type WalletHandle = i32;
pub const INVALID_WALLET_HANDLE : WalletHandle = 0;
pub (crate) fn next_wallet_handle() -> WalletHandle { sequence::get_next_id() }

pub type CallbackHandle = i32;

pub type PoolHandle = i32;
pub const INVALID_POOL_HANDLE : PoolHandle = 0;
pub (crate) fn next_pool_handle() -> PoolHandle {
    sequence::get_next_id()
}

pub type CommandHandle = i32;
pub const INVALID_COMMAND_HANDLE : CommandHandle = 0;
pub (crate) fn next_command_handle() -> CommandHandle {
    sequence::get_next_id()
}

pub type StorageHandle = i32;
pub type SearchHandle = i32;

#[derive(Debug, PartialEq, Eq, Copy, Clone)]
#[repr(i32)]
pub enum ErrorCode
{
    Success = 0,

    // Common errors

    // Caller passed invalid value as param 1 (null, invalid json and etc..)
    CommonInvalidParam1 = 100,

    // Caller passed invalid value as param 2 (null, invalid json and etc..)
    CommonInvalidParam2 = 101,

    // Caller passed invalid value as param 3 (null, invalid json and etc..)
    CommonInvalidParam3 = 102,

    // Caller passed invalid value as param 4 (null, invalid json and etc..)
    CommonInvalidParam4 = 103,

    // Caller passed invalid value as param 5 (null, invalid json and etc..)
    CommonInvalidParam5 = 104,

    // Caller passed invalid value as param 6 (null, invalid json and etc..)
    CommonInvalidParam6 = 105,

    // Caller passed invalid value as param 7 (null, invalid json and etc..)
    CommonInvalidParam7 = 106,

    // Caller passed invalid value as param 8 (null, invalid json and etc..)
    CommonInvalidParam8 = 107,

    // Caller passed invalid value as param 9 (null, invalid json and etc..)
    CommonInvalidParam9 = 108,

    // Caller passed invalid value as param 10 (null, invalid json and etc..)
    CommonInvalidParam10 = 109,

    // Caller passed invalid value as param 11 (null, invalid json and etc..)
    CommonInvalidParam11 = 110,

    // Caller passed invalid value as param 12 (null, invalid json and etc..)
    CommonInvalidParam12 = 111,

    // Invalid library state was detected in runtime. It signals library bug
    CommonInvalidState = 112,

    // Object (json, config, key, credential and etc...) passed by library caller has invalid structure
    CommonInvalidStructure = 113,

    // IO Error
    CommonIOError = 114,

    // Caller passed invalid value as param 13 (null, invalid json and etc..)
    CommonInvalidParam13 = 115,

    // Caller passed invalid value as param 14 (null, invalid json and etc..)
    CommonInvalidParam14 = 116,

    // Caller passed invalid value as param 15 (null, invalid json and etc..)
    CommonInvalidParam15 = 117,

    // Caller passed invalid value as param 16 (null, invalid json and etc..)
    CommonInvalidParam16 = 118,

    // Caller passed invalid value as param 17 (null, invalid json and etc..)
    CommonInvalidParam17 = 119,

    // Caller passed invalid value as param 18 (null, invalid json and etc..)
    CommonInvalidParam18 = 120,

    // Caller passed invalid value as param 19 (null, invalid json and etc..)
    CommonInvalidParam19 = 121,

    // Caller passed invalid value as param 20 (null, invalid json and etc..)
    CommonInvalidParam20 = 122,

    // Caller passed invalid value as param 21 (null, invalid json and etc..)
    CommonInvalidParam21 = 123,

    // Caller passed invalid value as param 22 (null, invalid json and etc..)
    CommonInvalidParam22 = 124,

    // Caller passed invalid value as param 23 (null, invalid json and etc..)
    CommonInvalidParam23 = 125,

    // Caller passed invalid value as param 24 (null, invalid json and etc..)
    CommonInvalidParam24 = 126,

    // Caller passed invalid value as param 25 (null, invalid json and etc..)
    CommonInvalidParam25 = 127,

    // Caller passed invalid value as param 26 (null, invalid json and etc..)
    CommonInvalidParam26 = 128,

    // Caller passed invalid value as param 27 (null, invalid json and etc..)
    CommonInvalidParam27 = 129,

    // Wallet errors
    // Caller passed invalid wallet handle
    WalletInvalidHandle = 200,

    // Unknown type of wallet was passed on create_wallet
    WalletUnknownTypeError = 201,

    // Attempt to register already existing wallet type
    WalletTypeAlreadyRegisteredError = 202,

    // Attempt to create wallet with name used for another exists wallet
    WalletAlreadyExistsError = 203,

    // Requested entity id isn't present in wallet
    WalletNotFoundError = 204,

    // Trying to use wallet with pool that has different name
    WalletIncompatiblePoolError = 205,

    // Trying to open wallet that was opened already
    WalletAlreadyOpenedError = 206,

    // Attempt to open encrypted wallet with invalid credentials
    WalletAccessFailed = 207,

    // Input provided to wallet operations is considered not valid
    WalletInputError = 208,

    // Decoding of wallet data during input/output failed
    WalletDecodingError = 209,

    // Storage error occurred during wallet operation
    WalletStorageError = 210,

    // Error during encryption-related operations
    WalletEncryptionError = 211,

    // Requested wallet item not found
    WalletItemNotFound = 212,

    // Returned if wallet's add_record operation is used with record name that already exists
    WalletItemAlreadyExists = 213,

    // Returned if provided wallet query is invalid
    WalletQueryError = 214,

    // Ledger errors
    // Trying to open pool ledger that wasn't created before
    PoolLedgerNotCreatedError = 300,

    // Caller passed invalid pool ledger handle
    PoolLedgerInvalidPoolHandle = 301,

    // Pool ledger terminated
    PoolLedgerTerminated = 302,

    // No consensus during ledger operation
    LedgerNoConsensusError = 303,

    // Attempt to parse invalid transaction response
    LedgerInvalidTransaction = 304,

    // Attempt to send transaction without the necessary privileges
    LedgerSecurityError = 305,

    // Attempt to create pool ledger config with name used for another existing pool
    PoolLedgerConfigAlreadyExistsError = 306,

    // Timeout for action
    PoolLedgerTimeout = 307,

    // Attempt to open Pool for witch Genesis Transactions are not compatible with set Protocol version.
    // Call pool.indy_set_protocol_version to set correct Protocol version.
    PoolIncompatibleProtocolVersion = 308,

    // Item not found on ledger.
    LedgerNotFound = 309,

    // Revocation registry is full and creation of new registry is necessary
    AnoncredsRevocationRegistryFullError = 400,

    AnoncredsInvalidUserRevocId = 401,

    // Attempt to generate master secret with duplicated name
    AnoncredsMasterSecretDuplicateNameError = 404,

    AnoncredsProofRejected = 405,

    AnoncredsCredentialRevoked = 406,

    // Attempt to create credential definition with duplicated id
    AnoncredsCredDefAlreadyExistsError = 407,

    // Crypto errors
    // Unknown format of DID entity keys
    UnknownCryptoTypeError = 500,

    // Attempt to create duplicate did
    DidAlreadyExistsError = 600,

    // Unknown payment method was given
    PaymentUnknownMethodError = 700,

    //No method were scraped from inputs/outputs or more than one were scraped
    PaymentIncompatibleMethodsError = 701,

    // Insufficient funds on inputs
    PaymentInsufficientFundsError = 702,

    // No such source on a ledger
    PaymentSourceDoesNotExistError = 703,

    // Operation is not supported for payment method
    PaymentOperationNotSupportedError = 704,

    // Extra funds on inputs
    PaymentExtraFundsError = 705,

    // The transaction is not allowed to a requester
    TransactionNotAllowedError = 706,

}

/// Set libindy runtime configuration. Can be optionally called to change current params.
///
/// #Params
/// config: {
///     "crypto_thread_pool_size": Optional<int> - size of thread pool for the most expensive crypto operations. (4 by default)
///     "collect_backtrace": Optional<bool> - whether errors backtrace should be collected.
///         Capturing of backtrace can affect library performance.
///         NOTE: must be set before invocation of any other API functions.
/// }
///
/// #Errors
/// Common*
#[no_mangle]
pub extern fn indy_set_runtime_config(config: *const c_char) -> ErrorCode {
    trace!("indy_set_runtime_config >>> config: {:?}", config);

    check_useful_validatable_json!(config, ErrorCode::CommonInvalidParam1, IndyConfig);

    ::commands::indy_set_runtime_config(config);

    let res = ErrorCode::Success;

    trace!("indy_set_runtime_config: <<< res: {:?}", res);

    res
}

/// Get details for last occurred error.
///
/// This function should be called in two places to handle both cases of error occurrence:
///     1) synchronous  - in the same application thread
///     2) asynchronous - inside of function callback
///
/// NOTE: Error is stored until the next one occurs in the same execution thread or until asynchronous callback finished.
///       Returning pointer has the same lifetime.
///
/// #Params
/// * `error_json_p` - Reference that will contain error details (if any error has occurred before)
///  in the format:
/// {
///     "backtrace": Optional<str> - error backtrace.
///         Collecting of backtrace can be enabled by:
///             1) setting environment variable `RUST_BACKTRACE=1`
///             2) calling `indy_set_runtime_config` API function with `collect_backtrace: true`
///     "message": str - human-readable error description
/// }
///
#[no_mangle]
pub extern fn indy_get_current_error(error_json_p: *mut *const c_char) {
    trace!("indy_get_current_error >>> error_json_p: {:?}", error_json_p);

    let error = get_current_error_c_json();
    unsafe { *error_json_p = error };

    trace!("indy_get_current_error: <<<");
}<|MERGE_RESOLUTION|>--- conflicted
+++ resolved
@@ -17,10 +17,7 @@
 use domain::IndyConfig;
 use errors::prelude::*;
 
-<<<<<<< HEAD
-=======
 use utils::validation::Validatable;
->>>>>>> 55b77ec7
 use utils::{ctypes, sequence};
 
 pub type IndyHandle = i32;
