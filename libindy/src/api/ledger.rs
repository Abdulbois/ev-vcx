--- conflicted
+++ resolved
@@ -1839,14 +1839,8 @@
 ///
 /// #Params
 /// command_handle: command handle to map callback to caller context.
-<<<<<<< HEAD
-/// submitter_did: DID of the read request sender.
-/// txn_type: ledger transaction alias or associated value for which authentication rules will be applied.
-/// action: type of an action for which authentication rules will be applied.
-=======
 /// txn_type: ledger transaction alias or associated value.
 /// action: type of an action.
->>>>>>> b41a5ab1
 ///     Can be either "ADD" (to add a new rule) or "EDIT" (to edit an existing one).
 /// field: transaction field.
 /// old_value: old value of a field, which can be changed to a new_value (mandatory for EDIT action).
