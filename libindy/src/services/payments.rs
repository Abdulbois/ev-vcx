--- conflicted
+++ resolved
@@ -573,7 +573,7 @@
 
         Ok(req_info)
     }
-    
+
     pub fn sign_with_address(&self, cmd_handle: i32, method: &str, wallet_handle: WalletHandle, address: &str, message: &[u8]) -> IndyResult<()> {
         trace!("sign_with_address >>> wallet_handle: {:?}, address: {:?}, message: {:?}", wallet_handle, address, hex::bin2hex(message));
         let sign_with_address: SignWithAddressCB = self.methods.borrow().get(method)
@@ -706,7 +706,6 @@
         send_ack_str(cmd_handle, Box::new(move |cmd_handle, result| PaymentsCommand::ParseVerifyPaymentResponseAck(cmd_handle, result)))
     }
 
-<<<<<<< HEAD
     pub fn sign_with_address_cb(cmd_handle: i32) -> Option<extern fn(command_handle: i32, err: ErrorCode, raw: *const u8, raw_len: u32) -> ErrorCode> {
         send_array_ack(cmd_handle, Box::new(move |cmd_handle, result| PaymentsCommand::SignWithAddressAck(cmd_handle, result)))
     }
@@ -715,14 +714,9 @@
         send_bool_ack(cmd_handle, Box::new(move |cmd_handle, result| PaymentsCommand::VerifyWithAddressAck(cmd_handle, result)))
     }
 
-    fn send_ack(cmd_handle: i32, builder: Box<Fn(i32, IndyResult<String>) -> PaymentsCommand + Send>) -> Option<extern fn(command_handle: i32,
-                                                                                                                          err: ErrorCode,
-                                                                                                                          c_str: *const c_char) -> ErrorCode> {
-=======
     fn send_ack_str(cmd_handle: i32, builder: Box<Fn(i32, IndyResult<String>) -> PaymentsCommand + Send>) -> Option<extern fn(command_handle: i32,
                                                                                                                               err: ErrorCode,
                                                                                                                               c_str: *const c_char) -> ErrorCode> {
->>>>>>> caf1b3c1
         cbs::_closure_to_cb_str(cmd_handle, Box::new(move |err, mint_req_json| -> ErrorCode {
             let result = if err == ErrorCode::Success {
                 Ok(mint_req_json)
@@ -734,7 +728,21 @@
         }))
     }
 
-<<<<<<< HEAD
+    fn send_ack_str_i64(cmd_handle: i32, builder: Box<Fn(i32, IndyResult<(String, i64)>) -> PaymentsCommand + Send>) -> Option<extern fn(command_handle: i32,
+                                                                                                                                         err: ErrorCode,
+                                                                                                                                         c_str: *const c_char,
+                                                                                                                                         num: i64) -> ErrorCode> {
+        cbs::_closure_to_cb_str_i64(cmd_handle, Box::new(move |err, s, num| -> ErrorCode {
+            let result = if err == ErrorCode::Success {
+                Ok((s, num))
+            } else {
+                Err(err.into())
+            };
+            CommandExecutor::instance().send(Command::Payments(
+                builder(cmd_handle, result))).into()
+        }))
+    }
+
     fn send_array_ack(cmd_handle: i32, builder: Box<Fn(i32, IndyResult<Vec<u8>>) -> PaymentsCommand + Send>) -> Option<extern fn(command_handle: i32,
                                                                                                                                  err: ErrorCode,
                                                                                                                                  raw: *const u8,
@@ -759,20 +767,6 @@
                 Err(err.into())
             };
             CommandExecutor::instance().send(Command::Payments(builder(cmd_handle, result))).into()
-=======
-    fn send_ack_str_i64(cmd_handle: i32, builder: Box<Fn(i32, IndyResult<(String, i64)>) -> PaymentsCommand + Send>) -> Option<extern fn(command_handle: i32,
-                                                                                                                                         err: ErrorCode,
-                                                                                                                                         c_str: *const c_char,
-                                                                                                                                         num: i64) -> ErrorCode> {
-        cbs::_closure_to_cb_str_i64(cmd_handle, Box::new(move |err, s, num| -> ErrorCode {
-            let result = if err == ErrorCode::Success {
-                Ok((s, num))
-            } else {
-                Err(err.into())
-            };
-            CommandExecutor::instance().send(Command::Payments(
-                builder(cmd_handle, result))).into()
->>>>>>> caf1b3c1
         }))
     }
 
@@ -797,7 +791,6 @@
         Some(_callback)
     }
 
-<<<<<<< HEAD
     pub fn _closure_to_cb_byte_array(command_handle: i32, closure: Box<FnMut(ErrorCode, Vec<u8>) -> ErrorCode + Send>)
                                      -> Option<extern fn(command_handle: i32, err: ErrorCode, raw: *const u8, len: u32) -> ErrorCode>{
         lazy_static! {
@@ -831,7 +824,11 @@
         }
 
         let mut callbacks = CALLBACKS.lock().unwrap();
-=======
+        callbacks.insert(command_handle, closure);
+
+        Some(_callback)
+    }
+
     pub fn _closure_to_cb_str_i64(command_handle: i32, closure: Box<FnMut(ErrorCode, String, i64) -> ErrorCode + Send>)
                                   -> Option<extern fn(command_handle: i32,
                                                       err: ErrorCode,
@@ -849,7 +846,6 @@
         }
 
         let mut callbacks = CALLBACKS_STR_I64.lock().unwrap();
->>>>>>> caf1b3c1
         callbacks.insert(command_handle, closure);
 
         Some(_callback)
