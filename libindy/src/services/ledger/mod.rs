--- conflicted
+++ resolved
@@ -16,11 +16,7 @@
 use domain::ledger::cred_def::{CredDefOperation, GetCredDefOperation, GetCredDefReplyResult};
 use domain::ledger::ddo::GetDdoOperation;
 use domain::ledger::node::{NodeOperation, NodeOperationData};
-<<<<<<< HEAD
-use domain::ledger::nym::{GetNymOperation, GetNymReplyResult, GetNymResultDataV0, NymData};
-=======
-use domain::ledger::nym::{NymOperation, GetNymOperation};
->>>>>>> 1d2b83d2
+use domain::ledger::nym::{GetNymOperation, GetNymReplyResult, GetNymResultDataV0, NymData, NymOperation};
 use domain::ledger::pool::{PoolConfigOperation, PoolRestartOperation, PoolUpgradeOperation, Schedule};
 use domain::ledger::request::{TxnAuthrAgrmtAcceptanceData, Request};
 use domain::ledger::response::{Message, Reply, ReplyType};
@@ -86,7 +82,6 @@
     }
 
     #[logfn(Info)]
-<<<<<<< HEAD
     pub fn parse_get_nym_response(&self, get_nym_response: &str) -> IndyResult<String> {
         let reply: Reply<GetNymReplyResult> = LedgerService::parse_response(get_nym_response)?;
 
@@ -120,12 +115,8 @@
     }
 
     #[logfn(Info)]
-    pub fn build_get_ddo_request(&self, identifier: Option<&str>, dest: &str) -> IndyResult<String> {
-        build_result!(GetDdoOperation, identifier, dest.to_string())
-=======
     pub fn build_get_ddo_request(&self, identifier: Option<&DidValue>, dest: &DidValue) -> IndyResult<String> {
         build_result!(GetDdoOperation, identifier, dest.to_short())
->>>>>>> 1d2b83d2
     }
 
     #[logfn(Info)]
@@ -310,16 +301,11 @@
                 value: res.data,
             },
             GetCredDefReplyResult::GetCredDefReplyResultV1(res) => CredentialDefinitionV1 {
-<<<<<<< HEAD
-                id: CredentialDefinitionId(res.txn.data.id),
-                schema_id: SchemaId(res.txn.data.schema_ref.to_string()),
-=======
                 id: match method_name {
                     Some(method) => res.txn.data.id.qualify(method),
                     None => res.txn.data.id
                 },
                 schema_id: res.txn.data.schema_ref,
->>>>>>> 1d2b83d2
                 signature_type: res.txn.data.type_,
                 tag: res.txn.data.tag,
                 value: res.txn.data.public_keys,
