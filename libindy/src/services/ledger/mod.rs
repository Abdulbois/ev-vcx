use hex::FromHex;
use ursa::cl::RevocationRegistryDelta as CryproRevocationRegistryDelta;
use serde::de::DeserializeOwned;
use serde_json;
use serde_json::Value;
use log_derive::logfn;

use domain::anoncreds::credential_definition::{CredentialDefinition, CredentialDefinitionV1, CredentialDefinitionId};
<<<<<<< HEAD
use domain::anoncreds::DELIMITER;
=======
>>>>>>> 55b77ec7
use domain::anoncreds::revocation_registry::RevocationRegistry;
use domain::anoncreds::revocation_registry_definition::{RevocationRegistryDefinition, RevocationRegistryDefinitionV1, RevocationRegistryId};
use domain::anoncreds::revocation_registry_delta::{RevocationRegistryDelta, RevocationRegistryDeltaV1};
use domain::anoncreds::schema::{Schema, SchemaV1, SchemaId};
<<<<<<< HEAD
=======
use domain::crypto::did::DidValue;
>>>>>>> 55b77ec7
use domain::ledger::attrib::{AttribOperation, GetAttribOperation};
use domain::ledger::constants::{GET_VALIDATOR_INFO, POOL_RESTART, ROLE_REMOVE, STEWARD, ENDORSER, TRUSTEE, NETWORK_MONITOR, ROLES, txn_name_to_code};
use domain::ledger::cred_def::{CredDefOperation, GetCredDefOperation, GetCredDefReplyResult};
use domain::ledger::ddo::GetDdoOperation;
use domain::ledger::node::{NodeOperation, NodeOperationData};
<<<<<<< HEAD
use domain::ledger::nym::GetNymOperation;
=======
use domain::ledger::nym::{NymOperation, GetNymOperation};
>>>>>>> 55b77ec7
use domain::ledger::pool::{PoolConfigOperation, PoolRestartOperation, PoolUpgradeOperation, Schedule};
use domain::ledger::request::{TxnAuthrAgrmtAcceptanceData, Request};
use domain::ledger::response::{Message, Reply, ReplyType};
use domain::ledger::rev_reg::{GetRevocRegDeltaReplyResult, GetRevocRegReplyResult, GetRevRegDeltaOperation, GetRevRegOperation, RevRegEntryOperation};
use domain::ledger::rev_reg_def::{GetRevocRegDefReplyResult, GetRevRegDefOperation, RevRegDefOperation};
use domain::ledger::schema::{GetSchemaOperation, GetSchemaOperationData, GetSchemaReplyResult, SchemaOperation, SchemaOperationData};
use domain::ledger::txn::{GetTxnOperation, LedgerType};
use domain::ledger::validator_info::GetValidatorInfoOperation;
use domain::ledger::auth_rule::*;
use domain::ledger::author_agreement::*;
use errors::prelude::*;
use utils::crypto::hash::hash as openssl_hash;

pub mod merkletree;

macro_rules! build_result {
        ($operation:ident, $submitter_did:expr, $($params:tt)*) => ({
            let operation = $operation::new($($params)*);

            Request::build_request($submitter_did, operation)
                .map_err(|err| IndyError::from_msg(IndyErrorKind::InvalidState, err))
        })
    }

pub struct LedgerService {}

impl LedgerService {
    pub fn new() -> LedgerService {
        LedgerService {}
    }

    #[logfn(Info)]
    pub fn build_nym_request(&self, identifier: &DidValue, dest: &DidValue, verkey: Option<&str>,
                             alias: Option<&str>, role: Option<&str>) -> IndyResult<String> {
<<<<<<< HEAD
        let mut operation = json!({
            "type": NYM,
            "dest": dest,
        });

        if let Some(v) = verkey {
            operation["verkey"] = json!(v);
        }

        if let Some(a) = alias {
            operation["alias"] = json!(a);
        }

        if let Some(r) = role {
            if r == ROLE_REMOVE {
                operation["role"] = Value::Null
            } else {
                operation["role"] = json!(match r {
                    "STEWARD" => STEWARD,
                    "TRUSTEE" => TRUSTEE,
                    "TRUST_ANCHOR" | "ENDORSER" => ENDORSER,
                    "NETWORK_MONITOR" => NETWORK_MONITOR,
                    role if ROLES.contains(&role) => role,
                    role => return Err(err_msg(IndyErrorKind::InvalidStructure, format!("Invalid role: {}", role)))
                })
            }
        }

        let request = Request::build_request(Some(identifier), operation)
            .to_indy(IndyErrorKind::InvalidState, "NYM request json is invalid")?;

        Ok(request)
=======
        let role = if let Some(r) = role {
            Some(
                if r == ROLE_REMOVE {
                    Value::Null
                } else {
                    json!(
                    match r {
                        "STEWARD" => STEWARD,
                        "TRUSTEE" => TRUSTEE,
                        "TRUST_ANCHOR" | "ENDORSER" => ENDORSER,
                        "NETWORK_MONITOR" => NETWORK_MONITOR,
                        role if ROLES.contains(&role) => role,
                        role => return Err(err_msg(IndyErrorKind::InvalidStructure, format!("Invalid role: {}", role)))
                    }
                )
                }
            )
        } else { None };

        build_result!(NymOperation, Some(identifier), dest.to_short(),
                                                      verkey.map(String::from),
                                                      alias.map(String::from),
                                                      role)
>>>>>>> 55b77ec7
    }

    #[logfn(Info)]
    pub fn build_get_nym_request(&self, identifier: Option<&DidValue>, dest: &DidValue) -> IndyResult<String> {
        build_result!(GetNymOperation, identifier, dest.to_short())
    }

    #[logfn(Info)]
    pub fn build_get_ddo_request(&self, identifier: Option<&DidValue>, dest: &DidValue) -> IndyResult<String> {
        build_result!(GetDdoOperation, identifier, dest.to_short())
    }

    #[logfn(Info)]
<<<<<<< HEAD
    pub fn build_attrib_request(&self, identifier: &str, dest: &str, hash: Option<&str>,
                                raw: Option<&serde_json::Value>, enc: Option<&str>) -> IndyResult<String> {
        build_result!(AttribOperation, Some(identifier), dest.to_string(),
=======
    pub fn build_attrib_request(&self, identifier: &DidValue, dest: &DidValue, hash: Option<&str>,
                                raw: Option<&serde_json::Value>, enc: Option<&str>) -> IndyResult<String> {
        build_result!(AttribOperation, Some(identifier), dest.to_short(),
>>>>>>> 55b77ec7
                                                         hash.map(String::from),
                                                         raw.map(serde_json::Value::to_string),
                                                         enc.map(String::from))
    }

    #[logfn(Info)]
    pub fn build_get_attrib_request(&self, identifier: Option<&DidValue>, dest: &DidValue, raw: Option<&str>, hash: Option<&str>,
                                    enc: Option<&str>) -> IndyResult<String> {
<<<<<<< HEAD
        build_result!(GetAttribOperation, identifier, dest.to_string(), raw, hash, enc)
    }

    #[logfn(Info)]
    pub fn build_schema_request(&self, identifier: &str, schema: SchemaV1) -> IndyResult<String> {
=======
        build_result!(GetAttribOperation, identifier, dest.to_short(), raw, hash, enc)
    }

    #[logfn(Info)]
    pub fn build_schema_request(&self, identifier: &DidValue, schema: SchemaV1) -> IndyResult<String> {
>>>>>>> 55b77ec7
        let schema_data = SchemaOperationData::new(schema.name, schema.version, schema.attr_names);
        build_result!(SchemaOperation, Some(identifier), schema_data)
    }

    #[logfn(Info)]
<<<<<<< HEAD
    pub fn build_get_schema_request(&self, identifier: Option<&str>, id: &SchemaId) -> IndyResult<String> {
        let parts: Vec<&str> = id.0.split_terminator(DELIMITER).collect::<Vec<&str>>();

        if parts.len() != 4 {
            return Err(IndyError::from_msg(IndyErrorKind::InvalidStructure, format!("Schema ID `{}` cannot be used to build request: invalid number of parts", id.0)));
        }

        let dest = parts[0].to_string();
        let name = parts[2].to_string();
        let version = parts[3].to_string();
=======
    pub fn build_get_schema_request(&self, identifier: Option<&DidValue>, id: &SchemaId) -> IndyResult<String> {
        let id = id.to_unqualified();
        let (dest, name, version) = id.parts()
            .ok_or(IndyError::from_msg(IndyErrorKind::InvalidStructure, format!("Schema ID `{}` cannot be used to build request: invalid number of parts", id.0)))?;
>>>>>>> 55b77ec7

        let data = GetSchemaOperationData::new(name, version);
        build_result!(GetSchemaOperation, identifier, dest.to_short(), data)
    }

    #[logfn(Info)]
    pub fn build_cred_def_request(&self, identifier: &DidValue, cred_def: CredentialDefinitionV1) -> IndyResult<String> {
        let cred_def: CredentialDefinitionV1 = CredentialDefinitionV1 {
            id: cred_def.id.to_unqualified(),
            schema_id: cred_def.schema_id.to_unqualified(),
            signature_type: cred_def.signature_type,
            tag: cred_def.tag,
            value: cred_def.value,
        };
        build_result!(CredDefOperation, Some(identifier), cred_def)
    }

    #[logfn(Info)]
<<<<<<< HEAD
    pub fn build_get_cred_def_request(&self, identifier: Option<&str>, id: &CredentialDefinitionId) -> IndyResult<String> {
        let parts: Vec<&str> = id.0.split_terminator(DELIMITER).collect::<Vec<&str>>();

        let origin = parts[0].to_string();
        let signature_type = parts[2].to_string();

        let ref_ = parts[3]
            .parse::<i32>()
            .to_indy(IndyErrorKind::InvalidStructure, format!("Schema ID is invalid number in: {:?}", id))?;

        let tag = parts.get(4).map(|val| val.to_string());

        build_result!(GetCredDefOperation, identifier, ref_, signature_type, origin, tag)
    }

    #[logfn(Info)]
    pub fn build_node_request(&self, identifier: &str, dest: &str, data: NodeOperationData) -> IndyResult<String> {
        build_result!(NodeOperation, Some(identifier), dest.to_string(), data)
=======
    pub fn build_get_cred_def_request(&self, identifier: Option<&DidValue>, id: &CredentialDefinitionId) -> IndyResult<String> {
        let id = id.to_unqualified();
        let (origin, signature_type, schema_id, tag) = id.parts()
            .ok_or(IndyError::from_msg(IndyErrorKind::InvalidStructure, format!("Credential Definition ID `{}` cannot be used to build request: invalid number of parts", id.0)))?;

        let ref_ = schema_id.0
            .parse::<i32>()
            .to_indy(IndyErrorKind::InvalidStructure, format!("Schema ID is invalid number in: {:?}", id))?;

        build_result!(GetCredDefOperation, identifier, ref_, signature_type, origin.to_short(), Some(tag))
    }

    #[logfn(Info)]
    pub fn build_node_request(&self, identifier: &DidValue, dest: &DidValue, data: NodeOperationData) -> IndyResult<String> {
        build_result!(NodeOperation, Some(identifier), dest.to_short(), data)
>>>>>>> 55b77ec7
    }

    #[logfn(Info)]
    pub fn build_get_validator_info_request(&self, identifier: &DidValue) -> IndyResult<String> {
        let operation = GetValidatorInfoOperation::new();

        Request::build_request(Some(identifier), operation)
            .map_err(|err| IndyError::from_msg(IndyErrorKind::InvalidState, err))
    }

    #[logfn(Info)]
    pub fn build_get_txn_request(&self, identifier: Option<&DidValue>, ledger_type: Option<&str>, seq_no: i32) -> IndyResult<String> {
        let ledger_id = match ledger_type {
            Some(type_) =>
                serde_json::from_str::<LedgerType>(&format!(r#""{}""#, type_))
                    .map(|type_| type_.to_id())
                    .or_else(|_| type_.parse::<i32>())
                    .to_indy(IndyErrorKind::InvalidStructure, format!("Invalid Ledger type: {}", type_))?,
            None => LedgerType::DOMAIN.to_id()
        };

        build_result!(GetTxnOperation, identifier, seq_no, ledger_id)
    }

    #[logfn(Info)]
    pub fn build_pool_config(&self, identifier: &DidValue, writes: bool, force: bool) -> IndyResult<String> {
        build_result!(PoolConfigOperation, Some(identifier), writes, force)
    }

    #[logfn(Info)]
<<<<<<< HEAD
    pub fn build_pool_restart(&self, identifier: &str, action: &str, datetime: Option<&str>) -> IndyResult<String> {
=======
    pub fn build_pool_restart(&self, identifier: &DidValue, action: &str, datetime: Option<&str>) -> IndyResult<String> {
>>>>>>> 55b77ec7
        build_result!(PoolRestartOperation, Some(identifier),action, datetime.map(String::from))
    }

    #[logfn(Info)]
<<<<<<< HEAD
    pub fn build_pool_upgrade(&self, identifier: &str, name: &str, version: &str, action: &str,
=======
    pub fn build_pool_upgrade(&self, identifier: &DidValue, name: &str, version: &str, action: &str,
>>>>>>> 55b77ec7
                              sha256: &str, timeout: Option<u32>, schedule: Option<Schedule>,
                              justification: Option<&str>, reinstall: bool, force: bool, package: Option<&str>) -> IndyResult<String> {
        build_result!(PoolUpgradeOperation, Some(identifier), name, version, action, sha256, timeout, schedule, justification, reinstall, force, package)
    }

    #[logfn(Info)]
    pub fn build_revoc_reg_def_request(&self, identifier: &DidValue, mut rev_reg_def: RevocationRegistryDefinitionV1) -> IndyResult<String> {
        rev_reg_def.id = rev_reg_def.id.to_unqualified();
        rev_reg_def.cred_def_id = rev_reg_def.cred_def_id.to_unqualified();
        build_result!(RevRegDefOperation, Some(identifier), rev_reg_def)
    }

    #[logfn(Info)]
<<<<<<< HEAD
    pub fn build_get_revoc_reg_def_request(&self, identifier: Option<&str>, id: &RevocationRegistryId) -> IndyResult<String> {
        build_result!(GetRevRegDefOperation, identifier, id)
    }

    #[logfn(Info)]
    pub fn build_revoc_reg_entry_request(&self, identifier: &str, revoc_reg_def_id: &RevocationRegistryId,
=======
    pub fn build_get_revoc_reg_def_request(&self, identifier: Option<&DidValue>, id: &RevocationRegistryId) -> IndyResult<String> {
        let id = id.to_unqualified();
        build_result!(GetRevRegDefOperation, identifier, &id)
    }

    #[logfn(Info)]
    pub fn build_revoc_reg_entry_request(&self, identifier: &DidValue, revoc_reg_def_id: &RevocationRegistryId,
>>>>>>> 55b77ec7
                                         revoc_def_type: &str, rev_reg_entry: RevocationRegistryDeltaV1) -> IndyResult<String> {
        let revoc_reg_def_id = revoc_reg_def_id.to_unqualified();
        build_result!(RevRegEntryOperation, Some(identifier), revoc_def_type, &revoc_reg_def_id, rev_reg_entry)
    }

    #[logfn(Info)]
<<<<<<< HEAD
    pub fn build_get_revoc_reg_request(&self, identifier: Option<&str>, revoc_reg_def_id: &RevocationRegistryId, timestamp: i64) -> IndyResult<String> {
        build_result!(GetRevRegOperation, identifier, revoc_reg_def_id, timestamp)
    }

    #[logfn(Info)]
    pub fn build_get_revoc_reg_delta_request(&self, identifier: Option<&str>, revoc_reg_def_id: &RevocationRegistryId, from: Option<i64>, to: i64) -> IndyResult<String> {
        build_result!(GetRevRegDeltaOperation, identifier, revoc_reg_def_id, from, to)
=======
    pub fn build_get_revoc_reg_request(&self, identifier: Option<&DidValue>, revoc_reg_def_id: &RevocationRegistryId, timestamp: i64) -> IndyResult<String> {
        let revoc_reg_def_id = revoc_reg_def_id.to_unqualified();
        build_result!(GetRevRegOperation, identifier, &revoc_reg_def_id, timestamp)
    }

    #[logfn(Info)]
    pub fn build_get_revoc_reg_delta_request(&self, identifier: Option<&DidValue>, revoc_reg_def_id: &RevocationRegistryId, from: Option<i64>, to: i64) -> IndyResult<String> {
        let revoc_reg_def_id = revoc_reg_def_id.to_unqualified();
        build_result!(GetRevRegDeltaOperation, identifier, &revoc_reg_def_id, from, to)
>>>>>>> 55b77ec7
    }

    #[logfn(Info)]
    pub fn parse_get_schema_response(&self, get_schema_response: &str, method_name: Option<&str>) -> IndyResult<(String, String)> {
        let reply: Reply<GetSchemaReplyResult> = LedgerService::parse_response(get_schema_response)?;

        let schema = match reply.result() {
            GetSchemaReplyResult::GetSchemaReplyResultV0(res) => SchemaV1 {
                id: SchemaId::new(&DidValue::new(&res.dest.0, method_name), &res.data.name, &res.data.version),
                name: res.data.name,
                version: res.data.version,
                attr_names: res.data.attr_names,
<<<<<<< HEAD
                id: SchemaId::new(&res.dest, &res.data.name, &res.data.version),
=======
>>>>>>> 55b77ec7
                seq_no: Some(res.seq_no),
            },
            GetSchemaReplyResult::GetSchemaReplyResultV1(res) => {
                SchemaV1 {
                    name: res.txn.data.schema_name,
                    version: res.txn.data.schema_version,
                    attr_names: res.txn.data.value.attr_names,
<<<<<<< HEAD
                    id: SchemaId(res.txn.data.id),
=======
                    id: match method_name {
                        Some(method) => res.txn.data.id.qualify(method),
                        None => res.txn.data.id
                    },
>>>>>>> 55b77ec7
                    seq_no: Some(res.txn_metadata.seq_no),
                }
            }
        };

        let res = (schema.id.0.clone(),
                   serde_json::to_string(&Schema::SchemaV1(schema))
                       .to_indy(IndyErrorKind::InvalidState, "Cannot serialize Schema")?);

        Ok(res)
    }

    #[logfn(Info)]
    pub fn parse_get_cred_def_response(&self, get_cred_def_response: &str, method_name: Option<&str>) -> IndyResult<(String, String)> {
        let reply: Reply<GetCredDefReplyResult> = LedgerService::parse_response(get_cred_def_response)?;

        let cred_def = match reply.result() {
            GetCredDefReplyResult::GetCredDefReplyResultV0(res) => CredentialDefinitionV1 {
                id: CredentialDefinitionId::new(
<<<<<<< HEAD
                    &res.origin,
=======
                    &DidValue::new(&res.origin.0, method_name),
>>>>>>> 55b77ec7
                    &SchemaId(res.ref_.to_string()),
                    &res.signature_type.to_str(),
                    &res.tag.clone().unwrap_or_default()),
                schema_id: SchemaId(res.ref_.to_string()),
                signature_type: res.signature_type,
                tag: res.tag.unwrap_or_default(),
                value: res.data,
            },
            GetCredDefReplyResult::GetCredDefReplyResultV1(res) => CredentialDefinitionV1 {
<<<<<<< HEAD
                id: CredentialDefinitionId(res.txn.data.id),
                schema_id:SchemaId(res.txn.data.schema_ref.to_string()),
=======
                id: match method_name {
                    Some(method) => res.txn.data.id.qualify(method),
                    None => res.txn.data.id
                },
                schema_id: res.txn.data.schema_ref,
>>>>>>> 55b77ec7
                signature_type: res.txn.data.type_,
                tag: res.txn.data.tag,
                value: res.txn.data.public_keys,
            }
        };

        let res = (cred_def.id.0.clone(),
                   serde_json::to_string(&CredentialDefinition::CredentialDefinitionV1(cred_def))
                       .to_indy(IndyErrorKind::InvalidState, "Cannot serialize CredentialDefinition")?);

        Ok(res)
    }

    #[logfn(Info)]
    pub fn parse_get_revoc_reg_def_response(&self, get_revoc_reg_def_response: &str) -> IndyResult<(String, String)> {
        let reply: Reply<GetRevocRegDefReplyResult> = LedgerService::parse_response(get_revoc_reg_def_response)?;

        let revoc_reg_def = match reply.result() {
            GetRevocRegDefReplyResult::GetRevocRegDefReplyResultV0(res) => res.data,
            GetRevocRegDefReplyResult::GetRevocRegDefReplyResultV1(res) => res.txn.data,
        };

        let res = (revoc_reg_def.id.0.clone(),
                   serde_json::to_string(&RevocationRegistryDefinition::RevocationRegistryDefinitionV1(revoc_reg_def))
                       .to_indy(IndyErrorKind::InvalidState, "Cannot serialize RevocationRegistryDefinition")?);

        Ok(res)
    }

    #[logfn(Info)]
    pub fn parse_get_revoc_reg_response(&self, get_revoc_reg_response: &str) -> IndyResult<(String, String, u64)> {
        let reply: Reply<GetRevocRegReplyResult> = LedgerService::parse_response(get_revoc_reg_response)?;

        let (revoc_reg_def_id, revoc_reg, txn_time) = match reply.result() {
            GetRevocRegReplyResult::GetRevocRegReplyResultV0(res) => (res.revoc_reg_def_id, res.data, res.txn_time),
            GetRevocRegReplyResult::GetRevocRegReplyResultV1(res) => (res.txn.data.revoc_reg_def_id, res.txn.data.value, res.txn_metadata.creation_time),
        };

<<<<<<< HEAD
        let res = (revoc_reg_def_id.0.clone(),
=======
        let res = (revoc_reg_def_id.0,
>>>>>>> 55b77ec7
                   serde_json::to_string(&RevocationRegistry::RevocationRegistryV1(revoc_reg))
                       .to_indy(IndyErrorKind::InvalidState, "Cannot serialize RevocationRegistry")?,
                   txn_time);

        Ok(res)
    }

    #[logfn(Info)]
    pub fn parse_get_revoc_reg_delta_response(&self, get_revoc_reg_delta_response: &str) -> IndyResult<(String, String, u64)> {
        let reply: Reply<GetRevocRegDeltaReplyResult> = LedgerService::parse_response(get_revoc_reg_delta_response)?;

        let (revoc_reg_def_id, revoc_reg) = match reply.result() {
            GetRevocRegDeltaReplyResult::GetRevocRegDeltaReplyResultV0(res) => (res.revoc_reg_def_id, res.data),
            GetRevocRegDeltaReplyResult::GetRevocRegDeltaReplyResultV1(res) => (res.txn.data.revoc_reg_def_id, res.txn.data.value),
        };

<<<<<<< HEAD
        let res = (revoc_reg_def_id.0.clone(),
=======
        let res = (revoc_reg_def_id.0,
>>>>>>> 55b77ec7
                   serde_json::to_string(&RevocationRegistryDelta::RevocationRegistryDeltaV1(
                       RevocationRegistryDeltaV1 {
                           value: CryproRevocationRegistryDelta::from_parts(revoc_reg.value.accum_from.map(|accum| accum.value).as_ref(),
                                                                            &revoc_reg.value.accum_to.value,
                                                                            &revoc_reg.value.issued,
                                                                            &revoc_reg.value.revoked)
                       }))
                       .to_indy(IndyErrorKind::InvalidState, "Cannot serialize RevocationRegistryDelta")?,
                   revoc_reg.value.accum_to.txn_time);

        Ok(res)
    }

    #[logfn(Info)]
<<<<<<< HEAD
    pub fn build_auth_rule_request(&self, submitter_did: &str, txn_type: &str, action: &str, field: &str,
=======
    pub fn build_auth_rule_request(&self, submitter_did: &DidValue, txn_type: &str, action: &str, field: &str,
>>>>>>> 55b77ec7
                                   old_value: Option<&str>, new_value: Option<&str>, constraint: Constraint) -> IndyResult<String> {
        let txn_type = txn_name_to_code(&txn_type)
            .ok_or_else(|| err_msg(IndyErrorKind::InvalidStructure, format!("Unsupported `txn_type`: {}", txn_type)))?;

        let action = serde_json::from_str::<AuthAction>(&format!("\"{}\"", action))
            .map_err(|err| IndyError::from_msg(IndyErrorKind::InvalidStructure, format!("Cannot parse auth action: {}", err)))?;

        build_result!(AuthRuleOperation, Some(submitter_did), txn_type.to_string(), field.to_string(), action,
                                                              old_value.map(String::from), new_value.map(String::from), constraint)
    }

    #[logfn(Info)]
    pub fn build_auth_rules_request(&self, submitter_did: &DidValue, rules: AuthRules) -> IndyResult<String> {
        build_result!(AuthRulesOperation, Some(submitter_did), rules)
    }

    #[logfn(Info)]
    pub fn build_get_auth_rule_request(&self, submitter_did: Option<&DidValue>, auth_type: Option<&str>, auth_action: Option<&str>,
                                       field: Option<&str>, old_value: Option<&str>, new_value: Option<&str>) -> IndyResult<String> {
        let operation = match (auth_type, auth_action, field) {
            (None, None, None) => GetAuthRuleOperation::get_all(),
            (Some(auth_type), Some(auth_action), Some(field)) => {
                let type_ = txn_name_to_code(&auth_type)
                    .ok_or_else(|| err_msg(IndyErrorKind::InvalidStructure, format!("Unsupported `auth_type`: {}", auth_type)))?;

                let action = serde_json::from_str::<AuthAction>(&format!("\"{}\"", auth_action))
                    .map_err(|err| IndyError::from_msg(IndyErrorKind::InvalidStructure, format!("Cannot parse auth action: {}", err)))?;

                GetAuthRuleOperation::get_one(type_.to_string(),
                                              field.to_string(),
                                              action,
                                              old_value.map(String::from),
                                              new_value.map(String::from))
            }
            _ => return Err(err_msg(IndyErrorKind::InvalidStructure, "Either none or all transaction related parameters must be specified."))
        };

        let request = Request::build_request(submitter_did, operation)
            .map_err(|err| IndyError::from_msg(IndyErrorKind::InvalidState, err))?;

        Ok(request)
    }

    #[logfn(Info)]
    pub fn build_txn_author_agreement_request(&self, identifier: &DidValue, text: &str, version: &str) -> IndyResult<String> {
        build_result!(TxnAuthorAgreementOperation, Some(identifier), text.to_string(), version.to_string())
    }

    #[logfn(Info)]
    pub fn build_get_txn_author_agreement_request(&self, identifier: Option<&DidValue>, data: Option<&GetTxnAuthorAgreementData>) -> IndyResult<String> {
        build_result!(GetTxnAuthorAgreementOperation, identifier, data)
    }

    #[logfn(Info)]
    pub fn build_acceptance_mechanisms_request(&self, identifier: &DidValue, aml: AcceptanceMechanisms, version: &str, aml_context: Option<&str>) -> IndyResult<String> {
        build_result!(SetAcceptanceMechanismOperation, Some(identifier), aml, version.to_string(), aml_context.map(String::from))
    }

    #[logfn(Info)]
    pub fn build_get_acceptance_mechanisms_request(&self, identifier: Option<&DidValue>, timestamp: Option<u64>, version: Option<&str>) -> IndyResult<String> {
        if timestamp.is_some() && version.is_some() {
            return Err(err_msg(IndyErrorKind::InvalidStructure, "timestamp and version cannot be specified together."));
        }

        build_result!(GetAcceptanceMechanismOperation, identifier, timestamp, version.map(String::from))
    }

    #[logfn(Info)]
    pub fn parse_response<T>(response: &str) -> IndyResult<Reply<T>> where T: DeserializeOwned + ReplyType + ::std::fmt::Debug {
        let message: serde_json::Value = serde_json::from_str(&response)
            .to_indy(IndyErrorKind::InvalidTransaction, "Response is invalid json")?;

        if message["op"] == json!("REPLY") && message["result"]["type"] != json!(T::get_type()) {
            return Err(err_msg(IndyErrorKind::InvalidTransaction, "Invalid response type"));
        }

        let message: Message<T> = serde_json::from_value(message)
            .to_indy(IndyErrorKind::LedgerItemNotFound, "Structure doesn't correspond to type. Most probably not found")?; // FIXME: Review how we handle not found

        match message {
            Message::Reject(response) | Message::ReqNACK(response) =>
                Err(err_msg(IndyErrorKind::InvalidTransaction, format!("Transaction has been failed: {:?}", response.reason))),
            Message::Reply(reply) =>
                Ok(reply)
        }
    }

    #[logfn(Info)]
    pub fn validate_action(&self, request: &str) -> IndyResult<()> {
        let request: Request<serde_json::Value> = serde_json::from_str(request)
            .map_err(|err| IndyError::from_msg(IndyErrorKind::InvalidStructure, format!("Request is invalid json: {:?}", err)))?;

        match request.operation["type"].as_str() {
            Some(POOL_RESTART) | Some(GET_VALIDATOR_INFO) => Ok(()),
            Some(_) => Err(err_msg(IndyErrorKind::InvalidStructure, "Request does not match any type of Actions: POOL_RESTART, GET_VALIDATOR_INFO")),
            None => Err(err_msg(IndyErrorKind::InvalidStructure, "No valid type field in request"))
        }
    }

    #[logfn(Info)]
    pub fn prepare_acceptance_data(&self, text: Option<&str>, version: Option<&str>, hash: Option<&str>, mechanism: &str, time: u64) -> IndyResult<TxnAuthrAgrmtAcceptanceData> {
        let taa_digest = match (text, version, hash) {
            (None, None, None) => {
                return Err(err_msg(IndyErrorKind::InvalidStructure, "Invalid combination of params: Either combination `text` + `version` or `taa_digest` must be passed."));
            }
            (None, None, Some(hash_)) => {
                hash_.to_string()
            }
            (Some(_), None, _) | (None, Some(_), _) => {
                return Err(err_msg(IndyErrorKind::InvalidStructure, "Invalid combination of params: `text` and `version` should be passed or skipped together."));
            }
            (Some(text_), Some(version_), None) => {
                hex::encode(self._calculate_hash(text_, version_)?)
            }
            (Some(text_), Some(version_), Some(hash_)) => {
                self._compare_hash(text_, version_, hash_)?;
                hash_.to_string()
            }
        };

        let acceptance_data = TxnAuthrAgrmtAcceptanceData {
            mechanism: mechanism.to_string(),
            taa_digest,
            time: LedgerService::datetime_to_date_timestamp(time),
        };

        Ok(acceptance_data)
    }

    fn datetime_to_date_timestamp(time: u64) -> u64 {
        const SEC_IN_DAY: u64 = 86400;
        time / SEC_IN_DAY * SEC_IN_DAY
    }

    fn _calculate_hash(&self, text: &str, version: &str) -> IndyResult<Vec<u8>> {
        let content: String = version.to_string() + text;
        openssl_hash(content.as_bytes())
    }

    fn _compare_hash(&self, text: &str, version: &str, hash: &str) -> IndyResult<()> {
        let calculated_hash = self._calculate_hash(text, version)?;

        let passed_hash = Vec::from_hex(hash)
            .map_err(|err| IndyError::from_msg(IndyErrorKind::InvalidStructure, format!("Cannot decode `hash`: {:?}", err)))?;

        if calculated_hash != passed_hash {
            return Err(IndyError::from_msg(IndyErrorKind::InvalidStructure,
                                           format!("Calculated hash of concatenation `version` and `text` doesn't equal to passed `hash` value. \n\
                                           Calculated hash value: {:?}, \n Passed hash value: {:?}", calculated_hash, passed_hash)));
        }
        Ok(())
    }

    pub fn parse_get_auth_rule_response(&self, response: &str) -> IndyResult<Vec<AuthRule>> {
        trace!("parse_get_auth_rule_response >>> response: {:?}", response);

        let response: Reply<GetAuthRuleResult> = serde_json::from_str(&response)
            .map_err(|err| IndyError::from_msg(IndyErrorKind::InvalidTransaction, format!("Cannot parse GetAuthRule response: {:?}", err)))?;

        let res = response.result().data;

        trace!("parse_get_auth_rule_response <<< {:?}", res);

        Ok(res)
    }
}

#[cfg(test)]
mod tests {
    use domain::anoncreds::schema::AttributeNames;
    use domain::ledger::constants::*;
    use domain::ledger::node::Services;
    use domain::ledger::request::ProtocolVersion;

    use super::*;

    const IDENTIFIER: &str = "NcYxiDXkpYi6ov5FcYDi1e";
    const DEST: &str = "VsKV7grR1BUE29mG2Fm2kX";
    const VERKEY: &str = "CnEDk9HrMnmiHXEV1WFgbVCRteYnPqsJwrTdcZaNhFVW";

    fn identifier() -> DidValue {
        DidValue(IDENTIFIER.to_string())
    }

    fn dest() -> DidValue {
        DidValue(DEST.to_string())
    }

    #[test]
    fn build_nym_request_works_for_only_required_fields() {
        let ledger_service = LedgerService::new();

        let expected_result = json!({
            "type": NYM,
            "dest": DEST
        });

        let request = ledger_service.build_nym_request(&identifier(), &dest(), None, None, None).unwrap();
        check_request(&request, expected_result);
    }

    #[test]
    fn build_nym_request_works_for_empty_role() {
        let ledger_service = LedgerService::new();

        let expected_result = json!({
            "type": NYM,
            "dest": DEST,
            "role": serde_json::Value::Null,
        });

        let request = ledger_service.build_nym_request(&identifier(), &dest(), None, None, Some("")).unwrap();
        check_request(&request, expected_result);
    }

    #[test]
    fn build_nym_request_works_for_optional_fields() {
        let ledger_service = LedgerService::new();

        let expected_result = json!({
            "type": NYM,
            "dest": DEST,
            "role": serde_json::Value::Null,
            "alias": "some_alias",
            "verkey": VERKEY,
        });

        let request = ledger_service.build_nym_request(&identifier(), &dest(), Some(VERKEY), Some("some_alias"), Some("")).unwrap();
        check_request(&request, expected_result);
    }

    #[test]
    fn build_get_nym_request_works() {
        let ledger_service = LedgerService::new();

        let expected_result = json!({
            "type": GET_NYM,
            "dest": DEST
        });

        let request = ledger_service.build_get_nym_request(Some(&identifier()), &dest()).unwrap();
        check_request(&request, expected_result);
    }

    #[test]
    fn build_get_ddo_request_works() {
        let ledger_service = LedgerService::new();

        let expected_result = json!({
            "type": GET_DDO,
            "dest": DEST
        });

        let request = ledger_service.build_get_ddo_request(Some(&identifier()), &dest()).unwrap();
        check_request(&request, expected_result);
    }

    #[test]
    fn build_attrib_request_works_for_hash_field() {
        let ledger_service = LedgerService::new();

        let expected_result = json!({
            "type": ATTRIB,
            "dest": DEST,
            "hash": "hash"
        });

        let request = ledger_service.build_attrib_request(&identifier(), &dest(), Some("hash"), None, None).unwrap();
        check_request(&request, expected_result);
    }

    #[test]
    fn build_get_attrib_request_works_for_raw_value() {
        let ledger_service = LedgerService::new();

        let expected_result = json!({
            "type": GET_ATTR,
            "dest": DEST,
            "raw": "raw"
        });

        let request = ledger_service.build_get_attrib_request(Some(&identifier()), &dest(), Some("raw"), None, None).unwrap();
        check_request(&request, expected_result);
    }

    #[test]
    fn build_get_attrib_request_works_for_hash_value() {
        let ledger_service = LedgerService::new();

        let expected_result = json!({
            "type": GET_ATTR,
            "dest": DEST,
            "hash": "hash"
        });

        let request = ledger_service.build_get_attrib_request(Some(&identifier()), &dest(), None, Some("hash"), None).unwrap();
        check_request(&request, expected_result);
    }

    #[test]
    fn build_get_attrib_request_works_for_enc_value() {
        let ledger_service = LedgerService::new();

        let expected_result = json!({
            "type": GET_ATTR,
            "dest": DEST,
            "enc": "enc"
        });

        let request = ledger_service.build_get_attrib_request(Some(&identifier()), &dest(), None, None, Some("enc")).unwrap();
        check_request(&request, expected_result);
    }

    #[test]
    fn build_schema_request_works() {
        let ledger_service = LedgerService::new();

        let mut attr_names: AttributeNames = AttributeNames::new();
        attr_names.insert("male".to_string());

        let data = SchemaV1 {
<<<<<<< HEAD
            id: SchemaId::new(IDENTIFIER, "name", "1.0"),
=======
            id: SchemaId::new(&identifier(), "name", "1.0"),
>>>>>>> 55b77ec7
            name: "name".to_string(),
            version: "1.0".to_string(),
            attr_names,
            seq_no: None,
        };

        let expected_result = json!({
            "type": SCHEMA,
            "data": {
                "name": "name",
                "version": "1.0",
                "attr_names": ["male"]
            }
        });

        let request = ledger_service.build_schema_request(&identifier(), data).unwrap();
        check_request(&request, expected_result);
    }

    #[test]
    fn build_get_schema_request_works_for_valid_id() {
        let ledger_service = LedgerService::new();

<<<<<<< HEAD
        let id = SchemaId::new(IDENTIFIER, "name", "1.0");
=======
        let id = SchemaId::new(&identifier(), "name", "1.0");
>>>>>>> 55b77ec7

        let expected_result = json!({
            "type": GET_SCHEMA,
            "dest": IDENTIFIER,
            "data": {
                "name": "name",
                "version": "1.0"
            }
        });

        let request = ledger_service.build_get_schema_request(Some(&identifier()), &id).unwrap();
        check_request(&request, expected_result);
    }

    #[test]
    fn build_get_cred_def_request_works() {
        ProtocolVersion::set(2);

        let ledger_service = LedgerService::new();

<<<<<<< HEAD
        let id = CredentialDefinitionId::new(IDENTIFIER, &SchemaId("1".to_string()), "signature_type", "tag");
=======
        let id = CredentialDefinitionId::new(&identifier(), &SchemaId("1".to_string()), "signature_type", "tag");
>>>>>>> 55b77ec7

        let expected_result = json!({
            "type": GET_CRED_DEF,
            "ref": 1,
            "signature_type": "signature_type",
            "origin": IDENTIFIER,
            "tag":"tag"
        });

        let request = ledger_service.build_get_cred_def_request(Some(&identifier()), &id).unwrap();
        check_request(&request, expected_result);
    }

    #[test]
    fn build_node_request_works() {
        let ledger_service = LedgerService::new();

        let data = NodeOperationData {
            node_ip: Some("ip".to_string()),
            node_port: Some(1),
            client_ip: Some("ip".to_string()),
            client_port: Some(1),
            alias: "some".to_string(),
            services: Some(vec![Services::VALIDATOR]),
            blskey: Some("blskey".to_string()),
            blskey_pop: Some("pop".to_string()),
        };

        let expected_result = json!({
            "type": NODE,
            "dest": DEST,
            "data": {
                "node_ip": "ip",
                "node_port": 1,
                "client_ip": "ip",
                "client_port": 1,
                "alias": "some",
                "services": ["VALIDATOR"],
                "blskey": "blskey",
                "blskey_pop": "pop"
            }
        });

        let request = ledger_service.build_node_request(&identifier(), &dest(), data).unwrap();
        check_request(&request, expected_result);
    }

    #[test]
    fn build_get_txn_request_works() {
        let ledger_service = LedgerService::new();

        let expected_result = json!({
            "type": GET_TXN,
            "data": 1,
            "ledgerId": 1
        });

        let request = ledger_service.build_get_txn_request(Some(&identifier()), None, 1).unwrap();
        check_request(&request, expected_result);
    }

    #[test]
    fn build_get_txn_request_works_for_ledger_type_as_predefined_string_constant() {
        let ledger_service = LedgerService::new();

        let expected_result = json!({
            "type": GET_TXN,
            "data": 1,
            "ledgerId": 0
        });

        let request = ledger_service.build_get_txn_request(Some(&identifier()), Some("POOL"), 1).unwrap();
        check_request(&request, expected_result);
    }

    #[test]
    fn build_get_txn_request_works_for_ledger_type_as_number() {
        let ledger_service = LedgerService::new();

        let expected_result = json!({
            "type": GET_TXN,
            "data": 1,
            "ledgerId": 10
        });

        let request = ledger_service.build_get_txn_request(Some(&identifier()), Some("10"), 1).unwrap();
        check_request(&request, expected_result);
    }

    #[test]
    fn build_get_txn_request_works_for_invalid_type() {
        let ledger_service = LedgerService::new();

        let res = ledger_service.build_get_txn_request(Some(&identifier()), Some("type"), 1);
        assert_kind!(IndyErrorKind::InvalidStructure, res);
    }

    #[test]
    fn validate_action_works_for_pool_restart() {
        let ledger_service = LedgerService::new();
        let request = ledger_service.build_pool_restart(&identifier(), "start", None).unwrap();
        ledger_service.validate_action(&request).unwrap();
    }

    #[test]
    fn validate_action_works_for_get_validator_info() {
        let ledger_service = LedgerService::new();
        let request = ledger_service.build_get_validator_info_request(&identifier()).unwrap();
        ledger_service.validate_action(&request).unwrap();
    }

    mod auth_rule {
        use super::*;

        const ADD_AUTH_ACTION: &str = "ADD";
        const EDIT_AUTH_ACTION: &str = "EDIT";
        const FIELD: &str = "role";
        const OLD_VALUE: &str = "0";
        const NEW_VALUE: &str = "101";

        fn _role_constraint() -> Constraint {
            Constraint::RoleConstraint(RoleConstraint {
                sig_count: 0,
                metadata: None,
                role: Some(String::new()),
                need_to_be_owner: false,
                off_ledger_signature: false,
            })
        }

        fn _role_constraint_json() -> String {
            serde_json::to_string(&_role_constraint()).unwrap()
        }

        #[test]
        fn build_auth_rule_request_works_for_role_constraint() {
            let ledger_service = LedgerService::new();

            let expected_result = json!({
                "type": AUTH_RULE,
                "auth_type": NYM,
                "field": FIELD,
                "new_value": NEW_VALUE,
                "auth_action": AuthAction::ADD,
                "constraint": _role_constraint(),
            });

            let request = ledger_service.build_auth_rule_request(&identifier(), NYM, ADD_AUTH_ACTION, FIELD,
                                                                 None, Some(NEW_VALUE),
                                                                 _role_constraint()).unwrap();
            check_request(&request, expected_result);
        }

        #[test]
        fn build_auth_rule_request_works_for_combination_constraints() {
            let ledger_service = LedgerService::new();

            let constraint = Constraint::AndConstraint(
                CombinationConstraint {
                    auth_constraints: vec![
                        _role_constraint(),
                        Constraint::OrConstraint(
                            CombinationConstraint {
                                auth_constraints: vec![
                                    _role_constraint(), _role_constraint(), ],
                            }
                        )
                    ],
                });

            let expected_result = json!({
                "type": AUTH_RULE,
                "auth_type": NYM,
                "field": FIELD,
                "new_value": NEW_VALUE,
                "auth_action": AuthAction::ADD,
                "constraint": constraint,
            });

            let request = ledger_service.build_auth_rule_request(&identifier(), NYM, ADD_AUTH_ACTION, FIELD,
                                                                 None, Some(NEW_VALUE),
                                                                 constraint).unwrap();

            check_request(&request, expected_result);
        }

        #[test]
        fn build_auth_rule_request_works_for_edit_auth_action() {
            let ledger_service = LedgerService::new();

            let expected_result = json!({
                "type": AUTH_RULE,
                "auth_type": NYM,
                "field": FIELD,
                "old_value": OLD_VALUE,
                "new_value": NEW_VALUE,
                "auth_action": AuthAction::EDIT,
                "constraint": _role_constraint(),
            });

            let request = ledger_service.build_auth_rule_request(&identifier(), NYM, EDIT_AUTH_ACTION, FIELD,
                                                                 Some(OLD_VALUE), Some(NEW_VALUE),
                                                                 _role_constraint()).unwrap();
            check_request(&request, expected_result);
        }

        #[test]
        fn build_auth_rule_request_works_for_invalid_auth_action() {
            let ledger_service = LedgerService::new();

<<<<<<< HEAD
            let res = ledger_service.build_auth_rule_request(IDENTIFIER, NYM, "WRONG", FIELD, None, Some(NEW_VALUE), _role_constraint());
=======
            let res = ledger_service.build_auth_rule_request(&identifier(), NYM, "WRONG", FIELD, None, Some(NEW_VALUE), _role_constraint());
>>>>>>> 55b77ec7
            assert_kind!(IndyErrorKind::InvalidStructure, res);
        }

        #[test]
        fn build_get_auth_rule_request_works_for_add_action() {
            let ledger_service = LedgerService::new();

            let expected_result = json!({
                "type": GET_AUTH_RULE,
                "auth_type": NYM,
                "field": FIELD,
                "new_value": NEW_VALUE,
                "auth_action": AuthAction::ADD,
            });

            let request = ledger_service.build_get_auth_rule_request(Some(&identifier()), Some(NYM),
                                                                     Some(ADD_AUTH_ACTION), Some(FIELD),
                                                                     None, Some(NEW_VALUE)).unwrap();
            check_request(&request, expected_result);
        }

        #[test]
        fn build_get_auth_rule_request_works_for_edit_action() {
            let ledger_service = LedgerService::new();

            let expected_result = json!({
                "type": GET_AUTH_RULE,
                "auth_type": NYM,
                "field": FIELD,
                "old_value": OLD_VALUE,
                "new_value": NEW_VALUE,
                "auth_action": AuthAction::EDIT,
            });

            let request = ledger_service.build_get_auth_rule_request(Some(&identifier()), Some(NYM),
                                                                     Some(EDIT_AUTH_ACTION), Some(FIELD),
                                                                     Some(OLD_VALUE), Some(NEW_VALUE)).unwrap();
            check_request(&request, expected_result);
        }

        #[test]
        fn build_get_auth_rule_request_works_for_none_params() {
            let ledger_service = LedgerService::new();

            let expected_result = json!({
                "type": GET_AUTH_RULE,
            });

            let request = ledger_service.build_get_auth_rule_request(Some(&identifier()), None,
                                                                     None, None,
                                                                     None, None).unwrap();
            check_request(&request, expected_result);
        }

        #[test]
        fn build_get_auth_rule_request_works_for_some_fields_are_specified() {
            let ledger_service = LedgerService::new();

            let res = ledger_service.build_get_auth_rule_request(Some(&identifier()), Some(NYM),
                                                                 None, Some(FIELD),
                                                                 None, None);
            assert_kind!(IndyErrorKind::InvalidStructure, res);
        }

        #[test]
        fn build_get_auth_rule_request_works_for_invalid_auth_action() {
            let ledger_service = LedgerService::new();

            let res = ledger_service.build_get_auth_rule_request(Some(&identifier()), None, Some("WRONG"), None, None, None);
            assert_kind!(IndyErrorKind::InvalidStructure, res);
        }

        #[test]
        fn build_get_auth_rule_request_works_for_invalid_auth_type() {
            let ledger_service = LedgerService::new();

            let res = ledger_service.build_get_auth_rule_request(Some(&identifier()), Some("WRONG"), None, None, None, None);
            assert_kind!(IndyErrorKind::InvalidStructure, res);
        }

        #[test]
        fn build_auth_rules_request_works() {
            let ledger_service = LedgerService::new();

            let mut data = AuthRules::new();
            data.push(AuthRuleData::Add(AddAuthRuleData {
                auth_type: NYM.to_string(),
                field: FIELD.to_string(),
                new_value: Some(NEW_VALUE.to_string()),
                constraint: _role_constraint(),
            }));

            data.push(AuthRuleData::Edit(EditAuthRuleData {
                auth_type: NYM.to_string(),
                field: FIELD.to_string(),
                old_value: Some(OLD_VALUE.to_string()),
                new_value: Some(NEW_VALUE.to_string()),
                constraint: _role_constraint(),
            }));

            let expected_result = json!({
                "type": AUTH_RULES,
                "rules": data.clone(),
            });

            let request = ledger_service.build_auth_rules_request(&identifier(), data).unwrap();
            check_request(&request, expected_result);
        }
    }

    mod author_agreement {
        use super::*;

        const TEXT: &str = "indy agreement";
        const VERSION: &str = "1.0.0";

        #[test]
        fn build_txn_author_agreement_request() {
            let ledger_service = LedgerService::new();

            let expected_result = json!({
                "type": TXN_AUTHR_AGRMT,
                "text": TEXT,
                "version": VERSION
            });

            let request = ledger_service.build_txn_author_agreement_request(&identifier(), TEXT, VERSION).unwrap();
            check_request(&request, expected_result);
        }

        #[test]
        fn build_get_txn_author_agreement_request_works() {
            let ledger_service = LedgerService::new();

            let expected_result = json!({
                "type": GET_TXN_AUTHR_AGRMT
            });

            let request = ledger_service.build_get_txn_author_agreement_request(Some(&identifier()), None).unwrap();
            check_request(&request, expected_result);
        }

        #[test]
        fn build_get_txn_author_agreement_request_for_specific_version() {
            let ledger_service = LedgerService::new();

            let expected_result = json!({
                "type": GET_TXN_AUTHR_AGRMT,
                "version": VERSION
            });

            let data = GetTxnAuthorAgreementData {
                digest: None,
                version: Some(VERSION.to_string()),
                timestamp: None,
            };

            let request = ledger_service.build_get_txn_author_agreement_request(Some(&identifier()), Some(&data)).unwrap();
            check_request(&request, expected_result);
        }
    }

    mod acceptance_mechanism {
        use super::*;

        const LABEL: &str = "label";
        const VERSION: &str = "1.0.0";
        const CONTEXT: &str = "some context";
        const TIMESTAMP: u64 = 123456789;

        fn _aml() -> AcceptanceMechanisms {
            let mut aml: AcceptanceMechanisms = AcceptanceMechanisms::new();
            aml.insert(LABEL.to_string(), json!({"text": "This is description for acceptance mechanism"}));
            aml
        }

        #[test]
        fn build_acceptance_mechanisms_request() {
            let ledger_service = LedgerService::new();

            let expected_result = json!({
                "type": TXN_AUTHR_AGRMT_AML,
                "aml":  _aml(),
                "version":  VERSION,
            });

            let request = ledger_service.build_acceptance_mechanisms_request(&identifier(), _aml(), VERSION, None).unwrap();
            check_request(&request, expected_result);
        }

        #[test]
        fn build_acceptance_mechanisms_request_with_context() {
            let ledger_service = LedgerService::new();

            let expected_result = json!({
                "type": TXN_AUTHR_AGRMT_AML,
                "aml":  _aml(),
                "version":  VERSION,
                "amlContext": CONTEXT.to_string(),
            });

            let request = ledger_service.build_acceptance_mechanisms_request(&identifier(), _aml(), VERSION, Some(CONTEXT)).unwrap();
            check_request(&request, expected_result);
        }

        #[test]
        fn build_get_acceptance_mechanisms_request() {
            let ledger_service = LedgerService::new();

            let expected_result = json!({
                "type": GET_TXN_AUTHR_AGRMT_AML,
            });

            let request = ledger_service.build_get_acceptance_mechanisms_request(None, None, None).unwrap();
            check_request(&request, expected_result);
        }

        #[test]
        fn build_get_acceptance_mechanisms_request_for_timestamp() {
            let ledger_service = LedgerService::new();

            let expected_result = json!({
                "type": GET_TXN_AUTHR_AGRMT_AML,
                "timestamp": TIMESTAMP,
            });

            let request = ledger_service.build_get_acceptance_mechanisms_request(None, Some(TIMESTAMP), None).unwrap();
            check_request(&request, expected_result);
        }

        #[test]
        fn build_get_acceptance_mechanisms_request_for_version() {
            let ledger_service = LedgerService::new();

            let expected_result = json!({
                "type": GET_TXN_AUTHR_AGRMT_AML,
                "version": VERSION,
            });

            let request = ledger_service.build_get_acceptance_mechanisms_request(None, None, Some(VERSION)).unwrap();
            check_request(&request, expected_result);
        }

        #[test]
        fn build_get_acceptance_mechanisms_request_for_timestamp_and_version() {
            let ledger_service = LedgerService::new();

            let res = ledger_service.build_get_acceptance_mechanisms_request(None, Some(TIMESTAMP), Some(VERSION));
            assert_kind!(IndyErrorKind::InvalidStructure, res);
        }
    }

    #[test]
    fn datetime_to_date() {
        assert_eq!(0, LedgerService::datetime_to_date_timestamp(0));
        assert_eq!(0, LedgerService::datetime_to_date_timestamp(20));
        assert_eq!(1562284800, LedgerService::datetime_to_date_timestamp(1562367600));
        assert_eq!(1562284800, LedgerService::datetime_to_date_timestamp(1562319963));
        assert_eq!(1562284800, LedgerService::datetime_to_date_timestamp(1562284800));
    }

    fn check_request(request: &str, expected_result: serde_json::Value) {
        let request: serde_json::Value = serde_json::from_str(request).unwrap();
        assert_eq!(request["operation"], expected_result);
    }
}<|MERGE_RESOLUTION|>--- conflicted
+++ resolved
@@ -6,28 +6,17 @@
 use log_derive::logfn;
 
 use domain::anoncreds::credential_definition::{CredentialDefinition, CredentialDefinitionV1, CredentialDefinitionId};
-<<<<<<< HEAD
-use domain::anoncreds::DELIMITER;
-=======
->>>>>>> 55b77ec7
 use domain::anoncreds::revocation_registry::RevocationRegistry;
 use domain::anoncreds::revocation_registry_definition::{RevocationRegistryDefinition, RevocationRegistryDefinitionV1, RevocationRegistryId};
 use domain::anoncreds::revocation_registry_delta::{RevocationRegistryDelta, RevocationRegistryDeltaV1};
 use domain::anoncreds::schema::{Schema, SchemaV1, SchemaId};
-<<<<<<< HEAD
-=======
 use domain::crypto::did::DidValue;
->>>>>>> 55b77ec7
 use domain::ledger::attrib::{AttribOperation, GetAttribOperation};
 use domain::ledger::constants::{GET_VALIDATOR_INFO, POOL_RESTART, ROLE_REMOVE, STEWARD, ENDORSER, TRUSTEE, NETWORK_MONITOR, ROLES, txn_name_to_code};
 use domain::ledger::cred_def::{CredDefOperation, GetCredDefOperation, GetCredDefReplyResult};
 use domain::ledger::ddo::GetDdoOperation;
 use domain::ledger::node::{NodeOperation, NodeOperationData};
-<<<<<<< HEAD
-use domain::ledger::nym::GetNymOperation;
-=======
 use domain::ledger::nym::{NymOperation, GetNymOperation};
->>>>>>> 55b77ec7
 use domain::ledger::pool::{PoolConfigOperation, PoolRestartOperation, PoolUpgradeOperation, Schedule};
 use domain::ledger::request::{TxnAuthrAgrmtAcceptanceData, Request};
 use domain::ledger::response::{Message, Reply, ReplyType};
@@ -62,40 +51,6 @@
     #[logfn(Info)]
     pub fn build_nym_request(&self, identifier: &DidValue, dest: &DidValue, verkey: Option<&str>,
                              alias: Option<&str>, role: Option<&str>) -> IndyResult<String> {
-<<<<<<< HEAD
-        let mut operation = json!({
-            "type": NYM,
-            "dest": dest,
-        });
-
-        if let Some(v) = verkey {
-            operation["verkey"] = json!(v);
-        }
-
-        if let Some(a) = alias {
-            operation["alias"] = json!(a);
-        }
-
-        if let Some(r) = role {
-            if r == ROLE_REMOVE {
-                operation["role"] = Value::Null
-            } else {
-                operation["role"] = json!(match r {
-                    "STEWARD" => STEWARD,
-                    "TRUSTEE" => TRUSTEE,
-                    "TRUST_ANCHOR" | "ENDORSER" => ENDORSER,
-                    "NETWORK_MONITOR" => NETWORK_MONITOR,
-                    role if ROLES.contains(&role) => role,
-                    role => return Err(err_msg(IndyErrorKind::InvalidStructure, format!("Invalid role: {}", role)))
-                })
-            }
-        }
-
-        let request = Request::build_request(Some(identifier), operation)
-            .to_indy(IndyErrorKind::InvalidState, "NYM request json is invalid")?;
-
-        Ok(request)
-=======
         let role = if let Some(r) = role {
             Some(
                 if r == ROLE_REMOVE {
@@ -119,7 +74,6 @@
                                                       verkey.map(String::from),
                                                       alias.map(String::from),
                                                       role)
->>>>>>> 55b77ec7
     }
 
     #[logfn(Info)]
@@ -133,15 +87,9 @@
     }
 
     #[logfn(Info)]
-<<<<<<< HEAD
-    pub fn build_attrib_request(&self, identifier: &str, dest: &str, hash: Option<&str>,
-                                raw: Option<&serde_json::Value>, enc: Option<&str>) -> IndyResult<String> {
-        build_result!(AttribOperation, Some(identifier), dest.to_string(),
-=======
     pub fn build_attrib_request(&self, identifier: &DidValue, dest: &DidValue, hash: Option<&str>,
                                 raw: Option<&serde_json::Value>, enc: Option<&str>) -> IndyResult<String> {
         build_result!(AttribOperation, Some(identifier), dest.to_short(),
->>>>>>> 55b77ec7
                                                          hash.map(String::from),
                                                          raw.map(serde_json::Value::to_string),
                                                          enc.map(String::from))
@@ -150,41 +98,20 @@
     #[logfn(Info)]
     pub fn build_get_attrib_request(&self, identifier: Option<&DidValue>, dest: &DidValue, raw: Option<&str>, hash: Option<&str>,
                                     enc: Option<&str>) -> IndyResult<String> {
-<<<<<<< HEAD
-        build_result!(GetAttribOperation, identifier, dest.to_string(), raw, hash, enc)
-    }
-
-    #[logfn(Info)]
-    pub fn build_schema_request(&self, identifier: &str, schema: SchemaV1) -> IndyResult<String> {
-=======
         build_result!(GetAttribOperation, identifier, dest.to_short(), raw, hash, enc)
     }
 
     #[logfn(Info)]
     pub fn build_schema_request(&self, identifier: &DidValue, schema: SchemaV1) -> IndyResult<String> {
->>>>>>> 55b77ec7
         let schema_data = SchemaOperationData::new(schema.name, schema.version, schema.attr_names);
         build_result!(SchemaOperation, Some(identifier), schema_data)
     }
 
     #[logfn(Info)]
-<<<<<<< HEAD
-    pub fn build_get_schema_request(&self, identifier: Option<&str>, id: &SchemaId) -> IndyResult<String> {
-        let parts: Vec<&str> = id.0.split_terminator(DELIMITER).collect::<Vec<&str>>();
-
-        if parts.len() != 4 {
-            return Err(IndyError::from_msg(IndyErrorKind::InvalidStructure, format!("Schema ID `{}` cannot be used to build request: invalid number of parts", id.0)));
-        }
-
-        let dest = parts[0].to_string();
-        let name = parts[2].to_string();
-        let version = parts[3].to_string();
-=======
     pub fn build_get_schema_request(&self, identifier: Option<&DidValue>, id: &SchemaId) -> IndyResult<String> {
         let id = id.to_unqualified();
         let (dest, name, version) = id.parts()
             .ok_or(IndyError::from_msg(IndyErrorKind::InvalidStructure, format!("Schema ID `{}` cannot be used to build request: invalid number of parts", id.0)))?;
->>>>>>> 55b77ec7
 
         let data = GetSchemaOperationData::new(name, version);
         build_result!(GetSchemaOperation, identifier, dest.to_short(), data)
@@ -203,26 +130,6 @@
     }
 
     #[logfn(Info)]
-<<<<<<< HEAD
-    pub fn build_get_cred_def_request(&self, identifier: Option<&str>, id: &CredentialDefinitionId) -> IndyResult<String> {
-        let parts: Vec<&str> = id.0.split_terminator(DELIMITER).collect::<Vec<&str>>();
-
-        let origin = parts[0].to_string();
-        let signature_type = parts[2].to_string();
-
-        let ref_ = parts[3]
-            .parse::<i32>()
-            .to_indy(IndyErrorKind::InvalidStructure, format!("Schema ID is invalid number in: {:?}", id))?;
-
-        let tag = parts.get(4).map(|val| val.to_string());
-
-        build_result!(GetCredDefOperation, identifier, ref_, signature_type, origin, tag)
-    }
-
-    #[logfn(Info)]
-    pub fn build_node_request(&self, identifier: &str, dest: &str, data: NodeOperationData) -> IndyResult<String> {
-        build_result!(NodeOperation, Some(identifier), dest.to_string(), data)
-=======
     pub fn build_get_cred_def_request(&self, identifier: Option<&DidValue>, id: &CredentialDefinitionId) -> IndyResult<String> {
         let id = id.to_unqualified();
         let (origin, signature_type, schema_id, tag) = id.parts()
@@ -238,7 +145,6 @@
     #[logfn(Info)]
     pub fn build_node_request(&self, identifier: &DidValue, dest: &DidValue, data: NodeOperationData) -> IndyResult<String> {
         build_result!(NodeOperation, Some(identifier), dest.to_short(), data)
->>>>>>> 55b77ec7
     }
 
     #[logfn(Info)]
@@ -269,20 +175,12 @@
     }
 
     #[logfn(Info)]
-<<<<<<< HEAD
-    pub fn build_pool_restart(&self, identifier: &str, action: &str, datetime: Option<&str>) -> IndyResult<String> {
-=======
     pub fn build_pool_restart(&self, identifier: &DidValue, action: &str, datetime: Option<&str>) -> IndyResult<String> {
->>>>>>> 55b77ec7
         build_result!(PoolRestartOperation, Some(identifier),action, datetime.map(String::from))
     }
 
     #[logfn(Info)]
-<<<<<<< HEAD
-    pub fn build_pool_upgrade(&self, identifier: &str, name: &str, version: &str, action: &str,
-=======
     pub fn build_pool_upgrade(&self, identifier: &DidValue, name: &str, version: &str, action: &str,
->>>>>>> 55b77ec7
                               sha256: &str, timeout: Option<u32>, schedule: Option<Schedule>,
                               justification: Option<&str>, reinstall: bool, force: bool, package: Option<&str>) -> IndyResult<String> {
         build_result!(PoolUpgradeOperation, Some(identifier), name, version, action, sha256, timeout, schedule, justification, reinstall, force, package)
@@ -296,14 +194,6 @@
     }
 
     #[logfn(Info)]
-<<<<<<< HEAD
-    pub fn build_get_revoc_reg_def_request(&self, identifier: Option<&str>, id: &RevocationRegistryId) -> IndyResult<String> {
-        build_result!(GetRevRegDefOperation, identifier, id)
-    }
-
-    #[logfn(Info)]
-    pub fn build_revoc_reg_entry_request(&self, identifier: &str, revoc_reg_def_id: &RevocationRegistryId,
-=======
     pub fn build_get_revoc_reg_def_request(&self, identifier: Option<&DidValue>, id: &RevocationRegistryId) -> IndyResult<String> {
         let id = id.to_unqualified();
         build_result!(GetRevRegDefOperation, identifier, &id)
@@ -311,22 +201,12 @@
 
     #[logfn(Info)]
     pub fn build_revoc_reg_entry_request(&self, identifier: &DidValue, revoc_reg_def_id: &RevocationRegistryId,
->>>>>>> 55b77ec7
                                          revoc_def_type: &str, rev_reg_entry: RevocationRegistryDeltaV1) -> IndyResult<String> {
         let revoc_reg_def_id = revoc_reg_def_id.to_unqualified();
         build_result!(RevRegEntryOperation, Some(identifier), revoc_def_type, &revoc_reg_def_id, rev_reg_entry)
     }
 
     #[logfn(Info)]
-<<<<<<< HEAD
-    pub fn build_get_revoc_reg_request(&self, identifier: Option<&str>, revoc_reg_def_id: &RevocationRegistryId, timestamp: i64) -> IndyResult<String> {
-        build_result!(GetRevRegOperation, identifier, revoc_reg_def_id, timestamp)
-    }
-
-    #[logfn(Info)]
-    pub fn build_get_revoc_reg_delta_request(&self, identifier: Option<&str>, revoc_reg_def_id: &RevocationRegistryId, from: Option<i64>, to: i64) -> IndyResult<String> {
-        build_result!(GetRevRegDeltaOperation, identifier, revoc_reg_def_id, from, to)
-=======
     pub fn build_get_revoc_reg_request(&self, identifier: Option<&DidValue>, revoc_reg_def_id: &RevocationRegistryId, timestamp: i64) -> IndyResult<String> {
         let revoc_reg_def_id = revoc_reg_def_id.to_unqualified();
         build_result!(GetRevRegOperation, identifier, &revoc_reg_def_id, timestamp)
@@ -336,7 +216,6 @@
     pub fn build_get_revoc_reg_delta_request(&self, identifier: Option<&DidValue>, revoc_reg_def_id: &RevocationRegistryId, from: Option<i64>, to: i64) -> IndyResult<String> {
         let revoc_reg_def_id = revoc_reg_def_id.to_unqualified();
         build_result!(GetRevRegDeltaOperation, identifier, &revoc_reg_def_id, from, to)
->>>>>>> 55b77ec7
     }
 
     #[logfn(Info)]
@@ -349,10 +228,6 @@
                 name: res.data.name,
                 version: res.data.version,
                 attr_names: res.data.attr_names,
-<<<<<<< HEAD
-                id: SchemaId::new(&res.dest, &res.data.name, &res.data.version),
-=======
->>>>>>> 55b77ec7
                 seq_no: Some(res.seq_no),
             },
             GetSchemaReplyResult::GetSchemaReplyResultV1(res) => {
@@ -360,14 +235,10 @@
                     name: res.txn.data.schema_name,
                     version: res.txn.data.schema_version,
                     attr_names: res.txn.data.value.attr_names,
-<<<<<<< HEAD
-                    id: SchemaId(res.txn.data.id),
-=======
                     id: match method_name {
                         Some(method) => res.txn.data.id.qualify(method),
                         None => res.txn.data.id
                     },
->>>>>>> 55b77ec7
                     seq_no: Some(res.txn_metadata.seq_no),
                 }
             }
@@ -387,11 +258,7 @@
         let cred_def = match reply.result() {
             GetCredDefReplyResult::GetCredDefReplyResultV0(res) => CredentialDefinitionV1 {
                 id: CredentialDefinitionId::new(
-<<<<<<< HEAD
-                    &res.origin,
-=======
                     &DidValue::new(&res.origin.0, method_name),
->>>>>>> 55b77ec7
                     &SchemaId(res.ref_.to_string()),
                     &res.signature_type.to_str(),
                     &res.tag.clone().unwrap_or_default()),
@@ -401,16 +268,11 @@
                 value: res.data,
             },
             GetCredDefReplyResult::GetCredDefReplyResultV1(res) => CredentialDefinitionV1 {
-<<<<<<< HEAD
-                id: CredentialDefinitionId(res.txn.data.id),
-                schema_id:SchemaId(res.txn.data.schema_ref.to_string()),
-=======
                 id: match method_name {
                     Some(method) => res.txn.data.id.qualify(method),
                     None => res.txn.data.id
                 },
                 schema_id: res.txn.data.schema_ref,
->>>>>>> 55b77ec7
                 signature_type: res.txn.data.type_,
                 tag: res.txn.data.tag,
                 value: res.txn.data.public_keys,
@@ -449,11 +311,7 @@
             GetRevocRegReplyResult::GetRevocRegReplyResultV1(res) => (res.txn.data.revoc_reg_def_id, res.txn.data.value, res.txn_metadata.creation_time),
         };
 
-<<<<<<< HEAD
-        let res = (revoc_reg_def_id.0.clone(),
-=======
         let res = (revoc_reg_def_id.0,
->>>>>>> 55b77ec7
                    serde_json::to_string(&RevocationRegistry::RevocationRegistryV1(revoc_reg))
                        .to_indy(IndyErrorKind::InvalidState, "Cannot serialize RevocationRegistry")?,
                    txn_time);
@@ -470,11 +328,7 @@
             GetRevocRegDeltaReplyResult::GetRevocRegDeltaReplyResultV1(res) => (res.txn.data.revoc_reg_def_id, res.txn.data.value),
         };
 
-<<<<<<< HEAD
-        let res = (revoc_reg_def_id.0.clone(),
-=======
         let res = (revoc_reg_def_id.0,
->>>>>>> 55b77ec7
                    serde_json::to_string(&RevocationRegistryDelta::RevocationRegistryDeltaV1(
                        RevocationRegistryDeltaV1 {
                            value: CryproRevocationRegistryDelta::from_parts(revoc_reg.value.accum_from.map(|accum| accum.value).as_ref(),
@@ -489,11 +343,7 @@
     }
 
     #[logfn(Info)]
-<<<<<<< HEAD
-    pub fn build_auth_rule_request(&self, submitter_did: &str, txn_type: &str, action: &str, field: &str,
-=======
     pub fn build_auth_rule_request(&self, submitter_did: &DidValue, txn_type: &str, action: &str, field: &str,
->>>>>>> 55b77ec7
                                    old_value: Option<&str>, new_value: Option<&str>, constraint: Constraint) -> IndyResult<String> {
         let txn_type = txn_name_to_code(&txn_type)
             .ok_or_else(|| err_msg(IndyErrorKind::InvalidStructure, format!("Unsupported `txn_type`: {}", txn_type)))?;
@@ -815,11 +665,7 @@
         attr_names.insert("male".to_string());
 
         let data = SchemaV1 {
-<<<<<<< HEAD
-            id: SchemaId::new(IDENTIFIER, "name", "1.0"),
-=======
             id: SchemaId::new(&identifier(), "name", "1.0"),
->>>>>>> 55b77ec7
             name: "name".to_string(),
             version: "1.0".to_string(),
             attr_names,
@@ -843,11 +689,7 @@
     fn build_get_schema_request_works_for_valid_id() {
         let ledger_service = LedgerService::new();
 
-<<<<<<< HEAD
-        let id = SchemaId::new(IDENTIFIER, "name", "1.0");
-=======
         let id = SchemaId::new(&identifier(), "name", "1.0");
->>>>>>> 55b77ec7
 
         let expected_result = json!({
             "type": GET_SCHEMA,
@@ -868,11 +710,7 @@
 
         let ledger_service = LedgerService::new();
 
-<<<<<<< HEAD
-        let id = CredentialDefinitionId::new(IDENTIFIER, &SchemaId("1".to_string()), "signature_type", "tag");
-=======
         let id = CredentialDefinitionId::new(&identifier(), &SchemaId("1".to_string()), "signature_type", "tag");
->>>>>>> 55b77ec7
 
         let expected_result = json!({
             "type": GET_CRED_DEF,
@@ -1083,11 +921,7 @@
         fn build_auth_rule_request_works_for_invalid_auth_action() {
             let ledger_service = LedgerService::new();
 
-<<<<<<< HEAD
-            let res = ledger_service.build_auth_rule_request(IDENTIFIER, NYM, "WRONG", FIELD, None, Some(NEW_VALUE), _role_constraint());
-=======
             let res = ledger_service.build_auth_rule_request(&identifier(), NYM, "WRONG", FIELD, None, Some(NEW_VALUE), _role_constraint());
->>>>>>> 55b77ec7
             assert_kind!(IndyErrorKind::InvalidStructure, res);
         }
 
