--- conflicted
+++ resolved
@@ -115,11 +115,7 @@
                     let rev_tails_accessor = rev_tails_accessor
                         .ok_or_else(|| err_msg(IndyErrorKind::InvalidState, "RevocationTailsAccessor not found"))?;
 
-<<<<<<< HEAD
-                    CryptoIssuer::sign_credential_with_revoc(&cred_request.prover_did,
-=======
                     CryptoIssuer::sign_credential_with_revoc(&cred_request.prover_did.0,
->>>>>>> 55b77ec7
                                                              &cred_request.blinded_ms,
                                                              &cred_request.blinded_ms_correctness_proof,
                                                              cred_issuance_blinding_nonce,
@@ -133,17 +129,10 @@
                                                              rev_reg,
                                                              rev_key_priv,
                                                              rev_tails_accessor)?
-<<<<<<< HEAD
-                },
-                None => {
-                    let (signature, correctness_proof) =
-                        CryptoIssuer::sign_credential(&cred_request.prover_did,
-=======
                 }
                 None => {
                     let (signature, correctness_proof) =
                         CryptoIssuer::sign_credential(&cred_request.prover_did.0,
->>>>>>> 55b77ec7
                                                       &cred_request.blinded_ms,
                                                       &cred_request.blinded_ms_correctness_proof,
                                                       cred_issuance_blinding_nonce,
