--- conflicted
+++ resolved
@@ -2,21 +2,14 @@
 
 use domain::anoncreds::credential_definition::{CredentialDefinitionV1, CredentialDefinitionId};
 use domain::anoncreds::proof::{Proof, RequestedProof, Identifier};
-<<<<<<< HEAD
-use domain::anoncreds::proof_request::{AttributeInfo, PredicateInfo, ProofRequest, NonRevocedInterval};
-=======
 use domain::anoncreds::proof_request::{AttributeInfo, PredicateInfo, ProofRequestPayload, NonRevocedInterval};
->>>>>>> 55b77ec7
 use domain::anoncreds::revocation_registry::RevocationRegistryV1;
 use domain::anoncreds::revocation_registry_definition::{RevocationRegistryDefinitionV1, RevocationRegistryId};
 use domain::anoncreds::schema::{SchemaV1, SchemaId};
 use errors::prelude::*;
 use services::anoncreds::helpers::*;
 
-<<<<<<< HEAD
-=======
-
->>>>>>> 55b77ec7
+
 use ursa::cl::{CredentialPublicKey, new_nonce, Nonce};
 use ursa::cl::verifier::Verifier as CryptoVerifier;
 use utils::wql::Query;
@@ -40,11 +33,7 @@
 
     pub fn verify(&self,
                   full_proof: &Proof,
-<<<<<<< HEAD
-                  proof_req: &ProofRequest,
-=======
                   proof_req: &ProofRequestPayload,
->>>>>>> 55b77ec7
                   schemas: &HashMap<SchemaId, SchemaV1>,
                   cred_defs: &HashMap<CredentialDefinitionId, CredentialDefinitionV1>,
                   rev_reg_defs: &HashMap<RevocationRegistryId, RevocationRegistryDefinitionV1>,
@@ -89,7 +78,6 @@
 
             let cred_def: &CredentialDefinitionV1 = cred_defs.get(&identifier.cred_def_id)
                 .ok_or_else(|| err_msg(IndyErrorKind::InvalidStructure, format!("CredentialDefinition not found for id: {:?}", identifier.cred_def_id)))?;
-<<<<<<< HEAD
 
             let (rev_reg_def, rev_reg) =
                 if let Some(timestamp) = identifier.timestamp {
@@ -109,27 +97,6 @@
                         .get(&timestamp)
                         .ok_or_else(|| err_msg(IndyErrorKind::InvalidStructure, format!("RevocationRegistry not found for timestamp: {:?}", timestamp)))?);
 
-=======
-
-            let (rev_reg_def, rev_reg) =
-                if let Some(timestamp) = identifier.timestamp {
-                    let rev_reg_id = identifier.rev_reg_id
-                        .clone()
-                        .ok_or_else(|| err_msg(IndyErrorKind::InvalidStructure, "Revocation Registry Id not found"))?;
-
-                    let rev_reg_def = Some(rev_reg_defs
-                        .get(&rev_reg_id)
-                        .ok_or_else(|| err_msg(IndyErrorKind::InvalidStructure, format!("RevocationRegistryDefinition not found for id: {:?}", identifier.rev_reg_id)))?);
-
-                    let rev_regs_for_cred = rev_regs
-                        .get(&rev_reg_id)
-                        .ok_or_else(|| err_msg(IndyErrorKind::InvalidStructure, format!("RevocationRegistry not found for id: {:?}", rev_reg_id)))?;
-
-                    let rev_reg = Some(rev_regs_for_cred
-                        .get(&timestamp)
-                        .ok_or_else(|| err_msg(IndyErrorKind::InvalidStructure, format!("RevocationRegistry not found for timestamp: {:?}", timestamp)))?);
-
->>>>>>> 55b77ec7
                     (rev_reg_def, rev_reg)
                 } else { (None, None) };
 
@@ -244,11 +211,7 @@
         Ok(())
     }
 
-<<<<<<< HEAD
-    fn _compare_timestamps_from_proof_and_request(proof_req: &ProofRequest,
-=======
     fn _compare_timestamps_from_proof_and_request(proof_req: &ProofRequestPayload,
->>>>>>> 55b77ec7
                                                   received_revealed_attrs: &HashMap<String, Identifier>,
                                                   received_unrevealed_attrs: &HashMap<String, Identifier>,
                                                   received_self_attested_attrs: &HashSet<String>,
@@ -337,11 +300,7 @@
             ))
     }
 
-<<<<<<< HEAD
-    fn _verify_revealed_attribute_values(proof_req: &ProofRequest,
-=======
     fn _verify_revealed_attribute_values(proof_req: &ProofRequestPayload,
->>>>>>> 55b77ec7
                                          proof: &Proof) -> IndyResult<()> {
         for (attr_referent, attr_info) in proof.requested_proof.revealed_attrs.iter() {
             let reveal_attr_encoded = attr_info.encoded.to_string();
@@ -350,22 +309,14 @@
             let attr_name = proof_req.requested_attributes.get(attr_referent.as_str())
                 .as_ref()
                 .map(|attr_info| attr_info.name.as_str())
-<<<<<<< HEAD
-                .ok_or(IndyError::from_msg(IndyErrorKind::ProofRejected, format!("Attribute with referent \"{}\" not found in ProofRequest", attr_referent)))?;
-=======
                 .ok_or(IndyError::from_msg(IndyErrorKind::ProofRejected, format!("Attribute with referent \"{}\" not found in ProofRequests", attr_referent)))?;
->>>>>>> 55b77ec7
 
             let crypto_proof_encoded = proof.proof.proofs
                 .get(sub_proof_index)
                 .ok_or(IndyError::from_msg(IndyErrorKind::ProofRejected, format!("CryptoProof not found by index \"{}\"", sub_proof_index)))?
                 .revealed_attrs()?
                 .iter()
-<<<<<<< HEAD
-                .find(|(key, _)|attr_common_view(&attr_name) == attr_common_view(&key))
-=======
                 .find(|(key, _)| attr_common_view(&attr_name) == attr_common_view(&key))
->>>>>>> 55b77ec7
                 .map(|(_, val)| val.to_string())
                 .ok_or(IndyError::from_msg(IndyErrorKind::ProofRejected, format!("Attribute with name \"{}\" not found in CryptoProof", attr_name)))?;
 
@@ -377,14 +328,8 @@
         Ok(())
     }
 
-<<<<<<< HEAD
-    fn _verify_requested_restrictions(proof_req: &ProofRequest,
-                                      schemas: &HashMap<SchemaId, SchemaV1>,
-                                      cred_defs: &HashMap<CredentialDefinitionId, CredentialDefinitionV1>,
-=======
     fn _verify_requested_restrictions(proof_req: &ProofRequestPayload,
                                       requested_proof: &RequestedProof,
->>>>>>> 55b77ec7
                                       received_revealed_attrs: &HashMap<String, Identifier>,
                                       received_unrevealed_attrs: &HashMap<String, Identifier>,
                                       received_predicates: &HashMap<String, Identifier>,
@@ -402,17 +347,9 @@
             .collect();
 
         for (referent, info) in requested_attrs {
-<<<<<<< HEAD
-            let op = parse_from_json(
-                &build_wql_query(&info.name, &referent, &info.restrictions, None)?
-            )?;
-
-            let filter = Verifier::_gather_filter_info(&referent, &proof_attr_identifiers, schemas, cred_defs)?;
-=======
             if let Some(ref query) = info.restrictions {
                 let filter = Verifier::_gather_filter_info(&referent, &proof_attr_identifiers)?;
                 let revealed_value = requested_proof.revealed_attrs.get(&referent).map(|attr| attr.raw.as_str());
->>>>>>> 55b77ec7
 
                 Verifier::_process_operator(&info.name, &query, &filter, revealed_value)
                     .map_err(|err| err.extend(format!("Requested restriction validation failed for \"{}\" attribute", &info.name)))?;
@@ -420,14 +357,8 @@
         }
 
         for (referent, info) in proof_req.requested_predicates.iter() {
-<<<<<<< HEAD
-            let op = parse_from_json(
-                &build_wql_query(&info.name, &referent, &info.restrictions, None)?
-            )?;
-=======
             if let Some(ref query) = info.restrictions {
                 let filter = Verifier::_gather_filter_info(&referent, received_predicates)?;
->>>>>>> 55b77ec7
 
                 Verifier::_process_operator(&info.name, &query, &filter, None)
                     .map_err(|err| err.extend(format!("Requested restriction validation failed for \"{}\" predicate", &info.name)))?;
@@ -447,13 +378,7 @@
     }
 
     fn _gather_filter_info(referent: &str,
-<<<<<<< HEAD
-                           identifiers: &HashMap<String, Identifier>,
-                           schemas: &HashMap<SchemaId, SchemaV1>,
-                           cred_defs: &HashMap<CredentialDefinitionId, CredentialDefinitionV1>) -> IndyResult<Filter> {
-=======
                            identifiers: &HashMap<String, Identifier>) -> IndyResult<Filter> {
->>>>>>> 55b77ec7
         let identifier = identifiers
             .get(referent)
             .ok_or_else(|| err_msg(
@@ -461,41 +386,6 @@
                 format!("Identifier not found for referent: {}", referent))
             )?;
 
-<<<<<<< HEAD
-        let schema: &SchemaV1 = schemas
-            .get(&identifier.schema_id)
-            .ok_or_else(|| err_msg(
-                IndyErrorKind::InvalidStructure,
-                format!("Schema not found for id: {:?}", identifier.schema_id))
-            )?;
-
-        let cred_def: &CredentialDefinitionV1 = cred_defs
-            .get(&identifier.cred_def_id)
-            .ok_or_else(|| err_msg(
-                IndyErrorKind::InvalidStructure,
-                format!("CredentialDefinitionV1 not found for id: {:?}", identifier.cred_def_id))
-            )?;
-
-        let schema_issuer_did = cred_def.schema_id.issuer_did()
-            .ok_or_else(|| err_msg(
-                IndyErrorKind::InvalidStructure,
-                format!("schema_id has invalid format: {:?}", schema.id))
-            )?;
-
-        let issuer_did = cred_def.id.issuer_did()
-            .ok_or_else(|| err_msg(
-                IndyErrorKind::InvalidStructure,
-                format!("cred_def_id has invalid format: {:?}", cred_def.id))
-            )?;
-
-        Ok(Filter {
-            schema_id: identifier.schema_id.0.to_string(),
-            schema_name: schema.name.to_string(),
-            schema_issuer_did,
-            schema_version: schema.version.to_string(),
-            cred_def_id: identifier.cred_def_id.0.to_string(),
-            issuer_did
-=======
         let (schema_issuer_did, schema_name, schema_version) = identifier.schema_id.parts()
             .ok_or(IndyError::from_msg(IndyErrorKind::InvalidState, format!("Invalid Schema ID `{}`: wrong number of parts", identifier.schema_id.0)))?;
 
@@ -509,7 +399,6 @@
             schema_version,
             cred_def_id: identifier.cred_def_id.0.to_string(),
             issuer_did: issuer_did.0
->>>>>>> 55b77ec7
         })
     }
 
@@ -913,29 +802,4 @@
         Verifier::_validate_timestamp(&_received(), "referent_2", &None, &Some(_interval())).unwrap_err();
         Verifier::_validate_timestamp(&_received(), "referent_3", &None, &Some(_interval())).unwrap_err();
     }
-
-    fn _received() -> HashMap<String, Identifier> {
-        let mut res: HashMap<String, Identifier> = HashMap::new();
-        res.insert("referent_1".to_string(), Identifier { timestamp: Some(1234), schema_id: SchemaId(String::new()), cred_def_id: CredentialDefinitionId(String::new()), rev_reg_id: Some(RevocationRegistryId(String::new())) });
-        res.insert("referent_2".to_string(), Identifier { timestamp: None, schema_id: SchemaId(String::new()), cred_def_id: CredentialDefinitionId(String::new()), rev_reg_id: Some(RevocationRegistryId(String::new())) });
-        res
-    }
-
-    fn _interval() -> NonRevocedInterval {
-        NonRevocedInterval { from: None, to: Some(1234) }
-    }
-
-    #[test]
-    fn validate_timestamp_works() {
-        Verifier::_validate_timestamp(&_received(), "referent_1", &None, &None).unwrap();
-        Verifier::_validate_timestamp(&_received(), "referent_1", &Some(_interval()), &None).unwrap();
-        Verifier::_validate_timestamp(&_received(), "referent_1", &None, &Some(_interval())).unwrap();
-    }
-
-    #[test]
-    fn validate_timestamp_not_work() {
-        Verifier::_validate_timestamp(&_received(), "referent_2", &Some(_interval()), &None).unwrap_err();
-        Verifier::_validate_timestamp(&_received(), "referent_2", &None, &Some(_interval())).unwrap_err();
-        Verifier::_validate_timestamp(&_received(), "referent_3", &None, &Some(_interval())).unwrap_err();
-    }
 }