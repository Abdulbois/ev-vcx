--- conflicted
+++ resolved
@@ -254,16 +254,10 @@
         }
     }
 
-<<<<<<< HEAD
-    pub fn add_indy_object<T>(&self, wallet_handle: WalletHandle, name: &str, object: &T, tags: &Tags)
-                              -> IndyResult<String> where T: ::serde::Serialize + Sized + NamedType {
-        let type_ = T::short_type_name();
-=======
     pub fn add_indy_record<T>(&self, wallet_handle: WalletHandle, name: &str, value: &str, tags: &Tags)
                               -> IndyResult<()> where T: NamedType {
         self.add_record(wallet_handle, &self.add_prefix(T::short_type_name()), name, value,tags)
     }
->>>>>>> 55b77ec7
 
     pub fn add_indy_object<T>(&self, wallet_handle: WalletHandle, name: &str, object: &T, tags: &Tags)
                               -> IndyResult<String> where T: ::serde::Serialize + Sized + NamedType {
