--- conflicted
+++ resolved
@@ -10,26 +10,21 @@
 pub fn wql_to_sql<'a>(class: &'a Vec<u8>, op: &'a Operator, options: Option<&str>) -> Result<(String, Vec<&'a ToSql>), WalletQueryError> {
     let mut arguments: Vec<&ToSql> = Vec::new();
     arguments.push(class);
-<<<<<<< HEAD
-    let clause_string = operator_to_sql(op, &mut arguments);
+    let clause_string = operator_to_sql(op, &mut arguments)?;
     let mut query_string = "SELECT i.id, i.name, i.value, i.key, i.type FROM items as i WHERE i.type = ?".to_string();
     if !clause_string.is_empty() {
         query_string.push_str(" AND ");
         query_string.push_str(&clause_string);
     }
-    (query_string, arguments)
-}
-
-
-pub fn wql_to_sql_count<'a>(class: &'a Vec<u8>, op: &'a Operator) -> (String, Vec<&'a ToSql>) {
+    Ok((query_string, arguments))
+}
+
+
+pub fn wql_to_sql_count<'a>(class: &'a Vec<u8>, op: &'a Operator) -> Result<(String, Vec<&'a ToSql>), WalletQueryError> {
     let mut arguments: Vec<&ToSql> = Vec::new();
     arguments.push(class);
-    let clause_string = operator_to_sql(op, &mut arguments);
+    let clause_string = operator_to_sql(op, &mut arguments)?;
     let mut query_string = "SELECT count(*) FROM items as i WHERE i.type = ?".to_string();
-=======
-    let clause_string = operator_to_sql(op, &mut arguments)?;
-    let mut query_string = "SELECT i.id, i.name, i.value, i.key FROM items as i WHERE i.type = ?".to_string();
->>>>>>> e5189dde
     if !clause_string.is_empty() {
         query_string.push_str(" AND ");
         query_string.push_str(&clause_string);
