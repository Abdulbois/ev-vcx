use std;
use std::collections::HashMap;
use std::io::{Write,Read};
use std::mem;

use serde_json;
use utils::crypto::chacha20poly1305_ietf::ChaCha20Poly1305IETF;

use errors::wallet::WalletError;
use errors::common::CommonError;

use super::storage;
use super::storage::StorageEntity;
use super::iterator::WalletIterator;
use super::encryption::*;
use super::query_encryption::encrypt_query;
use super::language;
use super::WalletRecord;


pub(super) type Tags = HashMap<String, String>;


#[derive(Debug, Default)]
pub(super) struct Keys {
   pub type_key: [u8; 32],
   pub name_key: [u8; 32],
   pub value_key: [u8; 32],
   pub item_hmac_key: [u8; 32],
   pub tag_name_key: [u8; 32],
   pub tag_value_key: [u8; 32],
   pub tags_hmac_key: [u8; 32]
}


impl Keys {
    pub fn new(keys_vector: Vec<u8>) -> Keys {
        let mut keys: Keys = Default::default();

        keys.type_key.clone_from_slice(&keys_vector[0..32]);
        keys.name_key.clone_from_slice(&keys_vector[32..64]);
        keys.value_key.clone_from_slice(&keys_vector[64..96]);
        keys.item_hmac_key.clone_from_slice(&keys_vector[96..128]);
        keys.tag_name_key.clone_from_slice(&keys_vector[128..160]);
        keys.tag_value_key.clone_from_slice(&keys_vector[160..192]);
        keys.tags_hmac_key.clone_from_slice(&keys_vector[192..224]);

        return keys;
    }

    pub fn gen_keys(master_key: [u8; 32]) -> Vec<u8>{
        let type_key = ChaCha20Poly1305IETF::create_key();
        let name_key = ChaCha20Poly1305IETF::create_key();
        let value_key = ChaCha20Poly1305IETF::create_key();
        let item_hmac_key = ChaCha20Poly1305IETF::create_key();
        let tag_name_key = ChaCha20Poly1305IETF::create_key();
        let tag_value_key = ChaCha20Poly1305IETF::create_key();
        let tags_hmac_key = ChaCha20Poly1305IETF::create_key();

        let mut keys: Vec<u8> = Vec::new();
        keys.extend_from_slice(&type_key);
        keys.extend_from_slice(&name_key);
        keys.extend_from_slice(&value_key);
        keys.extend_from_slice(&item_hmac_key);
        keys.extend_from_slice(&tag_name_key);
        keys.extend_from_slice(&tag_value_key);
        keys.extend_from_slice(&tags_hmac_key);

        return ChaCha20Poly1305IETF::encrypt_as_not_searchable(&keys, &master_key);
    }
}


#[derive(Deserialize,Debug)]
pub struct WalletRuntimeConfig {}

impl WalletRuntimeConfig {
    pub fn parse_from_json(json_str: &str) -> Result<WalletRuntimeConfig, WalletError> {
        let config: WalletRuntimeConfig = serde_json::from_str(json_str)?;
        Ok(config)
    }
}

impl Default for WalletRuntimeConfig {
    fn default() -> WalletRuntimeConfig {
        WalletRuntimeConfig {}
    }
}


pub(super) struct Wallet {
    name: String,
    pool_name: String,
    storage: Box<storage::WalletStorage>,
    keys: Keys,
}


#[derive(Debug)]
pub enum TagName {
    OfEncrypted(Vec<u8>),
    OfPlain(Vec<u8>),
}

#[derive(Clone, Debug, PartialEq)]
pub struct EncryptedValue {
    pub data: Vec<u8>,
    pub key: Vec<u8>
}

impl EncryptedValue {
    pub fn new(data: Vec<u8>, key: Vec<u8>) -> Self {
        Self {
            data: data,
            key: key,
        }
    }

    pub fn encrypt(data: &str, key: &[u8]) -> Self {
        let value_key = ChaCha20Poly1305IETF::create_key();
        EncryptedValue::new(
            ChaCha20Poly1305IETF::encrypt_as_not_searchable(data.as_bytes(), &value_key),
            ChaCha20Poly1305IETF::encrypt_as_not_searchable(&value_key, key)
        )
    }

    pub fn decrypt(&self, key: &[u8]) -> Result<String, WalletError> {
        let value_key = ChaCha20Poly1305IETF::decrypt(&self.key, key)?;
        if value_key.len() != ChaCha20Poly1305IETF::KEYBYTES {
            return Err(WalletError::EncryptionError("Value key is not right size".to_string()));
        }

        String::from_utf8(ChaCha20Poly1305IETF::decrypt(&self.data, &value_key)?)
            .map_err(|_| WalletError::CommonError(CommonError::InvalidStructure("Invalid UTF8 string inside of value".to_string())))
    }

    pub fn to_bytes(&self) -> Vec<u8> {
        let mut result = self.key.clone();
        result.extend_from_slice(self.data.as_slice());
        result
    }

    pub fn from_bytes(joined_data: &[u8]) -> Result<Self, CommonError> {
        // value_key is stored as NONCE || CYPHERTEXT. Lenth of CYPHERTHEXT is length of DATA + length of TAG.
        const ENCRYPTED_KEY_LEN: usize = ChaCha20Poly1305IETF::TAGBYTES + ChaCha20Poly1305IETF::NONCEBYTES + ChaCha20Poly1305IETF::KEYBYTES;
        if joined_data.len() < ENCRYPTED_KEY_LEN {
            return Err(CommonError::InvalidStructure(format!("Unable to split value_key from value: value too short")));
        }

        let value_key = joined_data[..ENCRYPTED_KEY_LEN].to_owned();
        let value = joined_data[ENCRYPTED_KEY_LEN..].to_owned();
        Ok(EncryptedValue{data: value, key: value_key})
    }
}

impl Wallet {
    pub fn new(name: &str, pool_name: &str, storage: Box<storage::WalletStorage>, keys: Keys) -> Wallet {
        Wallet {
            name: name.to_string(),
            pool_name: pool_name.to_string(),
            storage: storage,
            keys: keys,
        }
    }

    pub fn add(&self, type_: &str, name: &str, value: &str, tags: &HashMap<String, String>) -> Result<(), WalletError> {
        let etype = ChaCha20Poly1305IETF::encrypt_as_searchable(type_.as_bytes(), &self.keys.type_key, &self.keys.item_hmac_key);
        let ename = ChaCha20Poly1305IETF::encrypt_as_searchable(name.as_bytes(), &self.keys.name_key, &self.keys.item_hmac_key);
        let evalue = EncryptedValue::encrypt(value, &self.keys.value_key);

        let etags = encrypt_tags(tags, &self.keys.tag_name_key, &self.keys.tag_value_key, &self.keys.tags_hmac_key);

        self.storage.add(&etype, &ename, &evalue, &etags)?;
        Ok(())
    }
    
    pub fn add_tags(&mut self, type_: &str, name: &str, tags: &HashMap<String, String>) -> Result<(), WalletError> {
        let encrypted_type = ChaCha20Poly1305IETF::encrypt_as_searchable(type_.as_bytes(), &self.keys.type_key, &self.keys.item_hmac_key);
        let encrypted_name = ChaCha20Poly1305IETF::encrypt_as_searchable(name.as_bytes(), &self.keys.name_key, &self.keys.item_hmac_key);
        let encrypted_tags = encrypt_tags(tags, &self.keys.tag_name_key, &self.keys.tag_value_key, &self.keys.tags_hmac_key);
        self.storage.add_tags(&encrypted_type, &encrypted_name, &encrypted_tags)?;
        Ok(())
    }

    pub fn update_tags(&mut self, type_: &str, name: &str, tags: &HashMap<String, String>) -> Result<(), WalletError> {
        let encrypted_type = ChaCha20Poly1305IETF::encrypt_as_searchable(type_.as_bytes(), &self.keys.type_key, &self.keys.item_hmac_key);
        let encrypted_name = ChaCha20Poly1305IETF::encrypt_as_searchable(name.as_bytes(), &self.keys.name_key, &self.keys.item_hmac_key);
        let encrypted_tags = encrypt_tags(tags, &self.keys.tag_name_key, &self.keys.tag_value_key, &self.keys.tags_hmac_key);
        self.storage.update_tags(&encrypted_type, &encrypted_name, &encrypted_tags)?;
        Ok(())
    }

    pub fn delete_tags(&mut self, type_: &str, name: &str, tag_names: &[&str]) -> Result<(), WalletError> {
        let encrypted_type = ChaCha20Poly1305IETF::encrypt_as_searchable(type_.as_bytes(), &self.keys.type_key, &self.keys.item_hmac_key);
        let encrypted_name = ChaCha20Poly1305IETF::encrypt_as_searchable(name.as_bytes(), &self.keys.name_key, &self.keys.item_hmac_key);
        let encrypted_tag_names = encrypt_tag_names(tag_names, &self.keys.tag_name_key, &self.keys.tags_hmac_key);
        self.storage.delete_tags(&encrypted_type, &encrypted_name, &encrypted_tag_names[..])?;
        Ok(())
    }

    pub fn update(&self, type_: &str, name: &str, new_value: &str) -> Result<(), WalletError> {
        let encrypted_type = ChaCha20Poly1305IETF::encrypt_as_searchable(type_.as_bytes(), &self.keys.type_key, &self.keys.item_hmac_key);
        let encrypted_name = ChaCha20Poly1305IETF::encrypt_as_searchable(name.as_bytes(), &self.keys.name_key, &self.keys.item_hmac_key);
        let encrypted_value = EncryptedValue::encrypt(new_value, &self.keys.value_key);
        self.storage.update(&encrypted_type, &encrypted_name, &encrypted_value)?;
        Ok(())
    }

    pub fn get(&self, type_: &str, name: &str, options: &str) -> Result<WalletRecord, WalletError> {
        let etype = ChaCha20Poly1305IETF::encrypt_as_searchable(type_.as_bytes(), &self.keys.type_key, &self.keys.item_hmac_key);
        let ename = ChaCha20Poly1305IETF::encrypt_as_searchable(name.as_bytes(), &self.keys.name_key, &self.keys.item_hmac_key);

        let result = self.storage.get(&etype, &ename, options)?;

        let value = match result.value {
            None => None,
<<<<<<< HEAD
            Some(storage_value) => {
                let value_key = ChaCha20Poly1305IETF::decrypt_merged(&storage_value.key, &self.keys.value_key)?;
                if value_key.len() != ChaCha20Poly1305IETF::key_len() {
                    return Err(WalletError::EncryptionError("Value key is not right size".to_string()));
                }
                Some(String::from_utf8(ChaCha20Poly1305IETF::decrypt_merged(&storage_value.data, &value_key)?)?)
            }
=======
            Some(encrypted_value) => Some(encrypted_value.decrypt(&self.keys.value_key)?)
>>>>>>> 70081745
        };

        let tags = decrypt_tags(&result.tags, &self.keys.tag_name_key, &self.keys.tag_value_key)?;

        Ok(WalletRecord::new(String::from(name), Some(type_.to_string()), value, tags))
    }

    pub fn delete(&self, type_: &str, name: &str) -> Result<(), WalletError> {
        let etype = ChaCha20Poly1305IETF::encrypt_as_searchable(type_.as_bytes(), &self.keys.type_key, &self.keys.item_hmac_key);
        let ename = ChaCha20Poly1305IETF::encrypt_as_searchable(name.as_bytes(), &self.keys.name_key, &self.keys.item_hmac_key);

        self.storage.delete(&etype, &ename)?;
        Ok(())
    }

    pub fn search<'a>(&'a self, type_: &str, query: &str, options: Option<&str>) -> Result<WalletIterator, WalletError> {
        let parsed_query = language::parse_from_json(query)?;
        let encrypted_query = encrypt_query(parsed_query, &self.keys);
        let encrypted_type_ = ChaCha20Poly1305IETF::encrypt_as_searchable(type_.as_bytes(), &self.keys.type_key, &self.keys.item_hmac_key);
        let storage_iterator = self.storage.search(&encrypted_type_, &encrypted_query, options)?;
        let wallet_iterator = WalletIterator::new(storage_iterator, &self.keys);
        Ok(wallet_iterator)
    }

    pub fn close(&mut self) -> Result<(), WalletError> {
        self.storage.close()?;
        Ok(())
    }

    pub fn get_pool_name(&self) -> String {
        self.pool_name.clone()
    }

    pub fn get_name(&self) -> String {
        self.name.clone()
    }

    pub (super) fn get_all(&self) -> Result<WalletIterator, WalletError> {
        let all_items = self.storage.get_all()?;
        Ok(WalletIterator::new(all_items, &self.keys))
    }
}

#[cfg(test)]
mod tests {
    use std;
    use std::env;
    use base64;
    use errors::wallet::WalletError;
    use services::wallet::WalletRecord;
    use services::wallet::wallet::{Wallet,WalletRuntimeConfig};
    use services::wallet::storage::{WalletStorage,WalletStorageType};
    use services::wallet::storage::default::{SQLiteStorageType};
    use services::wallet::language::*;
    use std::io;
    use super::*;


    macro_rules! jsonise {
        ($($x:tt)+) => {
            serde_json::to_string(&json!($($x)+)).unwrap();
        }
    }


    fn _wallet_path() -> std::path::PathBuf {
        let mut path = env::home_dir().unwrap();
        path.push(".indy_client");
        path.push("wallet");
        path.push("test_wallet");
        path
    }


    fn _cleanup() {
        std::fs::remove_dir_all(_wallet_path()).unwrap();
        std::fs::create_dir(_wallet_path()).unwrap();
    }

    fn _credentials() -> String {
        r##"{"master_key": "AQIDBAUGBwgBAgMEBQYHCAECAwQFBgcIAQIDBAUGBwg=\n", "storage_credentials": {}}}"##.to_string()
    }

    fn _create_wallet() -> Wallet {
        let name = "test_wallet";
        let pool_name = "test_pool";
        let storage_type = SQLiteStorageType::new();
        let master_key = _get_test_master_key();
        storage_type.create_storage("test_wallet", None, "", &Keys::gen_keys(master_key)).unwrap();
        let credentials = _credentials();
        let storage = storage_type.open_storage("test_wallet", None, &credentials[..]).unwrap();

        let keys = Keys::new(
            ChaCha20Poly1305IETF::decrypt(
                &storage.get_storage_metadata().unwrap(),
                &master_key
            ).unwrap()
        );

        Wallet::new(name, pool_name, storage, keys)
    }

    fn _get_test_master_key() -> [u8; 32] {
        return [
            1, 2, 3, 4, 5, 6, 7, 8,
            1, 2, 3, 4, 5, 6, 7, 8,
            1, 2, 3, 4, 5, 6, 7, 8,
            1, 2, 3, 4, 5, 6, 7, 8
        ];
    }

    fn _get_test_keys() -> Vec<u8> {
        return vec![
            1, 2, 3, 4, 5, 6, 7, 8,
            1, 2, 3, 4, 5, 6, 7, 8,
            1, 2, 3, 4, 5, 6, 7, 8,
            1, 2, 3, 4, 5, 6, 7, 8,
            1, 2, 3, 4, 5, 6, 7, 8,
            1, 2, 3, 4, 5, 6, 7, 8,
            1, 2, 3, 4, 5, 6, 7, 8,
            1, 2, 3, 4, 5, 6, 7, 8
        ];
    }
//
//    fn _create_valid_wallet_config_str() -> &'static str {
//        r##"{"storage": {"base": "/tmp"}}"##
//    }
//
//    fn _create_storage_type() -> Box<StorageType> {
//        Box::new(SQLiteStorageType::new())
//    }
//
//    fn _create_storage() -> Box<Storage> {
//        let storage_type = _create_storage_type();
//        let storage = storage_type.create()
//    }
//
//
//    fn _bad_configs_list() -> Vec<&'static str> {
//       return vec![
//        "{}", // empty config
//        "{\"foo\": \"bar\"}", // not a storage config
//        "{\"storage\": {\"foo\": \"bar\"}}", // no base
//        "{\"storage\": {\"base\": \"tmp}}", // wrong format for json
//        // "{\"storage\": {\"base\": \":$%:^&:*`\"}}", // base is not a path
//        // "{\"storage\": {\"base\": \"\"}}", // empty base
//        // "{\"storage\": {\"base\": \"/tmp/../tmp\"}}", // base is a path traversal
//        ]
//    }
//
//
    fn _search_iterator_to_map<'a>(mut iterator: WalletIterator) -> HashMap<String, String> {
        let mut map = HashMap::new();
        loop {
            let res = iterator.next().unwrap();
            if let Some(entity) = res {
                map.insert(entity.name, entity.value.unwrap());
            } else {
                break;
            }
        }

        map
    }

    fn _search_iterator_to_vector<'a>(mut iterator: WalletIterator) -> Vec<(String,String)> {
        let mut v = Vec::new();

        loop {
            let res = iterator.next().unwrap();
            if let Some(entity) = res {
                v.push((entity.name, (entity.value.unwrap())));
            } else {
                break;
            }
        }

        v
    }

//

    #[test]
    fn wallet_add_get_works() {
        _cleanup();
        let wallet = _create_wallet();
        let type_ = "test";
        let name = "name1";
        let value = "value1";
        let mut tags = HashMap::new();
        tags.insert("tag1".to_string(), "tag_value_1".to_string());

        wallet.add(type_, name, value, &tags).unwrap();
        let entity = wallet.get(type_, name, r##"{"fetch_type": false, "fetch_value": true, "fetch_tags": true}"##).unwrap();

        assert_eq!(entity.name, name);
        assert_eq!(entity.value.unwrap(), value);
        assert_eq!(entity.tags.unwrap(), tags);
    }
    #[test]
    fn wallet_set_get_works_for_reopen() {
        _cleanup();
        let mut wallet = _create_wallet();
        let type_ = "test";
        let name = "name1";
        let value = "value1";
        let mut tags = HashMap::new();
        tags.insert("tag1".to_string(), "tag_value_1".to_string());

        wallet.add(type_, name, value, &tags).unwrap();
        let entity = wallet.get(type_, name, r##"{"fetch_type": false, "fetch_value": true, "fetch_tags": true}"##).unwrap();

        assert_eq!(entity.name, name);
        assert_eq!(entity.value.unwrap(), value);
        assert_eq!(entity.tags.unwrap(), tags);

        wallet.close().unwrap();

        let storage_type = SQLiteStorageType::new();
        let credentials = _credentials();
        let storage = storage_type.open_storage("test_wallet", None, &credentials[..]).unwrap();
        let keys = Keys::new(
            ChaCha20Poly1305IETF::decrypt( // DARKO
                &storage.get_storage_metadata().unwrap(),
                &_get_test_master_key()
            ).unwrap()
        );
        let wallet = Wallet::new("test_wallet", "test_pool", storage, keys);

        let entity = wallet.get(type_, name, r##"{"fetch_type": false, "fetch_value": true, "fetch_tags": true}"##).unwrap();

        assert_eq!(entity.name, name);
        assert_eq!(entity.value.unwrap(), value);
        assert_eq!(entity.tags.unwrap(), tags);
    }

    #[test]
    fn wallet_get_returns_item_not_found_error_for_unknown() {
        _cleanup();
        let wallet = _create_wallet();
        let type_ = "test";

        let res = wallet.get(type_, "wrong_name", r##"{"fetch_type": false, "fetch_value": true, "fetch_tags": true}"##);

        assert_match!(Err(WalletError::ItemNotFound), res);
    }

    #[test]
    fn wallet_cannot_add_twice_the_same_key() {
        _cleanup();
        let wallet = _create_wallet();
        let type_ = "test";
        let name = "name1";
        let value = "value1";
        let mut tags = HashMap::new();
        tags.insert("tag1".to_string(), "tag_value_1".to_string());

        wallet.add(type_, name, value, &tags).unwrap();
        let res = wallet.add(type_, name, "different_value", &tags);

        assert_match!(Err(WalletError::ItemAlreadyExists), res);
    }

    /**

     * Update tests
    */
    #[test]
    fn wallet_update() {
        _cleanup();
        let wallet = _create_wallet();
        let type_ = "test";
        let name = "name";
        let value = "value";
        let new_value = "new_value";
        let tags = HashMap::new();

        wallet.add(type_, name, value, &tags).unwrap();
        wallet.get(type_, name, r##"{"fetch_type": false, "fetch_value": true, "fetch_tags": false}"##).unwrap();
        wallet.update(type_, name, new_value).unwrap();
        let item = wallet.get(type_, name, r##"{"fetch_type": false, "fetch_value": true, "fetch_tags": true}"##).unwrap();
        assert_eq!(item.name, String::from(name));
        assert_eq!(item.value.unwrap(), String::from(new_value));
    }

    #[test]
    fn wallet_update_returns_error_if_wrong_name() {
        _cleanup();
        let wallet = _create_wallet();
        let type_ = "test";
        let name = "name";
        let wrong_name = "wrong_name";
        let value = "value";
        let new_value = "new_value";
        let tags = HashMap::new();

        wallet.add(type_, name, value, &tags).unwrap();
        wallet.get(type_, name, r##"{"fetch_type": false, "fetch_value": true, "fetch_tags": false}"##).unwrap();
        let res = wallet.update(type_, wrong_name, new_value);
        assert_match!(Err(WalletError::ItemNotFound), res);
    }

        #[test]
    fn wallet_update_returns_error_if_wrong_type() {
        _cleanup();
        let wallet = _create_wallet();
        let type_ = "test";
        let wrong_type = "wrong_type";
        let name = "name";
        let value = "value";
        let new_value = "new_value";
        let tags = HashMap::new();

        wallet.add(type_, name, value, &tags).unwrap();
        wallet.get(type_, name, r##"{"fetch_type": false, "fetch_value": true, "fetch_tags": false}"##).unwrap();
        let res = wallet.update(wrong_type, name, new_value);
        assert_match!(Err(WalletError::ItemNotFound), res);
    }

    /**
     * Add tags tests
     */
    #[test]
    fn wallet_add_tags_() {
        _cleanup();
        let mut wallet = _create_wallet();
        let type_ = "test";
        let name = "name";
        let value = "value";
        let mut tags = HashMap::new();
        let tag_name_1 = "tag_name_1";
        let tag_value_1 = "tag_value_1";
        tags.insert(tag_name_1.to_string(), tag_value_1.to_string());

        wallet.add(type_, name, value, &tags).unwrap();

        let mut new_tags = HashMap::new();
        let tag_name_2 = "tag_name_2";
        let tag_name_3 = "~tag_name_3";
        let tag_value_2 = "tag_value_2";
        let tag_value_3 = "tag_value_3";
        new_tags.insert(tag_name_2.to_string(), tag_value_2.to_string());
        new_tags.insert(tag_name_3.to_string(), tag_value_3.to_string());
        wallet.add_tags(type_, name, &new_tags).unwrap();

        let item = wallet.get(type_, name, r##"{"fetch_type": false, "fetch_value": true, "fetch_tags": true}"##).unwrap();
        let tags = item.tags.unwrap();
        let mut expected_tags = new_tags.clone();
        expected_tags.insert(tag_name_1.to_string(), tag_value_1.to_string());

        assert_eq!(expected_tags, tags);
    }

    /**
     * Update tags tests
     */

    #[test]
    fn wallet_update_tags() {
                _cleanup();
        let mut wallet = _create_wallet();
        let type_ = "test";
        let name = "name";
        let value = "value";
        let mut tags = HashMap::new();
        let tag_name_1 = "tag_name_1";
        let tag_value_1 = "tag_value_1";
        let tag_name_2 = "tag_name_2";
        let tag_name_3 = "~tag_name_3";
        let tag_value_2 = "tag_value_2";
        let tag_value_3 = "tag_value_3";
        tags.insert(tag_name_2.to_string(), tag_value_2.to_string());
        tags.insert(tag_name_3.to_string(), tag_value_3.to_string());
        tags.insert(tag_name_1.to_string(), tag_value_1.to_string());

        wallet.add(type_, name, value, &tags).unwrap();

        let mut updated_tags = HashMap::new();
        let new_tag_value_1 = "new_tag_value_1";
        let new_tag_value_2 = "new_tag_value_2";
        updated_tags.insert(tag_name_1.to_string(), new_tag_value_1.to_string());
        updated_tags.insert(tag_name_2.to_string(), new_tag_value_2.to_string());
        wallet.update_tags(type_, name, &updated_tags).unwrap();

        let item = wallet.get(type_, name, r##"{"fetch_type": false, "fetch_value": true, "fetch_tags": true}"##).unwrap();
        let retrieved_tags = item.tags.unwrap();
<<<<<<< HEAD
        let mut expected_tags = updated_tags.clone();
        expected_tags.insert(tag_name_3.to_string(), tag_value_3.to_string());
=======
        let retrieved_tags: Tags = serde_json::from_str(&retrieved_tags).unwrap();
>>>>>>> 70081745

        assert_eq!(updated_tags, retrieved_tags);
    }

    /**
     * Delete tags tests
     */

    #[test]
    fn wallet_delete_tags() {
        _cleanup();
        let mut wallet = _create_wallet();
        let type_ = "test";
        let name = "name";
        let value = "value";
        let mut tags = HashMap::new();
        let tag_name_1 = "tag_name_1";
        let tag_value_1 = "tag_value_1";
        let tag_name_2 = "tag_name_2";
        let tag_value_2 = "tag_value_2";
        let tag_name_3 = "~tag_name_3";
        let tag_value_3 = "tag_value_3";
        tags.insert(tag_name_1.to_string(), tag_value_1.to_string());
        tags.insert(tag_name_2.to_string(), tag_value_2.to_string());
        tags.insert(tag_name_3.to_string(), tag_value_3.to_string());

        wallet.add(type_, name, value, &tags).unwrap();

        let tag_names = vec![tag_name_1, tag_name_3];
        wallet.delete_tags(type_, name, &tag_names[..]).unwrap();

        let item = wallet.get(type_, name, r##"{"fetch_type": false, "fetch_value": true, "fetch_tags": true}"##).unwrap();
        let retrieved_tags = item.tags.unwrap();
        let mut expected_tags = HashMap::new();
        expected_tags.insert(tag_name_2.to_string(), tag_value_2.to_string());

        assert_eq!(expected_tags, retrieved_tags);
    }

    #[test]
    fn wallet_delete_works() {
        _cleanup();
        let wallet = _create_wallet();
        let type_ = "test";
        let name = "name1";
        let value = "value1";
        let mut tags = HashMap::new();
        tags.insert("tag1".to_string(), "tag_value_1".to_string());

        wallet.add(type_, name, value, &tags).unwrap();
        let entity = wallet.get(type_, name, r##"{"fetch_type": false, "fetch_value": true, "fetch_tags": true}"##).unwrap();

        assert_eq!(entity.name, name);
        assert_eq!(entity.value.unwrap(), value);
        assert_eq!(entity.tags.unwrap(), tags);

        wallet.delete(type_, name).unwrap();
        let res = wallet.get(type_, name, r##"{"fetch_type": false, "fetch_value": true, "fetch_tags": true}"##);
        assert_match!(Err(WalletError::ItemNotFound), res);
    }

    #[test]
    fn wallet_delete_returns_item_not_found_if_no_such_item() {
        _cleanup();
        let wallet = _create_wallet();
        let type_ = "test";

        let res = wallet.delete(type_, "nonexistant_name");
        assert_match!(Err(WalletError::ItemNotFound), res);
    }

    #[test]
    fn wallet_get_pool_name_works() {
        _cleanup();
        let wallet = _create_wallet();

        assert_eq!(wallet.get_pool_name(), "test_pool");
    }

    #[test]
    fn wallet_get_name_works() {
        _cleanup();
        let wallet = _create_wallet();

        assert_eq!(wallet.get_name(), "test_wallet");
    }

    // query encryption tests
    #[test]
    fn wallet_query_parsing() {
        _cleanup();
        let test_query = json!({
            "k1": "v1",
            "$or": [
                {
                    "k2": {"$like": "like_target"},
                    "k3": {"$gte": "100"},
                    "$not": {
                        "k4": "v4",
                        "k5": {
                            "$regex": "regex_string"
                        },
                    },
                },
                {
                    "k6": {"$in": ["in_string_1", "in_string_2"]},
                }
            ],
            "$not": {
                "$not": {
                    "$not": {
                        "$not": {
                            "k7": "v7"
                        }
                    }
                }
            },
            "$not": {
                "k8": "v8"
            }
        });
        let master_key = _get_test_master_key();
        let column_keys = Keys::gen_keys(master_key);
        let keys = Keys::new(column_keys);
        let raw_query = serde_json::to_string(&test_query).unwrap();
        let query = language::parse_from_json(&raw_query).unwrap();
        let encrypted_query = encrypt_query(query, &keys);

        assert_match!(Operator::And(_), encrypted_query);
    }

    /// Search testing ///
    // eq tests //
    #[test]
    fn wallet_search_single_item_eqencrypted() {
        _cleanup();
        let wallet = _create_wallet();
        let mut tags = HashMap::new();
        tags.insert("tag1".to_string(), "tag2".to_string());
        wallet.add("test_type_", "foo", "bar", &tags).unwrap();
        let search_config = "{\"fetch_type\": false, \"fetch_value\": true, \"fetch_tags\": false}";

        // successful encrypted search
        let query_json = jsonise!({
            "tag1": "tag2"
        });
        let mut iterator = wallet.search("test_type_", &query_json, Some(search_config)).unwrap();
        let res = iterator.next().unwrap().unwrap();
        assert_eq!(res.name, "foo".to_string());
        assert_eq!(res.value.unwrap(), "bar".to_string());
        let res = iterator.next().unwrap();
        assert!(res.is_none());

        // unsuccessful encrypted search with different tag name
        let query_json = jsonise!({
            "tag3": "tag2"
        });
        let mut iterator = wallet.search("test_type_", &query_json, Some(search_config)).unwrap();
        let res = iterator.next().unwrap();
        assert!(res.is_none());

        // unsuccessful encrypted search with different tag value
        let query_json = jsonise!({
            "tag1": "tag3"
        });
        let mut iterator = wallet.search("test_type_", &query_json, Some(search_config)).unwrap();
        let res = iterator.next().unwrap();
        assert!(res.is_none());

        // unsuccessful encrypted search with different type_
        let query_json = jsonise!({
            "tag1": "tag2"
        });
        let mut iterator = wallet.search("test_type__wrong", &query_json, Some(search_config)).unwrap();
        let res = iterator.next().unwrap();
        assert!(res.is_none());

        // unsuccessful plain search equal name value
        let query_json = jsonise!({
            "~tag1": "tag2"
        });
        let mut iterator = wallet.search("test_type_", &query_json, Some(search_config)).unwrap();
        let res = iterator.next().unwrap();
        assert!(res.is_none());
    }

    #[test]
    fn wallet_search_single_item_eq_plain() {
        _cleanup();
        let search_config = "{\"fetch_type\": false, \"fetch_value\": true, \"fetch_tags\": false}";
        let wallet = _create_wallet();
        let mut tags = HashMap::new();
        tags.insert("~tag1".to_string(), "tag2".to_string());
        wallet.add("test_type_", "foo", "bar", &tags).unwrap();

        // successful plain search
        let query_json = jsonise!({
            "~tag1": "tag2"
        });
        let mut iterator = wallet.search("test_type_", &query_json, Some(search_config)).unwrap();
        let res = iterator.next().unwrap().unwrap();
        assert_eq!(res.name, "foo".to_string());
        assert_eq!(res.value.unwrap(), "bar".to_string());
        let res = iterator.next().unwrap();
        assert!(res.is_none());

        // unsuccessful plain search with different tag name
        let query_json = jsonise!({
            "~tag3": "tag2"
        });
        let mut iterator = wallet.search("test_type_", &query_json, Some(search_config)).unwrap();
        let res = iterator.next().unwrap();
        assert!(res.is_none());

        // unsuccessful plain search with different tag value
        let query_json = jsonise!({
            "~tag1": "tag3"
        });
        let mut iterator = wallet.search("test_type_", &query_json, Some(search_config)).unwrap();
        let res = iterator.next().unwrap();
        assert!(res.is_none());

        // unsuccessful plain search with different type_
        let query_json = jsonise!({
            "~tag1": "tag2"
        });
        let mut iterator = wallet.search("test_type__wrong", &query_json, Some(search_config)).unwrap();
        let res = iterator.next().unwrap();
        assert!(res.is_none());

        // unsuccessful encrypted search equal name value
        let query_json = jsonise!({
            "tag1": "tag2"
        });
        let mut iterator = wallet.search("test_type_", &query_json, Some(search_config)).unwrap();
        let res = iterator.next().unwrap();
        assert!(res.is_none());
    }

    // neq tests //
    #[test]
    fn wallet_search_single_item_neqencrypted() {
        _cleanup();
        let search_config = "{\"fetch_type\": false, \"fetch_value\": true, \"fetch_tags\": false}";
        let wallet = _create_wallet();
        let mut tags = HashMap::new();
        tags.insert("tag_name".to_string(), "tag_value".to_string());
        wallet.add("test_type_", "foo", "bar", &tags).unwrap();

        // successful encrypted search
        let query_json = jsonise!({
            "tag_name": {"$neq": "different_tag_value"},
        });
        let mut iterator = wallet.search("test_type_", &query_json, Some(search_config)).unwrap();
        let res = iterator.next().unwrap().unwrap();
        assert_eq!(res.name, "foo".to_string());
        assert_eq!(res.value.unwrap(), "bar".to_string());
        let res = iterator.next().unwrap();
        assert!(res.is_none());

        // unsuccessful encrypted search with matching value
        let query_json = jsonise!({
            "tag_name": {"$neq": "tag_value"}
        });
        let mut iterator = wallet.search("test_type_", &query_json, Some(search_config)).unwrap();
        let res = iterator.next().unwrap();
        assert!(res.is_none());

        // unsuccessful encrypted search with neq value but eq name
        let query_json = jsonise!({
            "different_tag_name": {"$neq": "different_tag_value"}
        });
        let mut iterator = wallet.search("test_type_", &query_json, Some(search_config)).unwrap();
        let res = iterator.next().unwrap();
        assert!(res.is_none());

        // unsuccessful encrypted search with different type_
        let query_json = jsonise!({
            "tag_name": {"$neq": "target_tag_value"},
        });
        let mut iterator = wallet.search("test_type__wrong", &query_json, Some(search_config)).unwrap();
        let res = iterator.next().unwrap();
        assert!(res.is_none());

        // unsuccessful plain search
        let query_json = jsonise!({
            "~tag_name": {"$neq": "different_tag_value"}
        });
        let mut iterator = wallet.search("test_type_", &query_json, Some(search_config)).unwrap();
        let res = iterator.next().unwrap();
        assert!(res.is_none());

    }

    #[test]
    fn wallet_search_single_item_neq_plain() {
        _cleanup();
        let search_config = "{\"fetch_type\": false, \"fetch_value\": true, \"fetch_tags\": false}";
        let wallet = _create_wallet();
        let mut tags = HashMap::new();
        tags.insert("~tag_name".to_string(), "tag_value".to_string());
        wallet.add("test_type_", "foo", "bar", &tags).unwrap();

        // successful plain search
        let query_json = jsonise!({
            "~tag_name": {"$neq": "different_tag_value"},
        });
        let mut iterator = wallet.search("test_type_", &query_json, Some(search_config)).unwrap();
        let res = iterator.next().unwrap().unwrap();
        assert_eq!(res.name, "foo".to_string());
        assert_eq!(res.value.unwrap(), "bar".to_string());
        let res = iterator.next().unwrap();
        assert!(res.is_none());

        // unsuccessful plain search with eq value and eq name
        let query_json = jsonise!({
            "~tag_name": {"$neq": "tag_value"}
        });
        let mut iterator = wallet.search("test_type_", &query_json, Some(search_config)).unwrap();
        let res = iterator.next().unwrap();
        assert!(res.is_none());

        // unsuccessful plain search with neq value but neq name
        let query_json = jsonise!({
            "~different_tag_name": {"$neq": "different_tag_value"}
        });
        let mut iterator = wallet.search("test_type_", &query_json, Some(search_config)).unwrap();
        let res = iterator.next().unwrap();
        assert!(res.is_none());

        // unsuccessful plain search with different type_
        let query_json = jsonise!({
            "~tag_name": {"$neq": "target_tag_value"},
        });
        let mut iterator = wallet.search("test_type__wrong", &query_json, Some(search_config)).unwrap();
        let res = iterator.next().unwrap();
        assert!(res.is_none());

        // unsuccessful encrypted search
        let query_json = jsonise!({
            "tag_name": {"$neq": "different_tag_value"}
        });
        let mut iterator = wallet.search("test_type_", &query_json, Some(search_config)).unwrap();
        let res = iterator.next().unwrap();
        assert!(res.is_none());

    }

    // gt tests //
    #[test]
    fn wallet_search_single_item_gt_unencrypted() {
        _cleanup();
        let search_config = "{\"fetch_type\": false, \"fetch_value\": true, \"fetch_tags\": false}";
        let wallet = _create_wallet();
        let mut tags = HashMap::new();
        tags.insert("~tag_name".to_string(), "1".to_string());
        wallet.add("test_type_", "foo1", "bar1", &tags).unwrap();
        tags.insert("~tag_name".to_string(), "2".to_string());
        wallet.add("test_type_", "foo2", "bar2", &tags).unwrap();
        tags.insert("~tag_name".to_string(), "3".to_string());
        wallet.add("test_type_", "foo3", "bar3", &tags).unwrap();

        // successful encrypted search
        let query_json = jsonise!({
            "~tag_name": {"$gt": "1"},
        });
        let iterator = wallet.search("test_type_", &query_json, Some(search_config)).unwrap();
        let results = _search_iterator_to_vector(iterator);
        assert_eq!(results.len(), 2);
        assert!(results.contains(&("foo2".to_string(), "bar2".to_string())));
        assert!(results.contains(&("foo3".to_string(), "bar3".to_string())));

        // unsuccessful encrypted search with no matches
        let query_json = jsonise!({
            "~tag_name": {"$gt": "4"},
        });
        let mut iterator = wallet.search("test_type_", &query_json, Some(search_config)).unwrap();
        let res = iterator.next().unwrap();
        assert!(res.is_none());

        // unsuccessful encrypted search with nonexisting value
        let query_json = jsonise!({
            "~nonexisting_tag_name": {"$neq": "tag_value"}
        });
        let mut iterator = wallet.search("test_type_", &query_json, Some(search_config)).unwrap();
        let res = iterator.next().unwrap();
        assert!(res.is_none());

        // unsuccessful encrypted search with different type_
        let query_json = jsonise!({
            "~tag_name": {"$gt": "1"},
        });
        let mut iterator = wallet.search("test_type__wrong", &query_json, Some(search_config)).unwrap();
        let res = iterator.next().unwrap();
        assert!(res.is_none());
    }

    // gte tests //
    #[test]
    fn wallet_search_single_item_gte_unencrypted() {
        _cleanup();
        let search_config = "{\"fetch_type\": false, \"fetch_value\": true, \"fetch_tags\": false}";
        let wallet = _create_wallet();
        let mut tags = HashMap::new();
        tags.insert("~tag_name".to_string(), "1".to_string());
        wallet.add("test_type_", "foo1", "bar1", &tags).unwrap();
        tags.insert("~tag_name".to_string(), "2".to_string());
        wallet.add("test_type_", "foo2", "bar2", &tags).unwrap();
        tags.insert("~tag_name".to_string(), "3".to_string());
        wallet.add("test_type_", "foo3", "bar3", &tags).unwrap();

        // successful encrypted search
        let query_json = jsonise!({
            "~tag_name": {"$gte": "2"},
        });
        let iterator = wallet.search("test_type_", &query_json, Some(search_config)).unwrap();
        let results = _search_iterator_to_vector(iterator);
        assert_eq!(results.len(), 2);
        assert!(results.contains(&("foo2".to_string(), "bar2".to_string())));
        assert!(results.contains(&("foo3".to_string(), "bar3".to_string())));

        // unsuccessful encrypted search with no matches
        let query_json = jsonise!({
            "~tag_name": {"$gte": "4"},
        });
        let mut iterator = wallet.search("test_type_", &query_json, Some(search_config)).unwrap();
        let res = iterator.next().unwrap();
        assert!(res.is_none());

        // unsuccessful encrypted search with nonexisting value
        let query_json = jsonise!({
            "~nonexisting_tag_name": {"$neq": "tag_value"}
        });
        let mut iterator = wallet.search("test_type_", &query_json, Some(search_config)).unwrap();
        let res = iterator.next().unwrap();
        assert!(res.is_none());

        // unsuccessful encrypted search with different type_
        let query_json = jsonise!({
            "~tag_name": {"$gte": "1"},
        });
        let mut iterator = wallet.search("test_type__wrong", &query_json, Some(search_config)).unwrap();
        let res = iterator.next().unwrap();
        assert!(res.is_none());
    }


    // lt tests //
    #[test]
    fn wallet_search_single_item_lt_unencrypted() {
        _cleanup();
        let search_config = "{\"fetch_type\": false, \"fetch_value\": true, \"fetch_tags\": false}";
        let wallet = _create_wallet();
        let mut tags = HashMap::new();
        tags.insert("~tag_name".to_string(), "1".to_string());
        wallet.add("test_type_", "foo1", "bar1", &tags).unwrap();
        tags.insert("~tag_name".to_string(), "2".to_string());
        wallet.add("test_type_", "foo2", "bar2", &tags).unwrap();
        tags.insert("~tag_name".to_string(), "3".to_string());
        wallet.add("test_type_", "foo3", "bar3", &tags).unwrap();

        // successful encrypted search
        let query_json = jsonise!({
            "~tag_name": {"$lt": "3"},
        });
        let iterator = wallet.search("test_type_", &query_json, Some(search_config)).unwrap();
        let results = _search_iterator_to_vector(iterator);
        assert_eq!(results.len(), 2);
        assert!(results.contains(&("foo1".to_string(), "bar1".to_string())));
        assert!(results.contains(&("foo2".to_string(), "bar2".to_string())));

        // unsuccessful encrypted search with no matches
        let query_json = jsonise!({
            "~tag_name": {"$lt": "1"},
        });
        let mut iterator = wallet.search("test_type_", &query_json, Some(search_config)).unwrap();
        let res = iterator.next().unwrap();
        assert!(res.is_none());

        // unsuccessful encrypted search with nonexisting value
        let query_json = jsonise!({
            "~nonexisting_tag_name": {"$lt": "2"}
        });
        let mut iterator = wallet.search("test_type_", &query_json, Some(search_config)).unwrap();
        let res = iterator.next().unwrap();
        assert!(res.is_none());

        // unsuccessful encrypted search with different type_
        let query_json = jsonise!({
            "~tag_name": {"$lt": "2"},
        });
        let mut iterator = wallet.search("test_type__wrong", &query_json, Some(search_config)).unwrap();
        let res = iterator.next().unwrap();
        assert!(res.is_none());
    }


    // lte tests //
    #[test]
    fn wallet_search_single_item_lte_unencrypted() {
        _cleanup();
        let search_config = "{\"fetch_type\": false, \"fetch_value\": true, \"fetch_tags\": false}";
        let wallet = _create_wallet();
        let mut tags = HashMap::new();
        tags.insert("~tag_name".to_string(), "1".to_string());
        wallet.add("test_type_", "foo1", "bar1", &tags).unwrap();
        tags.insert("~tag_name".to_string(), "2".to_string());
        wallet.add("test_type_", "foo2", "bar2", &tags).unwrap();
        tags.insert("~tag_name".to_string(), "3".to_string());
        wallet.add("test_type_", "foo3", "bar3", &tags).unwrap();

        // successful encrypted search
        let query_json = jsonise!({
            "~tag_name": {"$lte": "2"},
        });
        let iterator = wallet.search("test_type_", &query_json, Some(search_config)).unwrap();
        let results = _search_iterator_to_vector(iterator);
        assert_eq!(results.len(), 2);
        assert!(results.contains(&("foo1".to_string(), "bar1".to_string())));
        assert!(results.contains(&("foo2".to_string(), "bar2".to_string())));

        // unsuccessful encrypted search with no matches
        let query_json = jsonise!({
            "~tag_name": {"$lte": "0"},
        });
        let mut iterator = wallet.search("test_type_", &query_json, Some(search_config)).unwrap();
        let res = iterator.next().unwrap();
        assert!(res.is_none());

        // unsuccessful encrypted search with nonexisting value
        let query_json = jsonise!({
            "~nonexisting_tag_name": {"$lte": "2"}
        });
        let mut iterator = wallet.search("test_type_", &query_json, Some(search_config)).unwrap();
        let res = iterator.next().unwrap();
        assert!(res.is_none());

        // unsuccessful encrypted search with different type_
        let query_json = jsonise!({
            "~tag_name": {"$lte": "2"},
        });
        let mut iterator = wallet.search("test_type__wrong", &query_json, Some(search_config)).unwrap();
        let res = iterator.next().unwrap();
        assert!(res.is_none());
    }


    // in tests //
    #[test]
    fn wallet_search_single_item_in_unencrypted() {
        _cleanup();
        let search_config = "{\"fetch_type\": false, \"fetch_value\": true, \"fetch_tags\": false}";
        let wallet = _create_wallet();
        let mut tags = HashMap::new();
        tags.insert("~tag_name".to_string(), "tag_value_1".to_string());
        wallet.add("test_type_", "foo1", "bar1", &tags).unwrap();
        tags.insert("~tag_name".to_string(), "tag_value_2".to_string());
        wallet.add("test_type_", "foo2", "bar2", &tags).unwrap();
        tags.insert("~tag_name".to_string(), "tag_value_3".to_string());
        wallet.add("test_type_", "foo3", "bar3", &tags).unwrap();

        // successful unencrypted search
        let query_json = jsonise!({
            "~tag_name": {"$in": ["tag_value_1", "tag_value_3"]},
        });
        let iterator = wallet.search("test_type_", &query_json, Some(search_config)).unwrap();
        let results = _search_iterator_to_vector(iterator);
        assert_eq!(results.len(), 2);
        assert!(results.contains(&("foo1".to_string(), "bar1".to_string())));
        assert!(results.contains(&("foo3".to_string(), "bar3".to_string())));

        // unsuccessful unencrypted search with no matches
        let query_json = jsonise!({
            "~tag_name": {"$in": ["tag_value_4", "tag_value_5"]},
        });
        let mut iterator = wallet.search("test_type_", &query_json, Some(search_config)).unwrap();
        let res = iterator.next().unwrap();
        assert!(res.is_none());

        // unsuccessful unencrypted search with nonexisting value
        let query_json = jsonise!({
            "~nonexistant_tag_name": {"$in": ["tag_value_1", "tag_value_3"]},
        });
        let mut iterator = wallet.search("test_type_", &query_json, Some(search_config)).unwrap();
        let res = iterator.next().unwrap();
        assert!(res.is_none());

        // unsuccessful unencrypted search
        let query_json = jsonise!({
            "tag_name": {"$in": ["tag_value_1", "tag_value_3"]},
        });
        let mut iterator = wallet.search("test_type_", &query_json, Some(search_config)).unwrap();
        let res = iterator.next().unwrap();
        assert!(res.is_none());

        // unsuccessful unencrypted search wrong type_
        let query_json = jsonise!({
            "~tag_name": {"$in": ["tag_value_1", "tag_value_3"]},
        });
        let mut iterator = wallet.search("test_type__wrong", &query_json, Some(search_config)).unwrap();
        let res = iterator.next().unwrap();
        assert!(res.is_none());
    }

    #[test]
    fn wallet_search_single_item_inencrypted() {
        _cleanup();
        let search_config = "{\"fetch_type\": false, \"fetch_value\": true, \"fetch_tags\": false}";
        let wallet = _create_wallet();
        let mut tags = HashMap::new();
        tags.insert("tag_name".to_string(), "tag_value_1".to_string());
        wallet.add("test_type_", "foo1", "bar1", &tags).unwrap();
        tags.insert("tag_name".to_string(), "tag_value_2".to_string());
        wallet.add("test_type_", "foo2", "bar2", &tags).unwrap();
        tags.insert("tag_name".to_string(), "tag_value_3".to_string());
        wallet.add("test_type_", "foo3", "bar3", &tags).unwrap();

        // successful encrypted search
        let query_json = jsonise!({
            "tag_name": {"$in": ["tag_value_1", "tag_value_3"]},
        });
        let iterator = wallet.search("test_type_", &query_json, Some(search_config)).unwrap();
        let results = _search_iterator_to_vector(iterator);
        assert_eq!(results.len(), 2);
        assert!(results.contains(&("foo1".to_string(), "bar1".to_string())));
        assert!(results.contains(&("foo3".to_string(), "bar3".to_string())));

        // unsuccessful encrypted search with no matches
        let query_json = jsonise!({
            "tag_name": {"$in": ["tag_value_4", "tag_value_5"]},
        });
        let mut iterator = wallet.search("test_type_", &query_json, Some(search_config)).unwrap();
        let res = iterator.next().unwrap();
        assert!(res.is_none());

        // unsuccessful encrypted search with nonexisting value
        let query_json = jsonise!({
            "nonexistant_tag_name": {"$in": ["tag_value_1", "tag_value_3"]},
        });
        let mut iterator = wallet.search("test_type_", &query_json, Some(search_config)).unwrap();
        let res = iterator.next().unwrap();
        assert!(res.is_none());

        // unsuccessful unencrypted search
        let query_json = jsonise!({
            "~tag_name": {"$in": ["tag_value_1", "tag_value_3"]},
        });
        let mut iterator = wallet.search("test_type_", &query_json, Some(search_config)).unwrap();
        let res = iterator.next().unwrap();
        assert!(res.is_none());

        // unsuccessful encrypted search wrong type_
        let query_json = jsonise!({
            "tag_name": {"$in": ["tag_value_1", "tag_value_3"]},
        });
        let mut iterator = wallet.search("test_type__wrong", &query_json, Some(search_config)).unwrap();
        let res = iterator.next().unwrap();
        assert!(res.is_none());
    }


    // and tests
    #[test]
    fn wallet_search_and_with_eqs() {
        _cleanup();
        let search_config = "{\"fetch_type\": false, \"fetch_value\": true, \"fetch_tags\": false}";
        let wallet = _create_wallet();
        let mut tags = HashMap::new();
        tags.insert("tag_name_1".to_string(), "tag_value_1".to_string());
        tags.insert("tag_name_2".to_string(), "tag_value_2".to_string());
        tags.insert("~tag_name_2".to_string(), "tag_value_2".to_string());
        tags.insert("~tag_name_3".to_string(), "tag_value_3".to_string());
        wallet.add("test_type_", "foo", "bar", &tags).unwrap();
        tags.insert("~tag_name_2".to_string(), "tag_value_3".to_string());
        wallet.add("test_type_", "spam", "eggs", &tags).unwrap();

        let query_json = jsonise!({
            "tag_name_1": "tag_value_1",
            "tag_name_2": "tag_value_2",
            "~tag_name_2": "tag_value_2",
        });
        let iterator = wallet.search("test_type_", &query_json, Some(search_config)).unwrap();
        let results = _search_iterator_to_vector(iterator);
        assert_eq!(results.len(), 1);
        assert!(results.contains(&("foo".to_string(), "bar".to_string())));

        let query_json = jsonise!({
            "tag_name_1": "tag_value_1",
            "~tag_name_2": "tag_value_3",
        });
        let iterator = wallet.search("test_type_", &query_json, Some(search_config)).unwrap();
        let results = _search_iterator_to_vector(iterator);
        assert_eq!(results.len(), 1);
        assert!(results.contains(&("spam".to_string(), "eggs".to_string())));

        let query_json = jsonise!({
            "tag_name_1": "tag_value_1",
            "~tag_name_3": "tag_value_3",
        });
        let iterator = wallet.search("test_type_", &query_json, Some(search_config)).unwrap();
        let results = _search_iterator_to_vector(iterator);
        assert_eq!(results.len(), 2);
        assert!(results.contains(&("spam".to_string(), "eggs".to_string())));
        assert!(results.contains(&("foo".to_string(), "bar".to_string())));

        // no matches
        let query_json = jsonise!({
            "tag_name_1": "tag_value_1",
            "~tag_name_3": "tag_value_3",
            "tag_name_4": "tag_value_4",
        });
        let iterator = wallet.search("test_type_", &query_json, Some(search_config)).unwrap();
        let results = _search_iterator_to_vector(iterator);
        assert_eq!(results.len(), 0);

        // wrong type
        let query_json = jsonise!({
            "tag_name_1": "tag_value_1",
            "~tag_name_2": "tag_value_2",
        });
        let iterator = wallet.search("test_type__wrong", &query_json, Some(search_config)).unwrap();
        let results = _search_iterator_to_vector(iterator);
        assert_eq!(results.len(), 0);

        // wrong tag name
        let query_json = jsonise!({
            "tag_name_1": "tag_value_1",
            "tag_name_3": "tag_value_3",
        });
        let iterator = wallet.search("test_type_", &query_json, Some(search_config)).unwrap();
        let results = _search_iterator_to_vector(iterator);
        assert_eq!(results.len(), 0);

        // wrong tag value
        let query_json = jsonise!({
            "tag_name_1": "tag_value_0",
            "~tag_name_2": "tag_value_3",
        });
        let iterator = wallet.search("test_type_", &query_json, Some(search_config)).unwrap();
        let results = _search_iterator_to_vector(iterator);
        assert_eq!(results.len(), 0);
    }

    // or tests
    #[test]
    fn wallet_search_or_with_eqs() {
        _cleanup();
        let search_config = "{\"fetch_type\": false, \"fetch_value\": true, \"fetch_tags\": false}";
        let wallet = _create_wallet();
        let mut tags = HashMap::new();
        tags.insert("tag_name_1".to_string(), "tag_value_1".to_string());
        tags.insert("~tag_name_2".to_string(), "tag_value_21".to_string());
        tags.insert("~tag_name_3".to_string(), "tag_value_3".to_string());
        wallet.add("test_type_", "foo", "bar", &tags).unwrap();
        tags.insert("~tag_name_2".to_string(), "tag_value_22".to_string());
        wallet.add("test_type_", "spam", "eggs", &tags).unwrap();
        tags.insert("~tag_name_4".to_string(), "tag_value_4".to_string());
        tags.remove("~tag_name_2");
        wallet.add("test_type_", "ping", "pong", &tags).unwrap();

        // All 3
        let query_json = jsonise!({
            "$or": [
                {"tag_name_1": "tag_value_1"},
                {"~tag_name_2": "tag_value_22"},
                {"~tag_name_4": "tag_value_4"}
            ]
        });
        let iterator = wallet.search("test_type_", &query_json, Some(search_config)).unwrap();
        let values = _search_iterator_to_map(iterator);
        let mut expected_values = HashMap::<String,String>::new();
        expected_values.insert("foo".to_string(), "bar".to_string());
        expected_values.insert("spam".to_string(), "eggs".to_string());
        expected_values.insert("ping".to_string(), "pong".to_string());
        assert_eq!(values, expected_values);

        // 1 and 3 matching
        let query_json = jsonise!({
            "$or": [
                {"~tag_name_2": "tag_value_21"},
                {"~tag_name_4": "tag_value_4"}
            ]
        });
        let iterator = wallet.search("test_type_", &query_json, Some(search_config)).unwrap();
        let values = _search_iterator_to_map(iterator);
        let mut expected_values = HashMap::<String,String>::new();
        expected_values.insert("foo".to_string(), "bar".to_string());
        expected_values.insert("ping".to_string(), "pong".to_string());
        assert_eq!(values, expected_values);

        // 3 matching, 1 not because wrong tag type
        let query_json = jsonise!({
            "$or": [
                {"tag_name_2": "tag_value_21"},
                {"~tag_name_4": "tag_value_4"}
            ]
        });
        let iterator = wallet.search("test_type_", &query_json, Some(search_config)).unwrap();
        let values = _search_iterator_to_map(iterator);
        let mut expected_values = HashMap::<String,String>::new();
        expected_values.insert("ping".to_string(), "pong".to_string());
        assert_eq!(values, expected_values);

        // no matching
        let query_json = jsonise!({
            "$or": [
                {"tag_name_2": "tag_value_21"},
                {"~tag_name_4": "tag_value_5"}
            ]
        });
        let iterator = wallet.search("test_type_", &query_json, Some(search_config)).unwrap();
        let values = _search_iterator_to_map(iterator);
        let mut expected_values = HashMap::<String,String>::new();
        assert_eq!(values, expected_values);

        // no matching - wrong type_
        let query_json = jsonise!({
            "$or": [
                {"tag_name_1": "tag_value_1"},
                {"~tag_name_2": "tag_value_22"},
                {"~tag_name_4": "tag_value_4"}
            ]
        });
        let iterator = wallet.search("test_type__wrong", &query_json, Some(search_config)).unwrap();
        let values = _search_iterator_to_map(iterator);
        let mut expected_values = HashMap::<String,String>::new();
        assert_eq!(values, expected_values);
    }

    // not tests
    #[test]
    fn wallet_search_not_simple() {
        _cleanup();
        let search_config = "{\"fetch_type\": false, \"fetch_value\": true, \"fetch_tags\": false}";
        let wallet = _create_wallet();
        let mut tags1 = HashMap::new();
        tags1.insert("tag_name_1".to_string(), "tag_value_1".to_string());
        tags1.insert("~tag_name_2".to_string(), "tag_value_21".to_string());
        tags1.insert("~tag_name_3".to_string(), "tag_value_3".to_string());
        wallet.add("test_type_", "foo", "bar", &tags1).unwrap();
        let mut tags2 = HashMap::new();
        tags2.insert("tag_name_12".to_string(), "tag_value_12".to_string());
        tags2.insert("~tag_name_2".to_string(), "tag_value_22".to_string());
        wallet.add("test_type_", "spam", "eggs", &tags2).unwrap();
        let mut tags3 = HashMap::new();
        tags3.insert("tag_name_13".to_string(), "tag_value_13".to_string());
        tags3.insert("~tag_name_4".to_string(), "tag_value_4".to_string());
        wallet.add("test_type_", "ping", "pong", &tags3).unwrap();

        let query_json = jsonise!({
            "$not": {"tag_name_1": "tag_value_1_different"}
        });
        let iterator = wallet.search("test_type_", &query_json, Some(search_config)).unwrap();
        let values = _search_iterator_to_map(iterator);
        assert_eq!(values.len(), 3);
        let expected_values = HashMap::<String,String>::new();
        assert_eq!(values.get("foo").unwrap(), "bar");

        let query_json = jsonise!({
            "$not": {"~tag_name_2": "tag_value_22"}
        });
        let iterator = wallet.search("test_type_", &query_json, Some(search_config)).unwrap();
        let values = _search_iterator_to_map(iterator);
        assert_eq!(values.len(), 2);
        let expected_values = HashMap::<String,String>::new();
        assert_eq!(values.get("foo").unwrap(), "bar");
        assert_eq!(values.get("ping").unwrap(), "pong");

        let query_json = jsonise!({
            "$not": {
                "$or": [
                    {"tag_name_1": "tag_value_1"},
                    {"~tag_name_2": "tag_value_22"},
                    {"~tag_name_4": "tag_value_4"},
                ]
            }
        });
        let iterator = wallet.search("test_type_", &query_json, Some(search_config)).unwrap();
        let values = _search_iterator_to_map(iterator);
        assert_eq!(values.len(), 0);
    }

     #[test]
    fn wallet_search_without_value() {
        _cleanup();
        let wallet = _create_wallet();
        let mut tags = HashMap::new();
        tags.insert("tag_name".to_string(), "tag_value".to_string());
        wallet.add("test_type_", "foo", "bar", &tags).unwrap();
        let search_config = "{\"fetch_type\": false, \"fetch_value\": false, \"fetch_tags\": false}";

        // successful encrypted searchF
        let query_json = jsonise!({
            "tag_name": "tag_value"
        });
        let mut iterator = wallet.search("test_type_", &query_json, Some(search_config)).unwrap();
        let res = iterator.next().unwrap().unwrap();
        assert_eq!(res.name, "foo".to_string());
        assert!(res.value.is_none());
        let res = iterator.next().unwrap();
        assert!(res.is_none());

        // unsuccessful encrypted search with different tag name
        let query_json = jsonise!({
            "tag_name_2": "tag_value"
        });
        let mut iterator = wallet.search("test_type_", &query_json, Some(search_config)).unwrap();
        let res = iterator.next().unwrap();
        assert!(res.is_none());

        // unsuccessful encrypted search with different tag value
        let query_json = jsonise!({
            "tag_name": "tag_value_2"
        });
        let mut iterator = wallet.search("test_type_", &query_json, Some(search_config)).unwrap();
        let res = iterator.next().unwrap();
        assert!(res.is_none());

        // unsuccessful encrypted search with different type_
        let query_json = jsonise!({
            "tag_name": "tag_value"
        });
        let mut iterator = wallet.search("test_type__wrong", &query_json, Some(search_config)).unwrap();
        let res = iterator.next().unwrap();
        assert!(res.is_none());

        // unsuccessful plain search equal name value
        let query_json = jsonise!({
            "~tag_name": "tag_value"
        });
        let mut iterator = wallet.search("test_type_", &query_json, Some(search_config)).unwrap();
        let res = iterator.next().unwrap();
        assert!(res.is_none());
    }

     #[test]
    fn wallet_search_with_tags() {
        _cleanup();
        let wallet = _create_wallet();
        let mut tags = HashMap::new();
        tags.insert("tag_name_1".to_string(), "tag_value_1".to_string());
        tags.insert("tag_name_2".to_string(), "tag_value_2".to_string());
        tags.insert("~tag_name_1".to_string(), "tag_value_1".to_string());
        tags.insert("*tag_name_2".to_string(), "tag_value_2".to_string());
        wallet.add("test_type_", "foo", "bar", &tags).unwrap();
        let search_config = "{\"fetch_type\": false, \"fetch_value\": true, \"fetch_tags\": true}";

        // successful encrypted search
        let query_json = jsonise!({
            "tag_name_1": "tag_value_1"
        });
        let mut iterator = wallet.search ("test_type_", &query_json, Some(search_config)).unwrap();
        let res = iterator.next().unwrap().unwrap();
        assert_eq!(res.name, "foo".to_string());
        assert_eq!(res.value.unwrap(), "bar");
        let mut expected_tags = HashMap::new();
        expected_tags.insert(String::from("tag_name_1"), String::from("tag_value_1"));
        expected_tags.insert(String::from("tag_name_2"), String::from("tag_value_2"));
        expected_tags.insert(String::from("~tag_name_1"), String::from("tag_value_1"));
        expected_tags.insert(String::from("*tag_name_2"), String::from("tag_value_2"));
        assert_eq!(res.tags.unwrap(), expected_tags);
        let res = iterator.next().unwrap();
        assert!(res.is_none());

         // unsuccessful encrypted search with different tag name
        let query_json = jsonise!({
            "tag_name_2": "tag_value"
        });
        let mut iterator = wallet.search("test_type_", &query_json, Some(search_config)).unwrap();
        let res = iterator.next().unwrap();
        assert!(res.is_none());

        // unsuccessful encrypted search with different tag value
        let query_json = jsonise!({
            "tag_name": "tag_value_2"
        });
        let mut iterator = wallet.search("test_type_", &query_json, Some(search_config)).unwrap();
        let res = iterator.next().unwrap();
        assert!(res.is_none());

        // unsuccessful encrypted search with different type_
        let query_json = jsonise!({
            "tag_name": "tag_value"
        });
        let mut iterator = wallet.search("test_type__wrong", &query_json, Some(search_config)).unwrap();
        let res = iterator.next().unwrap();
        assert!(res.is_none());

        // unsuccessful plain search equal name value
        let query_json = jsonise!({
            "~tag_name": "tag_value"
        });
        let mut iterator = wallet.search("test_type_", &query_json, Some(search_config)).unwrap();
        let res = iterator.next().unwrap();
        assert!(res.is_none());
    }

    #[test]
    fn wallet_search_nested_query() {
        _cleanup();
        let search_config = "{\"fetch_type\": false, \"fetch_value\": true, \"fetch_tags\": false}";
        let wallet = _create_wallet();
        let mut tags = HashMap::new();
        tags.insert("tag1".to_string(), "tag2".to_string());
        wallet.add("test_type_", "foo", "bar", &tags).unwrap();
        let query_json = jsonise!({
            "$or": [
                    {"foo": "bar"},
                    {"$not": {
                        "$not": {
                            "$not": {
                                "$not": {
                                    "k7": "v7"
                                }
                            }
                        }
                    },
                        "$not": {
                            "k8": "v8"
                        }
                    }
            ]
        });
        let mut iterator = wallet.search("test_type_", &query_json, Some(search_config)).unwrap();
        let res = iterator.next().unwrap().unwrap();
        assert_eq!(res.name, "foo".to_string());
        assert_eq!(res.value.unwrap(), "bar".to_string())
    }
}<|MERGE_RESOLUTION|>--- conflicted
+++ resolved
@@ -125,12 +125,12 @@
     }
 
     pub fn decrypt(&self, key: &[u8]) -> Result<String, WalletError> {
-        let value_key = ChaCha20Poly1305IETF::decrypt(&self.key, key)?;
+        let value_key = ChaCha20Poly1305IETF::decrypt_merged(&self.key, key)?;
         if value_key.len() != ChaCha20Poly1305IETF::KEYBYTES {
             return Err(WalletError::EncryptionError("Value key is not right size".to_string()));
         }
 
-        String::from_utf8(ChaCha20Poly1305IETF::decrypt(&self.data, &value_key)?)
+        String::from_utf8(ChaCha20Poly1305IETF::decrypt_merged(&self.data, &value_key)?)
             .map_err(|_| WalletError::CommonError(CommonError::InvalidStructure("Invalid UTF8 string inside of value".to_string())))
     }
 
@@ -214,17 +214,7 @@
 
         let value = match result.value {
             None => None,
-<<<<<<< HEAD
-            Some(storage_value) => {
-                let value_key = ChaCha20Poly1305IETF::decrypt_merged(&storage_value.key, &self.keys.value_key)?;
-                if value_key.len() != ChaCha20Poly1305IETF::key_len() {
-                    return Err(WalletError::EncryptionError("Value key is not right size".to_string()));
-                }
-                Some(String::from_utf8(ChaCha20Poly1305IETF::decrypt_merged(&storage_value.data, &value_key)?)?)
-            }
-=======
             Some(encrypted_value) => Some(encrypted_value.decrypt(&self.keys.value_key)?)
->>>>>>> 70081745
         };
 
         let tags = decrypt_tags(&result.tags, &self.keys.tag_name_key, &self.keys.tag_value_key)?;
@@ -318,7 +308,7 @@
         let storage = storage_type.open_storage("test_wallet", None, &credentials[..]).unwrap();
 
         let keys = Keys::new(
-            ChaCha20Poly1305IETF::decrypt(
+            ChaCha20Poly1305IETF::decrypt_merged(
                 &storage.get_storage_metadata().unwrap(),
                 &master_key
             ).unwrap()
@@ -447,7 +437,7 @@
         let credentials = _credentials();
         let storage = storage_type.open_storage("test_wallet", None, &credentials[..]).unwrap();
         let keys = Keys::new(
-            ChaCha20Poly1305IETF::decrypt( // DARKO
+            ChaCha20Poly1305IETF::decrypt_merged(
                 &storage.get_storage_metadata().unwrap(),
                 &_get_test_master_key()
             ).unwrap()
@@ -611,12 +601,6 @@
 
         let item = wallet.get(type_, name, r##"{"fetch_type": false, "fetch_value": true, "fetch_tags": true}"##).unwrap();
         let retrieved_tags = item.tags.unwrap();
-<<<<<<< HEAD
-        let mut expected_tags = updated_tags.clone();
-        expected_tags.insert(tag_name_3.to_string(), tag_value_3.to_string());
-=======
-        let retrieved_tags: Tags = serde_json::from_str(&retrieved_tags).unwrap();
->>>>>>> 70081745
 
         assert_eq!(updated_tags, retrieved_tags);
     }
