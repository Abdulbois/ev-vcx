use std::collections::HashMap;
use std::rc::Rc;

use utils::crypto::{hmacsha256, chacha20poly1305_ietf};
use utils::wql::Query;

use errors::prelude::*;

use zeroize::Zeroize;

use super::storage;
use super::iterator::WalletIterator;
use super::encryption::*;
use super::query_encryption::encrypt_query;
use super::WalletRecord;

#[derive(Serialize, Deserialize)]
pub(super) struct Keys {
    pub type_key: chacha20poly1305_ietf::Key,
    pub name_key: chacha20poly1305_ietf::Key,
    pub value_key: chacha20poly1305_ietf::Key,
    pub item_hmac_key: hmacsha256::Key,
    pub tag_name_key: chacha20poly1305_ietf::Key,
    pub tag_value_key: chacha20poly1305_ietf::Key,
    pub tags_hmac_key: hmacsha256::Key,
}

impl Keys {
    pub fn new() -> Keys {
        Keys {
            type_key: chacha20poly1305_ietf::gen_key(),
            name_key: chacha20poly1305_ietf::gen_key(),
            value_key: chacha20poly1305_ietf::gen_key(),
            item_hmac_key: hmacsha256::gen_key(),
            tag_name_key: chacha20poly1305_ietf::gen_key(),
            tag_value_key: chacha20poly1305_ietf::gen_key(),
            tags_hmac_key: hmacsha256::gen_key(),
        }
    }

    pub fn serialize_encrypted(&self, master_key: &chacha20poly1305_ietf::Key) -> IndyResult<Vec<u8>> {
        let mut serialized = rmp_serde::to_vec(self)
            .to_indy(IndyErrorKind::InvalidState, "Unable to serialize keys")?;

        let encrypted = encrypt_as_not_searchable(&serialized, master_key);

        serialized.zeroize();
        Ok(encrypted)
    }

    pub fn deserialize_encrypted(bytes: &[u8], master_key: &chacha20poly1305_ietf::Key) -> IndyResult<Keys> {
        let mut decrypted = decrypt_merged(bytes, master_key)?;

        let keys: Keys = rmp_serde::from_slice(&decrypted)
<<<<<<< HEAD
                .to_indy(IndyErrorKind::InvalidState, "Invalid bytes for Key")?;
=======
            .to_indy(IndyErrorKind::InvalidState, "Invalid bytes for Key")?;
>>>>>>> 55b77ec7

        decrypted.zeroize();
        Ok(keys)
    }
}

#[derive(Clone, Debug, PartialEq)]
pub struct EncryptedValue {
    pub data: Vec<u8>,
    pub key: Vec<u8>,
}

const ENCRYPTED_KEY_LEN: usize = chacha20poly1305_ietf::TAGBYTES + chacha20poly1305_ietf::NONCEBYTES + chacha20poly1305_ietf::KEYBYTES;

impl EncryptedValue {
    pub fn new(data: Vec<u8>, key: Vec<u8>) -> Self {
        Self { data, key }
    }

    pub fn encrypt(data: &str, key: &chacha20poly1305_ietf::Key) -> Self {
        let value_key = chacha20poly1305_ietf::gen_key();
        EncryptedValue::new(
            encrypt_as_not_searchable(data.as_bytes(), &value_key),
            encrypt_as_not_searchable(&value_key[..], key)
        )
    }

    pub fn decrypt(&self, key: &chacha20poly1305_ietf::Key) -> IndyResult<String> {
        let mut value_key_bytes = decrypt_merged(&self.key, key)?;

        let value_key = chacha20poly1305_ietf::Key::from_slice(&value_key_bytes)
            .map_err(|err| err.extend("Invalid value key"))?; // FIXME: review kind

        value_key_bytes.zeroize();

        let res = String::from_utf8(decrypt_merged(&self.data, &value_key)?)
            .to_indy(IndyErrorKind::InvalidState, "Invalid UTF8 string inside of value")?;

        Ok(res)
    }

    pub fn to_bytes(&self) -> Vec<u8> {
        let mut result = self.key.clone();
        result.extend_from_slice(self.data.as_slice());
        result
    }

    pub fn from_bytes(joined_data: &[u8]) -> IndyResult<Self> {
        // value_key is stored as NONCE || CYPHERTEXT. Lenth of CYPHERTHEXT is length of DATA + length of TAG.
        if joined_data.len() < ENCRYPTED_KEY_LEN {
            return Err(err_msg(IndyErrorKind::InvalidStructure, "Unable to split value_key from value: value too short")); // FIXME: review kind
        }

        let value_key = joined_data[..ENCRYPTED_KEY_LEN].to_owned();
        let value = joined_data[ENCRYPTED_KEY_LEN..].to_owned();
        Ok(EncryptedValue { data: value, key: value_key })
    }
}

pub(super) struct Wallet {
    id: String,
    storage: Box<dyn storage::WalletStorage>,
    keys: Rc<Keys>,
}

impl Wallet {
    pub fn new(id: String, storage: Box<dyn storage::WalletStorage>, keys: Rc<Keys>) -> Wallet {
        Wallet { id, storage, keys }
    }

    pub fn add(&self, type_: &str, name: &str, value: &str, tags: &HashMap<String, String>) -> IndyResult<()> {
        let etype = encrypt_as_searchable(type_.as_bytes(), &self.keys.type_key, &self.keys.item_hmac_key);
        let ename = encrypt_as_searchable(name.as_bytes(), &self.keys.name_key, &self.keys.item_hmac_key);
        let evalue = EncryptedValue::encrypt(value, &self.keys.value_key);
        let etags = encrypt_tags(tags, &self.keys.tag_name_key, &self.keys.tag_value_key, &self.keys.tags_hmac_key);
        self.storage.add(&etype, &ename, &evalue, &etags)?;
        Ok(())
    }

    pub fn add_tags(&self, type_: &str, name: &str, tags: &HashMap<String, String>) -> IndyResult<()> {
        let encrypted_type = encrypt_as_searchable(type_.as_bytes(), &self.keys.type_key, &self.keys.item_hmac_key);
        let encrypted_name = encrypt_as_searchable(name.as_bytes(), &self.keys.name_key, &self.keys.item_hmac_key);
        let encrypted_tags = encrypt_tags(tags, &self.keys.tag_name_key, &self.keys.tag_value_key, &self.keys.tags_hmac_key);
        self.storage.add_tags(&encrypted_type, &encrypted_name, &encrypted_tags)?;
        Ok(())
    }

    pub fn update_tags(&self, type_: &str, name: &str, tags: &HashMap<String, String>) -> IndyResult<()> {
        let encrypted_type = encrypt_as_searchable(type_.as_bytes(), &self.keys.type_key, &self.keys.item_hmac_key);
        let encrypted_name = encrypt_as_searchable(name.as_bytes(), &self.keys.name_key, &self.keys.item_hmac_key);
        let encrypted_tags = encrypt_tags(tags, &self.keys.tag_name_key, &self.keys.tag_value_key, &self.keys.tags_hmac_key);
        self.storage.update_tags(&encrypted_type, &encrypted_name, &encrypted_tags)?;
        Ok(())
    }

    pub fn delete_tags(&self, type_: &str, name: &str, tag_names: &[&str]) -> IndyResult<()> {
        let encrypted_type = encrypt_as_searchable(type_.as_bytes(), &self.keys.type_key, &self.keys.item_hmac_key);
        let encrypted_name = encrypt_as_searchable(name.as_bytes(), &self.keys.name_key, &self.keys.item_hmac_key);
        let encrypted_tag_names = encrypt_tag_names(tag_names, &self.keys.tag_name_key, &self.keys.tags_hmac_key);
        self.storage.delete_tags(&encrypted_type, &encrypted_name, &encrypted_tag_names[..])?;
        Ok(())
    }

    pub fn update(&self, type_: &str, name: &str, new_value: &str) -> IndyResult<()> {
        let encrypted_type = encrypt_as_searchable(type_.as_bytes(), &self.keys.type_key, &self.keys.item_hmac_key);
        let encrypted_name = encrypt_as_searchable(name.as_bytes(), &self.keys.name_key, &self.keys.item_hmac_key);
        let encrypted_value = EncryptedValue::encrypt(new_value, &self.keys.value_key);
        self.storage.update(&encrypted_type, &encrypted_name, &encrypted_value)?;
        Ok(())
    }

    pub fn get(&self, type_: &str, name: &str, options: &str) -> IndyResult<WalletRecord> {
        let etype = encrypt_as_searchable(type_.as_bytes(), &self.keys.type_key, &self.keys.item_hmac_key);
        let ename = encrypt_as_searchable(name.as_bytes(), &self.keys.name_key, &self.keys.item_hmac_key);

        let result = self.storage.get(&etype, &ename, options)?;

        let value = match result.value {
            None => None,
            Some(encrypted_value) => Some(encrypted_value.decrypt(&self.keys.value_key)?)
        };

        let tags = decrypt_tags(&result.tags, &self.keys.tag_name_key, &self.keys.tag_value_key)?;

        Ok(WalletRecord::new(String::from(name), result.type_.map(|_| type_.to_string()), value, tags))
    }

    pub fn delete(&self, type_: &str, name: &str) -> IndyResult<()> {
        let etype = encrypt_as_searchable(type_.as_bytes(), &self.keys.type_key, &self.keys.item_hmac_key);
        let ename = encrypt_as_searchable(name.as_bytes(), &self.keys.name_key, &self.keys.item_hmac_key);

        self.storage.delete(&etype, &ename)?;
        Ok(())
    }

    pub fn search<'a>(&'a self, type_: &str, query: &str, options: Option<&str>) -> IndyResult<WalletIterator> {
        let parsed_query: Query = ::serde_json::from_str(query)
            .map_err(|err| IndyError::from_msg(IndyErrorKind::WalletQueryError, err))?;

        let encrypted_query = encrypt_query(parsed_query, &self.keys)?;
        let encrypted_type_ = encrypt_as_searchable(type_.as_bytes(), &self.keys.type_key, &self.keys.item_hmac_key);
        let storage_iterator = self.storage.search(&encrypted_type_, &encrypted_query, options)?;
        let wallet_iterator = WalletIterator::new(storage_iterator, Rc::clone(&self.keys));
        Ok(wallet_iterator)
    }

    pub fn close(&mut self) -> IndyResult<()> {
        self.storage.close()
            .map_err(IndyError::from)
    }

    pub fn get_all(&self) -> IndyResult<WalletIterator> {
        let all_items = self.storage.get_all()?;
        Ok(WalletIterator::new(all_items, Rc::clone(&self.keys)))
    }

    pub fn get_id<'a>(&'a self) -> &'a str {
        &self.id
    }
}

#[cfg(test)]
mod tests {
    use super::*;

    use serde_json;
    use std::rc::Rc;
    use std::collections::HashMap;

    use domain::wallet::{Metadata, MetadataArgon};
    use services::wallet::encryption;
    use services::wallet::wallet::Wallet;
    use services::wallet::storage::WalletStorageType;
    use services::wallet::storage::default::SQLiteStorageType;
    use services::wallet::language::*;
    use utils::test;

    macro_rules! jsonstr {
        ($($x:tt)+) => {
            json!($($x)+).to_string()
        }
    }

    macro_rules! jsonmap {
        ($($x:tt)+) => {
            {
                let map: ::std::collections::HashMap<String, String> = serde_json::from_value(json!($($x)+)).unwrap();
                map
            }
        }
    }

    #[test]
    fn wallet_get_id_works() {
        test::cleanup_wallet("wallet_get_id_works");
        {
            let mut wallet = _wallet("wallet_get_id_works");
            assert_eq!(wallet.get_id(), "wallet_get_id_works");

            wallet.close().unwrap();
        }
        test::cleanup_wallet("wallet_get_id_works");
    }

    #[test]
    fn wallet_add_get_works() {
        test::cleanup_wallet("wallet_add_get_works");
        {
            let mut wallet = _wallet("wallet_add_get_works");
            wallet.add(_type1(), _id1(), _value1(), &_tags()).unwrap();

            let record = wallet.get(_type1(), _id1(), &_fetch_options(false, true, true)).unwrap();
            assert_eq!(record.id, _id1());
            assert_eq!(record.value.unwrap(), _value1());
            assert_eq!(record.tags.unwrap(), _tags());

            wallet.close().unwrap();
        }
        test::cleanup_wallet("wallet_add_get_works");
    }

    #[test]
    fn wallet_add_get_works_for_reopen() {
        test::cleanup_wallet("wallet_add_get_works_for_reopen");
        {
            let mut wallet = _wallet("wallet_add_get_works_for_reopen");
            wallet.add(_type1(), _id1(), _value1(), &_tags()).unwrap();
            wallet.close().unwrap();

            let mut wallet = _exists_wallet("wallet_add_get_works_for_reopen");

            let record = wallet.get(_type1(), _id1(), &_fetch_options(false, true, true)).unwrap();
            assert_eq!(record.id, _id1());
            assert_eq!(record.value.unwrap(), _value1());
            assert_eq!(record.tags.unwrap(), _tags());

            wallet.close().unwrap();
        }
        test::cleanup_wallet("wallet_add_get_works_for_reopen");
    }

    #[test]
    fn wallet_get_works_for_non_existing() {
        test::cleanup_wallet("wallet_get_works_for_non_existing");
        {
            let mut wallet = _wallet("wallet_get_works_for_non_existing");
            wallet.add(_type1(), _id1(), _value1(), &_tags()).unwrap();

            let res = wallet.get(_type1(), _id2(), &_fetch_options(false, true, true));
            assert_kind!(IndyErrorKind::WalletItemNotFound, res);

            wallet.close().unwrap();
        }
        test::cleanup_wallet("wallet_get_works_for_non_existing");
    }

    #[test]
    fn wallet_add_works_for_already_existing() {
        test::cleanup_wallet("wallet_add_works_for_already_existing");
        {
            let mut wallet = _wallet("wallet_add_works_for_already_existing");
            wallet.add(_type1(), _id1(), _value1(), &_tags()).unwrap();

            let res = wallet.add(_type1(), _id1(), _value2(), &_tags());
            assert_kind!(IndyErrorKind::WalletItemAlreadyExists, res);

            wallet.close().unwrap();
        }
        test::cleanup_wallet("wallet_add_works_for_already_existing");
    }

    #[test]
    fn wallet_update_works() {
        test::cleanup_wallet("wallet_update_works");
        {
            let mut wallet = _wallet("wallet_update_works");
            wallet.add(_type1(), _id1(), _value1(), &_tags()).unwrap();

            let record = wallet.get(_type1(), _id1(), &_fetch_options(false, true, true)).unwrap();
            assert_eq!(record.id, _id1());
            assert_eq!(record.value.unwrap(), _value1());
            assert_eq!(record.tags.unwrap(), _tags());

            wallet.update(_type1(), _id1(), _value2()).unwrap();

            let record = wallet.get(_type1(), _id1(), &_fetch_options(false, true, true)).unwrap();
            assert_eq!(record.id, _id1());
            assert_eq!(record.value.unwrap(), _value2());
            assert_eq!(record.tags.unwrap(), _tags());

            wallet.close().unwrap();
        }
        test::cleanup_wallet("wallet_update_works");
    }

    #[test]
    fn wallet_update_works_for_non_existing_id() {
        test::cleanup_wallet("wallet_update_works_for_non_existing_id");
        {
            let mut wallet = _wallet("wallet_update_works_for_non_existing_id");
            wallet.add(_type1(), _id1(), _value1(), &_tags()).unwrap();

            let res = wallet.update(_type1(), _id2(), _value2());
            assert_kind!(IndyErrorKind::WalletItemNotFound, res);

            wallet.close().unwrap();
        }
        test::cleanup_wallet("wallet_update_works_for_non_existing_id");
    }

    #[test]
    fn wallet_update_works_for_non_existing_type() {
        test::cleanup_wallet("wallet_update_works_for_non_existing_type");
        {
            let mut wallet = _wallet("wallet_update_works_for_non_existing_type");

            wallet.add(_type1(), _id1(), _value1(), &_tags()).unwrap();

            let res = wallet.update(_type2(), _id1(), _value2());
            assert_kind!(IndyErrorKind::WalletItemNotFound, res);

            wallet.close().unwrap();
        }
        test::cleanup_wallet("wallet_update_works_for_non_existing_type");
    }

    /**
     * Add tags tests
     */
    #[test]
    fn wallet_add_tags_works() {
        test::cleanup_wallet("wallet_add_tags_works");
        {
            let tags = jsonmap!({
                "tag_name_1": "tag_value_1",
                "tag_name_2": "tag_value_2",
             });

            let mut wallet = _wallet("wallet_add_tags_works");
            wallet.add(_type1(), _id1(), _value1(), &tags).unwrap();

            let new_tags = jsonmap!({
                "tag_name_2": "tag_value_2",
                "~tag_name_3": "~tag_value_3",
            });

            wallet.add_tags(_type1(), _id1(), &new_tags).unwrap();
            let record = wallet.get(_type1(), _id1(), &_fetch_options(false, true, true)).unwrap();

            let expected_tags = jsonmap!({
                "tag_name_1": "tag_value_1",
                "tag_name_2": "tag_value_2",
                "~tag_name_3": "~tag_value_3",
             });

            assert_eq!(record.tags.unwrap(), expected_tags);

            wallet.close().unwrap();
        }
        test::cleanup_wallet("wallet_add_tags_works");
    }

    #[test]
    fn wallet_update_tags_works() {
        test::cleanup_wallet("wallet_update_tags_works");
        {
            let tags = jsonmap!({
                "tag_name_1": "tag_value_1",
                "tag_name_2": "tag_value_2",
             });

            let mut wallet = _wallet("wallet_update_tags_works");
            wallet.add(_type1(), _id1(), _value1(), &tags).unwrap();

            let new_tags = jsonmap!({
                "tag_name_2": "tag_value_2",
                "~tag_name_3": "~tag_value_3",
            });

            wallet.update_tags(_type1(), _id1(), &new_tags).unwrap();

            let record = wallet.get(_type1(), _id1(), &_fetch_options(false, true, true)).unwrap();
            assert_eq!(record.tags.unwrap(), new_tags);

            wallet.close().unwrap();
        }
        test::cleanup_wallet("wallet_update_tags_works");
    }

    #[test]
    fn wallet_delete_tags_works() {
        test::cleanup_wallet("wallet_delete_tags_works");
        {
            let tags = jsonmap!({
                "tag_name_1": "tag_value_1",
                "tag_name_2": "tag_value_2",
                "~tag_name_3": "~tag_value_3",
                "~tag_name_4": "~tag_value_4",
             });

            let mut wallet = _wallet("wallet_delete_tags_works");
            wallet.add(_type1(), _id1(), _value1(), &tags).unwrap();

            wallet.delete_tags(_type1(), _id1(), &vec!["tag_name_1", "~tag_name_3", "tag_name_5", "~tag_name_6"]).unwrap();

            let expected_tags = jsonmap!({
                "tag_name_2": "tag_value_2",
                "~tag_name_4": "~tag_value_4",
             });

            let record = wallet.get(_type1(), _id1(), &_fetch_options(false, true, true)).unwrap();
            assert_eq!(record.tags.unwrap(), expected_tags);

            wallet.close().unwrap();
        }
        test::cleanup_wallet("wallet_delete_tags_works");
    }

    #[test]
    fn wallet_delete_works() {
        test::cleanup_wallet("wallet_delete_works");
        {
            let mut wallet = _wallet("wallet_delete_works");
            wallet.add(_type1(), _id1(), _value1(), &_tags()).unwrap();

            let record = wallet.get(_type1(), _id1(), &_fetch_options(false, true, true)).unwrap();
            assert_eq!(record.id, _id1());
            assert_eq!(record.value.unwrap(), _value1());
            assert_eq!(record.tags.unwrap(), _tags());

            wallet.delete(_type1(), _id1()).unwrap();

            let res = wallet.get(_type1(), _id1(), &_fetch_options(false, true, true));
            assert_kind!(IndyErrorKind::WalletItemNotFound, res);

            wallet.close().unwrap();
        }
        test::cleanup_wallet("wallet_delete_works");
    }

    #[test]
    fn wallet_delete_works_for_non_existing_id() {
        test::cleanup_wallet("wallet_delete_works_for_non_existing_id");
        {
            let mut wallet = _wallet("wallet_delete_works_for_non_existing_id");
            wallet.add(_type1(), _id1(), _value1(), &_tags()).unwrap();

            let res = wallet.delete(_type1(), _id2());
            assert_kind!(IndyErrorKind::WalletItemNotFound, res);

            wallet.close().unwrap();
        }
        test::cleanup_wallet("wallet_delete_works_for_non_existing_id");
    }

    #[test]
    fn wallet_delete_works_for_non_existing_type() {
        test::cleanup_wallet("wallet_delete_works_for_non_existing_type");
        {
            let mut wallet = _wallet("wallet_delete_works_for_non_existing_type");
            wallet.add(_type1(), _id1(), _value1(), &_tags()).unwrap();

            let res = wallet.delete(_type2(), _id1());
            assert_kind!(IndyErrorKind::WalletItemNotFound, res);

            wallet.close().unwrap();
        }
        test::cleanup_wallet("wallet_delete_works_for_non_existing_type");
    }

    #[test]
    fn language_parse_from_json_ecrypt_query_works() {
        test::cleanup_wallet("language_parse_from_json_ecrypt_query_works");
        {
            let query = jsonstr!({
                "k1": "v1",
                "$or": [
                    {
                        "~k2": {"$like": "like_target"},
                        "~k3": {"$gte": "100"},
                        "$not": {
                            "k4": "v4",
                            "~k5": {
                                "$like": "like_string"
                            },
                        },
                    },
                    {
                        "k6": {"$in": ["in_string_1", "in_string_2"]},
                    }
                ],
                "$not": {
                    "$not": {
                        "$not": {
                            "$not": {
                                "k7": "v7"
                            }
                        }
                    }
                },
                "$not": {
                    "k8": "v8"
                }
            });

            let query = serde_json::from_str(&query).unwrap();
            let encrypted_query = encrypt_query(query, &Keys::new()).unwrap();

            assert_match!(Operator::And(_), encrypted_query);
        }
        test::cleanup_wallet("language_parse_from_json_ecrypt_query_works");
    }

    #[test]
    fn wallet_search_works_for_empty_query() {
        test::cleanup_wallet("wallet_search_works_for_empty_query");
        {
            let mut wallet = _wallet("wallet_search_works_for_empty_query");
            wallet.add(_type1(), _id1(), _value1(), &_tags()).unwrap();
            wallet.add(_type1(), _id2(), _value2(), &_tags()).unwrap();

            let mut iterator = wallet.search(
                _type1(),
                "{}",
                Some(&_search_options(true, false, false, true, false))).unwrap();

            let expected_records = _sort(vec![
                WalletRecord {
                    id: _id1().to_string(),
                    value: Some(_value1().to_string()),
                    tags: None,
                    type_: None,
                },
                WalletRecord {
                    id: _id2().to_string(),
                    value: Some(_value2().to_string()),
                    tags: None,
                    type_: None,
                },
            ]);

            assert_eq!(_fetch_all(&mut iterator), expected_records);
            assert!(iterator.get_total_count().unwrap().is_none());

            wallet.close().unwrap();
        }
        test::cleanup_wallet("wallet_search_works_for_empty_query");
    }

    #[test]
    fn wallet_search_works_for_empty_query_with_count() {
        test::cleanup_wallet("wallet_search_works_for_empty_query_with_count");
        {
            let mut wallet = _wallet("wallet_search_works_for_empty_query_with_count");
            wallet.add(_type1(), _id1(), _value1(), &_tags()).unwrap();
            wallet.add(_type1(), _id2(), _value2(), &_tags()).unwrap();

            let mut iterator = wallet.search(
                _type1(),
                "{}",
                Some(&_search_options(true, true, true, true, true))).unwrap();

            let expected_records = _sort(vec![
                WalletRecord {
                    id: _id1().to_string(),
                    value: Some(_value1().to_string()),
                    tags: Some(_tags()),
                    type_: Some(_type1().to_string()),
                },
                WalletRecord {
                    id: _id2().to_string(),
                    value: Some(_value2().to_string()),
                    tags: Some(_tags()),
                    type_: Some(_type1().to_string()),
                },
            ]);

            assert_eq!(_fetch_all(&mut iterator), expected_records);
            assert_eq!(iterator.get_total_count().unwrap().unwrap(), 2);

            wallet.close().unwrap();
        }
        test::cleanup_wallet("wallet_search_works_for_empty_query_with_count");
    }

    #[test]
    fn wallet_search_works_for_empty_query_with_only_count() {
        test::cleanup_wallet("wallet_search_works_for_empty_query_with_only_count");
        {
            let mut wallet = _wallet("wallet_search_works_for_empty_query_with_only_count");
            wallet.add(_type1(), _id1(), _value1(), &_tags()).unwrap();
            wallet.add(_type1(), _id2(), _value2(), &_tags()).unwrap();

            let mut iterator = wallet.search(
                _type1(),
                "{}",
                Some(&_search_options(false, true, false, true, false))).unwrap();

            assert!(iterator.next().unwrap().is_none());
            assert_eq!(iterator.get_total_count().unwrap().unwrap(), 2);

            wallet.close().unwrap();
        }
        test::cleanup_wallet("wallet_search_works_for_empty_query_with_only_count");
    }

    #[test]
    fn wallet_search_works_for_eq_encrypted() {
        test::cleanup_wallet("wallet_search_works_for_eq_encrypted");
        {
            let mut wallet = _wallet("wallet_search_works_for_eq_encrypted");

            let tags = jsonmap!({
                "tag_name_1": "tag_value_1",
                "~tag_name_2": "tag_value_2",
             });

            wallet.add(_type1(), _id1(), _value1(), &tags).unwrap();

            let mut iterator = wallet.search(_type1(),
                                             &jsonstr!({"tag_name_1": "tag_value_1"}),
                                             Some(&_search_options(true, false, false, true, false))).unwrap();

            let expected_records = vec![
                WalletRecord {
                    type_: None,
                    id: _id1().to_string(),
                    value: Some(_value1().to_string()),
                    tags: None,
                }
            ];

            assert_eq!(_fetch_all(&mut iterator), expected_records);
            assert!(iterator.get_total_count().unwrap().is_none());

            // unsuccessful encrypted search with different tag name
            let mut iterator = wallet.search(_type1(),
                                             &jsonstr!({"tag_name_3": "tag_value_1"}),
                                             Some(&_search_options(true, false, false, true, false))).unwrap();

            assert!(iterator.next().unwrap().is_none());
            assert!(iterator.get_total_count().unwrap().is_none());

            // unsuccessful encrypted search with different tag value
            let mut iterator = wallet.search(_type1(),
                                             &jsonstr!({"tag_name_1": "tag_value_2"}),
                                             Some(&_search_options(true, false, false, true, false))).unwrap();

            assert!(iterator.next().unwrap().is_none());
            assert!(iterator.get_total_count().unwrap().is_none());

            // unsuccessful encrypted search with different type_
            let mut iterator = wallet.search(_type2(),
                                             &jsonstr!({"tag_name_1": "tag_value_1"}),
                                             Some(&_search_options(true, false, false, true, false))).unwrap();

            assert!(iterator.next().unwrap().is_none());
            assert!(iterator.get_total_count().unwrap().is_none());

            // unsuccessful plain search equal name
            let mut iterator = wallet.search(_type1(),
                                             &jsonstr!({"~tag_name_1": "tag_value_1"}),
                                             Some(&_search_options(true, false, false, true, false))).unwrap();

            assert!(iterator.next().unwrap().is_none());
            assert!(iterator.get_total_count().unwrap().is_none());

            wallet.close().unwrap();
        }
        test::cleanup_wallet("wallet_search_works_for_eq_encrypted");
    }

    #[test]
    fn wallet_search_works_for_empty_tag_plain() {
        test::cleanup_wallet("wallet_search_works_for_empty_tag_plain");
        {
            let mut wallet = _wallet("wallet_search_works_for_empty_tag_plain");
            wallet.add(_type1(), _id1(), _type1(), &_tags()).unwrap();

            let res = wallet.search(_type1(),
                                    &jsonstr!({
                                        "tag1": "tag2",
                                        "~": "tag3",
                                    }),
                                    Some(&_search_options(true, false, false, true, false)));

            assert_kind!(IndyErrorKind::WalletQueryError, res);

            wallet.close().unwrap();
        }
        test::cleanup_wallet("wallet_search_works_for_empty_tag_plain");
    }

    #[test]
    fn wallet_search_works_for_empty_tag_encrypted() {
        test::cleanup_wallet("wallet_search_works_for_empty_tag_encrypted");
        {
            let mut wallet = _wallet("wallet_search_works_for_empty_tag_encrypted");
            wallet.add(_type1(), _id1(), _type1(), &_tags()).unwrap();

            let res = wallet.search(_type1(),
                                    &jsonstr!({
                                        "tag1": "tag2",
                                        "": "tag3",
                                    }),
                                    Some(&_search_options(true, false, false, true, false)));

            assert_kind!(IndyErrorKind::WalletQueryError, res);

            wallet.close().unwrap();
        }
        test::cleanup_wallet("wallet_search_works_for_empty_tag_encrypted");
    }

    #[test]
    fn wallet_search_works_for_eq_plan() {
        test::cleanup_wallet("wallet_search_works_for_eq_plan");
        {
            let mut wallet = _wallet("wallet_search_works_for_eq_plan");

            let tags = jsonmap!({
                "~tag_name_1": "tag_value_1",
                "tag_name_2": "tag_value_2",
             });

            wallet.add(_type1(), _id1(), _value1(), &tags).unwrap();

            let mut iterator = wallet.search(_type1(),
                                             &jsonstr!({"~tag_name_1": "tag_value_1"}),
                                             Some(&_search_options(true, false, false, true, false))).unwrap();

            let expected_records = vec![
                WalletRecord {
                    type_: None,
                    id: _id1().to_string(),
                    value: Some(_value1().to_string()),
                    tags: None,
                }
            ];

            assert_eq!(_fetch_all(&mut iterator), expected_records);
            assert!(iterator.get_total_count().unwrap().is_none());

            // unsuccessful plain search with different tag name
            let mut iterator = wallet.search(_type1(),
                                             &jsonstr!({"~tag_name_3": "tag_value_1"}),
                                             Some(&_search_options(true, false, false, true, false))).unwrap();

            assert!(iterator.next().unwrap().is_none());
            assert!(iterator.get_total_count().unwrap().is_none());

            // unsuccessful plain search with different tag value
            let mut iterator = wallet.search(_type1(),
                                             &jsonstr!({"~tag_name_1": "tag_value_2"}),
                                             Some(&_search_options(true, false, false, true, false))).unwrap();

            assert!(iterator.next().unwrap().is_none());
            assert!(iterator.get_total_count().unwrap().is_none());

            // unsuccessful plain search with different type_
            let mut iterator = wallet.search(_type2(),
                                             &jsonstr!({"~tag_name_1": "tag_value_1"}),
                                             Some(&_search_options(true, false, false, true, false))).unwrap();

            assert!(iterator.next().unwrap().is_none());
            assert!(iterator.get_total_count().unwrap().is_none());

            // unsuccessful encrypted search equal name
            let mut iterator = wallet.search(_type1(),
                                             &jsonstr!({"tag_name_1": "tag_value_1"}),
                                             Some(&_search_options(true, false, false, true, false))).unwrap();

            assert!(iterator.next().unwrap().is_none());
            assert!(iterator.get_total_count().unwrap().is_none());

            wallet.close().unwrap();
        }
        test::cleanup_wallet("wallet_search_works_for_eq_plan");
    }

    // neq tests //
    #[test]
    fn wallet_search_works_for_neq_encrypted() {
        test::cleanup_wallet("wallet_search_works_for_neq_encrypted");
        {
            let mut wallet = _wallet("wallet_search_works_for_neq_encrypted");

            let tags = jsonmap!({
                "tag_name_1": "tag_value_1",
                "~tag_name_2": "tag_value_2",
             });

            wallet.add(_type1(), _id1(), _value1(), &tags).unwrap();

            let mut iterator = wallet.search(_type1(),
                                             &jsonstr!({"tag_name_1": {"$neq": "tag_value_different"}}),
                                             Some(&_search_options(true, false, false, true, false))).unwrap();

            let expected_records = vec![
                WalletRecord {
                    type_: None,
                    id: _id1().to_string(),
                    value: Some(_value1().to_string()),
                    tags: None,
                }
            ];

            assert_eq!(_fetch_all(&mut iterator), expected_records);
            assert!(iterator.get_total_count().unwrap().is_none());

            // unsuccessful encrypted search with matching value
            let mut iterator = wallet.search(_type1(),
                                             &jsonstr!({"tag_name_1": {"$neq": "tag_value_1"}}),
                                             Some(&_search_options(true, false, false, true, false))).unwrap();

            assert!(iterator.next().unwrap().is_none());
            assert!(iterator.get_total_count().unwrap().is_none());

            // unsuccessful encrypted search with neq value and neq name
            let mut iterator = wallet.search(_type1(),
                                             &jsonstr!({"tag_name_different": {"$neq": "tag_value_different"}}),
                                             Some(&_search_options(true, false, false, true, false))).unwrap();

            assert!(iterator.next().unwrap().is_none());
            assert!(iterator.get_total_count().unwrap().is_none());

            // unsuccessful encrypted search with different type
            let mut iterator = wallet.search(_type2(),
                                             &jsonstr!({"tag_name_1": {"$neq": "tag_value_different"}}),
                                             Some(&_search_options(true, false, false, true, false))).unwrap();

            assert!(iterator.next().unwrap().is_none());
            assert!(iterator.get_total_count().unwrap().is_none());

            // unsuccessful plain search
            let mut iterator = wallet.search(_type1(),
                                             &jsonstr!({"~tag_name_1": {"$neq": "tag_value_different"}}),
                                             Some(&_search_options(true, false, false, true, false))).unwrap();

            assert!(iterator.next().unwrap().is_none());
            assert!(iterator.get_total_count().unwrap().is_none());

            wallet.close().unwrap();
        }
        test::cleanup_wallet("wallet_search_works_for_neq_encrypted");
    }

    #[test]
    fn wallet_search_works_for_neq_plain() {
        test::cleanup_wallet("wallet_search_works_for_neq_plain");
        {
            let mut wallet = _wallet("wallet_search_works_for_neq_plain");

            let tags = jsonmap!({
                "~tag_name_1": "tag_value_1",
                "tag_name_2": "tag_value_2",
             });

            wallet.add(_type1(), _id1(), _value1(), &tags).unwrap();

            let mut iterator = wallet.search(_type1(),
                                             &jsonstr!({"~tag_name_1": {"$neq": "tag_value_different"}}),
                                             Some(&_search_options(true, false, false, true, false))).unwrap();

            let expected_records = vec![
                WalletRecord {
                    type_: None,
                    id: _id1().to_string(),
                    value: Some(_value1().to_string()),
                    tags: None,
                }
            ];

            assert_eq!(_fetch_all(&mut iterator), expected_records);
            assert!(iterator.get_total_count().unwrap().is_none());

            // unsuccessful plain search with matching value
            let mut iterator = wallet.search(_type1(),
                                             &jsonstr!({"~tag_name_1": {"$neq": "tag_value_1"}}),
                                             Some(&_search_options(true, false, false, true, false))).unwrap();

            assert!(iterator.next().unwrap().is_none());
            assert!(iterator.get_total_count().unwrap().is_none());

            // unsuccessful plain search with neq value and neq name
            let mut iterator = wallet.search(_type1(),
                                             &jsonstr!({"~tag_name_different": {"$neq": "tag_value_different"}}),
                                             Some(&_search_options(true, false, false, true, false))).unwrap();

            assert!(iterator.next().unwrap().is_none());
            assert!(iterator.get_total_count().unwrap().is_none());

            // unsuccessful plain search with different type
            let mut iterator = wallet.search(_type2(),
                                             &jsonstr!({"~tag_name_1": {"$neq": "tag_value_different"}}),
                                             Some(&_search_options(true, false, false, true, false))).unwrap();

            assert!(iterator.next().unwrap().is_none());
            assert!(iterator.get_total_count().unwrap().is_none());

            // unsuccessful encrypted search
            let mut iterator = wallet.search(_type1(),
                                             &jsonstr!({"tag_name_1": {"$neq": "tag_value_different"}}),
                                             Some(&_search_options(true, false, false, true, false))).unwrap();

            assert!(iterator.next().unwrap().is_none());
            assert!(iterator.get_total_count().unwrap().is_none());

            wallet.close().unwrap();
        }
        test::cleanup_wallet("wallet_search_works_for_neq_plain");
    }

    #[test]
    fn wallet_search_works_for_gt_plain() {
        test::cleanup_wallet("wallet_search_works_for_gt_plain");
        {
            let mut wallet = _wallet("wallet_search_works_for_gt_plain");
            wallet.add(_type1(), _id1(), _value1(), &jsonmap!({"~tag_name":"1"})).unwrap();
            wallet.add(_type1(), _id2(), _value2(), &jsonmap!({"~tag_name":"2"})).unwrap();
            wallet.add(_type1(), _id3(), _value3(), &jsonmap!({"~tag_name":"3"})).unwrap();

            let mut iterator = wallet.search(_type1(),
                                             &jsonstr!({"~tag_name": {"$gt": "1"}}),
                                             Some(&_search_options(true, false, false, true, false))).unwrap();

            let expected_records = _sort(vec![
                WalletRecord {
                    type_: None,
                    id: _id2().to_string(),
                    value: Some(_value2().to_string()),
                    tags: None,
                },
                WalletRecord {
                    type_: None,
                    id: _id3().to_string(),
                    value: Some(_value3().to_string()),
                    tags: None,
                },
            ]);

            assert_eq!(_fetch_all(&mut iterator), expected_records);
            assert!(iterator.get_total_count().unwrap().is_none());

            // unsuccessful search with no matches
            let mut iterator = wallet.search(_type1(),
                                             &jsonstr!({"~tag_name": {"$gt": "4"}}),
                                             Some(&_search_options(true, false, false, true, false))).unwrap();

            assert!(iterator.next().unwrap().is_none());
            assert!(iterator.get_total_count().unwrap().is_none());

            // unsuccessful search with nonexisting value
            let mut iterator = wallet.search(_type1(),
                                             &jsonstr!({"~tag_name_different": {"$gt": "1"}}),
                                             Some(&_search_options(true, false, false, true, false))).unwrap();

            assert!(iterator.next().unwrap().is_none());
            assert!(iterator.get_total_count().unwrap().is_none());

            // unsuccessful search with different type_
            let mut iterator = wallet.search(_type2(),
                                             &jsonstr!({"~tag_name": {"$gt": "1"}}),
                                             Some(&_search_options(true, false, false, true, false))).unwrap();

            assert!(iterator.next().unwrap().is_none());
            assert!(iterator.get_total_count().unwrap().is_none());

            wallet.close().unwrap();
        }
        test::cleanup_wallet("wallet_search_works_for_gt_plain");
    }

    #[test]
    fn wallet_search_works_for_gt_encrypted() {
        test::cleanup_wallet("wallet_search_works_for_gt_encrypted");
        {
            let mut wallet = _wallet("wallet_search_works_for_gt_encrypted");

            let res = wallet.search(_type1(),
                                    &jsonstr!({"tag_name": {"$gt": "1"}}),
                                    Some(&_search_options(true, false, false, true, false)));

            assert_kind!(IndyErrorKind::WalletQueryError, res);
            wallet.close().unwrap();
        }
        test::cleanup_wallet("wallet_search_works_for_gt_encrypted");
    }

    #[test]
    fn wallet_search_works_for_gte_plain() {
        test::cleanup_wallet("wallet_search_works_for_gte_plain");
        {
            let mut wallet = _wallet("wallet_search_works_for_gte_plain");
            wallet.add(_type1(), _id1(), _value1(), &jsonmap!({"~tag_name":"1"})).unwrap();
            wallet.add(_type1(), _id2(), _value2(), &jsonmap!({"~tag_name":"2"})).unwrap();
            wallet.add(_type1(), _id3(), _value3(), &jsonmap!({"~tag_name":"3"})).unwrap();

            let mut iterator = wallet.search(_type1(),
                                             &jsonstr!({"~tag_name": {"$gte": "2"}}),
                                             Some(&_search_options(true, false, false, true, false))).unwrap();

            let expected_records = _sort(vec![
                WalletRecord {
                    type_: None,
                    id: _id2().to_string(),
                    value: Some(_value2().to_string()),
                    tags: None,
                },
                WalletRecord {
                    type_: None,
                    id: _id3().to_string(),
                    value: Some(_value3().to_string()),
                    tags: None,
                },
            ]);

            assert_eq!(_fetch_all(&mut iterator), expected_records);
            assert!(iterator.get_total_count().unwrap().is_none());

            // unsuccessful search with no matches
            let mut iterator = wallet.search(_type1(),
                                             &jsonstr!({"~tag_name": {"$gte": "4"}}),
                                             Some(&_search_options(true, false, false, true, false))).unwrap();

            assert!(iterator.next().unwrap().is_none());
            assert!(iterator.get_total_count().unwrap().is_none());

            // unsuccessful search with nonexisting value
            let mut iterator = wallet.search(_type1(),
                                             &jsonstr!({"~tag_name_different": {"$gte": "1"}}),
                                             Some(&_search_options(true, false, false, true, false))).unwrap();

            assert!(iterator.next().unwrap().is_none());
            assert!(iterator.get_total_count().unwrap().is_none());

            // unsuccessful search with different type_
            let mut iterator = wallet.search(_type2(),
                                             &jsonstr!({"~tag_name": {"$gte": "1"}}),
                                             Some(&_search_options(true, false, false, true, false))).unwrap();

            assert!(iterator.next().unwrap().is_none());
            assert!(iterator.get_total_count().unwrap().is_none());
            wallet.close().unwrap();
        }
        test::cleanup_wallet("wallet_search_works_for_gte_plain");
    }

    #[test]
    fn wallet_search_works_for_gte_encrypted() {
        test::cleanup_wallet("wallet_search_works_for_gte_encrypted");
        {
            let mut wallet = _wallet("wallet_search_works_for_gte_encrypted");

            let res = wallet.search(_type1(),
                                    &jsonstr!({"tag_name": {"$gte": "1"}}),
                                    Some(&_search_options(true, false, false, true, false)));

            assert_kind!(IndyErrorKind::WalletQueryError, res);
            wallet.close().unwrap();
        }
        test::cleanup_wallet("wallet_search_works_for_gte_encrypted");
    }

    #[test]
    fn wallet_search_works_for_lt_plain() {
        test::cleanup_wallet("wallet_search_works_for_lt_plain");
        {
            let mut wallet = _wallet("wallet_search_works_for_lt_plain");
            wallet.add(_type1(), _id1(), _value1(), &jsonmap!({"~tag_name":"2"})).unwrap();
            wallet.add(_type1(), _id2(), _value2(), &jsonmap!({"~tag_name":"3"})).unwrap();
            wallet.add(_type1(), _id3(), _value3(), &jsonmap!({"~tag_name":"4"})).unwrap();

            let mut iterator = wallet.search(_type1(),
                                             &jsonstr!({"~tag_name": {"$lt": "4"}}),
                                             Some(&_search_options(true, false, false, true, false))).unwrap();

            let expected_records = _sort(vec![
                WalletRecord {
                    type_: None,
                    id: _id1().to_string(),
                    value: Some(_value1().to_string()),
                    tags: None,
                },
                WalletRecord {
                    type_: None,
                    id: _id2().to_string(),
                    value: Some(_value2().to_string()),
                    tags: None,
                },
            ]);

            assert_eq!(_fetch_all(&mut iterator), expected_records);
            assert!(iterator.get_total_count().unwrap().is_none());

            // unsuccessful search with no matches
            let mut iterator = wallet.search(_type1(),
                                             &jsonstr!({"~tag_name": {"$lt": "2"}}),
                                             Some(&_search_options(true, false, false, true, false))).unwrap();

            assert!(iterator.next().unwrap().is_none());
            assert!(iterator.get_total_count().unwrap().is_none());

            // unsuccessful search with nonexisting value
            let mut iterator = wallet.search(_type1(),
                                             &jsonstr!({"~tag_name_different": {"$lt": "4"}}),
                                             Some(&_search_options(true, false, false, true, false))).unwrap();

            assert!(iterator.next().unwrap().is_none());
            assert!(iterator.get_total_count().unwrap().is_none());

            // unsuccessful search with different type_
            let mut iterator = wallet.search(_type2(),
                                             &jsonstr!({"~tag_name": {"$lt": "4"}}),
                                             Some(&_search_options(true, false, false, true, false))).unwrap();

            assert!(iterator.next().unwrap().is_none());

            wallet.close().unwrap();
        }
        test::cleanup_wallet("wallet_search_works_for_lt_plain");
    }

    #[test]
    fn wallet_search_works_for_lt_encrypted() {
        test::cleanup_wallet("wallet_search_works_for_lt_encrypted");
        {
            let mut wallet = _wallet("wallet_search_works_for_lt_encrypted");

            let res = wallet.search(_type1(),
                                    &jsonstr!({"tag_name": {"$lt": "4"}}),
                                    Some(&_search_options(true, false, false, true, false)));

            assert_kind!(IndyErrorKind::WalletQueryError, res);
            wallet.close().unwrap();
        }
        test::cleanup_wallet("wallet_search_works_for_lt_encrypted");
    }

    #[test]
    fn wallet_search_works_for_lte_plain() {
        test::cleanup_wallet("wallet_search_works_for_lte_plain");
        {
            let mut wallet = _wallet("wallet_search_works_for_lte_plain");
            wallet.add(_type1(), _id1(), _value1(), &jsonmap!({"~tag_name":"2"})).unwrap();
            wallet.add(_type1(), _id2(), _value2(), &jsonmap!({"~tag_name":"3"})).unwrap();
            wallet.add(_type1(), _id3(), _value3(), &jsonmap!({"~tag_name":"4"})).unwrap();

            let mut iterator = wallet.search(_type1(),
                                             &jsonstr!({"~tag_name": {"$lte": "3"}}),
                                             Some(&_search_options(true, false, false, true, false))).unwrap();

            let expected_records = _sort(vec![
                WalletRecord {
                    type_: None,
                    id: _id1().to_string(),
                    value: Some(_value1().to_string()),
                    tags: None,
                },
                WalletRecord {
                    type_: None,
                    id: _id2().to_string(),
                    value: Some(_value2().to_string()),
                    tags: None,
                },
            ]);

            assert_eq!(_fetch_all(&mut iterator), expected_records);
            assert!(iterator.get_total_count().unwrap().is_none());

            // unsuccessful search with no matches
            let mut iterator = wallet.search(_type1(),
                                             &jsonstr!({"~tag_name": {"$lte": "1"}}),
                                             Some(&_search_options(true, false, false, true, false))).unwrap();

            assert!(iterator.next().unwrap().is_none());
            assert!(iterator.get_total_count().unwrap().is_none());

            // unsuccessful search with nonexisting value
            let mut iterator = wallet.search(_type1(),
                                             &jsonstr!({"~tag_name_different": {"$lte": "3"}}),
                                             Some(&_search_options(true, false, false, true, false))).unwrap();

            assert!(iterator.next().unwrap().is_none());
            assert!(iterator.get_total_count().unwrap().is_none());

            // unsuccessful search with different type_
            let mut iterator = wallet.search(_type2(),
                                             &jsonstr!({"~tag_name": {"$lte": "3"}}),
                                             Some(&_search_options(true, false, false, true, false))).unwrap();

            assert!(iterator.next().unwrap().is_none());
            assert!(iterator.get_total_count().unwrap().is_none());
            wallet.close().unwrap();
        }
        test::cleanup_wallet("wallet_search_works_for_lte_plain");
    }

    #[test]
    fn wallet_search_works_for_lte_encrypted() {
        test::cleanup_wallet("wallet_search_works_for_lte_encrypted");
        {
            let mut wallet = _wallet("wallet_search_works_for_lte_encrypted");

            let res = wallet.search(_type1(),
                                    &jsonstr!({"tag_name": {"$lte": "3"}}),
                                    Some(&_search_options(true, false, false, true, false)));

            assert_kind!(IndyErrorKind::WalletQueryError, res);
            wallet.close().unwrap();
        }
        test::cleanup_wallet("wallet_search_works_for_lte_encrypted");
    }

    #[test]
    fn wallet_search_works_for_like_plain() {
        test::cleanup_wallet("wallet_search_works_for_like_plain");
        {
            let mut wallet = _wallet("wallet_search_works_for_like_plain");
            wallet.add(_type1(), _id1(), _value1(), &jsonmap!({"~tag_name": "tag_value_1"})).unwrap();
            wallet.add(_type1(), _id2(), _value2(), &jsonmap!({"~tag_name": "tag_value_2"})).unwrap();
            wallet.add(_type1(), _id3(), _value3(), &jsonmap!({"~tag_name": "not_matching"})).unwrap();

            let mut iterator = wallet.search(_type1(),
                                             &jsonstr!({"~tag_name": {"$like": "tag_value_%"}}),
                                             Some(&_search_options(true, false, false, true, false))).unwrap();

            let expected_records = _sort(vec![
                WalletRecord {
                    type_: None,
                    id: _id1().to_string(),
                    value: Some(_value1().to_string()),
                    tags: None,
                },
                WalletRecord {
                    type_: None,
                    id: _id2().to_string(),
                    value: Some(_value2().to_string()),
                    tags: None,
                },
            ]);

            assert_eq!(_fetch_all(&mut iterator), expected_records);
            assert!(iterator.get_total_count().unwrap().is_none());

            // unsuccessful search with no matches
            let mut iterator = wallet.search(_type1(),
                                             &jsonstr!({"~tag_name": {"$like": "tag_value_no_match%"}}),
                                             Some(&_search_options(true, false, false, true, false))).unwrap();

            assert!(iterator.next().unwrap().is_none());
            assert!(iterator.get_total_count().unwrap().is_none());

            // unsuccessful search with nonexisting value
            let mut iterator = wallet.search(_type1(),
                                             &jsonstr!({"~tag_name_different": {"$like": "tag_value_%"}}),
                                             Some(&_search_options(true, false, false, true, false))).unwrap();

            assert!(iterator.next().unwrap().is_none());
            assert!(iterator.get_total_count().unwrap().is_none());

            // unsuccessful search wrong type_
            let mut iterator = wallet.search(_type2(),
                                             &jsonstr!({"~tag_name": {"$like": "tag_value_%"}}),
                                             Some(&_search_options(true, false, false, true, false))).unwrap();

            assert!(iterator.next().unwrap().is_none());
            assert!(iterator.get_total_count().unwrap().is_none());

            wallet.close().unwrap();
        }
        test::cleanup_wallet("wallet_search_works_for_like_plain");
    }

    #[test]
    fn wallet_search_works_for_like_encrypted() {
        test::cleanup_wallet("wallet_search_works_for_like_encrypted");
        {
            let mut wallet = _wallet("wallet_search_works_for_like_encrypted");

            let res = wallet.search(_type1(),
                                    &jsonstr!({"tag_name": {"$like": "1"}}),
                                    Some(&_search_options(true, false, false, true, false)));

            assert_kind!(IndyErrorKind::WalletQueryError, res);

            wallet.close().unwrap();
        }
        test::cleanup_wallet("wallet_search_works_for_like_encrypted");
    }

    #[test]
    fn wallet_search_works_for_in_plain() {
        test::cleanup_wallet("wallet_search_works_for_in_plain");
        {
            let mut wallet = _wallet("wallet_search_works_for_in_plain");
            wallet.add(_type1(), _id1(), _value1(), &jsonmap!({"~tag_name": "tag_value_1"})).unwrap();
            wallet.add(_type1(), _id2(), _value2(), &jsonmap!({"~tag_name": "tag_value_2"})).unwrap();
            wallet.add(_type1(), _id3(), _value3(), &jsonmap!({"~tag_name": "tag_value_3"})).unwrap();

            let mut iterator = wallet.search(_type1(),
                                             &jsonstr!({"~tag_name": {"$in": ["tag_value_1", "tag_value_3"]}}),
                                             Some(&_search_options(true, false, false, true, false))).unwrap();

            let expected_records = _sort(vec![
                WalletRecord {
                    type_: None,
                    id: _id1().to_string(),
                    value: Some(_value1().to_string()),
                    tags: None,
                },
                WalletRecord {
                    type_: None,
                    id: _id3().to_string(),
                    value: Some(_value3().to_string()),
                    tags: None,
                },
            ]);

            assert_eq!(_fetch_all(&mut iterator), expected_records);
            assert!(iterator.get_total_count().unwrap().is_none());

            // unsuccessful search with no matches
            let mut iterator = wallet.search(_type1(),
                                             &jsonstr!({"~tag_name": {"$in": ["tag_value_4", "tag_value_5"]}}),
                                             Some(&_search_options(true, false, false, true, false))).unwrap();

            assert!(iterator.next().unwrap().is_none());
            assert!(iterator.get_total_count().unwrap().is_none());

            // unsuccessful search with nonexisting tag
            let mut iterator = wallet.search(_type1(),
                                             &jsonstr!({"~tag_name_different": {"$in": ["tag_value_1", "tag_value_3"]}}),
                                             Some(&_search_options(true, false, false, true, false))).unwrap();

            assert!(iterator.next().unwrap().is_none());
            assert!(iterator.get_total_count().unwrap().is_none());

            // unsuccessful encrypted search
            let mut iterator = wallet.search(_type1(),
                                             &jsonstr!({"tag_name": {"$in": ["tag_value_1", "tag_value_3"]}}),
                                             Some(&_search_options(true, false, false, true, false))).unwrap();

            assert!(iterator.next().unwrap().is_none());
            assert!(iterator.get_total_count().unwrap().is_none());

            // unsuccessful search wrong type_
            let mut iterator = wallet.search(_type2(),
                                             &jsonstr!({"~tag_name": {"$in": ["tag_value_1", "tag_value_3"]}}),
                                             Some(&_search_options(true, false, false, true, false))).unwrap();

            assert!(iterator.next().unwrap().is_none());
            assert!(iterator.get_total_count().unwrap().is_none());

            wallet.close().unwrap();
        }
        test::cleanup_wallet("wallet_search_works_for_in_plain");
    }

    #[test]
    fn wallet_search_works_for_in_encrypted() {
        test::cleanup_wallet("wallet_search_works_for_in_encrypted");
        {
            let mut wallet = _wallet("wallet_search_works_for_in_encrypted");
            wallet.add(_type1(), _id1(), _value1(), &jsonmap!({"tag_name": "tag_value_1"})).unwrap();
            wallet.add(_type1(), _id2(), _value2(), &jsonmap!({"tag_name": "tag_value_2"})).unwrap();
            wallet.add(_type1(), _id3(), _value3(), &jsonmap!({"tag_name": "tag_value_3"})).unwrap();

            let mut iterator = wallet.search(_type1(),
                                             &jsonstr!({"tag_name": {"$in": ["tag_value_1", "tag_value_3"]}}),
                                             Some(&_search_options(true, false, false, true, false))).unwrap();

            let expected_records = _sort(vec![
                WalletRecord {
                    type_: None,
                    id: _id1().to_string(),
                    value: Some(_value1().to_string()),
                    tags: None,
                },
                WalletRecord {
                    type_: None,
                    id: _id3().to_string(),
                    value: Some(_value3().to_string()),
                    tags: None,
                },
            ]);

            assert_eq!(_fetch_all(&mut iterator), expected_records);
            assert!(iterator.get_total_count().unwrap().is_none());

            // unsuccessful search with no matches
            let mut iterator = wallet.search(_type1(),
                                             &jsonstr!({"tag_name": {"$in": ["tag_value_4", "tag_value_5"]}}),
                                             Some(&_search_options(true, false, false, true, false))).unwrap();

            assert!(iterator.next().unwrap().is_none());
            assert!(iterator.get_total_count().unwrap().is_none());

            // unsuccessful search with nonexisting tag
            let mut iterator = wallet.search(_type1(),
                                             &jsonstr!({"tag_name_different": {"$in": ["tag_value_1", "tag_value_3"]}}),
                                             Some(&_search_options(true, false, false, true, false))).unwrap();

            assert!(iterator.next().unwrap().is_none());
            assert!(iterator.get_total_count().unwrap().is_none());

            // unsuccessful plain search
            let mut iterator = wallet.search(_type1(),
                                             &jsonstr!({"~tag_name": {"$in": ["tag_value_1", "tag_value_3"]}}),
                                             Some(&_search_options(true, false, false, true, false))).unwrap();

            assert!(iterator.next().unwrap().is_none());
            assert!(iterator.get_total_count().unwrap().is_none());

            // unsuccessful search wrong type_
            let mut iterator = wallet.search(_type2(),
                                             &jsonstr!({"tag_name": {"$in": ["tag_value_1", "tag_value_3"]}}),
                                             Some(&_search_options(true, false, false, true, false))).unwrap();

            assert!(iterator.next().unwrap().is_none());
            assert!(iterator.get_total_count().unwrap().is_none());

            wallet.close().unwrap();
        }
        test::cleanup_wallet("wallet_search_works_for_in_encrypted")
    }


    #[test]
    fn wallet_search_works_for_and() {
        test::cleanup_wallet("wallet_search_works_for_and");
        {
            let mut wallet = _wallet("wallet_search_works_for_and");

            wallet.add(_type1(),
                       _id1(),
                       _value1(),
                       &jsonmap!({
                            "tag_name_1": "tag_value_1",
                            "tag_name_2": "tag_value_2",
                            "~tag_name_2": "tag_value_2",
                            "~tag_name_3": "tag_value_3"})).unwrap();

            wallet.add(_type1(),
                       _id2(),
                       _value2(),
                       &jsonmap!({
                            "tag_name_1": "tag_value_1",
                            "tag_name_2": "tag_value_2",
                            "~tag_name_2": "tag_value_3",
                            "~tag_name_3": "tag_value_3"})).unwrap();

            let mut iterator = wallet.search(_type1(),
                                             &jsonstr!({
                                                "tag_name_1": "tag_value_1",
                                                "tag_name_2": "tag_value_2",
                                                "~tag_name_2": "tag_value_2",
                                             }),
                                             Some(&_search_options(true, false, false, true, false))).unwrap();

            let expected_records = vec![
                WalletRecord {
                    type_: None,
                    id: _id1().to_string(),
                    value: Some(_value1().to_string()),
                    tags: None,
                }
            ];

            assert_eq!(_fetch_all(&mut iterator), expected_records);
            assert!(iterator.get_total_count().unwrap().is_none());

            let mut iterator = wallet.search(_type1(),
                                             &jsonstr!({
                                                "tag_name_1": "tag_value_1",
                                                "~tag_name_2": "tag_value_3",
                                             }),
                                             Some(&_search_options(true, false, false, true, false))).unwrap();

            let expected_records = vec![
                WalletRecord {
                    type_: None,
                    id: _id2().to_string(),
                    value: Some(_value2().to_string()),
                    tags: None,
                }
            ];

            assert_eq!(_fetch_all(&mut iterator), expected_records);
            assert!(iterator.get_total_count().unwrap().is_none());

            let mut iterator = wallet.search(_type1(),
                                             &jsonstr!({
                                                "tag_name_1": "tag_value_1",
                                                "~tag_name_3": "tag_value_3",
                                             }),
                                             Some(&_search_options(true, false, false, true, false))).unwrap();

            let expected_records = _sort(vec![
                WalletRecord {
                    type_: None,
                    id: _id1().to_string(),
                    value: Some(_value1().to_string()),
                    tags: None,
                },
                WalletRecord {
                    type_: None,
                    id: _id2().to_string(),
                    value: Some(_value2().to_string()),
                    tags: None,
                },
            ]);

            assert_eq!(_fetch_all(&mut iterator), expected_records);
            assert!(iterator.get_total_count().unwrap().is_none());

            // no matches
            let mut iterator = wallet.search(_type1(),
                                             &jsonstr!({
                                                 "tag_name_1": "tag_value_1",
                                                 "~tag_name_3": "tag_value_3",
                                                 "tag_name_4": "tag_value_4",
                                             }),
                                             Some(&_search_options(true, false, false, true, false))).unwrap();

            assert!(iterator.next().unwrap().is_none());
            assert!(iterator.get_total_count().unwrap().is_none());

            // wrong type
            let mut iterator = wallet.search(_type2(),
                                             &jsonstr!({
                                                  "tag_name_1": "tag_value_1",
                                                  "~tag_name_2": "tag_value_2",
                                             }),
                                             Some(&_search_options(true, false, false, true, false))).unwrap();

            assert!(iterator.next().unwrap().is_none());
            assert!(iterator.get_total_count().unwrap().is_none());

            // wrong tag name
            let mut iterator = wallet.search(_type1(),
                                             &jsonstr!({
                                                   "tag_name_1": "tag_value_1",
                                                   "tag_name_3": "tag_value_3",
                                             }),
                                             Some(&_search_options(true, false, false, true, false))).unwrap();

            assert!(iterator.next().unwrap().is_none());
            assert!(iterator.get_total_count().unwrap().is_none());

            // wrong tag value
            let mut iterator = wallet.search(_type1(),
                                             &jsonstr!({
                                                     "tag_name_1": "tag_value_0",
                                                      "~tag_name_2": "tag_value_3",
                                             }),
                                             Some(&_search_options(true, false, false, true, false))).unwrap();

            assert!(iterator.next().unwrap().is_none());
            assert!(iterator.get_total_count().unwrap().is_none());

            wallet.close().unwrap();
        }
        test::cleanup_wallet("wallet_search_works_for_and");
    }

    #[test]
    fn wallet_search_works_for_or() {
        test::cleanup_wallet("wallet_search_works_for_or");
        {
            let mut wallet = _wallet("wallet_search_works_for_or");

            wallet.add(_type1(),
                       _id1(),
                       _value1(),
                       &jsonmap!({
                           "tag_name_1": "tag_value_1",
                           "~tag_name_2": "tag_value_21",
                           "~tag_name_3": "tag_value_3"})).unwrap();

            wallet.add(_type1(),
                       _id2(),
                       _value2(),
                       &jsonmap!({
                           "tag_name_1": "tag_value_1",
                           "~tag_name_2": "tag_value_22",
                           "~tag_name_3": "tag_value_3"})).unwrap();

            wallet.add(_type1(),
                       _id3(),
                       _value3(),
                       &jsonmap!({
                           "tag_name_1": "tag_value_1",
                           "~tag_name_3": "tag_value_3",
                           "~tag_name_4": "tag_value_4"})).unwrap();

            // All 3
            let mut iterator = wallet.search(_type1(),
                                             &jsonstr!({
                                                  "$or": [
                                                      {"tag_name_1": "tag_value_1"},
                                                      {"~tag_name_2": "tag_value_22"},
                                                      {"~tag_name_4": "tag_value_4"}
                                                 ]
                                             }),
                                             Some(&_search_options(true, false, false, true, false))).unwrap();

            let expected_records = _sort(vec![
                WalletRecord {
                    type_: None,
                    id: _id1().to_string(),
                    value: Some(_value1().to_string()),
                    tags: None,
                },
                WalletRecord {
                    type_: None,
                    id: _id2().to_string(),
                    value: Some(_value2().to_string()),
                    tags: None,
                },
                WalletRecord {
                    type_: None,
                    id: _id3().to_string(),
                    value: Some(_value3().to_string()),
                    tags: None,
                },
            ]);

            assert_eq!(_fetch_all(&mut iterator), expected_records);
            assert!(iterator.get_total_count().unwrap().is_none());


            // 1 and 3 matching
            let mut iterator = wallet.search(_type1(),
                                             &jsonstr!({
                                                  "$or": [
                                                       {"~tag_name_2": "tag_value_21"},
                                                       {"~tag_name_4": "tag_value_4"}
                                                 ]
                                             }),
                                             Some(&_search_options(true, false, false, true, false))).unwrap();

            let expected_records = _sort(vec![
                WalletRecord {
                    type_: None,
                    id: _id1().to_string(),
                    value: Some(_value1().to_string()),
                    tags: None,
                },
                WalletRecord {
                    type_: None,
                    id: _id3().to_string(),
                    value: Some(_value3().to_string()),
                    tags: None,
                },
            ]);

            assert_eq!(_fetch_all(&mut iterator), expected_records);
            assert!(iterator.get_total_count().unwrap().is_none());

            // 3 matching, 1 not because wrong tag type
            let mut iterator = wallet.search(_type1(),
                                             &jsonstr!({
                                                  "$or": [
                                                       {"tag_name_2": "tag_value_21"},
                                                       {"~tag_name_4": "tag_value_4"}
                                                 ]
                                             }),
                                             Some(&_search_options(true, false, false, true, false))).unwrap();

            let expected_records = vec![
                WalletRecord {
                    type_: None,
                    id: _id3().to_string(),
                    value: Some(_value3().to_string()),
                    tags: None,
                },
            ];

            assert_eq!(_fetch_all(&mut iterator), expected_records);
            assert!(iterator.get_total_count().unwrap().is_none());

            // no matching
            let mut iterator = wallet.search(_type1(),
                                             &jsonstr!({
                                                     "tag_name_1": "tag_value_0",
                                                      "~tag_name_2": "tag_value_3",
                                             }),
                                             Some(&_search_options(true, false, false, true, false))).unwrap();

            assert!(iterator.next().unwrap().is_none());
            assert!(iterator.get_total_count().unwrap().is_none());

            // no matching - wrong type_
            let mut iterator = wallet.search(_type2(),
                                             &jsonstr!({
                                                  "$or": [
                                                      {"tag_name_1": "tag_value_1"},
                                                      {"~tag_name_2": "tag_value_22"},
                                                      {"~tag_name_4": "tag_value_4"}
                                                 ]
                                             }),
                                             Some(&_search_options(true, false, false, true, false))).unwrap();

            assert!(iterator.next().unwrap().is_none());
            assert!(iterator.get_total_count().unwrap().is_none());

            wallet.close().unwrap();
        }
        test::cleanup_wallet("wallet_search_works_for_or");
    }

    #[test]
    fn wallet_search_works_for_not() {
        test::cleanup_wallet("wallet_search_works_for_not");
        {
            let mut wallet = _wallet("wallet_search_works_for_not");

            wallet.add(_type1(),
                       _id1(),
                       _value1(),
                       &jsonmap!({
                           "tag_name_1": "tag_value_1",
                           "~tag_name_2": "tag_value_21",
                           "~tag_name_3": "tag_value_3"})).unwrap();

            wallet.add(_type1(),
                       _id2(),
                       _value2(),
                       &jsonmap!({
                           "tag_name_12": "tag_value_12",
                           "~tag_name_2": "tag_value_22"})).unwrap();

            wallet.add(_type1(),
                       _id3(),
                       _value3(),
                       &jsonmap!({
                           "tag_name_13": "tag_value_13",
                           "~tag_name_4": "tag_value_4"})).unwrap();


            let mut iterator = wallet.search(_type1(),
                                             &jsonstr!({"$not": {"tag_name_1": "tag_value_1_different"}}),
                                             Some(&_search_options(true, false, false, true, false))).unwrap();

            let expected_records = _sort(vec![
                WalletRecord {
                    type_: None,
                    id: _id1().to_string(),
                    value: Some(_value1().to_string()),
                    tags: None,
                },
                WalletRecord {
                    type_: None,
                    id: _id2().to_string(),
                    value: Some(_value2().to_string()),
                    tags: None,
                },
                WalletRecord {
                    type_: None,
                    id: _id3().to_string(),
                    value: Some(_value3().to_string()),
                    tags: None,
                },
            ]);

            assert_eq!(_fetch_all(&mut iterator), expected_records);
            assert!(iterator.get_total_count().unwrap().is_none());

            let mut iterator = wallet.search(_type1(),
                                             &jsonstr!({"$not": {"~tag_name_2": "tag_value_22"}}),
                                             Some(&_search_options(true, false, false, true, false))).unwrap();

            let expected_records = _sort(vec![
                WalletRecord {
                    type_: None,
                    id: _id1().to_string(),
                    value: Some(_value1().to_string()),
                    tags: None,
                },
                WalletRecord {
                    type_: None,
                    id: _id3().to_string(),
                    value: Some(_value3().to_string()),
                    tags: None,
                },
            ]);

            assert_eq!(_fetch_all(&mut iterator), expected_records);
            assert!(iterator.get_total_count().unwrap().is_none());

            let mut iterator = wallet.search(_type1(),
                                             &jsonstr!({
                                                 "$not": {
                                                      "$or": [
                                                         {"tag_name_1": "tag_value_1"},
                                                         {"~tag_name_2": "tag_value_22"},
                                                         {"~tag_name_4": "tag_value_4"},
                                                      ]
                                                  }
                                             }),
                                             Some(&_search_options(true, false, false, true, false))).unwrap();

            assert!(iterator.next().unwrap().is_none());
            assert!(iterator.get_total_count().unwrap().is_none());

            wallet.close().unwrap();
        }
        test::cleanup_wallet("wallet_search_works_for_not");
    }

    #[test]
    fn wallet_search_works_for_nested() {
        test::cleanup_wallet("wallet_search_works_for_nested");
        {
            let mut wallet = _wallet("wallet_search_works_for_nested");
            wallet.add(_type1(), _id1(), _value1(), &_tags()).unwrap();

            let query = jsonstr!({
                "$or": [
                        {"foo": "bar"},
                        {"$not": {
                            "$not": {
                                "$not": {
                                    "$not": {
                                        "k7": "v7"
                                    }
                                }
                            }
                        },
                            "$not": {
                                "k8": "v8"
                            }
                        }
                ]
            });

            let mut iterator = wallet.search(_type1(), &query, Some(&_search_options(true, false, false, true, false))).unwrap();

            let expected_records = vec![
                WalletRecord {
                    type_: None,
                    id: _id1().to_string(),
                    value: Some(_value1().to_string()),
                    tags: None,
                },
            ];

            assert_eq!(_fetch_all(&mut iterator), expected_records);
            assert!(iterator.get_total_count().unwrap().is_none());

            wallet.close().unwrap();
        }
        test::cleanup_wallet("wallet_search_works_for_nested");
    }

    fn _type1() -> &'static str {
        "type1"
    }

    fn _type2() -> &'static str {
        "type2"
    }

    fn _id1() -> &'static str {
        "id1"
    }

    fn _id2() -> &'static str {
        "id2"
    }

    fn _id3() -> &'static str {
        "id3"
    }

    fn _value1() -> &'static str {
        "value1"
    }

    fn _value2() -> &'static str {
        "value2"
    }

    fn _value3() -> &'static str {
        "value3"
    }

    fn _tags() -> HashMap<String, String> {
        jsonmap!({"tag1": "tag_value_1"})
    }

    //    fn _wallet_id() -> &'static str {
    //        "w1"
    //    }

    fn _wallet(name: &str) -> Wallet {
        let storage_type = SQLiteStorageType::new();
        let master_key = _master_key();

        let keys = Keys::new();

        let metadata = {
            let master_key_salt = encryption::gen_master_key_salt().unwrap();

            let metadata = Metadata::MetadataArgon(MetadataArgon {
                master_key_salt: master_key_salt[..].to_vec(),
                keys: keys.serialize_encrypted(&master_key).unwrap(),
            });

            serde_json::to_vec(&metadata).unwrap()
        };

        storage_type.create_storage(name,
                                    None,
                                    None,
                                    &metadata).unwrap();

        let storage = storage_type.open_storage(name, None, None).unwrap();

        Wallet::new(name.to_string(), storage, Rc::new(keys))
    }

    fn _exists_wallet(name: &str) -> Wallet {
        let storage_type = SQLiteStorageType::new();
        let storage = storage_type.open_storage(name, None, None).unwrap();

        let metadata: MetadataArgon = {
            let metadata = storage.get_storage_metadata().unwrap();
            serde_json::from_slice::<MetadataArgon>(&metadata).unwrap()
        };

        let master_key = _master_key();
        let keys = Keys::deserialize_encrypted(&metadata.keys, &master_key).unwrap();

        Wallet::new(name.to_string(), storage, Rc::new(keys))
    }

    fn _master_key() -> chacha20poly1305_ietf::Key {
        chacha20poly1305_ietf::Key::new([
            1, 2, 3, 4, 5, 6, 7, 8,
            1, 2, 3, 4, 5, 6, 7, 8,
            1, 2, 3, 4, 5, 6, 7, 8,
            1, 2, 3, 4, 5, 6, 7, 8
        ])
    }

    fn _new_master_key() -> chacha20poly1305_ietf::Key {
        chacha20poly1305_ietf::Key::new([
            2, 2, 3, 4, 5, 6, 7, 8,
            2, 2, 3, 4, 5, 6, 7, 8,
            2, 2, 3, 4, 5, 6, 7, 8,
            2, 2, 3, 4, 5, 6, 7, 8
        ])
    }

    fn _fetch_options(type_: bool, value: bool, tags: bool) -> String {
        json!({
            "retrieveType": type_,
            "retrieveValue": value,
            "retrieveTags": tags,
        }).to_string()
    }

    fn _search_options(records: bool, total_count: bool, type_: bool, value: bool, tags: bool) -> String {
        json!({
            "retrieveRecords": records,
            "retrieveTotalCount": total_count,
            "retrieveType": type_,
            "retrieveValue": value,
            "retrieveTags": tags,
        }).to_string()
    }

    fn _fetch_all<'a>(iterator: &mut WalletIterator) -> Vec<WalletRecord> {
        let mut v = Vec::new();

        loop {
            if let Some(record) = iterator.next().unwrap() {
                v.push(record);
            } else {
                break;
            }
        }

        _sort(v)
    }

    fn _sort(mut v: Vec<WalletRecord>) -> Vec<WalletRecord> {
        v.sort();
        v
    }
}<|MERGE_RESOLUTION|>--- conflicted
+++ resolved
@@ -52,11 +52,7 @@
         let mut decrypted = decrypt_merged(bytes, master_key)?;
 
         let keys: Keys = rmp_serde::from_slice(&decrypted)
-<<<<<<< HEAD
-                .to_indy(IndyErrorKind::InvalidState, "Invalid bytes for Key")?;
-=======
             .to_indy(IndyErrorKind::InvalidState, "Invalid bytes for Key")?;
->>>>>>> 55b77ec7
 
         decrypted.zeroize();
         Ok(keys)
