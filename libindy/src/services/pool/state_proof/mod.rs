extern crate log_derive;
extern crate rmp_serde;

use std::collections::HashMap;
use std::ffi::{CStr, CString};
use utils::crypto::hash::{Hash};
use rust_base58::ToBase58;

use base64;
use rlp::UntrustedRlp;
use serde_json;
use serde_json::Value as SJsonValue;

use api::ErrorCode;
use domain::ledger::{constants, request::ProtocolVersion};
use errors::prelude::*;
use services::pool::events::{REQUESTS_FOR_STATE_PROOFS, REQUESTS_FOR_MULTI_STATE_PROOFS};
use utils::crypto::hash::hash as openssl_hash;

use super::PoolService;
use super::types::*;

use self::log_derive::logfn;
use ursa::bls::{Bls, Generator, MultiSignature, VerKey};
use self::node::{Node, TrieDB};
use rust_base58::FromBase58;
use services::pool::Nodes;

mod node;

pub fn parse_generic_reply_for_proof_checking(json_msg: &SJsonValue, raw_msg: &str, sp_key: Option<&[u8]>) -> Option<Vec<ParsedSP>> {
    let type_ = if let Some(type_) = json_msg["type"].as_str() {
        trace!("TransactionHandler::parse_generic_reply_for_proof_checking: type_: {:?}", type_);
        type_
    } else {
        debug!("TransactionHandler::parse_generic_reply_for_proof_checking: <<< No type field");
        return None;
    };

    if REQUESTS_FOR_STATE_PROOFS.contains(&type_) {
        trace!("TransactionHandler::parse_generic_reply_for_proof_checking: built-in");
        if let Some(sp_key) = sp_key {
            _parse_reply_for_builtin_sp(json_msg, type_, sp_key)
        } else {
            warn!("parse_generic_reply_for_proof_checking: can't get key in sp for built-in type");
            None
        }
    } else if let Some((parser, free)) = PoolService::get_sp_parser(type_) {
        trace!("TransactionHandler::parse_generic_reply_for_proof_checking: plugged: parser {:?}, free {:?}",
               parser, free);

        let msg = CString::new(raw_msg).ok()?;
        let mut parsed_c_str = ::std::ptr::null();
        let err = parser(msg.as_ptr(), &mut parsed_c_str);
        if err != ErrorCode::Success {
            debug!("TransactionHandler::parse_generic_reply_for_proof_checking: <<< plugin return err {:?}", err);
            return None;
        }
        let c_str = if parsed_c_str.is_null() { None } else { Some(unsafe { CStr::from_ptr(parsed_c_str) }) };
        let parsed_sps = c_str
            .and_then(|c_str| c_str.to_str().map_err(map_err_trace!()).ok())
            .and_then(|c_str|
                serde_json::from_str::<Vec<ParsedSP>>(c_str)
                    .map_err(|err|
                        debug!("TransactionHandler::parse_generic_reply_for_proof_checking: <<< can't parse plugin response {}", err))
                    .ok());

        let err = free(parsed_c_str);
        trace!("TransactionHandler::parse_generic_reply_for_proof_checking: plugin free res {:?}", err);

        parsed_sps
    } else {
        trace!("TransactionHandler::parse_generic_reply_for_proof_checking: <<< type not supported");
        None
    }
}

pub fn verify_parsed_sp(parsed_sps: Vec<ParsedSP>,
                        nodes: &Nodes,
                        f: usize,
                        gen: &Generator) -> bool {
    for parsed_sp in parsed_sps {
        if parsed_sp.multi_signature["value"]["state_root_hash"].as_str().ne(
            &Some(&parsed_sp.root_hash)) && parsed_sp.multi_signature["value"]["txn_root_hash"].as_str().ne(
            &Some(&parsed_sp.root_hash)) {
            error!("Given signature is not for current root hash, aborting");
            return false;
        }

        let data_to_check_proof_signature =
            _parse_reply_for_proof_signature_checking(&parsed_sp.multi_signature);
        let (signature, participants, value) = unwrap_opt_or_return!(data_to_check_proof_signature, false);
        if !_verify_proof_signature(signature,
                                    participants.as_slice(),
                                    &value,
                                    nodes, f, gen)
            .map_err(|err| warn!("{:?}", err)).unwrap_or(false) {
            return false;
        }

        let proof_nodes = unwrap_or_return!(base64::decode(&parsed_sp.proof_nodes), false);
        let root_hash = unwrap_or_return!(parsed_sp.root_hash.from_base58(), false);
        match parsed_sp.kvs_to_verify {
            KeyValuesInSP::Simple(kvs) => {
                match kvs.verification_type {
                    KeyValueSimpleDataVerificationType::Simple => {
                        for (k, v) in kvs.kvs {
                            let key = unwrap_or_return!(base64::decode(&k), false);
                            if !_verify_proof(proof_nodes.as_slice(),
                                              root_hash.as_slice(),
                                              &key,
                                              v.as_ref().map(String::as_str)) {
                                return false;
                            }
                        }
                    }
                    KeyValueSimpleDataVerificationType::NumericalSuffixAscendingNoGaps(data) => {
                        if !_verify_proof_range(proof_nodes.as_slice(),
                                                root_hash.as_slice(),
                                                data.prefix.as_str(),
                                                data.from,
                                                data.next,
                                                &kvs.kvs) {
                            return false;
                        }
                    }
                    KeyValueSimpleDataVerificationType::MerkleTree(length) => {
                        if !_verify_merkle_tree(proof_nodes.as_slice(),
                                                root_hash.as_slice(),
                                                &kvs.kvs,
                                                length){
                            return false;
                        }
                    }
                }
            }
            //TODO IS-713 support KeyValuesInSP::SubTrie
            kvs => {
                warn!("Unsupported parsed state proof format for key-values {:?} ", kvs);
                return false;
            }
        }
    }

    true
}

#[logfn(Trace)]
pub fn parse_key_from_request_for_builtin_sp(json_msg: &SJsonValue) -> Option<Vec<u8>> {
    let type_ = json_msg["operation"]["type"].as_str()?;
    let json_msg = &json_msg["operation"];
    let key_suffix: String = match type_ {
        constants::GET_ATTR => {
            if let Some(attr_name) = json_msg["raw"].as_str()
                .or_else(|| json_msg["enc"].as_str())
                .or_else(|| json_msg["hash"].as_str()) {
                trace!("TransactionHandler::parse_reply_for_builtin_sp: GET_ATTR attr_name {:?}", attr_name);

                let marker = if ProtocolVersion::is_node_1_3() { '\x01' } else { '1' };
                let hash = openssl_hash(attr_name.as_bytes()).ok()?;
                format!(":{}:{}", marker, hex::encode(hash))
            } else {
                trace!("TransactionHandler::parse_reply_for_builtin_sp: <<< GET_ATTR No key suffix");
                return None;
            }
        }
        constants::GET_CRED_DEF => {
            if let (Some(sign_type), Some(sch_seq_no)) = (json_msg["signature_type"].as_str(),
                                                          json_msg["ref"].as_u64()) {
                trace!("TransactionHandler::parse_reply_for_builtin_sp: GET_CRED_DEF sign_type {:?}, sch_seq_no: {:?}", sign_type, sch_seq_no);
                let marker = if ProtocolVersion::is_node_1_3() { '\x03' } else { '3' };
                let tag = if ProtocolVersion::is_node_1_3() { None } else { json_msg["tag"].as_str() };
                let tag = tag.map(|t| format!(":{}", t)).unwrap_or_else(|| "".to_owned());
                format!(":{}:{}:{}{}", marker, sign_type, sch_seq_no, tag)
            } else {
                trace!("TransactionHandler::parse_reply_for_builtin_sp: <<< GET_CRED_DEF No key suffix");
                return None;
            }
        }
        constants::GET_NYM | constants::GET_REVOC_REG_DEF => {
            trace!("TransactionHandler::parse_reply_for_builtin_sp: GET_NYM");
            "".to_string()
        }
        constants::GET_SCHEMA => {
            if let (Some(name), Some(ver)) = (json_msg["data"]["name"].as_str(),
                                              json_msg["data"]["version"].as_str()) {
                trace!("TransactionHandler::parse_reply_for_builtin_sp: GET_SCHEMA name {:?}, ver: {:?}", name, ver);
                let marker = if ProtocolVersion::is_node_1_3() { '\x02' } else { '2' };
                format!(":{}:{}:{}", marker, name, ver)
            } else {
                trace!("TransactionHandler::parse_reply_for_builtin_sp: <<< GET_SCHEMA No key suffix");
                return None;
            }
        }
        constants::GET_REVOC_REG => {
            //{MARKER}:{REVOC_REG_DEF_ID} MARKER = 6
            if let Some(revoc_reg_def_id) = json_msg["revocRegDefId"].as_str() {
                trace!("TransactionHandler::parse_reply_for_builtin_sp: GET_REVOC_REG revoc_reg_def_id {:?}", revoc_reg_def_id);
                let marker = if ProtocolVersion::is_node_1_3() { '\x06' } else { '6' };
                format!("{}:{}", marker, revoc_reg_def_id)
            } else {
                trace!("TransactionHandler::parse_reply_for_builtin_sp: <<< GET_REVOC_REG No key suffix");
                return None;
            }
        }
        constants::GET_AUTH_RULE => {
            if let (Some(auth_type), Some(auth_action), Some(field),
                new_value, old_value) = (json_msg["auth_type"].as_str(),
                                         json_msg["auth_action"].as_str(),
                                         json_msg["field"].as_str(),
                                         json_msg["new_value"].as_str(),
                                         json_msg["old_value"].as_str()) {
                trace!("TransactionHandler::parse_reply_for_builtin_sp: GET_AUTH_RULE auth_type {:?}", auth_type);
                let default_old_value = if auth_action == "ADD" { "*" } else { "" };
                format!("1:{}--{}--{}--{}--{}", auth_type, auth_action, field, old_value.unwrap_or(default_old_value), new_value.unwrap_or(""))
            } else {
                trace!("TransactionHandler::parse_reply_for_builtin_sp: <<< GET_AUTH_RULE No key suffix");
                return None;
            }
        }
        constants::GET_REVOC_REG_DELTA if json_msg["from"].is_null() => {
            //{MARKER}:{REVOC_REG_DEF_ID} MARKER = 5
            if let Some(revoc_reg_def_id) = json_msg["revocRegDefId"].as_str() {
                trace!("TransactionHandler::parse_reply_for_builtin_sp: GET_REVOC_REG_DELTA revoc_reg_def_id {:?}", revoc_reg_def_id);
                let marker = if ProtocolVersion::is_node_1_3() { '\x05' } else { '5' };
                format!("{}:{}", marker, revoc_reg_def_id)
            } else {
                trace!("TransactionHandler::parse_reply_for_builtin_sp: <<< GET_REVOC_REG_DELTA No key suffix");
                return None;
            }
        }
        // TODO add external verification of indexes
        constants::GET_REVOC_REG_DELTA if !json_msg["from"].is_null() => {
            //{MARKER}:{REVOC_REG_DEF_ID} MARKER = 6 for both
            if let Some(revoc_reg_def_id) = json_msg["revocRegDefId"].as_str() {
                trace!("TransactionHandler::parse_reply_for_builtin_sp: GET_REVOC_REG_DELTA revoc_reg_def_id {:?}", revoc_reg_def_id);
                let marker = if ProtocolVersion::is_node_1_3() { '\x06' } else { '6' };
                format!("{}:{}", marker, revoc_reg_def_id)
            } else {
                trace!("TransactionHandler::parse_reply_for_builtin_sp: <<< GET_REVOC_REG_DELTA No key suffix");
                return None;
            }
        }
        constants::GET_TXN_AUTHR_AGRMT => {
            match (json_msg["version"].as_str(), json_msg["digest"].as_str(), json_msg["timestamp"].as_u64()) {
                (None, None, _ts) => "2:latest".to_owned(),
                (None, Some(digest), None) => format!("2:d:{}", digest),
                (Some(version), None, None) => format!("2:v:{}", version),
                _ => {
                    error!("parse_key_from_request_for_builtin_sp: <<< GET_TXN_AUTHR_AGRMT Unexpected combination of request parameters, skip StateProof logic");
                    return None;
                }
            }
        }
        constants::GET_TXN_AUTHR_AGRMT_AML => {
            if let Some(version) = json_msg["version"].as_str() {
                format!("3:v:{}", version)
            } else {
                "3:latest".to_owned()
            }
        }
        constants::GET_TXN => {
            if let Some(seq_no) = json_msg["data"].as_u64() {
                format!("{}", seq_no)
            } else {
                error!("parse_key_from_request_for_builtin_sp: <<< GET_TXN has no seq_no, skip AuditProof logic");
                return None;
            }
        }
        _ => {
            trace!("TransactionHandler::parse_reply_for_builtin_sp: <<< Unsupported transaction");
            return None;
        }
    };

    let dest = json_msg["dest"].as_str().or_else(|| json_msg["origin"].as_str());
    let key_prefix = match type_ {
        constants::GET_NYM => {
            if let Some(dest) = dest {
                openssl_hash(dest.as_bytes()).ok()?
            } else {
                debug!("TransactionHandler::parse_reply_for_builtin_sp: <<< No dest");
                return None;
            }
        }
        constants::GET_REVOC_REG | constants::GET_REVOC_REG_DELTA | constants::GET_TXN_AUTHR_AGRMT | constants::GET_TXN_AUTHR_AGRMT_AML | constants::GET_AUTH_RULE => {
            Vec::new()
        }
        constants::GET_REVOC_REG_DEF => {
            if let Some(id) = json_msg["id"].as_str() {
                //FIXME
                id.as_bytes().to_vec()
            } else {
                debug!("TransactionHandler::parse_reply_for_builtin_sp: <<< No dest");
                return None;
            }
        }
        constants::GET_TXN => vec![],
        _ => {
            if let Some(dest) = dest {
                dest.as_bytes().to_vec()
            } else {
                debug!("TransactionHandler::parse_reply_for_builtin_sp: <<< No dest");
                return None;
            }
        }
    };

    let mut key = key_prefix;
    key.extend_from_slice(key_suffix.as_bytes());

    Some(key)
}

fn _parse_reply_for_builtin_sp(json_msg: &SJsonValue, type_: &str, key: &[u8]) -> Option<Vec<ParsedSP>> {
    trace!("TransactionHandler::parse_reply_for_builtin_sp: >>> json_msg: {:?}", json_msg);

    assert!(REQUESTS_FOR_STATE_PROOFS.contains(&type_));

    // TODO: FIXME: It is a workaround for Node's problem. Node returns some transactions as strings and some as objects.
    // If node returns marshaled json it can contain spaces and it can cause invalid hash.
    // So we have to save the original string too.
    // See https://jira.hyperledger.org/browse/INDY-699
    let (data, parsed_data): (Option<String>, SJsonValue) = match json_msg["data"] {
        SJsonValue::Null => {
            trace!("TransactionHandler::parse_reply_for_builtin_sp: Data is null");
            (None, SJsonValue::Null)
        }
        SJsonValue::String(ref str) => {
            trace!("TransactionHandler::parse_reply_for_builtin_sp: Data is string");
            if let Ok(parsed_data) = serde_json::from_str(str) {
                (Some(str.to_owned()), parsed_data)
            } else {
                trace!("TransactionHandler::parse_reply_for_builtin_sp: <<< Data field is invalid json");
                return None;
            }
        }
        SJsonValue::Object(ref map) => {
            trace!("TransactionHandler::parse_reply_for_builtin_sp: Data is object");
            (Some(json_msg["data"].to_string()), SJsonValue::from(map.clone()))
        }
        SJsonValue::Array(ref array) => {
            trace!("TransactionHandler::parse_reply_for_builtin_sp: Data is array");
            (Some(json_msg["data"].to_string()), SJsonValue::from(array.clone()))
        }
        _ => {
            trace!("TransactionHandler::parse_reply_for_builtin_sp: <<< Data field is invalid type");
            return None;
        }
    };

    trace!("TransactionHandler::parse_reply_for_builtin_sp: data: {:?}, parsed_data: {:?}", data, parsed_data);

    let mut state_proofs = vec![];

    match _parse_reply_for_sp(json_msg, data.as_ref().map(String::as_str), &parsed_data, type_, key) {
        Ok(state_proof) => {
            trace!("TransactionHandler::_parse_reply_for_sp: proof: {:?}", state_proof);
            state_proofs.push(state_proof)
        }
        Err(err) => {
            trace!("TransactionHandler::_parse_reply_for_sp: <<<  {:?}", err);
            return None;
        }
    }

    if REQUESTS_FOR_MULTI_STATE_PROOFS.contains(&type_) {
        match _parse_reply_for_multi_sp(json_msg, data.as_ref().map(String::as_str), &parsed_data, type_, key) {
            Ok(Some(state_proof)) => {
                trace!("TransactionHandler::_parse_reply_for_multi_sp: proof: {:?}", state_proof);
                state_proofs.push(state_proof);
            }
            Ok(None) => {
                trace!("TransactionHandler::_parse_reply_for_multi_sp: <<<  No proof");
            }
            Err(err) => {
                trace!("TransactionHandler::_parse_reply_for_multi_sp: <<<  {:?}", err);
                return None;
            }
        }
    }

    Some(state_proofs)
}

fn _parse_reply_for_sp(json_msg: &SJsonValue, data: Option<&str>, parsed_data: &SJsonValue, xtype: &str, sp_key: &[u8]) -> Result<ParsedSP, String> {
    trace!("TransactionHandler::_parse_reply_for_sp: data: {:?}, parsed_data: {:?}", data, parsed_data);

    let (proof, root_hash, ver_type, multi_sig) = if xtype != constants::GET_TXN {
        let proof = if let Some(proof) = json_msg["state_proof"]["proof_nodes"].as_str() {
            trace!("TransactionHandler::parse_reply_for_builtin_sp: proof: {:?}", proof);
            proof.to_string()
        } else {
            return Err("No proof".to_string());
        };

        let root_hash = if let Some(root_hash) = json_msg["state_proof"]["root_hash"].as_str() {
            trace!("TransactionHandler::parse_reply_for_builtin_sp: root_hash: {:?}", root_hash);
            root_hash
        } else {
            return Err("No root hash".to_string());
        };

        (proof, root_hash, KeyValueSimpleDataVerificationType::Simple, json_msg["state_proof"]["multi_signature"].clone())
    } else {
        let proof = if let Some(path) = parsed_data["auditPath"].as_array() {
            let path_str = json!(path).to_string();
            trace!("TransactionHandler::parse_reply_for_builtin_sp: proof: {:?}", path);
            base64::encode(&path_str)
        } else {
            return Err("No proof".to_string());
        };

        let root_hash = if let Some(root_hash) = parsed_data["rootHash"].as_str() {
            trace!("TransactionHandler::parse_reply_for_builtin_sp: root_hash: {:?}", root_hash);
            root_hash
        } else {
            return Err("No root hash".to_string());
        };

        let len = if let Some(len) = parsed_data["ledgerSize"].as_u64() {
            trace!("Ledger length: {}", len);
            len
        } else {
            return Err("No ledger length for this proof".to_string())
        };

<<<<<<< HEAD
        (proof, root_hash, KeyValueSimpleDataVerificationType::MerkleTree(len), parsed_data["multi_signature"].clone())
=======
        (proof, root_hash, KeyValueSimpleDataVerificationType::MerkleTree(len), json_msg["state_proof"]["multi_signature"].clone())
>>>>>>> 55b77ec7
    };

    let value: Option<String> = match _parse_reply_for_proof_value(json_msg, data, parsed_data, xtype, sp_key) {
        Ok(value) => value,
        Err(err_str) => {
            return Err(err_str);
        }
    };

    trace!("parse_reply_for_builtin_sp: <<< proof {:?}, root_hash: {:?}, dest: {:?}, value: {:?}", proof, root_hash, sp_key, value);

    Ok(ParsedSP {
        root_hash: root_hash.to_owned(),
        proof_nodes: proof.to_owned(),
        multi_signature: multi_sig,
        kvs_to_verify: KeyValuesInSP::Simple(KeyValueSimpleData {
            kvs: vec![(base64::encode(sp_key), value)],
            verification_type: ver_type,
        }),
    })
}

fn _parse_reply_for_multi_sp(_json_msg: &SJsonValue, data: Option<&str>, parsed_data: &SJsonValue, xtype: &str, sp_key: &[u8]) -> Result<Option<ParsedSP>, String> {
    trace!("TransactionHandler::_parse_reply_for_multi_sp: data: {:?}, parsed_data: {:?}", data, parsed_data);

    let (proof_nodes, root_hash, multi_signature, value) = match xtype {
        constants::GET_REVOC_REG_DELTA if _if_rev_delta_multi_state_proof_expected(sp_key) => {
            let proof = if let Some(proof) = parsed_data["stateProofFrom"]["proof_nodes"].as_str() {
                trace!("TransactionHandler::_parse_reply_for_multi_sp: proof: {:?}", proof);
                proof
            } else {
                return Err("No proof".to_string());
            };

            let root_hash = if let Some(root_hash) = parsed_data["stateProofFrom"]["root_hash"].as_str() {
                trace!("TransactionHandler::_parse_reply_for_multi_sp: root_hash: {:?}", root_hash);
                root_hash
            } else {
                return Err("No root hash".to_string());
            };

            let multi_signature = parsed_data["stateProofFrom"]["multi_signature"].clone();

            let value_str = if !parsed_data["value"]["accum_from"].is_null() {
                Some(json!({
                    "lsn": parsed_data["value"]["accum_from"]["seqNo"],
                    "lut": parsed_data["value"]["accum_from"]["txnTime"],
                    "val": parsed_data["value"]["accum_from"],
                }).to_string())
            } else {
                None
            };

            (proof.to_owned(), root_hash.to_owned(), multi_signature, value_str)
        }
        constants::GET_REVOC_REG_DELTA => return Ok(None),
        _ => {
            return Err("Unsupported transaction".to_string());
        }
    };

    trace!("_parse_reply_for_multi_sp: <<< proof {:?}, root_hash: {:?}, dest: {:?}, value: {:?}", proof_nodes, root_hash, sp_key, value);

    Ok(Some(ParsedSP {
        root_hash,
        proof_nodes,
        multi_signature,
        kvs_to_verify: KeyValuesInSP::Simple(KeyValueSimpleData {
            kvs: vec![(base64::encode(sp_key), value)],
            verification_type: KeyValueSimpleDataVerificationType::Simple,
        }),
    }))
}

fn _parse_reply_for_proof_signature_checking(json_msg: &SJsonValue) -> Option<(&str, Vec<&str>, Vec<u8>)> {
    match (json_msg["signature"].as_str(),
           json_msg["participants"].as_array(),
           rmp_serde::to_vec_named(&json_msg["value"])
               .map_err(map_err_trace!())) {
        (Some(signature), Some(participants), Ok(value)) => {
            let participants_unwrap: Vec<&str> = participants
                .iter()
                .flat_map(SJsonValue::as_str)
                .collect();

            if participants.len() == participants_unwrap.len() {
                Some((signature, participants_unwrap, value))
            } else {
                None
            }
        }
        _ => None
    }
}

fn _verify_merkle_tree(proof_nodes: &[u8], root_hash: &[u8], kvs: &[(String, Option<String>)], length: u64) -> bool {
    let nodes = match std::str::from_utf8(proof_nodes) {
        Ok(res) => res,
        Err(err) => {
            error!("Wrong state during mapping bytes to string: {:?}", err);
            return false;
        }
    };
    trace!("_verify_merkle_tree >> nodes: {:?}", nodes);
    let hashes: Vec<String> = match serde_json::from_str(nodes) {
        Ok(vec) => vec,
        Err(err) => {
            error!("Errors during deserialization: {:?}", err);
            return false;
        }
    };

    trace!("_verify_merkle_tree >> hashes: {:?}", hashes);

    let (key, value) = &kvs[0];
    let key = unwrap_or_return!(base64::decode(&key), false);
    let key = unwrap_or_return!(std::str::from_utf8(&key), false);
    let seq_no = match key.parse::<u64>() {
        Ok(num) => num,
        Err(err) => {
            error!("Error while parsing seq_no: {:?}", err);
            return false;
        }
    };

    let turns = _calculate_turns(length, seq_no - 1);
    trace!("_verify_merkle_tree >> turns: {:?}", turns);

    if hashes.len() != turns.len() {
        error!("Different count of hashes and turns, unable to verify");
        return false;
    }

    let hashes_with_turns = hashes.iter().zip(turns).collect::<Vec<(&String, bool)>>();

    let value = match value{
        Some(val) => val,
        None => {return false;}
    };

    trace!("Value to hash: {}", value);

    let value = unwrap_or_return!(serde_json::from_str::<serde_json::Value>(&value), false);
    trace!("serde json success: {:?}", value);
    let value = unwrap_or_return!(rmp_serde::to_vec(&value), false);
    trace!("rmp serde success: {:?}", value);
    let mut hash = match Hash::hash_leaf(&value) {
        Ok(hash) => hash,
        Err(err) => {
            error!("Error while hashing: {:?}", err);
            return false;
        }
    };

    trace!("Hashed leaf in b58: {}", hash.to_base58());

    for (next_hash, turn_right) in hashes_with_turns {
        let _next_hash = unwrap_or_return!(next_hash.from_base58(), false);
        let turned_hash = if turn_right {
            Hash::hash_nodes(&hash, &_next_hash)
        } else {
            Hash::hash_nodes(&_next_hash, &hash)
        };
        hash = match turned_hash {
            Ok(hash) => hash,
            Err(err) => {
                error!("Error while hashing: {:?}", err);
                return false;
            }
        }
    }

    let result = hash.as_slice() == root_hash;
    trace!("_verify_merkle_tree << res: {}, hash: {:?}, root_hash: {:?}", result, hash, root_hash);

    result
}

// true is right
// false is left
fn _calculate_turns(length: u64, idx: u64) -> Vec<bool> {
    let mut idx = idx;
    let mut length = length;
    let mut result: Vec<bool> = vec![];
    while length != 1 {
        let middle = length.next_power_of_two()/2;
        let right = idx < middle;
        result.push(right);
        idx = if right {idx} else {idx - middle};
        length = if right {middle} else {length - middle};
    }
    result.reverse();
    result
}

fn _verify_proof(proofs_rlp: &[u8], root_hash: &[u8], key: &[u8], expected_value: Option<&str>) -> bool {
    debug!("verify_proof >> key {:?}, expected_value {:?}", key, expected_value);
    let nodes: Vec<Node> = UntrustedRlp::new(proofs_rlp).as_list().unwrap_or_default(); //default will cause error below
    let mut map: TrieDB = HashMap::new();
    for node in &nodes {
        map.insert(node.get_hash(), node);
    }
    map.get(root_hash).map(|root| {
        root
            .get_str_value(&map, key)
            .map_err(map_err_trace!())
            .map(|value| value.as_ref().map(String::as_str).eq(&expected_value))
            .unwrap_or(false)
    }).unwrap_or(false)
}

fn _verify_proof_range(proofs_rlp: &[u8],
                       root_hash: &[u8],
                       prefix: &str,
                       from: Option<u64>,
                       next: Option<u64>,
                       kvs: &[(String, Option<String>)]) -> bool {
    debug!("verify_proof_range >> from {:?}, prefix {:?}, kvs {:?}", from, prefix, kvs);
    let nodes: Vec<Node> = UntrustedRlp::new(proofs_rlp).as_list().unwrap_or_default(); //default will cause error below
    let mut map: TrieDB = HashMap::new();
    for node in &nodes {
        map.insert(node.get_hash(), node);
    }
    map.get(root_hash).map(|root| {
        let res = root.get_all_values(&map, Some(prefix.as_bytes())).map_err(map_err_err!());
        trace!("All values from trie: {:?}", res);
        let vals = if let Some(vals) = res.ok() {
            vals
        } else {
            error!("Some errors happened while collecting values from state proof");
            return false;
        };
        // Preparation of data for verification
        // Fetch numerical suffixes
        let vals_for_sort_check: Vec<Option<(u64, (String, Option<String>))>> = vals.into_iter()
            .filter(|(key, _)| key.starts_with(prefix))
            .map(|(key, value)| {
                let no = key.replacen(prefix, "", 1).parse::<u64>();
                no.ok().map(|a| (a, (key, Some(value))))
            }).collect();
        if !vals_for_sort_check.iter().all(|a| a.is_some()) {
            error!("Some values in state proof are not correlating with state proof rule, aborting.");
            return false;
        }
        let mut vals_for_sort: Vec<(u64, (String, Option<String>))> = vals_for_sort_check.into_iter().flat_map(|a| a).collect();
        // Sort by numerical suffixes in ascending order
        vals_for_sort.sort_by_key(|&(a, _)| a);
        trace!("Sorted trie values: {:?}", vals_for_sort);
        // Shift on the left side by from
        let vals_with_from = if let Some(from_seqno) = from {
            match vals_for_sort.binary_search_by_key(&from_seqno, |&(a, _)| a) {
                Ok(idx) | Err(idx) => vals_for_sort[idx..].to_vec()
            }
        } else {
            vals_for_sort
        };
        // Verification
        // Check that all values from response match the trie
        trace!("Got values from trie: {:?}", vals_with_from);
        let vals_slice = if let Some(next_seqno) = next {
            match vals_with_from.binary_search_by_key(&next_seqno, |&(a, _)| a) {
                Ok(idx) => &vals_with_from[..idx],
                Err(_) => {
                    error!("Next seqno is incorrect");
                    return false;
                }
            }
        } else {
            vals_with_from.as_slice()
        };
        let vals_prepared: Vec<(String, Option<String>)> = vals_slice.iter().map(|&(_, ref pair)| pair.clone()).collect();
        vals_prepared[..] == kvs[..]
    }).unwrap_or(false)
}

fn _verify_proof_signature(signature: &str,
                           participants: &[&str],
                           value: &[u8],
                           nodes: &Nodes,
                           f: usize,
                           gen: &Generator) -> IndyResult<bool> {
    trace!("verify_proof_signature: >>> signature: {:?}, participants: {:?}, pool_state_root: {:?}", signature, participants, value);

    let mut ver_keys: Vec<&VerKey> = Vec::with_capacity(nodes.len());

    for (name, verkey) in nodes {
        if participants.contains(&name.as_str()) {
            match *verkey {
                Some(ref blskey) => ver_keys.push(blskey),
                _ => return Err(err_msg(IndyErrorKind::InvalidState, format!("Blskey not found for node: {:?}", name)))
            };
        }
    }

    debug!("verify_proof_signature: ver_keys.len(): {:?}", ver_keys.len());

    if ver_keys.len() < (nodes.len() - f) {
        return Ok(false);
    }

    let signature =
        if let Ok(signature) = signature.from_base58() {
            signature
        } else {
            return Ok(false);
        };

    let signature =
        if let Ok(signature) = MultiSignature::from_bytes(signature.as_slice()) {
            signature
        } else {
            return Ok(false);
        };

    debug!("verify_proof_signature: signature: {:?}", signature);

    let res = Bls::verify_multi_sig(&signature, value, ver_keys.as_slice(), gen).unwrap_or(false);

    debug!("verify_proof_signature: <<< res: {:?}", res);
    Ok(res)
}

fn _parse_reply_for_proof_value(json_msg: &SJsonValue, data: Option<&str>, parsed_data: &SJsonValue, xtype: &str, sp_key: &[u8]) -> Result<Option<String>, String> {
    if let Some(data) = data {
        let mut value = json!({});

        let (seq_no, time) = (json_msg["seqNo"].clone(), json_msg["txnTime"].clone());

        match xtype {
            constants::GET_NYM => {
                value["seqNo"] = seq_no;
                value["txnTime"] = time;
            }
            constants::GET_AUTH_RULE => {}
            xtype if xtype.ne(constants::GET_TXN_AUTHR_AGRMT) || _is_full_taa_state_value_expected(sp_key) => {
                value["lsn"] = seq_no;
                value["lut"] = time;
            }
            _ => {}
        }

        match xtype {
            //TODO constants::GET_DDO => support DDO
            constants::GET_TXN => {
                value = json!({});
                if parsed_data["txn"].is_null() && parsed_data["txnMetadata"].is_null() &&
                    parsed_data["ver"].is_null() && parsed_data["reqSignature"].is_null() {
                    return Ok(None);
                }
                if !parsed_data["txn"].is_null() {
                    value["txn"] = parsed_data["txn"].clone();
                }
                if !parsed_data["txnMetadata"].is_null() {
                    value["txnMetadata"] = parsed_data["txnMetadata"].clone();
                }
                if !parsed_data["ver"].is_null() {
                    value["ver"] = parsed_data["ver"].clone();
                }
                if !parsed_data["reqSignature"].is_null() {
                    value["reqSignature"] = parsed_data["reqSignature"].clone();
                }
            }
            constants::GET_NYM => {
                value["identifier"] = parsed_data["identifier"].clone();
                value["role"] = parsed_data["role"].clone();
                value["verkey"] = parsed_data["verkey"].clone();
            }
            constants::GET_ATTR => {
                value["val"] = SJsonValue::String(hex::encode(openssl_hash(data.as_bytes()).unwrap()));
            }
            constants::GET_CRED_DEF | constants::GET_REVOC_REG_DEF | constants::GET_REVOC_REG | constants::GET_TXN_AUTHR_AGRMT_AML => {
                value["val"] = parsed_data.clone();
            }
            constants::GET_AUTH_RULE => {
                let constraint = parsed_data
                    .as_array()
                    .and_then(|data| data.first())
                    .map(|auth_rule| auth_rule["constraint"].clone());
                match constraint {
                    Some(ref x) => value = x.clone(),
                    None => return Ok(None)
                };
            }
            constants::GET_SCHEMA => {
                if let Some(map) = parsed_data.as_object() {
                    let mut map = map.clone();
                    map.remove("name");
                    map.remove("version");
                    if map.is_empty() {
                        return Ok(None); // TODO FIXME remove after INDY-699 will be fixed
                    } else {
                        value["val"] = SJsonValue::from(map)
                    }
                } else {
                    return Err("Invalid data for GET_SCHEMA".to_string());
                };
            }
            constants::GET_REVOC_REG_DELTA => {
                if !parsed_data["value"]["accum_to"].is_null() {
                    value["val"] = parsed_data["value"]["accum_to"].clone()
                } else {
                    return Ok(None);
                }
            }
            constants::GET_TXN_AUTHR_AGRMT => {
                if _is_full_taa_state_value_expected(sp_key) {
                    value["val"] = parsed_data.clone();
                } else {
                    value = SJsonValue::String(hex::encode(_calculate_taa_digest(parsed_data["text"].as_str().unwrap_or(""),
                                                                                 parsed_data["version"].as_str().unwrap_or(""))
                        .map_err(|err| format!("Can't calculate expected TAA digest to verify StateProof on the request ({})", err))?));
                }
            }
            _ => {
                return Err("Unknown transaction".to_string());
            }
        }

        let value_str = if let Some(value) = value.as_str() {
            value.to_owned()
        } else {
            value.to_string()
        };

        Ok(Some(value_str))
    } else {
        Ok(None)
    }
}

fn _calculate_taa_digest(text: &str, version: &str) -> IndyResult<Vec<u8>> {
    let content: String = version.to_string() + text;
    openssl_hash(content.as_bytes())
}

fn _is_full_taa_state_value_expected(expected_state_key: &[u8]) -> bool {
    expected_state_key.starts_with(b"2:d:")
}

fn _if_rev_delta_multi_state_proof_expected(sp_key: &[u8]) -> bool {
    sp_key.starts_with(b"\x06:") || sp_key.starts_with(b"6:")
}

#[cfg(test)]
mod tests {
    use super::*;

    use hex::FromHex;
    use libc::c_char;

    /// For audit proofs tree looks like this
    ///         12345
    ///         /  \
    ///      1234  5
    ///     /    \
    ///   12     34
    ///  /  \   /  \
    /// 1   2  3   4

    #[test]
    fn audit_proof_verify_works() {
        let nodes = json!(
            [
                "Gf9aBhHCtBpTYbJXQWnt1DU8q33hwi6nN4f3NhnsBgMZ",
                "68TGAdRjeQ29eNcuFYhsX5uLakGQLgKMKp5wSyPzt9Nq",
                "25KLEkkyCEPSBj4qMFE3AcH87mFocyJEuPJ5xzPGwDgz"
            ]
        ).to_string();
        let kvs = vec![(base64::encode("3"), Some(r#"{"3":"3"}"#.to_string()))];
        let node_bytes = &nodes;
        let root_hash = "CrA5sqYe3ruf2uY7d8re7ePmyHqptHqANtMZcfZd4BvK".from_base58().unwrap();
        assert!(_verify_merkle_tree(node_bytes.as_bytes(), root_hash.as_slice(), kvs.as_slice(), 5));
    }

    #[test]
    fn audit_proof_verify_works_for_invalid_proof() {
        let nodes = json!(
            [
                "Gf9aBhHCtBpTYbJXQWnt1DU8q33hwi6nN4f3NhnsBgM3", //wrong hash here
                "68TGAdRjeQ29eNcuFYhsX5uLakGQLgKMKp5wSyPzt9Nq",
                "25KLEkkyCEPSBj4qMFE3AcH87mFocyJEuPJ5xzPGwDgz"
            ]
        ).to_string();
        let kvs = vec![(base64::encode("3"), Some(r#"{"3":"3"}"#.to_string()))];
        let node_bytes = &nodes;
        let root_hash = "CrA5sqYe3ruf2uY7d8re7ePmyHqptHqANtMZcfZd4BvK".from_base58().unwrap();
        assert!(!_verify_merkle_tree(node_bytes.as_bytes(), root_hash.as_slice(), kvs.as_slice(), 5));
    }

    #[test]
    fn audit_proof_verify_works_for_invalid_root_hash() {
        let nodes = json!(
            [
                "Gf9aBhHCtBpTYbJXQWnt1DU8q33hwi6nN4f3NhnsBgMZ",
                "68TGAdRjeQ29eNcuFYhsX5uLakGQLgKMKp5wSyPzt9Nq",
                "25KLEkkyCEPSBj4qMFE3AcH87mFocyJEuPJ5xzPGwDgz"
            ]
        ).to_string();
        let kvs = vec![(base64::encode("3"), Some(r#"{"3":"3"}"#.to_string()))];
        let node_bytes = &nodes;
        let root_hash = "G9QooEDKSmEtLGNyTwafQiPfGHMqw3A3Fjcj2eLRG4G1".from_base58().unwrap();
        assert!(!_verify_merkle_tree(node_bytes.as_bytes(), root_hash.as_slice(), kvs.as_slice(), 5));
    }

    #[test]
    fn audit_proof_verify_works_for_invalid_ledger_length() {
        let nodes = json!(
            [
                "Gf9aBhHCtBpTYbJXQWnt1DU8q33hwi6nN4f3NhnsBgMZ",
                "68TGAdRjeQ29eNcuFYhsX5uLakGQLgKMKp5wSyPzt9Nq",
                "25KLEkkyCEPSBj4qMFE3AcH87mFocyJEuPJ5xzPGwDgz"
            ]
        ).to_string();
        let kvs = vec![(base64::encode("3"), Some(r#"{"3":"3"}"#.to_string()))];
        let node_bytes = &nodes;
        let root_hash = "CrA5sqYe3ruf2uY7d8re7ePmyHqptHqANtMZcfZd4BvK".from_base58().unwrap();
        assert!(!_verify_merkle_tree(node_bytes.as_bytes(), root_hash.as_slice(), kvs.as_slice(), 9));
    }

    #[test]
    fn audit_proof_verify_works_for_invalid_value() {
        let nodes = json!(
            [
                "Gf9aBhHCtBpTYbJXQWnt1DU8q33hwi6nN4f3NhnsBgMZ",
                "68TGAdRjeQ29eNcuFYhsX5uLakGQLgKMKp5wSyPzt9Nq",
                "25KLEkkyCEPSBj4qMFE3AcH87mFocyJEuPJ5xzPGwDgz"
            ]
        ).to_string();
        let kvs = vec![(base64::encode("3"), Some(r#"{"4":"4"}"#.to_string()))];
        let node_bytes = &nodes;
        let root_hash = "CrA5sqYe3ruf2uY7d8re7ePmyHqptHqANtMZcfZd4BvK".from_base58().unwrap();
        assert!(!_verify_merkle_tree(node_bytes.as_bytes(), root_hash.as_slice(), kvs.as_slice(), 5));
    }

    #[test]
    fn audit_proof_verify_works_for_invalid_seqno() {
        let nodes = json!(
            [
                "Gf9aBhHCtBpTYbJXQWnt1DU8q33hwi6nN4f3NhnsBgMZ",
                "68TGAdRjeQ29eNcuFYhsX5uLakGQLgKMKp5wSyPzt9Nq",
                "25KLEkkyCEPSBj4qMFE3AcH87mFocyJEuPJ5xzPGwDgz"
            ]
        ).to_string();
        let kvs = vec![(base64::encode("4"), Some(r#"{"3":"3"}"#.to_string()))];
        let node_bytes = &nodes;
        let root_hash = "CrA5sqYe3ruf2uY7d8re7ePmyHqptHqANtMZcfZd4BvK".from_base58().unwrap();
        assert!(!_verify_merkle_tree(node_bytes.as_bytes(), root_hash.as_slice(), kvs.as_slice(), 5));
    }

    #[test]
    fn state_proof_nodes_parse_and_get_works() {
        /*
            '33' -> 'v1'
            '34' -> 'v2'
            '3C' -> 'v3'
            '4'  -> 'v4'
            'D'  -> 'v5asdfasdf'
            'E'  -> 'v6fdsfdfs'
        */
        let str = "f8c0f7808080a0762fc4967c792ef3d22fefd3f43209e2185b25e9a97640f09bb4b61657f67cf3c62084c3827634808080808080808080808080f4808080dd808080c62084c3827631c62084c3827632808080808080808080808080c63384c3827633808080808080808080808080f851808080a0099d752f1d5a4b9f9f0034540153d2d2a7c14c11290f27e5d877b57c801848caa06267640081beb8c77f14f30c68f30688afc3e5d5a388194c6a42f699fe361b2f808080808080808080808080";
        let vec = Vec::from_hex(str).unwrap();
        let rlp = UntrustedRlp::new(vec.as_slice());
        let proofs: Vec<Node> = rlp.as_list().unwrap();
        info!("Input");
        for rlp in rlp.iter() {
            info!("{:?}", rlp.as_raw());
        }
        info!("parsed");
        let mut map: TrieDB = HashMap::new();
        for node in &proofs {
            info!("{:?}", node);
            let out = node.get_hash();
            info!("{:?}", out);
            map.insert(out, node);
        }
        for k in 33..35 {
            info!("Try get {}", k);
            let x = proofs[2].get_str_value(&map, k.to_string().as_bytes()).unwrap().unwrap();
            info!("{:?}", x);
            assert_eq!(x, format!("v{}", k - 32));
        }
    }

    #[test]
    fn state_proof_verify_proof_works_for_get_value_from_leaf() {
        /*
            '33' -> 'v1'
            '34' -> 'v2'
            '3C' -> 'v3'
            '4'  -> 'v4'
            'D'  -> 'v5asdfasdf'
            'E'  -> 'v6fdsfdfs'
        */
        let proofs = Vec::from_hex("f8c0f7808080a0762fc4967c792ef3d22fefd3f43209e2185b25e9a97640f09bb4b61657f67cf3c62084c3827634808080808080808080808080f4808080dd808080c62084c3827631c62084c3827632808080808080808080808080c63384c3827633808080808080808080808080f851808080a0099d752f1d5a4b9f9f0034540153d2d2a7c14c11290f27e5d877b57c801848caa06267640081beb8c77f14f30c68f30688afc3e5d5a388194c6a42f699fe361b2f808080808080808080808080").unwrap();
        let root_hash = Vec::from_hex("badc906111df306c6afac17b62f29792f0e523b67ba831651d6056529b6bf690").unwrap();
        assert!(_verify_proof(proofs.as_slice(), root_hash.as_slice(), "33".as_bytes(), Some("v1")));
        assert!(_verify_proof(proofs.as_slice(), root_hash.as_slice(), "34".as_bytes(), Some("v2")));
        assert!(_verify_proof(proofs.as_slice(), root_hash.as_slice(), "3C".as_bytes(), Some("v3")));
        assert!(_verify_proof(proofs.as_slice(), root_hash.as_slice(), "4".as_bytes(), Some("v4")));
    }

    #[test]
    fn state_proof_verify_proof_works_for_get_value_from_leaf_in_range() {
        /*
            'abcdefgh1'     -> '3630'
            'abcdefgh4'     -> '3037'
            'abcdefgh10'    -> '4970'
            'abcdefgh11'    -> '4373'
            'abcdefgh24'    -> '4905'
            'abcdefgh99'    -> '4522'
            'abcdefgh100'   -> '3833'
        */
        let proofs = base64::decode("+QEO34CAgMgwhsWEMzgzM4CAgICAgICAgICAgIbFhDQ5NzD4TYCgWvV3JP22NK5fmfA2xp0DgkFi9rkBdw4ADHTeyez/RtzKgiA0hsWENDkwNYDIIIbFhDMwMzeAgICAyoIgOYbFhDQ1MjKAgICAgICA94CAgKCwvJK5hgh1xdoCVjFsZLAr2Ct5ADxnseuJtF+m80+y64CAgICAgICAgICAgIbFhDM2MzD4OaAfBo1nqEW9/DhdOYucHjHAgqpZsF3f96awYBKZkmR2i8gghsWENDM3M4CAgICAgICAgICAgICAgOuJFhYmNkZWZnaDoNDKeVFnNI85QpRhrd2t8hS4By3wpD4R5ZyUegAPUtga").unwrap();
        let root_hash = "EA9zTfmf5Ex4ZUTPpMwpsQxQzTkevtwg9PADTqJczhSF".from_base58().unwrap();
        assert!(_verify_proof_range(
            proofs.as_slice(),
            root_hash.as_slice(),
            "abcdefgh",
            Some(10),
            Some(99),
            &vec![
                ("abcdefgh10".to_string(), Some("4970".to_string())),
                ("abcdefgh11".to_string(), Some("4373".to_string())),
                ("abcdefgh24".to_string(), Some("4905".to_string())),
            ]));
    }

    #[test]
    fn state_proof_verify_proof_works_for_get_value_from_leaf_in_range_empty_from() {
        /*
            'abcdefgh1'     -> '3630'
            'abcdefgh4'     -> '3037'
            'abcdefgh10'    -> '4970'
            'abcdefgh11'    -> '4373'
            'abcdefgh24'    -> '4905'
            'abcdefgh99'    -> '4522'
            'abcdefgh100'   -> '3833'
        */
        let proofs = base64::decode("+QEO34CAgMgwhsWEMzgzM4CAgICAgICAgICAgIbFhDQ5NzD4TYCgWvV3JP22NK5fmfA2xp0DgkFi9rkBdw4ADHTeyez/RtzKgiA0hsWENDkwNYDIIIbFhDMwMzeAgICAyoIgOYbFhDQ1MjKAgICAgICA94CAgKCwvJK5hgh1xdoCVjFsZLAr2Ct5ADxnseuJtF+m80+y64CAgICAgICAgICAgIbFhDM2MzD4OaAfBo1nqEW9/DhdOYucHjHAgqpZsF3f96awYBKZkmR2i8gghsWENDM3M4CAgICAgICAgICAgICAgOuJFhYmNkZWZnaDoNDKeVFnNI85QpRhrd2t8hS4By3wpD4R5ZyUegAPUtga").unwrap();
        let root_hash = "EA9zTfmf5Ex4ZUTPpMwpsQxQzTkevtwg9PADTqJczhSF".from_base58().unwrap();
        assert!(_verify_proof_range(
            proofs.as_slice(),
            root_hash.as_slice(),
            "abcdefgh",
            Some(101),
            None,
            &vec![]));
    }

    #[test]
    fn state_proof_verify_proof_works_for_get_value_from_leaf_in_range_fails_missing_values() {
        /*
            'abcdefgh1'     -> '3630'
            'abcdefgh4'     -> '3037'
            'abcdefgh10'    -> '4970'
            'abcdefgh11'    -> '4373'
            'abcdefgh24'    -> '4905'
            'abcdefgh99'    -> '4522'
            'abcdefgh100'   -> '3833'
        */
        let proofs = base64::decode("+QEO34CAgMgwhsWEMzgzM4CAgICAgICAgICAgIbFhDQ5NzD4TYCgWvV3JP22NK5fmfA2xp0DgkFi9rkBdw4ADHTeyez/RtzKgiA0hsWENDkwNYDIIIbFhDMwMzeAgICAyoIgOYbFhDQ1MjKAgICAgICA94CAgKCwvJK5hgh1xdoCVjFsZLAr2Ct5ADxnseuJtF+m80+y64CAgICAgICAgICAgIbFhDM2MzD4OaAfBo1nqEW9/DhdOYucHjHAgqpZsF3f96awYBKZkmR2i8gghsWENDM3M4CAgICAgICAgICAgICAgOuJFhYmNkZWZnaDoNDKeVFnNI85QpRhrd2t8hS4By3wpD4R5ZyUegAPUtga").unwrap();
        let root_hash = "EA9zTfmf5Ex4ZUTPpMwpsQxQzTkevtwg9PADTqJczhSF".from_base58().unwrap();
        // no "abcdefgh11" value in kvs
        assert!(!_verify_proof_range(
            proofs.as_slice(),
            root_hash.as_slice(),
            "abcdefgh",
            Some(10),
            Some(99),
            &vec![
                ("abcdefgh10".to_string(), Some("4970".to_string())),
                ("abcdefgh24".to_string(), Some("4905".to_string())),
            ]));
    }

    #[test]
    fn state_proof_verify_proof_works_for_get_value_from_leaf_in_range_fails_extra_values() {
        /*
            'abcdefgh1'     -> '3630'
            'abcdefgh4'     -> '3037'
            'abcdefgh10'    -> '4970'
            'abcdefgh11'    -> '4373'
            'abcdefgh24'    -> '4905'
            'abcdefgh99'    -> '4522'
            'abcdefgh100'   -> '3833'
        */
        let proofs = base64::decode("+QEO34CAgMgwhsWEMzgzM4CAgICAgICAgICAgIbFhDQ5NzD4TYCgWvV3JP22NK5fmfA2xp0DgkFi9rkBdw4ADHTeyez/RtzKgiA0hsWENDkwNYDIIIbFhDMwMzeAgICAyoIgOYbFhDQ1MjKAgICAgICA94CAgKCwvJK5hgh1xdoCVjFsZLAr2Ct5ADxnseuJtF+m80+y64CAgICAgICAgICAgIbFhDM2MzD4OaAfBo1nqEW9/DhdOYucHjHAgqpZsF3f96awYBKZkmR2i8gghsWENDM3M4CAgICAgICAgICAgICAgOuJFhYmNkZWZnaDoNDKeVFnNI85QpRhrd2t8hS4By3wpD4R5ZyUegAPUtga").unwrap();
        let root_hash = "EA9zTfmf5Ex4ZUTPpMwpsQxQzTkevtwg9PADTqJczhSF".from_base58().unwrap();
        // no "abcdefgh11" value in kvs
        assert!(!_verify_proof_range(
            proofs.as_slice(),
            root_hash.as_slice(),
            "abcdefgh",
            Some(10),
            Some(99),
            &vec![
                ("abcdefgh10".to_string(), Some("4970".to_string())),
                ("abcdefgh11".to_string(), Some("4373".to_string())),
                ("abcdefgh13".to_string(), Some("4234".to_string())),
                ("abcdefgh24".to_string(), Some("4905".to_string())),
            ]));
    }

    #[test]
    fn state_proof_verify_proof_works_for_get_value_from_leaf_in_range_fails_changed_values() {
        /*
            'abcdefgh1'     -> '3630'
            'abcdefgh4'     -> '3037'
            'abcdefgh10'    -> '4970'
            'abcdefgh11'    -> '4373'
            'abcdefgh24'    -> '4905'
            'abcdefgh99'    -> '4522'
            'abcdefgh100'   -> '3833'
        */
        let proofs = base64::decode("+QEO34CAgMgwhsWEMzgzM4CAgICAgICAgICAgIbFhDQ5NzD4TYCgWvV3JP22NK5fmfA2xp0DgkFi9rkBdw4ADHTeyez/RtzKgiA0hsWENDkwNYDIIIbFhDMwMzeAgICAyoIgOYbFhDQ1MjKAgICAgICA94CAgKCwvJK5hgh1xdoCVjFsZLAr2Ct5ADxnseuJtF+m80+y64CAgICAgICAgICAgIbFhDM2MzD4OaAfBo1nqEW9/DhdOYucHjHAgqpZsF3f96awYBKZkmR2i8gghsWENDM3M4CAgICAgICAgICAgICAgOuJFhYmNkZWZnaDoNDKeVFnNI85QpRhrd2t8hS4By3wpD4R5ZyUegAPUtga").unwrap();
        let root_hash = "EA9zTfmf5Ex4ZUTPpMwpsQxQzTkevtwg9PADTqJczhSF".from_base58().unwrap();
        assert!(!_verify_proof_range(
            proofs.as_slice(),
            root_hash.as_slice(),
            "abcdefgh",
            Some(10),
            Some(99),
            &vec![
                ("abcdefgh10".to_string(), Some("4970".to_string())),
                ("abcdefgh12".to_string(), Some("4373".to_string())),
                ("abcdefgh24".to_string(), Some("4905".to_string())),
            ]));
    }

    #[test]
    fn state_proof_verify_proof_works_for_get_value_from_leaf_in_range_fails_wrong_next() {
        /*
            'abcdefgh1'     -> '3630'
            'abcdefgh4'     -> '3037'
            'abcdefgh10'    -> '4970'
            'abcdefgh11'    -> '4373'
            'abcdefgh24'    -> '4905'
            'abcdefgh99'    -> '4522'
            'abcdefgh100'   -> '3833'
        */
        let proofs = base64::decode("+QEO34CAgMgwhsWEMzgzM4CAgICAgICAgICAgIbFhDQ5NzD4TYCgWvV3JP22NK5fmfA2xp0DgkFi9rkBdw4ADHTeyez/RtzKgiA0hsWENDkwNYDIIIbFhDMwMzeAgICAyoIgOYbFhDQ1MjKAgICAgICA94CAgKCwvJK5hgh1xdoCVjFsZLAr2Ct5ADxnseuJtF+m80+y64CAgICAgICAgICAgIbFhDM2MzD4OaAfBo1nqEW9/DhdOYucHjHAgqpZsF3f96awYBKZkmR2i8gghsWENDM3M4CAgICAgICAgICAgICAgOuJFhYmNkZWZnaDoNDKeVFnNI85QpRhrd2t8hS4By3wpD4R5ZyUegAPUtga").unwrap();
        let root_hash = "EA9zTfmf5Ex4ZUTPpMwpsQxQzTkevtwg9PADTqJczhSF".from_base58().unwrap();
        assert!(!_verify_proof_range(
            proofs.as_slice(),
            root_hash.as_slice(),
            "abcdefgh",
            Some(10),
            Some(100),
            &vec![
                ("abcdefgh10".to_string(), Some("4970".to_string())),
                ("abcdefgh11".to_string(), Some("4373".to_string())),
                ("abcdefgh24".to_string(), Some("4905".to_string())),
            ]));
    }

    #[test]
    fn state_proof_verify_proof_works_for_get_value_from_leaf_in_range_no_next() {
        /*
            'abcdefgh1'     -> '3630'
            'abcdefgh4'     -> '3037'
            'abcdefgh10'    -> '4970'
            'abcdefgh11'    -> '4373'
            'abcdefgh24'    -> '4905'
            'abcdefgh99'    -> '4522'
            'abcdefgh100'   -> '3833'
        */
        let proofs = base64::decode("+QEO34CAgMgwhsWEMzgzM4CAgICAgICAgICAgIbFhDQ5NzD4TYCgWvV3JP22NK5fmfA2xp0DgkFi9rkBdw4ADHTeyez/RtzKgiA0hsWENDkwNYDIIIbFhDMwMzeAgICAyoIgOYbFhDQ1MjKAgICAgICA94CAgKCwvJK5hgh1xdoCVjFsZLAr2Ct5ADxnseuJtF+m80+y64CAgICAgICAgICAgIbFhDM2MzD4OaAfBo1nqEW9/DhdOYucHjHAgqpZsF3f96awYBKZkmR2i8gghsWENDM3M4CAgICAgICAgICAgICAgOuJFhYmNkZWZnaDoNDKeVFnNI85QpRhrd2t8hS4By3wpD4R5ZyUegAPUtga").unwrap();
        let root_hash = "EA9zTfmf5Ex4ZUTPpMwpsQxQzTkevtwg9PADTqJczhSF".from_base58().unwrap();
        assert!(_verify_proof_range(
            proofs.as_slice(),
            root_hash.as_slice(),
            "abcdefgh",
            Some(10),
            None,
            &vec![
                ("abcdefgh10".to_string(), Some("4970".to_string())),
                ("abcdefgh11".to_string(), Some("4373".to_string())),
                ("abcdefgh24".to_string(), Some("4905".to_string())),
                ("abcdefgh99".to_string(), Some("4522".to_string())),
                ("abcdefgh100".to_string(), Some("3833".to_string())),
            ]));
    }

    #[test]
    fn state_proof_verify_proof_works_for_get_value_from_leaf_in_range_no_next_fails_missing_values() {
        /*
            'abcdefgh1'     -> '3630'
            'abcdefgh4'     -> '3037'
            'abcdefgh10'    -> '4970'
            'abcdefgh11'    -> '4373'
            'abcdefgh24'    -> '4905'
            'abcdefgh99'    -> '4522'
            'abcdefgh100'   -> '3833'
        */
        let proofs = base64::decode("+QEO34CAgMgwhsWEMzgzM4CAgICAgICAgICAgIbFhDQ5NzD4TYCgWvV3JP22NK5fmfA2xp0DgkFi9rkBdw4ADHTeyez/RtzKgiA0hsWENDkwNYDIIIbFhDMwMzeAgICAyoIgOYbFhDQ1MjKAgICAgICA94CAgKCwvJK5hgh1xdoCVjFsZLAr2Ct5ADxnseuJtF+m80+y64CAgICAgICAgICAgIbFhDM2MzD4OaAfBo1nqEW9/DhdOYucHjHAgqpZsF3f96awYBKZkmR2i8gghsWENDM3M4CAgICAgICAgICAgICAgOuJFhYmNkZWZnaDoNDKeVFnNI85QpRhrd2t8hS4By3wpD4R5ZyUegAPUtga").unwrap();
        let root_hash = "EA9zTfmf5Ex4ZUTPpMwpsQxQzTkevtwg9PADTqJczhSF".from_base58().unwrap();
        assert!(!_verify_proof_range(
            proofs.as_slice(),
            root_hash.as_slice(),
            "abcdefgh",
            Some(10),
            None,
            &vec![
                ("abcdefgh10".to_string(), Some("4970".to_string())),
                ("abcdefgh11".to_string(), Some("4373".to_string())),
//                ("abcdefgh24".to_string(), Some("4905".to_string())),
                ("abcdefgh99".to_string(), Some("4522".to_string())),
                ("abcdefgh100".to_string(), Some("3833".to_string())),
            ]));
    }

    #[test]
    fn state_proof_verify_proof_works_for_get_value_from_leaf_in_range_no_next_fails_extra_values() {
        /*
            'abcdefgh1'     -> '3630'
            'abcdefgh4'     -> '3037'
            'abcdefgh10'    -> '4970'
            'abcdefgh11'    -> '4373'
            'abcdefgh24'    -> '4905'
            'abcdefgh99'    -> '4522'
            'abcdefgh100'   -> '3833'
        */
        let proofs = base64::decode("+QEO34CAgMgwhsWEMzgzM4CAgICAgICAgICAgIbFhDQ5NzD4TYCgWvV3JP22NK5fmfA2xp0DgkFi9rkBdw4ADHTeyez/RtzKgiA0hsWENDkwNYDIIIbFhDMwMzeAgICAyoIgOYbFhDQ1MjKAgICAgICA94CAgKCwvJK5hgh1xdoCVjFsZLAr2Ct5ADxnseuJtF+m80+y64CAgICAgICAgICAgIbFhDM2MzD4OaAfBo1nqEW9/DhdOYucHjHAgqpZsF3f96awYBKZkmR2i8gghsWENDM3M4CAgICAgICAgICAgICAgOuJFhYmNkZWZnaDoNDKeVFnNI85QpRhrd2t8hS4By3wpD4R5ZyUegAPUtga").unwrap();
        let root_hash = "EA9zTfmf5Ex4ZUTPpMwpsQxQzTkevtwg9PADTqJczhSF".from_base58().unwrap();
        assert!(!_verify_proof_range(
            proofs.as_slice(),
            root_hash.as_slice(),
            "abcdefgh",
            Some(10),
            None,
            &vec![
                ("abcdefgh10".to_string(), Some("4970".to_string())),
                ("abcdefgh11".to_string(), Some("4373".to_string())),
                ("abcdefgh24".to_string(), Some("4905".to_string())),
                ("abcdefgh25".to_string(), Some("4905".to_string())),
                ("abcdefgh99".to_string(), Some("4522".to_string())),
                ("abcdefgh100".to_string(), Some("3833".to_string())),
            ]));
    }

    #[test]
    fn state_proof_verify_proof_works_for_get_value_from_leaf_in_range_no_next_fails_changed_values() {
        /*
            'abcdefgh1'     -> '3630'
            'abcdefgh4'     -> '3037'
            'abcdefgh10'    -> '4970'
            'abcdefgh11'    -> '4373'
            'abcdefgh24'    -> '4905'
            'abcdefgh99'    -> '4522'
            'abcdefgh100'   -> '3833'
        */
        let proofs = base64::decode("+QEO34CAgMgwhsWEMzgzM4CAgICAgICAgICAgIbFhDQ5NzD4TYCgWvV3JP22NK5fmfA2xp0DgkFi9rkBdw4ADHTeyez/RtzKgiA0hsWENDkwNYDIIIbFhDMwMzeAgICAyoIgOYbFhDQ1MjKAgICAgICA94CAgKCwvJK5hgh1xdoCVjFsZLAr2Ct5ADxnseuJtF+m80+y64CAgICAgICAgICAgIbFhDM2MzD4OaAfBo1nqEW9/DhdOYucHjHAgqpZsF3f96awYBKZkmR2i8gghsWENDM3M4CAgICAgICAgICAgICAgOuJFhYmNkZWZnaDoNDKeVFnNI85QpRhrd2t8hS4By3wpD4R5ZyUegAPUtga").unwrap();
        let root_hash = "EA9zTfmf5Ex4ZUTPpMwpsQxQzTkevtwg9PADTqJczhSF".from_base58().unwrap();
        assert!(!_verify_proof_range(
            proofs.as_slice(),
            root_hash.as_slice(),
            "abcdefgh",
            Some(10),
            None,
            &vec![
                ("abcdefgh10".to_string(), Some("4970".to_string())),
                ("abcdefgh11".to_string(), Some("4373".to_string())),
                ("abcdefgh25".to_string(), Some("4905".to_string())),
                ("abcdefgh99".to_string(), Some("4522".to_string())),
                ("abcdefgh100".to_string(), Some("3833".to_string())),
            ]));
    }

    #[test]
    fn state_proof_verify_proof_works_for_get_value_from_leaf_in_range_no_from() {
        /*
            'abcdefgh1'     -> '3630'
            'abcdefgh4'     -> '3037'
            'abcdefgh10'    -> '4970'
            'abcdefgh11'    -> '4373'
            'abcdefgh24'    -> '4905'
            'abcdefgh99'    -> '4522'
            'abcdefgh100'   -> '3833'
        */
        let proofs = base64::decode("+QEO34CAgMgwhsWEMzgzM4CAgICAgICAgICAgIbFhDQ5NzD4TYCgWvV3JP22NK5fmfA2xp0DgkFi9rkBdw4ADHTeyez/RtzKgiA0hsWENDkwNYDIIIbFhDMwMzeAgICAyoIgOYbFhDQ1MjKAgICAgICA94CAgKCwvJK5hgh1xdoCVjFsZLAr2Ct5ADxnseuJtF+m80+y64CAgICAgICAgICAgIbFhDM2MzD4OaAfBo1nqEW9/DhdOYucHjHAgqpZsF3f96awYBKZkmR2i8gghsWENDM3M4CAgICAgICAgICAgICAgOuJFhYmNkZWZnaDoNDKeVFnNI85QpRhrd2t8hS4By3wpD4R5ZyUegAPUtga").unwrap();
        let root_hash = "EA9zTfmf5Ex4ZUTPpMwpsQxQzTkevtwg9PADTqJczhSF".from_base58().unwrap();
        assert!(_verify_proof_range(
            proofs.as_slice(),
            root_hash.as_slice(),
            "abcdefgh",
            None,
            Some(24),
            &vec![
                ("abcdefgh1".to_string(), Some("3630".to_string())),
                ("abcdefgh4".to_string(), Some("3037".to_string())),
                ("abcdefgh10".to_string(), Some("4970".to_string())),
                ("abcdefgh11".to_string(), Some("4373".to_string())),
            ]));
    }

    #[test]
    fn state_proof_verify_proof_works_for_get_value_from_leaf_in_range_no_from_fails_missing_values() {
        /*
            'abcdefgh1'     -> '3630'
            'abcdefgh4'     -> '3037'
            'abcdefgh10'    -> '4970'
            'abcdefgh11'    -> '4373'
            'abcdefgh24'    -> '4905'
            'abcdefgh99'    -> '4522'
            'abcdefgh100'   -> '3833'
        */
        let proofs = base64::decode("+QEO34CAgMgwhsWEMzgzM4CAgICAgICAgICAgIbFhDQ5NzD4TYCgWvV3JP22NK5fmfA2xp0DgkFi9rkBdw4ADHTeyez/RtzKgiA0hsWENDkwNYDIIIbFhDMwMzeAgICAyoIgOYbFhDQ1MjKAgICAgICA94CAgKCwvJK5hgh1xdoCVjFsZLAr2Ct5ADxnseuJtF+m80+y64CAgICAgICAgICAgIbFhDM2MzD4OaAfBo1nqEW9/DhdOYucHjHAgqpZsF3f96awYBKZkmR2i8gghsWENDM3M4CAgICAgICAgICAgICAgOuJFhYmNkZWZnaDoNDKeVFnNI85QpRhrd2t8hS4By3wpD4R5ZyUegAPUtga").unwrap();
        let root_hash = "EA9zTfmf5Ex4ZUTPpMwpsQxQzTkevtwg9PADTqJczhSF".from_base58().unwrap();
        assert!(!_verify_proof_range(
            proofs.as_slice(),
            root_hash.as_slice(),
            "abcdefgh",
            None,
            Some(24),
            &vec![
                ("abcdefgh1".to_string(), Some("3630".to_string())),
                ("abcdefgh4".to_string(), Some("3037".to_string())),
//                ("abcdefgh10".to_string(), Some("4970".to_string())),
                ("abcdefgh11".to_string(), Some("4373".to_string())),
            ]));
    }

    #[test]
    fn state_proof_verify_proof_works_for_get_value_from_leaf_in_range_no_from_fails_extra_values() {
        /*
            'abcdefgh1'     -> '3630'
            'abcdefgh4'     -> '3037'
            'abcdefgh10'    -> '4970'
            'abcdefgh11'    -> '4373'
            'abcdefgh24'    -> '4905'
            'abcdefgh99'    -> '4522'
            'abcdefgh100'   -> '3833'
        */
        let proofs = base64::decode("+QEO34CAgMgwhsWEMzgzM4CAgICAgICAgICAgIbFhDQ5NzD4TYCgWvV3JP22NK5fmfA2xp0DgkFi9rkBdw4ADHTeyez/RtzKgiA0hsWENDkwNYDIIIbFhDMwMzeAgICAyoIgOYbFhDQ1MjKAgICAgICA94CAgKCwvJK5hgh1xdoCVjFsZLAr2Ct5ADxnseuJtF+m80+y64CAgICAgICAgICAgIbFhDM2MzD4OaAfBo1nqEW9/DhdOYucHjHAgqpZsF3f96awYBKZkmR2i8gghsWENDM3M4CAgICAgICAgICAgICAgOuJFhYmNkZWZnaDoNDKeVFnNI85QpRhrd2t8hS4By3wpD4R5ZyUegAPUtga").unwrap();
        let root_hash = "EA9zTfmf5Ex4ZUTPpMwpsQxQzTkevtwg9PADTqJczhSF".from_base58().unwrap();
        assert!(!_verify_proof_range(
            proofs.as_slice(),
            root_hash.as_slice(),
            "abcdefgh",
            None,
            Some(24),
            &vec![
                ("abcdefgh1".to_string(), Some("3630".to_string())),
                ("abcdefgh4".to_string(), Some("3037".to_string())),
                ("abcdefgh10".to_string(), Some("4970".to_string())),
                ("abcdefgh11".to_string(), Some("4373".to_string())),
                ("abcdefgh12".to_string(), Some("4373".to_string())),
            ]));
    }

    #[test]
    fn state_proof_verify_proof_works_for_get_value_from_leaf_in_range_no_from_fails_changed_values() {
        /*
            'abcdefgh1'     -> '3630'
            'abcdefgh4'     -> '3037'
            'abcdefgh10'    -> '4970'
            'abcdefgh11'    -> '4373'
            'abcdefgh24'    -> '4905'
            'abcdefgh99'    -> '4522'
            'abcdefgh100'   -> '3833'
        */
        let proofs = base64::decode("+QEO34CAgMgwhsWEMzgzM4CAgICAgICAgICAgIbFhDQ5NzD4TYCgWvV3JP22NK5fmfA2xp0DgkFi9rkBdw4ADHTeyez/RtzKgiA0hsWENDkwNYDIIIbFhDMwMzeAgICAyoIgOYbFhDQ1MjKAgICAgICA94CAgKCwvJK5hgh1xdoCVjFsZLAr2Ct5ADxnseuJtF+m80+y64CAgICAgICAgICAgIbFhDM2MzD4OaAfBo1nqEW9/DhdOYucHjHAgqpZsF3f96awYBKZkmR2i8gghsWENDM3M4CAgICAgICAgICAgICAgOuJFhYmNkZWZnaDoNDKeVFnNI85QpRhrd2t8hS4By3wpD4R5ZyUegAPUtga").unwrap();
        let root_hash = "EA9zTfmf5Ex4ZUTPpMwpsQxQzTkevtwg9PADTqJczhSF".from_base58().unwrap();
        assert!(!_verify_proof_range(
            proofs.as_slice(),
            root_hash.as_slice(),
            "abcdefgh",
            None,
            Some(24),
            &vec![
                ("abcdefgh1".to_string(), Some("3630".to_string())),
                ("abcdefgh4".to_string(), Some("3037".to_string())),
                ("abcdefgh10".to_string(), Some("4970".to_string())),
                ("abcdefgh12".to_string(), Some("4373".to_string())),
            ]));
    }

    #[test]
    fn state_proof_verify_proof_works_for_get_value_from_leaf_in_range_no_from_fails_wrong_next() {
        /*
            'abcdefgh1'     -> '3630'
            'abcdefgh4'     -> '3037'
            'abcdefgh10'    -> '4970'
            'abcdefgh11'    -> '4373'
            'abcdefgh24'    -> '4905'
            'abcdefgh99'    -> '4522'
            'abcdefgh100'   -> '3833'
        */
        let proofs = base64::decode("+QEO34CAgMgwhsWEMzgzM4CAgICAgICAgICAgIbFhDQ5NzD4TYCgWvV3JP22NK5fmfA2xp0DgkFi9rkBdw4ADHTeyez/RtzKgiA0hsWENDkwNYDIIIbFhDMwMzeAgICAyoIgOYbFhDQ1MjKAgICAgICA94CAgKCwvJK5hgh1xdoCVjFsZLAr2Ct5ADxnseuJtF+m80+y64CAgICAgICAgICAgIbFhDM2MzD4OaAfBo1nqEW9/DhdOYucHjHAgqpZsF3f96awYBKZkmR2i8gghsWENDM3M4CAgICAgICAgICAgICAgOuJFhYmNkZWZnaDoNDKeVFnNI85QpRhrd2t8hS4By3wpD4R5ZyUegAPUtga").unwrap();
        let root_hash = "EA9zTfmf5Ex4ZUTPpMwpsQxQzTkevtwg9PADTqJczhSF".from_base58().unwrap();
        assert!(!_verify_proof_range(
            proofs.as_slice(),
            root_hash.as_slice(),
            "abcdefgh",
            None,
            Some(99),
            &vec![
                ("abcdefgh1".to_string(), Some("3630".to_string())),
                ("abcdefgh4".to_string(), Some("3037".to_string())),
                ("abcdefgh10".to_string(), Some("4970".to_string())),
                ("abcdefgh11".to_string(), Some("4373".to_string())),
            ]));
    }

    #[test]
    fn state_proof_verify_proof_works_for_get_value_from_leaf_through_extension() {
        /*
            '33'  -> 'v1'
            'D'   -> 'v2'
            'E'   -> 'v3'
            '333' -> 'v4'
            '334' -> 'v5'
        */
        let proofs = Vec::from_hex("f8a8e4821333a05fff9765fa0c56a26b361c81b7883478da90259d0c469896e8da7edd6ad7c756f2808080dd808080c62084c3827634c62084c382763580808080808080808080808080808080808080808080808084c3827631f84e808080a06a4096e59e980d2f2745d0ed2d1779eb135a1831fd3763f010316d99fd2adbb3dd80808080c62084c3827632c62084c38276338080808080808080808080808080808080808080808080").unwrap();
        let root_hash = Vec::from_hex("d01bd87a6105a945c5eb83e328489390e2843a9b588f03d222ab1a51db7b9fab").unwrap();
        assert!(_verify_proof(proofs.as_slice(), root_hash.as_slice(), "333".as_bytes(), Some("v4")));
    }

    #[test]
    fn state_proof_verify_proof_works_for_get_value_from_full_node() {
        /*
            '33'  -> 'v1'
            'D'   -> 'v2'
            'E'   -> 'v3'
            '333' -> 'v4'
            '334' -> 'v5'
        */
        let proofs = Vec::from_hex("f8a8e4821333a05fff9765fa0c56a26b361c81b7883478da90259d0c469896e8da7edd6ad7c756f2808080dd808080c62084c3827634c62084c382763580808080808080808080808080808080808080808080808084c3827631f84e808080a06a4096e59e980d2f2745d0ed2d1779eb135a1831fd3763f010316d99fd2adbb3dd80808080c62084c3827632c62084c38276338080808080808080808080808080808080808080808080").unwrap();
        let root_hash = Vec::from_hex("d01bd87a6105a945c5eb83e328489390e2843a9b588f03d222ab1a51db7b9fab").unwrap();
        assert!(_verify_proof(proofs.as_slice(), root_hash.as_slice(), "33".as_bytes(), Some("v1")));
    }

    #[test]
    fn state_proof_verify_proof_works_for_corrupted_rlp_bytes_for_proofs() {
        let proofs = Vec::from_hex("f8c0f7798080a0792fc4967c792ef3d22fefd3f43209e2185b25e9a97640f09bb4b61657f67cf3c62084c3827634808080808080808080808080f4808080dd808080c62084c3827631c62084c3827632808080808080808080808080c63384c3827633808080808080808080808080f851808080a0099d752f1d5a4b9f9f0034540153d2d2a7c14c11290f27e5d877b57c801848caa06267640081beb8c77f14f30c68f30688afc3e5d5a388194c6a42f699fe361b2f808080808080808080808080").unwrap();
        assert_eq!(_verify_proof(proofs.as_slice(), &[0x00], "".as_bytes(), None), false);
    }

    #[test]
    fn transaction_handler_parse_generic_reply_for_proof_checking_works_for_get_txn() {
        let json_msg = &json!({
            "type": constants::GET_TXN,
            "data": {
                "auditPath": ["1", "2"],
                "ledgerSize": 2,
                "rootHash": "123",
                "txn": {"test1": "test2", "seqNo": 2},
<<<<<<< HEAD
=======
            },
            "state_proof": {
>>>>>>> 55b77ec7
                "multi_signature": "ms"
            }
        });

        let nodes_str = base64::encode(&json!(["1", "2"]).to_string());

        let mut parsed_sps = super::parse_generic_reply_for_proof_checking(json_msg,
                                                                           "",
                                                                           Some("2".as_bytes()))
            .unwrap();

        assert_eq!(parsed_sps.len(), 1);
        let parsed_sp = parsed_sps.remove(0);
        assert_eq!(parsed_sp.root_hash, "123");
        assert_eq!(parsed_sp.multi_signature, "ms");
        assert_eq!(parsed_sp.proof_nodes, nodes_str);
        assert_eq!(parsed_sp.kvs_to_verify,
                   KeyValuesInSP::Simple(KeyValueSimpleData {
                       kvs: vec![(base64::encode("2"), Some(json!({"txn":{"test1": "test2", "seqNo": 2}}).to_string()))],
                       verification_type: KeyValueSimpleDataVerificationType::MerkleTree(2),
                   }));
    }


    #[test]
    fn transaction_handler_parse_generic_reply_for_proof_checking_works_for_get_txn_no_multi_signature() {
        let json_msg = &json!({
            "type": constants::GET_TXN,
            "data": {
                "auditPath": ["1", "2"],
                "ledgerSize": 2,
                "rootHash": "123",
                "txn": {"test1": "test2", "seqNo": 2},
<<<<<<< HEAD
//                "multi_signature": "ms"
=======
//              "multi_signature": "ms"
>>>>>>> 55b77ec7
            }
        });

        let nodes_str = base64::encode(&json!(["1", "2"]).to_string());

        let mut parsed_sps = super::parse_generic_reply_for_proof_checking(json_msg,
                                                                           "",
                                                                           Some("2".as_bytes()))
            .unwrap();

        assert_eq!(parsed_sps.len(), 1);
        let parsed_sp = parsed_sps.remove(0);
        assert_eq!(parsed_sp.root_hash, "123");
        assert!(parsed_sp.multi_signature.is_null());
        assert_eq!(parsed_sp.proof_nodes, nodes_str);
        assert_eq!(parsed_sp.kvs_to_verify,
                   KeyValuesInSP::Simple(KeyValueSimpleData {
                       kvs: vec![(base64::encode("2"), Some(json!({"txn":{"test1": "test2", "seqNo": 2}}).to_string()))],
                       verification_type: KeyValueSimpleDataVerificationType::MerkleTree(2),
                   }));
    }

    #[test]
    fn transaction_handler_parse_generic_reply_for_proof_checking_works_for_get_txn_no_ledger_length() {
        let json_msg = &json!({
            "type": constants::GET_TXN,
            "data": {
                "auditPath": ["1", "2"],
//                "ledgerSize": 2,
                "rootHash": "123",
                "txn": {"test1": "test2", "seqNo": 2},
<<<<<<< HEAD
                "multi_signature": "ms"
=======
                "state_proof": {
                    "multi_signature": "ms"
                }
>>>>>>> 55b77ec7
            }
        });

        assert!(super::parse_generic_reply_for_proof_checking(json_msg,
                                                              "",
                                                              Some("2".as_bytes())).is_none());
    }

    #[test]
    fn transaction_handler_parse_generic_reply_for_proof_checking_works_for_get_txn_no_txn() {
        let json_msg = &json!({
            "type": constants::GET_TXN,
            "data": {
                "auditPath": ["1", "2"],
                "ledgerSize": 2,
                "rootHash": "123",
//                "txn": {"test1": "test2", "seqNo": 2},
<<<<<<< HEAD
=======
            },
            "state_proof": {
>>>>>>> 55b77ec7
                "multi_signature": "ms"
            }
        });

        let nodes_str = base64::encode(&json!(["1", "2"]).to_string());

        let mut parsed_sps = super::parse_generic_reply_for_proof_checking(json_msg,
                                                                           "",
                                                                           Some("2".as_bytes()))
            .unwrap();

        assert_eq!(parsed_sps.len(), 1);
        let parsed_sp = parsed_sps.remove(0);
        assert_eq!(parsed_sp.root_hash, "123");
        assert_eq!(parsed_sp.multi_signature, "ms");
        assert_eq!(parsed_sp.proof_nodes, nodes_str);
        assert_eq!(parsed_sp.kvs_to_verify,
                   KeyValuesInSP::Simple(KeyValueSimpleData {
                       kvs: vec![(base64::encode("2"), None)],
                       verification_type: KeyValueSimpleDataVerificationType::MerkleTree(2),
                   }));
    }

    #[test]
    fn transaction_handler_parse_generic_reply_for_proof_checking_works_for_plugged() {
        extern fn parse(msg: *const c_char, parsed: *mut *const c_char) -> ErrorCode {
            unsafe { *parsed = msg; }
            ErrorCode::Success
        }
        extern fn free(_data: *const c_char) -> ErrorCode { ErrorCode::Success }

        let parsed_sp = json!([{
            "root_hash": "rh",
            "proof_nodes": "pns",
            "multi_signature": "ms",
            "kvs_to_verify": {
                "type": "Simple",
                "kvs": [],
            },
        }]);

        PoolService::register_sp_parser("test", parse, free).unwrap();
        let mut parsed_sps = super::parse_generic_reply_for_proof_checking(&json!({"type".to_owned(): "test"}),
                                                                           parsed_sp.to_string().as_str(),
                                                                           None)
            .unwrap();

        assert_eq!(parsed_sps.len(), 1);
        let parsed_sp = parsed_sps.remove(0);
        assert_eq!(parsed_sp.root_hash, "rh");
        assert_eq!(parsed_sp.multi_signature, "ms");
        assert_eq!(parsed_sp.proof_nodes, "pns");
        assert_eq!(parsed_sp.kvs_to_verify,
                   KeyValuesInSP::Simple(KeyValueSimpleData {
                       kvs: Vec::new(),
                       verification_type: KeyValueSimpleDataVerificationType::Simple,
                   }));
    }

    #[test]
    fn transaction_handler_parse_generic_reply_for_proof_checking_works_for_plugged_range() {
        extern fn parse(msg: *const c_char, parsed: *mut *const c_char) -> ErrorCode {
            unsafe { *parsed = msg; }
            ErrorCode::Success
        }
        extern fn free(_data: *const c_char) -> ErrorCode { ErrorCode::Success }

        let parsed_sp = json!([{
            "root_hash": "rh",
            "proof_nodes": "pns",
            "multi_signature": "ms",
            "kvs_to_verify": {
                "type": "Simple",
                "kvs": [],
                "verification_type": {
                    "type": "NumericalSuffixAscendingNoGaps",
                    "from": 1,
                    "next": 2,
                    "prefix": "abc"
                }
            },
        }]);

        PoolService::register_sp_parser("test", parse, free).unwrap();
        let mut parsed_sps = super::parse_generic_reply_for_proof_checking(&json!({"type".to_owned(): "test"}),
                                                                           parsed_sp.to_string().as_str(),
                                                                           None)
            .unwrap();

        assert_eq!(parsed_sps.len(), 1);
        let parsed_sp = parsed_sps.remove(0);
        assert_eq!(parsed_sp.root_hash, "rh");
        assert_eq!(parsed_sp.multi_signature, "ms");
        assert_eq!(parsed_sp.proof_nodes, "pns");
        assert_eq!(parsed_sp.kvs_to_verify,
                   KeyValuesInSP::Simple(KeyValueSimpleData {
                       kvs: Vec::new(),
                       verification_type: KeyValueSimpleDataVerificationType::NumericalSuffixAscendingNoGaps(
                           NumericalSuffixAscendingNoGapsData {
                               from: Some(1),
                               next: Some(2),
                               prefix: "abc".to_string(),
                           }),
                   }));
    }

    #[test]
    fn transaction_handler_parse_generic_reply_for_proof_checking_works_for_plugged_range_nones() {
        extern fn parse(msg: *const c_char, parsed: *mut *const c_char) -> ErrorCode {
            unsafe { *parsed = msg; }
            ErrorCode::Success
        }
        extern fn free(_data: *const c_char) -> ErrorCode { ErrorCode::Success }

        let parsed_sp = json!([{
            "root_hash": "rh",
            "proof_nodes": "pns",
            "multi_signature": "ms",
            "kvs_to_verify": {
                "type": "Simple",
                "kvs": [],
                "verification_type": {
                    "type": "NumericalSuffixAscendingNoGaps",
                    "from": serde_json::Value::Null,
                    "next": serde_json::Value::Null,
                    "prefix": "abc"
                }
            },
        }]);

        PoolService::register_sp_parser("test", parse, free).unwrap();
        let mut parsed_sps = super::parse_generic_reply_for_proof_checking(&json!({"type".to_owned(): "test"}),
                                                                           parsed_sp.to_string().as_str(),
                                                                           None)
            .unwrap();

        assert_eq!(parsed_sps.len(), 1);
        let parsed_sp = parsed_sps.remove(0);
        assert_eq!(parsed_sp.root_hash, "rh");
        assert_eq!(parsed_sp.multi_signature, "ms");
        assert_eq!(parsed_sp.proof_nodes, "pns");
        assert_eq!(parsed_sp.kvs_to_verify,
                   KeyValuesInSP::Simple(KeyValueSimpleData {
                       kvs: Vec::new(),
                       verification_type: KeyValueSimpleDataVerificationType::NumericalSuffixAscendingNoGaps(
                           NumericalSuffixAscendingNoGapsData {
                               from: None,
                               next: None,
                               prefix: "abc".to_string(),
                           }),
                   }));
    }
}<|MERGE_RESOLUTION|>--- conflicted
+++ resolved
@@ -425,11 +425,7 @@
             return Err("No ledger length for this proof".to_string())
         };
 
-<<<<<<< HEAD
-        (proof, root_hash, KeyValueSimpleDataVerificationType::MerkleTree(len), parsed_data["multi_signature"].clone())
-=======
         (proof, root_hash, KeyValueSimpleDataVerificationType::MerkleTree(len), json_msg["state_proof"]["multi_signature"].clone())
->>>>>>> 55b77ec7
     };
 
     let value: Option<String> = match _parse_reply_for_proof_value(json_msg, data, parsed_data, xtype, sp_key) {
@@ -1477,11 +1473,8 @@
                 "ledgerSize": 2,
                 "rootHash": "123",
                 "txn": {"test1": "test2", "seqNo": 2},
-<<<<<<< HEAD
-=======
             },
             "state_proof": {
->>>>>>> 55b77ec7
                 "multi_signature": "ms"
             }
         });
@@ -1515,11 +1508,7 @@
                 "ledgerSize": 2,
                 "rootHash": "123",
                 "txn": {"test1": "test2", "seqNo": 2},
-<<<<<<< HEAD
-//                "multi_signature": "ms"
-=======
 //              "multi_signature": "ms"
->>>>>>> 55b77ec7
             }
         });
 
@@ -1551,13 +1540,9 @@
 //                "ledgerSize": 2,
                 "rootHash": "123",
                 "txn": {"test1": "test2", "seqNo": 2},
-<<<<<<< HEAD
-                "multi_signature": "ms"
-=======
                 "state_proof": {
                     "multi_signature": "ms"
                 }
->>>>>>> 55b77ec7
             }
         });
 
@@ -1575,11 +1560,8 @@
                 "ledgerSize": 2,
                 "rootHash": "123",
 //                "txn": {"test1": "test2", "seqNo": 2},
-<<<<<<< HEAD
-=======
             },
             "state_proof": {
->>>>>>> 55b77ec7
                 "multi_signature": "ms"
             }
         });
