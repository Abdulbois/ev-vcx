extern crate hex;
extern crate ursa;
extern crate rand;
extern crate rmp_serde;
extern crate time;
extern crate zmq;

use byteorder::{ByteOrder, LittleEndian};
use self::zmq::Socket;

use std::{fs, io};
use std::cell::RefCell;
use std::collections::HashMap;
use std::io::Write;
use std::sync::Mutex;

use serde_json;
use serde::de::DeserializeOwned;

use api::ledger::{CustomFree, CustomTransactionParser};
use domain::{
    pool::{PoolConfig, PoolOpenConfig},
    ledger::response::{
        Message,
        Reply,
        ResponseMetadata
    }
};
use errors::*;
use services::pool::pool::{Pool, ZMQPool};
use utils::environment;
use services::pool::events::{COMMAND_EXIT, COMMAND_CONNECT, COMMAND_REFRESH};
use api::{CommandHandle, next_command_handle, PoolHandle, next_pool_handle};
use ursa::bls::VerKey;

mod catchup;
mod commander;
mod events;
mod merkle_tree_factory;
mod networker;
mod pool;
mod request_handler;
mod state_proof;
mod types;

lazy_static! {
    static ref REGISTERED_SP_PARSERS: Mutex<HashMap<String, (CustomTransactionParser, CustomFree)>> = Mutex::new(HashMap::new());
}

type Nodes = HashMap<String, Option<VerKey>>;

pub struct PoolService {
    open_pools: RefCell<HashMap<PoolHandle, ZMQPool>>,
    pending_pools: RefCell<HashMap<PoolHandle, ZMQPool>>,
}

impl PoolService {
    pub fn new() -> PoolService {
        PoolService {
            open_pools: RefCell::new(HashMap::new()),
            pending_pools: RefCell::new(HashMap::new()),
        }
    }

    pub fn create(&self, name: &str, config: Option<PoolConfig>) -> IndyResult<()> {
        //TODO: initialize all state machines
        trace!("PoolService::create {} with config {:?}", name, config);

        let mut path = environment::pool_path(name);
        let pool_config = config.unwrap_or_else( || PoolConfig::default_for_name(name));

        if path.as_path().exists() {
            return Err(err_msg(IndyErrorKind::PoolConfigAlreadyExists, format!("Pool ledger config file with name \"{}\" already exists", name)));
        }

        // check that we can build MerkeleTree from genesis transaction file
        //TODO: move parse to correct place
        let mt = merkle_tree_factory::from_file(&pool_config.genesis_txn)?;

        if mt.count() == 0 {
            return Err(err_msg(IndyErrorKind::InvalidStructure, "Empty genesis transaction file"));
        }

        fs::create_dir_all(path.as_path())
            .to_indy(IndyErrorKind::IOError, "Can't create pool config directory")?;

        path.push(name);
        path.set_extension("txn");

        {
            // fs::copy also copies attributes of the file
            // and copying permissions can be problem for some cases

            let mut gt_fin = fs::File::open(&pool_config.genesis_txn)
                .to_indy(IndyErrorKind::IOError,
                         format!("Can't open genesis txn file {:?}", &pool_config.genesis_txn))?;

            let mut gt_fout = fs::File::create(path.as_path())
                .to_indy(IndyErrorKind::IOError,
                         format!("Can't create genesis txn file {:?}", path.as_path()))?;

            io::copy(&mut gt_fin, &mut gt_fout)
                .to_indy(IndyErrorKind::IOError,
                         format!("Can't copy genesis txn file from {:?} to {:?}",
                                 &pool_config.genesis_txn, path.as_path()))?;
        }

        path.pop();
        path.push("config");
        path.set_extension("json");

        let mut f: fs::File = fs::File::create(path.as_path())
            .to_indy(IndyErrorKind::IOError, "Can't create pool config file")?;

        f
            .write_all({
                serde_json::to_string(&pool_config)
                    .to_indy(IndyErrorKind::InvalidState, "Can't serialize pool config")?
                    .as_bytes()
            })
            .to_indy(IndyErrorKind::IOError, "Can't write to pool config file")?;

        f
            .flush()
            .to_indy(IndyErrorKind::IOError, "Can't write to pool config file")?;

        // TODO probably create another one file pool.json with pool description,
        // but now there is no info to save (except name witch equal to directory)
        Ok(())
    }

    pub fn delete(&self, name: &str) -> IndyResult<()> {
        for ref pool in self.open_pools.try_borrow()?.values() {
            if pool.pool.get_name().eq(name) {
                return Err(err_msg(IndyErrorKind::InvalidState, "Can't delete pool config - pool is open now"));
            }
        }

        let path = environment::pool_path(name);

        fs::remove_dir_all(path)
            .to_indy(IndyErrorKind::IOError, "Can't delete pool config directory")
    }

    pub fn open(&self, name: &str, config: Option<PoolOpenConfig>) -> IndyResult<PoolHandle> {
        for ref pool in self.open_pools.try_borrow()?.values() {
            if name.eq(pool.pool.get_name()) {
                //TODO change error
                return Err(err_msg(IndyErrorKind::InvalidPoolHandle, "Pool with the same name is already opened"));
            }
        }

        let config = config.unwrap_or_default();

        let pool_handle: PoolHandle = next_pool_handle();
        let mut new_pool = Pool::new(name, pool_handle, config);

        let (send_cmd_sock, recv_cmd_sock) = pool_create_pair_of_sockets(&format!("pool_{}", name));

        new_pool.work(recv_cmd_sock);
        self._send_msg(pool_handle, COMMAND_CONNECT, &send_cmd_sock, None, None)?;

        self.pending_pools.try_borrow_mut()?
            .insert(new_pool.get_id(), ZMQPool::new(new_pool, send_cmd_sock));
        Ok(pool_handle)
    }

    pub fn add_open_pool(&self, pool_id: PoolHandle) -> IndyResult<PoolHandle> {
        let pool = self.pending_pools.try_borrow_mut()?
            .remove(&pool_id)
            .ok_or_else(|| err_msg(IndyErrorKind::InvalidPoolHandle, format!("No pool with requested handle {:?}", pool_id)))?;

        self.open_pools.try_borrow_mut()?.insert(pool_id, pool);

        Ok(pool_id)
    }


    pub fn send_tx(&self, handle: PoolHandle, msg: &str) -> IndyResult<CommandHandle> {
        self.send_action(handle, msg, None, None)
    }

    pub fn send_action(&self, handle: PoolHandle, msg: &str, nodes: Option<&str>, timeout: Option<i32>) -> IndyResult<CommandHandle> {
        let pools = self.open_pools.try_borrow()?;

        if let Some(ref pool) = pools.get(&handle) {
            let cmd_id: CommandHandle = next_command_handle();
            self._send_msg(cmd_id, msg, &pool.cmd_socket, nodes, timeout)?;
            Ok(cmd_id)
        } else {
            Err(err_msg(IndyErrorKind::InvalidPoolHandle, format!("No pool with requested handle {:?}", handle)))
        }
    }

    pub fn register_sp_parser(txn_type: &str,
                              parser: CustomTransactionParser, free: CustomFree) -> IndyResult<()> {
        if events::REQUESTS_FOR_STATE_PROOFS.contains(&txn_type) {
            return Err(err_msg(IndyErrorKind::InvalidStructure,
                               format!("Try to override StateProof parser for default TXN_TYPE {}", txn_type)));
        }

        REGISTERED_SP_PARSERS.lock()
            .map(|mut map| {
                map.insert(txn_type.to_owned(), (parser, free));
            })
            .unwrap(); // FIXME: Can we avoid unwrap?

        Ok(())
    }

    pub fn get_sp_parser(txn_type: &str) -> Option<(CustomTransactionParser, CustomFree)> {
        let parsers = REGISTERED_SP_PARSERS.lock().unwrap(); // FIXME: Can we avoid unwrap here?
        parsers.get(txn_type).map(Clone::clone)
    }

    pub fn close(&self, handle: PoolHandle) -> IndyResult<CommandHandle> {
        let cmd_id: CommandHandle = next_command_handle();

        let mut pools = self.open_pools.try_borrow_mut()?;

        match pools.remove(&handle) {
            Some(ref pool) => self._send_msg(cmd_id, COMMAND_EXIT, &pool.cmd_socket, None, None)?,
            None => return Err(err_msg(IndyErrorKind::InvalidPoolHandle, format!("No pool with requested handle {}", handle)))
        }

        Ok(cmd_id)
    }

    pub fn refresh(&self, handle: PoolHandle) -> IndyResult<i32> {
        self.send_action(handle, COMMAND_REFRESH, None, None)
    }

    fn _send_msg(&self, cmd_id: CommandHandle, msg: &str, socket: &Socket, nodes: Option<&str>, timeout: Option<i32>) -> IndyResult<()> {
        let mut buf = [0u8; 4];
        let mut buf_to = [0u8; 4];
        LittleEndian::write_i32(&mut buf, cmd_id);
        let timeout = timeout.unwrap_or(-1);
        LittleEndian::write_i32(&mut buf_to, timeout);
        if let Some(nodes) = nodes {
            Ok(socket.send_multipart(&[msg.as_bytes(), &buf, &buf_to, nodes.as_bytes()], zmq::DONTWAIT)?)
        } else {
            Ok(socket.send_multipart(&[msg.as_bytes(), &buf, &buf_to], zmq::DONTWAIT)?)
        }
    }

    pub fn list(&self) -> IndyResult<Vec<serde_json::Value>> {
        let mut pool = Vec::new();
        let pool_home_path = environment::pool_home_path();

        if let Ok(entries) = fs::read_dir(pool_home_path) {
            for entry in entries {
                let dir_entry = if let Ok(dir_entry) = entry { dir_entry } else { continue; };
                if let Some(pool_name) = dir_entry.path().file_name().and_then(|os_str| os_str.to_str()) {
                    let json = json!({"pool":pool_name.to_owned()});
                    pool.push(json);
                }
            }
        }

        Ok(pool)
    }
}

lazy_static! {
    static ref THRESHOLD: Mutex<u64> = Mutex::new(600);
}

pub fn set_freshness_threshold(threshold: u64) {
    let mut th = THRESHOLD.lock().unwrap();
    *th = ::std::cmp::max(threshold, 300);
}


pub fn parse_response_metadata(response: &str) -> IndyResult<ResponseMetadata> {
    trace!("indy::services::pool::parse_response_metadata << response: {}", response);
    let message: Message<serde_json::Value> = serde_json::from_str(response)
        .to_indy(IndyErrorKind::InvalidTransaction, "Cannot deserialize transaction Response")?;

    let response_object: Reply<serde_json::Value> = _handle_response_message_type(message)?;
    let response_result = response_object.result();

    let response_metadata = match response_result["ver"].as_str() {
        None => _parse_transaction_metadata_v0(&response_result),
        Some("1") => _parse_transaction_metadata_v1(&response_result),
        ver=> return Err(err_msg(IndyErrorKind::InvalidTransaction, format!("Unsupported transaction response version: {:?}", ver)))
    };

    trace!("indy::services::pool::parse_response_metadata >> response_metadata: {:?}", response_metadata);

    Ok(response_metadata)
}

pub fn get_last_signed_time(response: &str) -> Option<u64> {
    let c = parse_response_metadata(response);
    c.ok().and_then(|resp| resp.last_txn_time)
}

fn _handle_response_message_type<T>(message: Message<T>) -> IndyResult<Reply<T>> where T: DeserializeOwned + ::std::fmt::Debug {
    trace!("handle_response_message_type >>> message {:?}", message);

    match message {
        Message::Reject(response) | Message::ReqNACK(response) =>
            Err(err_msg(IndyErrorKind::InvalidTransaction, format!("Transaction has been failed: {:?}", response.reason))),
        Message::Reply(reply) =>
            Ok(reply)
    }
}

fn _parse_transaction_metadata_v0(message: &serde_json::Value) -> ResponseMetadata {
    ResponseMetadata {
        seq_no: message["seqNo"].as_u64(),
        txn_time: message["txnTime"].as_u64(),
        last_txn_time: message["state_proof"]["multi_signature"]["value"]["timestamp"].as_u64(),
        last_seq_no: None,
    }
}

fn _parse_transaction_metadata_v1(message: &serde_json::Value) -> ResponseMetadata {
    ResponseMetadata {
        seq_no: message["txnMetadata"]["seqNo"].as_u64(),
        txn_time: message["txnMetadata"]["txnTime"].as_u64(),
        last_txn_time: message["multiSignature"]["signedState"]["stateMetadata"]["timestamp"].as_u64(),
        last_seq_no: None,
    }
}

pub fn pool_create_pair_of_sockets(addr: &str) -> (zmq::Socket, zmq::Socket) {
    let zmq_ctx = zmq::Context::new();
    let send_cmd_sock = zmq_ctx.socket(zmq::SocketType::PAIR).unwrap();
    let recv_cmd_sock = zmq_ctx.socket(zmq::SocketType::PAIR).unwrap();

    let inproc_sock_name: String = format!("inproc://{}", addr);
    recv_cmd_sock.bind(inproc_sock_name.as_str()).unwrap();
    send_cmd_sock.connect(inproc_sock_name.as_str()).unwrap();
    (send_cmd_sock, recv_cmd_sock)
}

#[cfg(test)]
mod tests {
    use std::thread;

    use domain::ledger::request::ProtocolVersion;
    use services::pool::types::*;
    use utils::test;

    use super::*;

    const TEST_PROTOCOL_VERSION: usize = 2;

    fn _set_protocol_version(version: usize) {
        ProtocolVersion::set(version);
    }

    mod pool_service {
        use std::path;

        use libc::c_char;

        use api::{ErrorCode, INVALID_POOL_HANDLE};

        use super::*;

        #[test]
        fn pool_service_new_works() {
            PoolService::new();
            assert!(true, "No crashes on PoolService::new");
        }

        #[test]
        fn pool_service_drop_works() {
            fn drop_test() {
                PoolService::new();
            }

            drop_test();
            assert!(true, "No crashes on PoolService::drop");
        }

        #[test]
        fn pool_service_close_works() {
            test::cleanup_storage("pool_service_close_works");

            let ps = PoolService::new();
            let pool_id = next_pool_handle();
<<<<<<< HEAD
            let ctx = zmq::Context::new();
            let send_soc = ctx.socket(zmq::SocketType::PAIR).unwrap();
            let recv_soc = ctx.socket(zmq::SocketType::PAIR).unwrap();
            recv_soc.bind("inproc://test").unwrap();
            send_soc.connect("inproc://test").unwrap();
            ps.open_pools.borrow_mut().insert(pool_id, ZMQPool::new(Pool::new("", pool_id, PoolOpenConfig::default()), send_soc));
=======
            let (send_cmd_sock, recv_cmd_sock) = pool_create_pair_of_sockets("pool_service_close_works");
            ps.open_pools.borrow_mut().insert(pool_id, ZMQPool::new(Pool::new("", pool_id, PoolOpenConfig::default()), send_cmd_sock));
>>>>>>> 55b77ec7
            let cmd_id = ps.close(pool_id).unwrap();
            let recv = recv_cmd_sock.recv_multipart(zmq::DONTWAIT).unwrap();
            assert_eq!(recv.len(), 3);
            assert_eq!(COMMAND_EXIT, String::from_utf8(recv[0].clone()).unwrap());
            assert_eq!(cmd_id, LittleEndian::read_i32(recv[1].as_slice()));
        }

        #[test]
        fn pool_service_refresh_works() {
            test::cleanup_storage("pool_service_refresh_works");

            let ps = PoolService::new();
            let pool_id = next_pool_handle();
<<<<<<< HEAD
            let ctx = zmq::Context::new();
            let send_soc = ctx.socket(zmq::SocketType::PAIR).unwrap();
            let recv_soc = ctx.socket(zmq::SocketType::PAIR).unwrap();
            recv_soc.bind("inproc://test").unwrap();
            send_soc.connect("inproc://test").unwrap();
            ps.open_pools.borrow_mut().insert(pool_id, ZMQPool::new(Pool::new("", pool_id, PoolOpenConfig::default()), send_soc));
=======
            let (send_cmd_sock, recv_cmd_sock) = pool_create_pair_of_sockets("pool_service_refresh_works");
            ps.open_pools.borrow_mut().insert(pool_id, ZMQPool::new(Pool::new("", pool_id, PoolOpenConfig::default()), send_cmd_sock));
>>>>>>> 55b77ec7
            let cmd_id = ps.refresh(pool_id).unwrap();
            let recv = recv_cmd_sock.recv_multipart(zmq::DONTWAIT).unwrap();
            assert_eq!(recv.len(), 3);
            assert_eq!(COMMAND_REFRESH, String::from_utf8(recv[0].clone()).unwrap());
            assert_eq!(cmd_id, LittleEndian::read_i32(recv[1].as_slice()));
        }

        #[test]
        fn pool_service_delete_works() {
            test::cleanup_storage("pool_service_delete_works");

            let ps = PoolService::new();
            let pool_name = "pool_service_delete_works";
            let path: path::PathBuf = environment::pool_path(pool_name);
            fs::create_dir_all(path.as_path()).unwrap();
            assert!(path.exists());
            ps.delete(pool_name).unwrap();
            assert!(!path.exists());

            test::cleanup_storage("pool_service_delete_works");
        }

        #[test]
        fn pool_service_delete_works_for_opened() {
            test::cleanup_storage("pool_service_delete_works_for_opened");

            let (send_cmd_sock, _recv_cmd_sock) = pool_create_pair_of_sockets("pool_service_delete_works_for_opened");
            let ps = PoolService::new();
            let pool_name = "pool_service_delete_works_for_opened";
            let path: path::PathBuf = environment::pool_path(pool_name);
            let pool_id = next_pool_handle();
<<<<<<< HEAD

            let inproc_sock_name: String = format!("inproc://pool_{}", pool_name);
            recv_cmd_sock.bind(inproc_sock_name.as_str()).unwrap();
            send_cmd_sock.connect(inproc_sock_name.as_str()).unwrap();
=======
>>>>>>> 55b77ec7

            let pool = Pool::new(pool_name, pool_id, PoolOpenConfig::default());
            ps.open_pools.borrow_mut().insert(pool_id, ZMQPool::new(pool, send_cmd_sock));

            fs::create_dir_all(path.as_path()).unwrap();
            assert!(path.exists());
            let res = ps.delete(pool_name);
            assert_eq!(IndyErrorKind::InvalidState, res.unwrap_err().kind());
            assert!(path.exists());

            test::cleanup_storage("pool_service_delete_works_for_opened");
        }

        #[test]
        fn pool_send_tx_works() {
            test::cleanup_storage("pool_send_tx_works");

            let name = "test";
<<<<<<< HEAD
            let zmq_ctx = zmq::Context::new();
            let recv_cmd_sock = zmq_ctx.socket(zmq::SocketType::PAIR).unwrap();
            let send_cmd_sock = zmq_ctx.socket(zmq::SocketType::PAIR).unwrap();
            let inproc_sock_name: String = format!("inproc://pool_{}", name);
            recv_cmd_sock.bind(inproc_sock_name.as_str()).unwrap();
            send_cmd_sock.connect(inproc_sock_name.as_str()).unwrap();
=======
            let (send_cmd_sock, recv_cmd_sock) = pool_create_pair_of_sockets("pool_send_tx_works");
>>>>>>> 55b77ec7
            let pool_id = next_pool_handle();
            let pool = Pool::new(name, pool_id, PoolOpenConfig::default());
            let ps = PoolService::new();
            ps.open_pools.borrow_mut().insert(pool_id, ZMQPool::new(pool, send_cmd_sock));
            let test_data = "str_instead_of_tx_json";
            ps.send_tx(pool_id, test_data).unwrap();
            assert_eq!(recv_cmd_sock.recv_string(zmq::DONTWAIT).unwrap().unwrap(), test_data);
        }

        #[test]
        fn pool_send_tx_works_for_closed_socket() {
            test::cleanup_storage("pool_send_tx_works_for_closed_socket");

            let name = "test";
            let zmq_ctx = zmq::Context::new();
            let send_cmd_sock = zmq_ctx.socket(zmq::SocketType::PAIR).unwrap();

            let pool_id = next_pool_handle();
            let pool = Pool::new(name, pool_id, PoolOpenConfig::default());
            let ps = PoolService::new();
            ps.open_pools.borrow_mut().insert(pool_id, ZMQPool::new(pool, send_cmd_sock));
            let res = ps.send_tx(pool_id, "test_data");
            assert_eq!(IndyErrorKind::IOError, res.unwrap_err().kind());
        }

        #[test]
        fn pool_send_tx_works_for_invalid_handle() {
            test::cleanup_storage("pool_send_tx_works_for_invalid_handle");
            let ps = PoolService::new();
            let res = ps.send_tx(INVALID_POOL_HANDLE, "txn");
            assert_eq!(IndyErrorKind::InvalidPoolHandle, res.unwrap_err().kind());
        }

        #[test]
        fn pool_send_action_works() {
            test::cleanup_storage("pool_send_action_works");

<<<<<<< HEAD
            let name = "test";
            let zmq_ctx = zmq::Context::new();
            let recv_cmd_sock = zmq_ctx.socket(zmq::SocketType::PAIR).unwrap();
            let send_cmd_sock = zmq_ctx.socket(zmq::SocketType::PAIR).unwrap();
            let inproc_sock_name: String = format!("inproc://pool_{}", name);
            recv_cmd_sock.bind(inproc_sock_name.as_str()).unwrap();
            send_cmd_sock.connect(inproc_sock_name.as_str()).unwrap();
            let pool_id = next_pool_handle();
            let pool = Pool::new(name, pool_id, PoolOpenConfig::default());
=======
            let (send_cmd_sock, recv_cmd_sock) = pool_create_pair_of_sockets("pool_send_action_works");
            let pool_id = next_pool_handle();
            let pool = Pool::new("pool_send_action_works", pool_id, PoolOpenConfig::default());
>>>>>>> 55b77ec7
            let ps = PoolService::new();
            ps.open_pools.borrow_mut().insert(pool_id, ZMQPool::new(pool, send_cmd_sock));
            let test_data = "str_instead_of_tx_json";
            ps.send_action(pool_id, test_data, None, None).unwrap();
            assert_eq!(recv_cmd_sock.recv_string(zmq::DONTWAIT).unwrap().unwrap(), test_data);
        }

        #[test]
        fn pool_close_works_for_invalid_handle() {
            test::cleanup_storage("pool_close_works_for_invalid_handle");
            let ps = PoolService::new();
            let res = ps.close(INVALID_POOL_HANDLE);
            assert_eq!(IndyErrorKind::InvalidPoolHandle, res.unwrap_err().kind());
        }

        #[test]
        fn pool_refresh_works_for_invalid_handle() {
            test::cleanup_storage("pool_refresh_works_for_invalid_handle");
            let ps = PoolService::new();
            let res = ps.refresh(INVALID_POOL_HANDLE);
            assert_eq!(IndyErrorKind::InvalidPoolHandle, res.unwrap_err().kind());
        }

        #[test]
        fn pool_register_sp_parser_works() {
            test::cleanup_storage("pool_register_sp_parser_works");
            REGISTERED_SP_PARSERS.lock().unwrap().clear();
            extern fn test_sp(_reply_from_node: *const c_char, _parsed_sp: *mut *const c_char) -> ErrorCode {
                ErrorCode::Success
            }
            extern fn test_free(_data: *const c_char) -> ErrorCode {
                ErrorCode::Success
            }
            PoolService::register_sp_parser("test", test_sp, test_free).unwrap();
        }

        #[test]
        fn pool_get_sp_parser_works() {
            test::cleanup_storage("pool_get_sp_parser_works");
            REGISTERED_SP_PARSERS.lock().unwrap().clear();
            extern fn test_sp(_reply_from_node: *const c_char, _parsed_sp: *mut *const c_char) -> ErrorCode {
                ErrorCode::Success
            }
            extern fn test_free(_data: *const c_char) -> ErrorCode {
                ErrorCode::Success
            }
            PoolService::register_sp_parser("test", test_sp, test_free).unwrap();
            PoolService::get_sp_parser("test").unwrap();
        }

        #[test]
        fn pool_get_sp_parser_works_for_invalid_name() {
            test::cleanup_storage("pool_get_sp_parser_works_for_invalid_name");
            REGISTERED_SP_PARSERS.lock().unwrap().clear();
            assert_eq!(None, PoolService::get_sp_parser("test"));
        }

        #[test]
        pub fn pool_add_open_pool_works() {
            test::cleanup_storage("pool_add_open_pool_works");
            let ps = PoolService::new();
<<<<<<< HEAD
            let zmq_ctx = zmq::Context::new();
            let send_cmd_sock = zmq_ctx.socket(zmq::SocketType::PAIR).unwrap();
            let pool_id = next_pool_handle();
            let pool = Pool::new(name, pool_id, PoolOpenConfig::default());
=======
            let (send_cmd_sock, _recv_cmd_sock) = pool_create_pair_of_sockets("pool_add_open_pool_works");
            let pool_id = next_pool_handle();
            let pool = Pool::new("pool_add_open_pool_works", pool_id, PoolOpenConfig::default());
>>>>>>> 55b77ec7
            ps.pending_pools.borrow_mut().insert(pool_id, ZMQPool::new(pool, send_cmd_sock));
            assert_match!(Ok(_pool_id), ps.add_open_pool(pool_id));
        }

        #[test]
        pub fn pool_add_open_pool_works_for_no_pending_pool() {
            test::cleanup_storage("pool_add_open_pool_works_for_no_pending_pool");
            let ps = PoolService::new();
            let res = ps.add_open_pool(INVALID_POOL_HANDLE);
            assert_eq!(IndyErrorKind::InvalidPoolHandle, res.unwrap_err().kind());
        }
    }

    #[test]
    fn pool_drop_works_for_after_close() {
        use utils::test;
        use std::time;

        test::cleanup_storage("pool_drop_works_for_after_close");

        fn drop_test() {
            _set_protocol_version(TEST_PROTOCOL_VERSION);
            let ps = PoolService::new();

            let pool_name = "pool_drop_works_for_after_close";
            let gen_txn = test::gen_txns()[0].clone();

            let (send_cmd_sock, recv_cmd_sock) = pool_create_pair_of_sockets("drop_test");

            // create minimal fs config stub before Pool::new()
            let mut pool_path = environment::pool_path(pool_name);
            fs::create_dir_all(&pool_path).unwrap();
            pool_path.push(pool_name);
            pool_path.set_extension("txn");
            let mut file = fs::File::create(pool_path).unwrap();
            file.write(&gen_txn.as_bytes()).unwrap();

            let pool_id = next_pool_handle();
            let mut pool = Pool::new(pool_name, pool_id, PoolOpenConfig::default());
            pool.work(recv_cmd_sock);
            ps.open_pools.borrow_mut().insert(pool_id, ZMQPool::new(pool, send_cmd_sock));
            thread::sleep(time::Duration::from_secs(1));
            ps.close(pool_id).unwrap();
            thread::sleep(time::Duration::from_secs(1));
        }

        drop_test();
        test::cleanup_storage("pool_drop_works_for_after_close");
    }

    pub mod nodes_emulator {
        extern crate sodiumoxide;

        use rust_base58::{ToBase58, FromBase58};
        use utils::crypto::ed25519_sign;

        use super::*;

        use ursa::bls::{Generator, SignKey, VerKey};
        use services::pool::request_handler::DEFAULT_GENERATOR;

        pub static POLL_TIMEOUT: i64 = 1_000; /* in ms */

        pub fn node() -> NodeTransactionV1 {
            let blskey = VerKey::new(&Generator::from_bytes(&DEFAULT_GENERATOR.from_base58().unwrap()).unwrap(),
                                     &SignKey::new(None).unwrap()).unwrap().as_bytes().to_base58();

            NodeTransactionV1 {
                txn: Txn {
                    txn_type: "1".to_string(),
                    protocol_version: None,
                    data: TxnData {
                        data: NodeData {
                            alias: "n1".to_string(),
                            client_ip: Some("127.0.0.1".to_string()),
                            client_port: Some(9000),
                            node_ip: Some(String::new()),
                            node_port: Some(0),
                            services: Some(vec!["VALIDATOR".to_string()]),
                            blskey: Some(blskey.to_string()),
                            blskey_pop: None,
                        },
                        dest: "Gw6pDLhcBcoQesN72qfotTgFa7cbuqZpkX3Xo6pLhPhv".to_string(),
                        verkey: None,
                    },
                    metadata: TxnMetadata { req_id: None, from: String::new() },
                },
                txn_metadata: Metadata {
                    creation_time: None,
                    seq_no: None,
                    txn_id: None,
                },
                req_signature: ReqSignature { type_: None, values: None },
                ver: String::new(),
            }
        }

        pub fn node_2() -> NodeTransactionV1 {
            let blskey = VerKey::new(&Generator::from_bytes(&DEFAULT_GENERATOR.from_base58().unwrap()).unwrap(),
                                     &SignKey::new(None).unwrap()).unwrap().as_bytes().to_base58();

            NodeTransactionV1 {
                txn: Txn {
                    txn_type: "1".to_string(),
                    protocol_version: None,
                    data: TxnData {
                        data: NodeData {
                            alias: "n2".to_string(),
                            client_ip: Some("127.0.0.1".to_string()),
                            client_port: Some(9001),
                            node_ip: Some(String::new()),
                            node_port: Some(0),
                            services: Some(vec!["VALIDATOR".to_string()]),
                            blskey: Some(blskey.to_string()),
                            blskey_pop: None,
                        },
                        dest: "Gw6pDLhcBcoQesN72qfotTgFa7cbuqZpkX3Xo6pLhPhv".to_string(),
                        verkey: None,
                    },
                    metadata: TxnMetadata { req_id: None, from: String::new() },
                },
                txn_metadata: Metadata {
                    creation_time: None,
                    seq_no: None,
                    txn_id: None,
                },
                req_signature: ReqSignature { type_: None, values: None },
                ver: String::new(),
            }
        }

        pub fn start(gt: &mut NodeTransactionV1) -> zmq::Socket {
            let (vk, sk) = sodiumoxide::crypto::sign::ed25519::gen_keypair();
            let (vk, sk) = (ed25519_sign::PublicKey::from_slice(&vk[..]).unwrap(), ed25519_sign::SecretKey::from_slice(&sk[..]).unwrap());
            let pkc = ed25519_sign::vk_to_curve25519(&vk).expect("Invalid pkc");
            let skc = ed25519_sign::sk_to_curve25519(&sk).expect("Invalid skc");
            let ctx = zmq::Context::new();
            let s: zmq::Socket = ctx.socket(zmq::SocketType::ROUTER).unwrap();

            gt.txn.data.dest = (&vk[..]).to_base58();

            s.set_curve_publickey(&zmq::z85_encode(&pkc[..]).unwrap().as_bytes()).expect("set public key");
            s.set_curve_secretkey(&zmq::z85_encode(&skc[..]).unwrap().as_bytes()).expect("set secret key");
            s.set_curve_server(true).expect("set curve server");

            s.bind("tcp://127.0.0.1:*").expect("bind");

            let parts = s.get_last_endpoint().unwrap().unwrap();
            let parts = parts.rsplit(":").collect::<Vec<&str>>();

            gt.txn.data.data.client_port = Some(parts[0].parse::<u64>().unwrap());

            s
        }

        pub fn next(s: &zmq::Socket) -> Option<String> {
            let poll_res = s.poll(zmq::POLLIN, POLL_TIMEOUT).expect("poll");
            if poll_res == 1 {
                let v = s.recv_multipart(zmq::DONTWAIT).expect("recv mulp");
                trace!("Node emulator poll recv {:?}", v);
                s.send_multipart(&[v[0].as_slice(), "po".as_bytes()], zmq::DONTWAIT).expect("send mulp");
                Some(String::from_utf8(v[1].clone()).unwrap())
            } else {
                warn!("Node emulator poll return {}", poll_res);
                None
            }
        }
    }
}<|MERGE_RESOLUTION|>--- conflicted
+++ resolved
@@ -382,17 +382,8 @@
 
             let ps = PoolService::new();
             let pool_id = next_pool_handle();
-<<<<<<< HEAD
-            let ctx = zmq::Context::new();
-            let send_soc = ctx.socket(zmq::SocketType::PAIR).unwrap();
-            let recv_soc = ctx.socket(zmq::SocketType::PAIR).unwrap();
-            recv_soc.bind("inproc://test").unwrap();
-            send_soc.connect("inproc://test").unwrap();
-            ps.open_pools.borrow_mut().insert(pool_id, ZMQPool::new(Pool::new("", pool_id, PoolOpenConfig::default()), send_soc));
-=======
             let (send_cmd_sock, recv_cmd_sock) = pool_create_pair_of_sockets("pool_service_close_works");
             ps.open_pools.borrow_mut().insert(pool_id, ZMQPool::new(Pool::new("", pool_id, PoolOpenConfig::default()), send_cmd_sock));
->>>>>>> 55b77ec7
             let cmd_id = ps.close(pool_id).unwrap();
             let recv = recv_cmd_sock.recv_multipart(zmq::DONTWAIT).unwrap();
             assert_eq!(recv.len(), 3);
@@ -406,17 +397,8 @@
 
             let ps = PoolService::new();
             let pool_id = next_pool_handle();
-<<<<<<< HEAD
-            let ctx = zmq::Context::new();
-            let send_soc = ctx.socket(zmq::SocketType::PAIR).unwrap();
-            let recv_soc = ctx.socket(zmq::SocketType::PAIR).unwrap();
-            recv_soc.bind("inproc://test").unwrap();
-            send_soc.connect("inproc://test").unwrap();
-            ps.open_pools.borrow_mut().insert(pool_id, ZMQPool::new(Pool::new("", pool_id, PoolOpenConfig::default()), send_soc));
-=======
             let (send_cmd_sock, recv_cmd_sock) = pool_create_pair_of_sockets("pool_service_refresh_works");
             ps.open_pools.borrow_mut().insert(pool_id, ZMQPool::new(Pool::new("", pool_id, PoolOpenConfig::default()), send_cmd_sock));
->>>>>>> 55b77ec7
             let cmd_id = ps.refresh(pool_id).unwrap();
             let recv = recv_cmd_sock.recv_multipart(zmq::DONTWAIT).unwrap();
             assert_eq!(recv.len(), 3);
@@ -448,13 +430,6 @@
             let pool_name = "pool_service_delete_works_for_opened";
             let path: path::PathBuf = environment::pool_path(pool_name);
             let pool_id = next_pool_handle();
-<<<<<<< HEAD
-
-            let inproc_sock_name: String = format!("inproc://pool_{}", pool_name);
-            recv_cmd_sock.bind(inproc_sock_name.as_str()).unwrap();
-            send_cmd_sock.connect(inproc_sock_name.as_str()).unwrap();
-=======
->>>>>>> 55b77ec7
 
             let pool = Pool::new(pool_name, pool_id, PoolOpenConfig::default());
             ps.open_pools.borrow_mut().insert(pool_id, ZMQPool::new(pool, send_cmd_sock));
@@ -473,16 +448,7 @@
             test::cleanup_storage("pool_send_tx_works");
 
             let name = "test";
-<<<<<<< HEAD
-            let zmq_ctx = zmq::Context::new();
-            let recv_cmd_sock = zmq_ctx.socket(zmq::SocketType::PAIR).unwrap();
-            let send_cmd_sock = zmq_ctx.socket(zmq::SocketType::PAIR).unwrap();
-            let inproc_sock_name: String = format!("inproc://pool_{}", name);
-            recv_cmd_sock.bind(inproc_sock_name.as_str()).unwrap();
-            send_cmd_sock.connect(inproc_sock_name.as_str()).unwrap();
-=======
             let (send_cmd_sock, recv_cmd_sock) = pool_create_pair_of_sockets("pool_send_tx_works");
->>>>>>> 55b77ec7
             let pool_id = next_pool_handle();
             let pool = Pool::new(name, pool_id, PoolOpenConfig::default());
             let ps = PoolService::new();
@@ -520,21 +486,9 @@
         fn pool_send_action_works() {
             test::cleanup_storage("pool_send_action_works");
 
-<<<<<<< HEAD
-            let name = "test";
-            let zmq_ctx = zmq::Context::new();
-            let recv_cmd_sock = zmq_ctx.socket(zmq::SocketType::PAIR).unwrap();
-            let send_cmd_sock = zmq_ctx.socket(zmq::SocketType::PAIR).unwrap();
-            let inproc_sock_name: String = format!("inproc://pool_{}", name);
-            recv_cmd_sock.bind(inproc_sock_name.as_str()).unwrap();
-            send_cmd_sock.connect(inproc_sock_name.as_str()).unwrap();
-            let pool_id = next_pool_handle();
-            let pool = Pool::new(name, pool_id, PoolOpenConfig::default());
-=======
             let (send_cmd_sock, recv_cmd_sock) = pool_create_pair_of_sockets("pool_send_action_works");
             let pool_id = next_pool_handle();
             let pool = Pool::new("pool_send_action_works", pool_id, PoolOpenConfig::default());
->>>>>>> 55b77ec7
             let ps = PoolService::new();
             ps.open_pools.borrow_mut().insert(pool_id, ZMQPool::new(pool, send_cmd_sock));
             let test_data = "str_instead_of_tx_json";
@@ -596,16 +550,9 @@
         pub fn pool_add_open_pool_works() {
             test::cleanup_storage("pool_add_open_pool_works");
             let ps = PoolService::new();
-<<<<<<< HEAD
-            let zmq_ctx = zmq::Context::new();
-            let send_cmd_sock = zmq_ctx.socket(zmq::SocketType::PAIR).unwrap();
-            let pool_id = next_pool_handle();
-            let pool = Pool::new(name, pool_id, PoolOpenConfig::default());
-=======
             let (send_cmd_sock, _recv_cmd_sock) = pool_create_pair_of_sockets("pool_add_open_pool_works");
             let pool_id = next_pool_handle();
             let pool = Pool::new("pool_add_open_pool_works", pool_id, PoolOpenConfig::default());
->>>>>>> 55b77ec7
             ps.pending_pools.borrow_mut().insert(pool_id, ZMQPool::new(pool, send_cmd_sock));
             assert_match!(Ok(_pool_id), ps.add_open_pool(pool_id));
         }
