--- conflicted
+++ resolved
@@ -5,11 +5,8 @@
 pub mod pool;
 pub mod wallet;
 pub mod cache;
-<<<<<<< HEAD
-=======
 
 use utils::validation::Validatable;
->>>>>>> 55b77ec7
 
 #[derive(Debug, Serialize, Deserialize)]
 pub struct IndyConfig {
