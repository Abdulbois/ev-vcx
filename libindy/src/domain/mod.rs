pub mod anoncreds;
pub mod crypto;
pub mod ledger;
pub mod pairwise;
pub mod pool;
pub mod wallet;
<<<<<<< HEAD
pub mod route;
=======

#[derive(Debug, Serialize, Deserialize)]
pub struct IndyConfig {
    pub crypto_thread_pool_size : usize
}
>>>>>>> 83e3fe62
<|MERGE_RESOLUTION|>--- conflicted
+++ resolved
@@ -4,12 +4,9 @@
 pub mod pairwise;
 pub mod pool;
 pub mod wallet;
-<<<<<<< HEAD
 pub mod route;
-=======
 
 #[derive(Debug, Serialize, Deserialize)]
 pub struct IndyConfig {
     pub crypto_thread_pool_size : usize
-}
->>>>>>> 83e3fe62
+}