use super::DELIMITER;

use super::super::crypto::did::DidValue;

use std::collections::{HashMap, HashSet};
use named_type::NamedType;

use utils::validation::Validatable;
<<<<<<< HEAD
=======
use utils::qualifier;
>>>>>>> 55b77ec7

pub const MAX_ATTRIBUTES_COUNT: usize = 125;

#[derive(Debug, Serialize, Deserialize, Clone)]
#[serde(rename_all = "camelCase")]
pub struct SchemaV1 {
    pub id: SchemaId,
    pub name: String,
    pub version: String,
    #[serde(rename = "attrNames")]
    pub attr_names: AttributeNames,
    pub seq_no: Option<u32>,
}

#[derive(Debug, Serialize, Deserialize, NamedType)]
#[serde(tag = "ver")]
pub enum Schema {
    #[serde(rename = "1.0")]
    SchemaV1(SchemaV1)
}

<<<<<<< HEAD
=======
impl Schema {
    pub fn to_unqualified(self) -> Schema {
        match self {
            Schema::SchemaV1(schema) => {
                Schema::SchemaV1(SchemaV1 {
                    id: schema.id.to_unqualified(),
                    name: schema.name,
                    version: schema.version,
                    attr_names: schema.attr_names,
                    seq_no: schema.seq_no,
                })
            }
        }
    }
}

>>>>>>> 55b77ec7
impl From<Schema> for SchemaV1 {
    fn from(schema: Schema) -> Self {
        match schema {
            Schema::SchemaV1(schema) => schema
        }
    }
}

pub type Schemas = HashMap<SchemaId, Schema>;

pub fn schemas_map_to_schemas_v1_map(schemas: Schemas) -> HashMap<SchemaId, SchemaV1> {
    schemas.into_iter().map(|(schema_id, schema)| { (schema_id, SchemaV1::from(schema)) }).collect()
}

pub type AttributeNames = HashSet<String>;

<<<<<<< HEAD
#[derive(Serialize, Deserialize, Debug, Clone, PartialEq, Eq, Hash)]
pub struct SchemaId(pub String);

=======
>>>>>>> 55b77ec7
impl Validatable for Schema {
    fn validate(&self) -> Result<(), String> {
        match self {
            Schema::SchemaV1(schema) => {
                schema.attr_names.validate()?;
                schema.id.validate()?;
                Ok(())
            }
        }
    }
}
<<<<<<< HEAD

impl Validatable for AttributeNames {
    fn validate(&self) -> Result<(), String> {
        if self.is_empty() {
            return Err(String::from("Empty list of Schema attributes has been passed"));
        }

=======

impl Validatable for AttributeNames {
    fn validate(&self) -> Result<(), String> {
        if self.is_empty() {
            return Err(String::from("Empty list of Schema attributes has been passed"));
        }

>>>>>>> 55b77ec7
        if self.len() > MAX_ATTRIBUTES_COUNT {
            return Err(format!("The number of Schema attributes {} cannot be greater than {}", self.len(), MAX_ATTRIBUTES_COUNT));
        }
        Ok(())
    }
<<<<<<< HEAD
}

impl SchemaId {
    pub fn new(did: &str, name: &str, version: &str) -> SchemaId {
        SchemaId(format!("{}{}{}{}{}{}{}", did, DELIMITER, SCHEMA_MARKER, DELIMITER, name, DELIMITER, version))
    }

    pub fn issuer_did(&self) -> Option<String> {
        self.0.split(DELIMITER).next().map(String::from)
    }
}

impl Validatable for SchemaId {
    fn validate(&self) -> Result<(), String> {
        let parts: Vec<&str> = self.0.split_terminator(DELIMITER).collect::<Vec<&str>>();

        if parts.len() != 1 && parts.len() != 4 {
            return Err("SchemaId validation failed: invalid number of parts".to_string());
        }

        Ok(())
    }
=======
}

qualifiable_type!(SchemaId);

impl SchemaId {
    pub const PREFIX: &'static str = "schema";
    pub const MARKER: &'static str = "2";

    pub fn new(did: &DidValue, name: &str, version: &str) -> SchemaId {
        let id = SchemaId(format!("{}{}{}{}{}{}{}", did.0, DELIMITER, Self::MARKER, DELIMITER, name, DELIMITER, version));
        match did.get_method() {
            Some(method) => id.set_method(&method),
            None => id
        }
    }

    pub fn parts(&self) -> Option<(DidValue, String, String)> {
        let parts = self.0.split_terminator(DELIMITER).collect::<Vec<&str>>();

        if parts.len() == 1 {
            // 1
            return None;
        }

        if parts.len() == 4 {
            // NcYxiDXkpYi6ov5FcYDi1e:2:gvt:1.0
            let did = parts[0].to_string();
            let name = parts[2].to_string();
            let version = parts[3].to_string();
            return Some((DidValue(did), name, version));
        }

        if parts.len() == 8 {
            // schema:sov:did:sov:NcYxiDXkpYi6ov5FcYDi1e:2:gvt:1.0
            let did = parts[2..5].join(DELIMITER);
            let name = parts[6].to_string();
            let version = parts[7].to_string();
            return Some((DidValue(did), name, version));
        }

        None
    }

    pub fn qualify(&self, method: &str) -> SchemaId {
        match self.parts() {
            Some((did, name, version)) => {
                SchemaId::new(&did.qualify(method), &name, &version)
            }
            None => self.clone()
        }
    }

    pub fn to_unqualified(&self) -> SchemaId {
        match self.parts() {
            Some((did, name, version)) => {
                SchemaId::new(&did.to_unqualified(), &name, &version)
            }
            None => self.clone()
        }
    }
}

impl Validatable for SchemaId {
    fn validate(&self) -> Result<(), String> {
        if self.0.parse::<i32>().is_ok() {
            return Ok(());
        }

        self.parts().ok_or(format!("SchemaId validation failed: {:?}, doesn't match pattern", self.0))?;

        Ok(())
    }
}

#[cfg(test)]
mod tests {
    use super::*;

    fn _did() -> DidValue {
        DidValue("NcYxiDXkpYi6ov5FcYDi1e".to_string())
    }

    fn _did_qualified() -> DidValue {
        DidValue("did:sov:NcYxiDXkpYi6ov5FcYDi1e".to_string())
    }

    fn _schema_id_seq_no() -> SchemaId {
        SchemaId("1".to_string())
    }

    fn _schema_id_unqualified() -> SchemaId {
        SchemaId("NcYxiDXkpYi6ov5FcYDi1e:2:gvt:1.0".to_string())
    }

    fn _schema_id_qualified() -> SchemaId {
        SchemaId("schema:sov:did:sov:NcYxiDXkpYi6ov5FcYDi1e:2:gvt:1.0".to_string())
    }

    fn _schema_id_invalid() -> SchemaId {
        SchemaId("NcYxiDXkpYi6ov5FcYDi1e:2".to_string())
    }

    mod to_unqualified {
        use super::*;

        #[test]
        fn test_schema_id_unqualify_for_id_as_seq_no() {
            assert_eq!(_schema_id_seq_no(), _schema_id_seq_no().to_unqualified());
        }

        #[test]
        fn test_schema_id_parts_for_id_as_unqualified() {
            assert_eq!(_schema_id_unqualified(), _schema_id_unqualified().to_unqualified());
        }

        #[test]
        fn test_schema_id_parts_for_id_as_qualified() {
            assert_eq!(_schema_id_unqualified(), _schema_id_qualified().to_unqualified());
        }

        #[test]
        fn test_schema_id_parts_for_invalid_unqualified() {
            assert_eq!(_schema_id_invalid(), _schema_id_invalid().to_unqualified());
        }
    }

    mod parts {
        use super::*;

        #[test]
        fn test_schema_id_parts_for_id_as_seq_no() {
            assert!(_schema_id_seq_no().parts().is_none());
        }

        #[test]
        fn test_schema_id_parts_for_id_as_unqualified() {
            let (did, _, _) = _schema_id_unqualified().parts().unwrap();
            assert_eq!(_did(), did);
        }

        #[test]
        fn test_schema_id_parts_for_id_as_qualified() {
            let (did, _, _) = _schema_id_qualified().parts().unwrap();
            assert_eq!(_did_qualified(), did);
        }

        #[test]
        fn test_schema_id_parts_for_invalid_unqualified() {
            assert!(_schema_id_invalid().parts().is_none());
        }
    }

    mod validate {
        use super::*;

        #[test]
        fn test_validate_schema_id_as_seq_no() {
            _schema_id_seq_no().validate().unwrap();
        }

        #[test]
        fn test_validate_schema_id_as_unqualified() {
            _schema_id_unqualified().validate().unwrap();
        }

        #[test]
        fn test_validate_schema_id_as_fully_qualified() {
            _schema_id_qualified().validate().unwrap();
        }

        #[test]
        fn test_validate_schema_id_for_invalid_unqualified() {
            _schema_id_invalid().validate().unwrap_err();
        }

        #[test]
        fn test_validate_schema_id_for_invalid_fully_qualified() {
            let id = SchemaId("schema:sov:NcYxiDXkpYi6ov5FcYDi1e:2:1.0".to_string());
            id.validate().unwrap_err();
        }
    }
>>>>>>> 55b77ec7
}<|MERGE_RESOLUTION|>--- conflicted
+++ resolved
@@ -6,10 +6,7 @@
 use named_type::NamedType;
 
 use utils::validation::Validatable;
-<<<<<<< HEAD
-=======
 use utils::qualifier;
->>>>>>> 55b77ec7
 
 pub const MAX_ATTRIBUTES_COUNT: usize = 125;
 
@@ -31,8 +28,6 @@
     SchemaV1(SchemaV1)
 }
 
-<<<<<<< HEAD
-=======
 impl Schema {
     pub fn to_unqualified(self) -> Schema {
         match self {
@@ -49,7 +44,6 @@
     }
 }
 
->>>>>>> 55b77ec7
 impl From<Schema> for SchemaV1 {
     fn from(schema: Schema) -> Self {
         match schema {
@@ -66,12 +60,6 @@
 
 pub type AttributeNames = HashSet<String>;
 
-<<<<<<< HEAD
-#[derive(Serialize, Deserialize, Debug, Clone, PartialEq, Eq, Hash)]
-pub struct SchemaId(pub String);
-
-=======
->>>>>>> 55b77ec7
 impl Validatable for Schema {
     fn validate(&self) -> Result<(), String> {
         match self {
@@ -83,7 +71,6 @@
         }
     }
 }
-<<<<<<< HEAD
 
 impl Validatable for AttributeNames {
     fn validate(&self) -> Result<(), String> {
@@ -91,44 +78,11 @@
             return Err(String::from("Empty list of Schema attributes has been passed"));
         }
 
-=======
-
-impl Validatable for AttributeNames {
-    fn validate(&self) -> Result<(), String> {
-        if self.is_empty() {
-            return Err(String::from("Empty list of Schema attributes has been passed"));
-        }
-
->>>>>>> 55b77ec7
         if self.len() > MAX_ATTRIBUTES_COUNT {
             return Err(format!("The number of Schema attributes {} cannot be greater than {}", self.len(), MAX_ATTRIBUTES_COUNT));
         }
         Ok(())
     }
-<<<<<<< HEAD
-}
-
-impl SchemaId {
-    pub fn new(did: &str, name: &str, version: &str) -> SchemaId {
-        SchemaId(format!("{}{}{}{}{}{}{}", did, DELIMITER, SCHEMA_MARKER, DELIMITER, name, DELIMITER, version))
-    }
-
-    pub fn issuer_did(&self) -> Option<String> {
-        self.0.split(DELIMITER).next().map(String::from)
-    }
-}
-
-impl Validatable for SchemaId {
-    fn validate(&self) -> Result<(), String> {
-        let parts: Vec<&str> = self.0.split_terminator(DELIMITER).collect::<Vec<&str>>();
-
-        if parts.len() != 1 && parts.len() != 4 {
-            return Err("SchemaId validation failed: invalid number of parts".to_string());
-        }
-
-        Ok(())
-    }
-=======
 }
 
 qualifiable_type!(SchemaId);
@@ -310,5 +264,4 @@
             id.validate().unwrap_err();
         }
     }
->>>>>>> 55b77ec7
 }