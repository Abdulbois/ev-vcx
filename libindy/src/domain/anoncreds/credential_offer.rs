--- conflicted
+++ resolved
@@ -10,9 +10,6 @@
     pub schema_id: SchemaId,
     pub cred_def_id: CredentialDefinitionId,
     pub key_correctness_proof: CredentialKeyCorrectnessProof,
-<<<<<<< HEAD
-    pub nonce: Nonce
-=======
     pub nonce: Nonce,
     #[serde(skip_serializing_if = "Option::is_none")]
     pub method_name: Option<String>,
@@ -29,7 +26,6 @@
             nonce: self.nonce,
         }
     }
->>>>>>> 55b77ec7
 }
 
 impl Validatable for CredentialOffer {
