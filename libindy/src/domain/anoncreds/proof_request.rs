use std::collections::HashMap;
use std::fmt;
use ursa::cl::Nonce;

use utils::validation::Validatable;

<<<<<<< HEAD
=======
use serde::{de, Deserialize, Deserializer, ser, Serialize, Serializer};
use serde_json::Value;
use utils::wql::Query;

use super::credential::Credential;
use super::super::crypto::did::DidValue;
use super::credential_definition::CredentialDefinitionId;
use super::revocation_registry_definition::RevocationRegistryId;
use super::schema::SchemaId;
use utils::qualifier;

>>>>>>> 55b77ec7
#[derive(Debug, Deserialize, Serialize)]
pub struct ProofRequestPayload {
    pub nonce: Nonce,
    pub name: String,
    pub version: String,
    pub requested_attributes: HashMap<String, AttributeInfo>,
    pub requested_predicates: HashMap<String, PredicateInfo>,
    pub non_revoked: Option<NonRevocedInterval>
}

#[derive(Debug)]
pub enum ProofRequest {
    ProofRequestV1(ProofRequestPayload),
    ProofRequestV2(ProofRequestPayload),
}

#[derive(Debug, Eq, PartialEq, Clone)]
pub enum ProofRequestsVersion {
    V1,
    V2,
}

impl ProofRequest {
    pub fn value<'a>(&'a self) -> &'a ProofRequestPayload {
        match self {
            ProofRequest::ProofRequestV1(proof_req) => proof_req,
            ProofRequest::ProofRequestV2(proof_req) => proof_req,
        }
    }

    pub fn version(&self) -> ProofRequestsVersion {
        match self {
            ProofRequest::ProofRequestV1(_) => ProofRequestsVersion::V1,
            ProofRequest::ProofRequestV2(_) => ProofRequestsVersion::V2,
        }
    }
}

impl<'de> Deserialize<'de> for ProofRequest
{
    fn deserialize<D>(deserializer: D) -> Result<Self, D::Error>
        where D: Deserializer<'de>
    {
        #[derive(Deserialize)]
        struct Helper {
            ver: Option<String>,
        }

        let v = Value::deserialize(deserializer)?;

        let helper = Helper::deserialize(&v).map_err(de::Error::custom)?;

        match helper.ver {
            Some(version) => {
                match version.as_ref() {
                    "1.0" => {
                        let proof_request = ProofRequestPayload::deserialize(v).map_err(de::Error::custom)?;
                        Ok(ProofRequest::ProofRequestV1(proof_request))
                    }
                    "2.0" => {
                        let proof_request = ProofRequestPayload::deserialize(v).map_err(de::Error::custom)?;
                        Ok(ProofRequest::ProofRequestV2(proof_request))
                    }
                    _ => Err(de::Error::unknown_variant(&version, &["2.0"]))
                }
            }
            None => {
                let proof_request = ProofRequestPayload::deserialize(v).map_err(de::Error::custom)?;
                Ok(ProofRequest::ProofRequestV1(proof_request))
            }
        }
    }
}

impl Serialize for ProofRequest {
    fn serialize<S>(&self, serializer: S) -> Result<S::Ok, S::Error> where S: Serializer {
        let value = match self {
            ProofRequest::ProofRequestV1(proof_req) => {
                let mut value = ::serde_json::to_value(proof_req).map_err(ser::Error::custom)?;
                value.as_object_mut().unwrap().insert("ver".into(), json!("1.0"));
                value
            },
            ProofRequest::ProofRequestV2(proof_req) => {
                let mut value = ::serde_json::to_value(proof_req).map_err(ser::Error::custom)?;
                value.as_object_mut().unwrap().insert("ver".into(), json!("2.0"));
                value
            }
        };

        value.serialize(serializer)
    }
}

pub type ProofRequestExtraQuery = HashMap<String, Query>;

#[derive(Debug, Clone, Deserialize, Serialize, PartialEq, Eq, Hash)]
pub struct NonRevocedInterval {
    pub from: Option<u64>,
    pub to: Option<u64>
}

#[derive(Clone, Debug, Deserialize, Serialize, Eq, PartialEq)]
pub struct AttributeInfo {
    pub name: String,
    pub restrictions: Option<Query>,
    pub non_revoked: Option<NonRevocedInterval>
}

#[derive(Clone, Debug, Deserialize, Serialize, Eq, PartialEq)]
pub struct PredicateInfo {
    pub name: String,
    pub p_type: PredicateTypes,
    pub p_value: i32,
    pub restrictions: Option<Query>,
    pub non_revoked: Option<NonRevocedInterval>
}

#[derive(Clone, Debug, Deserialize, Serialize, Eq, PartialEq)]
pub enum PredicateTypes {
    #[serde(rename = ">=")]
    GE,
    #[serde(rename = "<=")]
    LE,
    #[serde(rename = ">")]
    GT,
    #[serde(rename = "<")]
    LT
}

impl fmt::Display for PredicateTypes {
    fn fmt(&self, f: &mut fmt::Formatter) -> fmt::Result {
        match *self {
            PredicateTypes::GE => write!(f, "GE"),
            PredicateTypes::GT => write!(f, "GT"),
            PredicateTypes::LE => write!(f, "LE"),
            PredicateTypes::LT => write!(f, "LT")
        }
    }
}

#[derive(Clone, Debug, Deserialize, Serialize)]
pub struct RequestedAttributeInfo {
    pub attr_referent: String,
    pub attr_info: AttributeInfo,
    pub revealed: bool,
}

#[derive(Clone, Debug, Deserialize, Serialize)]
pub struct RequestedPredicateInfo {
    pub predicate_referent: String,
    pub predicate_info: PredicateInfo
}

impl Validatable for ProofRequest {
    fn validate(&self) -> Result<(), String> {
<<<<<<< HEAD
        if self.requested_attributes.is_empty() && self.requested_predicates.is_empty() {
            return Err(String::from("Proof Request validation failed: both `requested_attributes` and `requested_predicates` are empty"));
        }

        for (_, requested_attribute) in self.requested_attributes.iter() {
            if requested_attribute.name.is_empty() {
                return Err(format!("Proof Request validation failed: there is empty requested attribute: {:?}", requested_attribute));
            }
        }

        for (_, requested_predicate) in self.requested_predicates.iter() {
            if requested_predicate.name.is_empty() {
                return Err(format!("Proof Request validation failed: there is empty requested attribute: {:?}", requested_predicate));
            }
=======
        let value = self.value();
        let version = self.version();

        if value.requested_attributes.is_empty() && value.requested_predicates.is_empty() {
            return Err(String::from("Proof Request validation failed: both `requested_attributes` and `requested_predicates` are empty"));
        }

        for (_, requested_attribute) in value.requested_attributes.iter() {
            if requested_attribute.name.is_empty() {
                return Err(format!("Proof Request validation failed: there is empty requested attribute: {:?}", requested_attribute));
            }
            if let Some(ref restrictions) = requested_attribute.restrictions {
                _process_operator(&restrictions, &version)?;
            }
        }

        for (_, requested_predicate) in value.requested_predicates.iter() {
            if requested_predicate.name.is_empty() {
                return Err(format!("Proof Request validation failed: there is empty requested attribute: {:?}", requested_predicate));
            }
            if let Some(ref restrictions) = requested_predicate.restrictions {
                _process_operator(&restrictions, &version)?;
            }
>>>>>>> 55b77ec7
        }

        Ok(())
    }
<<<<<<< HEAD
=======
}

impl ProofRequest {
    pub fn to_unqualified(self) -> ProofRequest {
        let convert = |proof_request: &mut ProofRequestPayload| {
            for (_, requested_attribute) in proof_request.requested_attributes.iter_mut() {
                requested_attribute.restrictions = requested_attribute.restrictions.as_mut().map(|ref mut restrictions| _convert_query_to_unqualified(&restrictions));
            }
            for (_, requested_predicate) in proof_request.requested_predicates.iter_mut() {
                requested_predicate.restrictions = requested_predicate.restrictions.as_mut().map(|ref mut restrictions| _convert_query_to_unqualified(&restrictions));
            }
        };

        match self {
            ProofRequest::ProofRequestV2(mut proof_request) => {
                convert(&mut proof_request);
                ProofRequest::ProofRequestV2(proof_request)
            }
            ProofRequest::ProofRequestV1(mut proof_request) => {
                convert(&mut proof_request);
                ProofRequest::ProofRequestV1(proof_request)
            }
        }
    }
}

fn _convert_query_to_unqualified(query: &Query) -> Query {
    match query {
        Query::Eq(tag_name, ref tag_value) => { Query::Eq(tag_name.to_string(), _convert_value_to_unqualified(tag_name, tag_value)) }
        Query::Neq(ref tag_name, ref tag_value) => { Query::Neq(tag_name.to_string(), _convert_value_to_unqualified(tag_name, tag_value)) }
        Query::In(ref tag_name, ref tag_values) => {
            Query::In(tag_name.to_string(),
                      tag_values
                          .iter()
                          .map(|tag_value| _convert_value_to_unqualified(tag_name, tag_value))
                          .collect::<Vec<String>>()
            )
        }
        Query::And(ref queries) => {
            Query::And(
                queries
                    .iter()
                    .map(|query| _convert_query_to_unqualified(query))
                    .collect::<Vec<Query>>()
            )
        }
        Query::Or(ref queries) => {
            Query::Or(
                queries
                    .iter()
                    .map(|query| _convert_query_to_unqualified(query))
                    .collect::<Vec<Query>>()
            )
        }
        Query::Not(ref query) => { _convert_query_to_unqualified(query) }
        query => query.clone()
    }
}

fn _convert_value_to_unqualified(tag_name: &str, tag_value: &str) -> String {
    match tag_name {
        "issuer_did" | "schema_issuer_did" => DidValue(tag_value.to_string()).to_unqualified().0,
        "schema_id" => SchemaId(tag_value.to_string()).to_unqualified().0,
        "cred_def_id" => CredentialDefinitionId(tag_value.to_string()).to_unqualified().0,
        "rev_reg_id" => RevocationRegistryId(tag_value.to_string()).to_unqualified().0,
        _ => tag_value.to_string()
    }
}

fn _process_operator(restriction_op: &Query, version: &ProofRequestsVersion) -> Result<(), String> {
    match restriction_op {
        Query::Eq(ref tag_name, ref tag_value) |
        Query::Neq(ref tag_name, ref tag_value) |
        Query::Gt(ref tag_name, ref tag_value) |
        Query::Gte(ref tag_name, ref tag_value) |
        Query::Lt(ref tag_name, ref tag_value) |
        Query::Lte(ref tag_name, ref tag_value) |
        Query::Like(ref tag_name, ref tag_value) => {
            _check_restriction(tag_name, tag_value, version)
        }
        Query::In(ref tag_name, ref tag_values) => {
            tag_values
                .iter()
                .map(|tag_value| _check_restriction(tag_name, tag_value, version))
                .collect::<Result<Vec<()>, String>>()?;
            Ok(())
        }
        Query::And(ref operators) | Query::Or(ref operators) => {
            operators
                .iter()
                .map(|operator| _process_operator(operator, version))
                .collect::<Result<Vec<()>, String>>()?;
            Ok(())
        }
        Query::Not(ref operator) => {
            _process_operator(operator, version)
        }
    }
}

fn _check_restriction(tag_name: &str, tag_value: &str, version: &ProofRequestsVersion) -> Result<(), String> {
    if *version == ProofRequestsVersion::V1 &&
        Credential::QUALIFIABLE_TAGS.contains(&tag_name) &&
        qualifier::is_fully_qualified(tag_value) {
        return Err("Proof Request validation failed: fully qualified identifiers can not be used for Proof Request of the first version. \
                    Please, set \"ver\":\"2.0\" to use fully qualified identifiers.".to_string());
    }
    Ok(())
}

#[cfg(test)]
mod tests {
    use super::*;

    mod to_unqualified {
        use super::*;

        const DID_QUALIFIED: &str = "did:sov:NcYxiDXkpYi6ov5FcYDi1e";
        const DID_UNQUALIFIED: &str = "NcYxiDXkpYi6ov5FcYDi1e";
        const SCHEMA_ID_QUALIFIED: &str = "schema:sov:did:sov:NcYxiDXkpYi6ov5FcYDi1e:2:gvt:1.0";
        const SCHEMA_ID_UNQUALIFIED: &str = "NcYxiDXkpYi6ov5FcYDi1e:2:gvt:1.0";
        const CRED_DEF_ID_QUALIFIED: &str = "creddef:sov:did:sov:NcYxiDXkpYi6ov5FcYDi1e:3:CL:schema:sov:did:sov:NcYxiDXkpYi6ov5FcYDi1e:2:gvt:1.0:tag";
        const CRED_DEF_ID_UNQUALIFIED: &str = "NcYxiDXkpYi6ov5FcYDi1e:3:CL:NcYxiDXkpYi6ov5FcYDi1e:2:gvt:1.0:tag";
        const REV_REG_ID_QUALIFIED: &str = "revreg:sov:did:sov:NcYxiDXkpYi6ov5FcYDi1e:4:creddef:sov:did:sov:NcYxiDXkpYi6ov5FcYDi1e:3:CL:schema:sov:did:sov:NcYxiDXkpYi6ov5FcYDi1e:2:gvt:1.0:tag:CL_ACCUM:TAG_1";
        const REV_REG_ID_UNQUALIFIED: &str = "NcYxiDXkpYi6ov5FcYDi1e:4:NcYxiDXkpYi6ov5FcYDi1e:3:CL:NcYxiDXkpYi6ov5FcYDi1e:2:gvt:1.0:tag:CL_ACCUM:TAG_1";

        #[test]
        fn proof_request_to_unqualified() {
            let mut requested_attributes: HashMap<String, AttributeInfo> = HashMap::new();
            requested_attributes.insert("attr1_referent".to_string(), AttributeInfo {
                name: "name".to_string(),
                restrictions: Some(Query::And(vec![
                    Query::Eq("issuer_did".to_string(), DID_QUALIFIED.to_string()),
                    Query::Eq("schema_id".to_string(), SCHEMA_ID_QUALIFIED.to_string()),
                    Query::Eq("cred_def_id".to_string(), CRED_DEF_ID_QUALIFIED.to_string()),
                ])),
                non_revoked: None,
            });

            let mut requested_predicates: HashMap<String, PredicateInfo> = HashMap::new();
            requested_predicates.insert("predicate1_referent".to_string(), PredicateInfo {
                name: "age".to_string(),
                p_type: PredicateTypes::GE,
                p_value: 0,
                restrictions: Some(Query::And(vec![
                    Query::Eq("schema_issuer_did".to_string(), DID_QUALIFIED.to_string()),
                    Query::Eq("rev_reg_id".to_string(), REV_REG_ID_QUALIFIED.to_string()),
                ])),
                non_revoked: None,
            });

            let proof_request = ProofRequest::ProofRequestV2(ProofRequestPayload {
                nonce: Nonce::new().unwrap(),
                name: "proof_request_to_unqualified".to_string(),
                version: "1.0".to_string(),
                requested_attributes,
                requested_predicates,
                non_revoked: None,
            });

            let mut expected_requested_attributes: HashMap<String, AttributeInfo> = HashMap::new();
            expected_requested_attributes.insert("attr1_referent".to_string(), AttributeInfo {
                name: "name".to_string(),
                restrictions: Some(Query::And(vec![
                    Query::Eq("issuer_did".to_string(), DID_UNQUALIFIED.to_string()),
                    Query::Eq("schema_id".to_string(), SCHEMA_ID_UNQUALIFIED.to_string()),
                    Query::Eq("cred_def_id".to_string(), CRED_DEF_ID_UNQUALIFIED.to_string()),
                ])),
                non_revoked: None,
            });


            let mut expected_requested_predicates: HashMap<String, PredicateInfo> = HashMap::new();
            expected_requested_predicates.insert("predicate1_referent".to_string(), PredicateInfo {
                name: "age".to_string(),
                p_type: PredicateTypes::GE,
                p_value: 0,
                restrictions: Some(Query::And(vec![
                    Query::Eq("schema_issuer_did".to_string(), DID_UNQUALIFIED.to_string()),
                    Query::Eq("rev_reg_id".to_string(), REV_REG_ID_UNQUALIFIED.to_string()),
                ])),
                non_revoked: None,
            });

            let proof_request = proof_request.to_unqualified();
            assert_eq!(expected_requested_attributes, proof_request.value().requested_attributes);
            assert_eq!(expected_requested_predicates, proof_request.value().requested_predicates);
            assert_eq!(ProofRequestsVersion::V2, proof_request.version());
        }
    }
>>>>>>> 55b77ec7
}<|MERGE_RESOLUTION|>--- conflicted
+++ resolved
@@ -4,8 +4,6 @@
 
 use utils::validation::Validatable;
 
-<<<<<<< HEAD
-=======
 use serde::{de, Deserialize, Deserializer, ser, Serialize, Serializer};
 use serde_json::Value;
 use utils::wql::Query;
@@ -17,7 +15,6 @@
 use super::schema::SchemaId;
 use utils::qualifier;
 
->>>>>>> 55b77ec7
 #[derive(Debug, Deserialize, Serialize)]
 pub struct ProofRequestPayload {
     pub nonce: Nonce,
@@ -173,22 +170,6 @@
 
 impl Validatable for ProofRequest {
     fn validate(&self) -> Result<(), String> {
-<<<<<<< HEAD
-        if self.requested_attributes.is_empty() && self.requested_predicates.is_empty() {
-            return Err(String::from("Proof Request validation failed: both `requested_attributes` and `requested_predicates` are empty"));
-        }
-
-        for (_, requested_attribute) in self.requested_attributes.iter() {
-            if requested_attribute.name.is_empty() {
-                return Err(format!("Proof Request validation failed: there is empty requested attribute: {:?}", requested_attribute));
-            }
-        }
-
-        for (_, requested_predicate) in self.requested_predicates.iter() {
-            if requested_predicate.name.is_empty() {
-                return Err(format!("Proof Request validation failed: there is empty requested attribute: {:?}", requested_predicate));
-            }
-=======
         let value = self.value();
         let version = self.version();
 
@@ -212,13 +193,10 @@
             if let Some(ref restrictions) = requested_predicate.restrictions {
                 _process_operator(&restrictions, &version)?;
             }
->>>>>>> 55b77ec7
         }
 
         Ok(())
     }
-<<<<<<< HEAD
-=======
 }
 
 impl ProofRequest {
@@ -409,5 +387,4 @@
             assert_eq!(ProofRequestsVersion::V2, proof_request.version());
         }
     }
->>>>>>> 55b77ec7
 }