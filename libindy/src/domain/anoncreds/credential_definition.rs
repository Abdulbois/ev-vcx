--- conflicted
+++ resolved
@@ -5,8 +5,6 @@
 
 use utils::validation::Validatable;
 use utils::qualifier;
-
-use utils::validation::Validatable;
 
 use ursa::cl::{
     CredentialPrimaryPublicKey,
@@ -77,8 +75,6 @@
     pub cred_def: CredentialDefinition,
     pub cred_def_priv_key: CredentialDefinitionPrivateKey,
     pub cred_def_correctness_proof: CredentialDefinitionCorrectnessProof
-<<<<<<< HEAD
-=======
 }
 
 impl CredentialDefinition {
@@ -95,7 +91,6 @@
             }
         }
     }
->>>>>>> 55b77ec7
 }
 
 impl From<CredentialDefinition> for CredentialDefinitionV1 {
@@ -137,22 +132,6 @@
     }
 }
 
-<<<<<<< HEAD
-#[derive(Serialize, Deserialize, Debug, Clone, PartialEq, Eq, Hash)]
-pub struct CredentialDefinitionId(pub String);
-
-impl CredentialDefinitionId {
-    pub fn new(did: &str, schema_id: &SchemaId, signature_type: &str, tag: &str) -> CredentialDefinitionId {
-        if ProtocolVersion::is_node_1_3() {
-            CredentialDefinitionId(format!("{}{}{}{}{}{}{}", did, DELIMITER, CRED_DEF_MARKER, DELIMITER, signature_type, DELIMITER, schema_id.0))
-        } else {
-            CredentialDefinitionId(format!("{}{}{}{}{}{}{}{}{}", did, DELIMITER, CRED_DEF_MARKER, DELIMITER, signature_type, DELIMITER, schema_id.0, DELIMITER, tag))
-        }
-    }
-
-    pub fn issuer_did(&self) -> Option<String> {
-        self.0.split(DELIMITER).next().map(String::from)
-=======
 qualifiable_type!(CredentialDefinitionId);
 
 impl CredentialDefinitionId {
@@ -252,47 +231,11 @@
             }
             None => self.clone()
         }
->>>>>>> 55b77ec7
     }
 }
 
 impl Validatable for CredentialDefinitionId {
     fn validate(&self) -> Result<(), String> {
-<<<<<<< HEAD
-        let parts: Vec<&str> = self.0.split_terminator(DELIMITER).collect::<Vec<&str>>();
-
-        parts.get(0).ok_or_else(||format!("Credential Definition Id validation failed: issuer DID not found in: {}", self.0))?;
-        parts.get(1).ok_or_else(||format!("Credential Definition Id validation failed: marker not found in: {}", self.0))?;
-        parts.get(2).ok_or_else(||format!("Credential Definition Id validation failed: signature type not found in: {}", self.0))?;
-
-        if parts.len() == 4 {
-            // NcYxiDXkpYi6ov5FcYDi1e:3:CL:1
-            parts.get(3)
-                .ok_or_else(||format!("Credential Definition Id validation failed: schema id not found in: {}", self.0))?
-                .parse::<i32>()
-                .map_err(|_| format!("Credential Definition Id validation failed: schema id is invalid number: {}", self.0))?;
-        } else if parts.len() == 5 {
-            // NcYxiDXkpYi6ov5FcYDi1e:3:CL:1:tag
-            parts.get(3)
-                .ok_or_else(||format!("Credential Definition Id validation failed: schema id not found in: {}", self.0))?
-                .parse::<i32>()
-                .map_err(|_| format!("Credential Definition Id validation failed: schema id is invalid number: {}", self.0))?;
-        } else if parts.len() == 7 {
-            // NcYxiDXkpYi6ov5FcYDi1e:3:CL:NcYxiDXkpYi6ov5FcYDi1e:2:gvt:1.0
-            // nothing to do
-        } else if parts.len() == 8 {
-            // NcYxiDXkpYi6ov5FcYDi1e:3:CL:NcYxiDXkpYi6ov5FcYDi1e:2:gvt:1.0:TAG_1
-            // nothing to do
-        } else {
-            return Err("Credential Definition Id validation failed: too much parts".to_string());
-        }
-
-        Ok(())
-    }
-}
-
-impl Validatable for CredentialDefinitionConfig {}
-=======
         self.parts().ok_or(format!("Credential Definition Id validation failed: {:?}, doesn't match pattern", self.0))?;
         Ok(())
     }
@@ -477,5 +420,4 @@
             _cred_def_id_qualified_with_schema_as_seq_no().validate().unwrap();
         }
     }
-}
->>>>>>> 55b77ec7
+}