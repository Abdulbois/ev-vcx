--- conflicted
+++ resolved
@@ -9,10 +9,6 @@
     EDIT
 }
 
-<<<<<<< HEAD
-#[derive(Serialize, Deserialize, PartialEq, Debug, Clone)]
-#[serde(tag = "constraint_id")]
-=======
 /**
    Enum of the constraint type within the GAT_AUTH_RULE result data
     # parameters
@@ -22,16 +18,12 @@
 */
 #[derive(Serialize, Deserialize, PartialEq, Debug)]
 #[serde(untagged)]
->>>>>>> 8a2d6325
 pub enum Constraint {
     CombinationConstraint(CombinationConstraint),
     RoleConstraint(RoleConstraint),
     EmptyConstraint(EmptyConstraint),
 }
 
-<<<<<<< HEAD
-#[derive(Serialize, Deserialize, PartialEq, Debug, Clone)]
-=======
 /**
    The final constraint
     # parameters
@@ -40,8 +32,7 @@
    metadata -  An additional parameters of the constraint (contains transaction FEE cost).
    need_to_be_owner - The flag specifying if a user must be an owner of the transaction.
 */
-#[derive(Serialize, Deserialize, PartialEq, Debug)]
->>>>>>> 8a2d6325
+#[derive(Serialize, Deserialize, PartialEq, Debug, Clone)]
 pub struct RoleConstraint {
     pub constraint_id: String,
     pub sig_count: Option<u32>,
@@ -52,16 +43,12 @@
     pub need_to_be_owner: Option<bool>,
 }
 
-<<<<<<< HEAD
-#[derive(Serialize, Deserialize, PartialEq, Debug, Clone)]
-=======
 /**
    Combine multiple constraints
     # parameters
    auth_constraints - The type of the combination
 */
-#[derive(Serialize, Deserialize, PartialEq, Debug)]
->>>>>>> 8a2d6325
+#[derive(Serialize, Deserialize, PartialEq, Debug, Clone)]
 pub struct CombinationConstraint {
     pub constraint_id: String,
     pub auth_constraints: Vec<Constraint>
