use std::cell::RefCell;
use std::collections::HashMap;
use std::rc::Rc;
use std::string::String;
use std::vec::Vec;

use hex;

use serde_json;

use errors::prelude::*;
use services::crypto::CryptoService;
use services::ledger::LedgerService;
use services::payments::{PaymentsMethodCBs, PaymentsService, RequesterInfo, Fees};
use services::wallet::{RecordOptions, WalletService};
use api::{WalletHandle, CommandHandle};
use domain::ledger::auth_rule::AuthRule;
<<<<<<< HEAD
=======
use domain::crypto::did::DidValue;
>>>>>>> 55b77ec7

use api::next_command_handle;
use commands::BoxedCallbackStringStringSend;

pub enum PaymentsCommand {
    RegisterMethod(
        String, //type
        PaymentsMethodCBs, //method callbacks
        Box<dyn Fn(IndyResult<()>) + Send>),
    CreateAddress(
        WalletHandle,
        String, //type
        String, //config
        Box<dyn Fn(IndyResult<String>) + Send>),
    CreateAddressAck(
        CommandHandle,
        WalletHandle,
        IndyResult<String /* address */>),
    ListAddresses(
        WalletHandle,
        Box<dyn Fn(IndyResult<String>) + Send>),
    AddRequestFees(
        WalletHandle,
        Option<DidValue>, //submitter did
        String, //req
        String, //inputs
        String, //outputs
        Option<String>, //extra
        BoxedCallbackStringStringSend),
    AddRequestFeesAck(
        CommandHandle, //handle
        IndyResult<String>),
    ParseResponseWithFees(
        String, //type
        String, //response
        Box<dyn Fn(IndyResult<String>) + Send>),
    ParseResponseWithFeesAck(
        CommandHandle, //handle
        IndyResult<String>),
    BuildGetPaymentSourcesRequest(
        WalletHandle,
        Option<DidValue>, //submitter did
        String, //payment address
        Option<i64>, //from
        BoxedCallbackStringStringSend),
    BuildGetPaymentSourcesRequestAck(
        CommandHandle,
        IndyResult<String>),
    ParseGetPaymentSourcesResponse(
        String, //type
        String, //response
        Box<dyn Fn(IndyResult<(String, i64)>) + Send>),
    ParseGetPaymentSourcesResponseAck(
        CommandHandle,
        IndyResult<(String, i64)>),
    BuildPaymentReq(
        WalletHandle,
        Option<DidValue>, //submitter did
        String, //inputs
        String, //outputs
        Option<String>, //extra
        BoxedCallbackStringStringSend),
    BuildPaymentReqAck(
        CommandHandle,
        IndyResult<String>),
    ParsePaymentResponse(
        String, //payment_method
        String, //response
        Box<dyn Fn(IndyResult<String>) + Send>),
    ParsePaymentResponseAck(
        CommandHandle,
        IndyResult<String>),
    AppendTxnAuthorAgreementAcceptanceToExtra(
        Option<String>, // extra json
        Option<String>, // text
        Option<String>, // version
        Option<String>, // hash
        String, // acceptance mechanism type
        u64, // time of acceptance
        Box<dyn Fn(IndyResult<String>) + Send>),
    BuildMintReq(
        WalletHandle,
        Option<DidValue>, //submitter did
        String, //outputs
        Option<String>, //extra
        BoxedCallbackStringStringSend),
    BuildMintReqAck(
        CommandHandle,
        IndyResult<String>),
    BuildSetTxnFeesReq(
        WalletHandle,
        Option<DidValue>, //submitter did
        String, //method
        String, //fees
        Box<dyn Fn(IndyResult<String>) + Send>),
    BuildSetTxnFeesReqAck(
        CommandHandle,
        IndyResult<String>),
    BuildGetTxnFeesReq(
        WalletHandle,
        Option<DidValue>, //submitter did
        String, //method
        Box<dyn Fn(IndyResult<String>) + Send>),
    BuildGetTxnFeesReqAck(
        CommandHandle,
        IndyResult<String>),
    ParseGetTxnFeesResponse(
        String, //method
        String, //response
        Box<dyn Fn(IndyResult<String>) + Send>),
    ParseGetTxnFeesResponseAck(
        CommandHandle,
        IndyResult<String>),
    BuildVerifyPaymentReq(
        WalletHandle,
        Option<DidValue>, //submitter_did
        String, //receipt
        BoxedCallbackStringStringSend),
    BuildVerifyPaymentReqAck(
        CommandHandle,
        IndyResult<String>),
    ParseVerifyPaymentResponse(
        String, //payment_method
        String, //resp_json
        Box<dyn Fn(IndyResult<String>) + Send>),
    ParseVerifyPaymentResponseAck(
        CommandHandle,
        IndyResult<String>),
    GetRequestInfo(
        String, // get auth rule response json
        RequesterInfo, //requester info
        Fees, //fees
        Box<dyn Fn(IndyResult<String>) + Send>),
    SignWithAddressReq(
        WalletHandle,
        String, //address
        Vec<u8>, //message
        Box<dyn Fn(IndyResult<Vec<u8>>) + Send>),
    SignWithAddressAck(
        CommandHandle,
        IndyResult<Vec<u8>>),
    VerifyWithAddressReq(
        String, //address
        Vec<u8>, //message
        Vec<u8>, //signature
        Box<dyn Fn(IndyResult<bool>) + Send>),
    VerifyWithAddressAck(
        CommandHandle,
        IndyResult<bool>)
}

pub struct PaymentsCommandExecutor {
    payments_service: Rc<PaymentsService>,
    wallet_service: Rc<WalletService>,
    crypto_service: Rc<CryptoService>,
    ledger_service: Rc<LedgerService>,
    pending_callbacks_str: RefCell<HashMap<i32, Box<dyn Fn(IndyResult<String>) + Send>>>,
    pending_callbacks_str_i64: RefCell<HashMap<i32, Box<dyn Fn(IndyResult<(String, i64)>) + Send>>>,
    pending_array_callbacks: RefCell<HashMap<i32, Box<dyn Fn(IndyResult<Vec<u8>>) + Send>>>,
    pending_bool_callbacks: RefCell<HashMap<i32, Box<dyn Fn(IndyResult<bool>) + Send>>>,
}

impl PaymentsCommandExecutor {
    pub fn new(payments_service: Rc<PaymentsService>, wallet_service: Rc<WalletService>, crypto_service: Rc<CryptoService>, ledger_service: Rc<LedgerService>) -> PaymentsCommandExecutor {
        PaymentsCommandExecutor {
            payments_service,
            wallet_service,
            crypto_service,
            ledger_service,
            pending_callbacks_str: RefCell::new(HashMap::new()),
            pending_callbacks_str_i64: RefCell::new(HashMap::new()),
            pending_array_callbacks: RefCell::new(HashMap::new()),
            pending_bool_callbacks: RefCell::new(HashMap::new())
        }
    }

    pub fn execute(&self, command: PaymentsCommand) {
        match command {
            PaymentsCommand::RegisterMethod(type_, method_cbs, cb) => {
                debug!(target: "payments_command_executor", "RegisterMethod command received");
                cb(self.register_method(&type_, method_cbs));
            }
            PaymentsCommand::CreateAddress(wallet_handle, type_, config, cb) => {
                debug!(target: "payments_command_executor", "CreateAddress command received");
                self.create_address(wallet_handle, &type_, &config, cb);
            }
            PaymentsCommand::CreateAddressAck(handle, wallet_handle, result) => {
                debug!(target: "payments_command_executor", "CreateAddressAck command received");
                self.create_address_ack(handle, wallet_handle, result);
            }
            PaymentsCommand::ListAddresses(wallet_handle, cb) => {
                debug!(target: "payments_command_executor", "ListAddresses command received");
                self.list_addresses(wallet_handle, cb);
            }
            PaymentsCommand::AddRequestFees(wallet_handle, submitter_did, req, inputs, outputs, extra, cb) => {
                debug!(target: "payments_command_executor", "AddRequestFees command received");
                self.add_request_fees(wallet_handle, submitter_did.as_ref(), &req, &inputs, &outputs, extra.as_ref().map(String::as_str), cb);
            }
            PaymentsCommand::AddRequestFeesAck(cmd_handle, result) => {
                debug!(target: "payments_command_executor", "AddRequestFeesAck command received");
                self.add_request_fees_ack(cmd_handle, result);
            }
            PaymentsCommand::ParseResponseWithFees(type_, response, cb) => {
                debug!(target: "payments_command_executor", "ParseResponseWithFees command received");
                self.parse_response_with_fees(&type_, &response, cb);
            }
            PaymentsCommand::ParseResponseWithFeesAck(cmd_handle, result) => {
                debug!(target: "payments_command_executor", "ParseResponseWithFeesAck command received");
                self.parse_response_with_fees_ack(cmd_handle, result);
            }
            PaymentsCommand::BuildGetPaymentSourcesRequest(wallet_handle, submitter_did, payment_address, from, cb) => {
<<<<<<< HEAD
                info!(target: "payments_command_executor", "BuildGetPaymentSourcesRequest command received");
                self.build_get_payment_sources_request(wallet_handle, submitter_did.as_ref().map(String::as_str), &payment_address, from, cb);
=======
                debug!(target: "payments_command_executor", "BuildGetPaymentSourcesRequest command received");
                self.build_get_payment_sources_request(wallet_handle, submitter_did.as_ref(), &payment_address, from, cb);
>>>>>>> 55b77ec7
            }
            PaymentsCommand::BuildGetPaymentSourcesRequestAck(cmd_handle, result) => {
                debug!(target: "payments_command_executor", "BuildGetPaymentSourcesRequestAck command received");
                self.build_get_payment_sources_request_ack(cmd_handle, result);
            }
            PaymentsCommand::ParseGetPaymentSourcesResponse(type_, response, cb) => {
                debug!(target: "payments_command_executor", "ParseGetPaymentSourcesResponse command received");
                self.parse_get_payment_sources_response(&type_, &response, cb);
            }
            PaymentsCommand::ParseGetPaymentSourcesResponseAck(cmd_handle, result) => {
                debug!(target: "payments_command_executor", "ParseGetPaymentSourcesResponseAck command received");
                self.parse_get_payment_sources_response_ack(cmd_handle, result);
            }
            PaymentsCommand::BuildPaymentReq(wallet_handle, submitter_did, inputs, outputs, extra, cb) => {
                debug!(target: "payments_command_executor", "BuildPaymentReq command received");
                self.build_payment_req(wallet_handle, submitter_did.as_ref(), &inputs, &outputs, extra.as_ref().map(String::as_str), cb);
            }
            PaymentsCommand::BuildPaymentReqAck(cmd_handle, result) => {
                debug!(target: "payments_command_executor", "BuildPaymentReqAck command received");
                self.build_payment_req_ack(cmd_handle, result);
            }
            PaymentsCommand::ParsePaymentResponse(payment_method, response, cb) => {
                debug!(target: "payments_command_executor", "ParsePaymentResponse command received");
                self.parse_payment_response(&payment_method, &response, cb);
            }
            PaymentsCommand::ParsePaymentResponseAck(cmd_handle, result) => {
                debug!(target: "payments_command_executor", "ParsePaymentResponseAck command received");
                self.parse_payment_response_ack(cmd_handle, result);
            }
            PaymentsCommand::AppendTxnAuthorAgreementAcceptanceToExtra(extra, text, version, taa_digest, mechanism, time, cb) => {
                debug!(target: "payments_command_executor", "AppendTxnAuthorAgreementAcceptanceToExtra command received");
                cb(self.append_txn_author_agreement_acceptance_to_extra(extra.as_ref().map(String::as_str),
                                                                        text.as_ref().map(String::as_str),
                                                                        version.as_ref().map(String::as_str),
                                                                        taa_digest.as_ref().map(String::as_str),
                                                                        &mechanism,
                                                                        time));
            }
            PaymentsCommand::BuildMintReq(wallet_handle, submitter_did, outputs, extra, cb) => {
                debug!(target: "payments_command_executor", "BuildMintReq command received");
                self.build_mint_req(wallet_handle, submitter_did.as_ref(), &outputs, extra.as_ref().map(String::as_str), cb);
            }
            PaymentsCommand::BuildMintReqAck(cmd_handle, result) => {
                debug!(target: "payments_command_executor", "BuildMintReqAck command received");
                self.build_mint_req_ack(cmd_handle, result);
            }
            PaymentsCommand::BuildSetTxnFeesReq(wallet_handle, submitter_did, type_, fees, cb) => {
                debug!(target: "payments_command_executor", "BuildSetTxnFeesReq command received");
                self.build_set_txn_fees_req(wallet_handle, submitter_did.as_ref(), &type_, &fees, cb);
            }
            PaymentsCommand::BuildSetTxnFeesReqAck(cmd_handle, result) => {
                debug!(target: "payments_command_executor", "BuildSetTxnFeesReqAck command received");
                self.build_set_txn_fees_req_ack(cmd_handle, result);
            }
            PaymentsCommand::BuildGetTxnFeesReq(wallet_handle, submitter_did, type_, cb) => {
                debug!(target: "payments_command_executor", "BuildGetTxnFeesReq command received");
                self.build_get_txn_fees_req(wallet_handle, submitter_did.as_ref(), &type_, cb);
            }
            PaymentsCommand::BuildGetTxnFeesReqAck(cmd_handle, result) => {
                debug!(target: "payments_command_executor", "BuildGetTxnFeesReqAck command received");
                self.build_get_txn_fees_req_ack(cmd_handle, result);
            }
            PaymentsCommand::ParseGetTxnFeesResponse(type_, response, cb) => {
                debug!(target: "payments_command_executor", "ParseGetTxnFeesResponse command received");
                self.parse_get_txn_fees_response(&type_, &response, cb);
            }
            PaymentsCommand::ParseGetTxnFeesResponseAck(cmd_handle, result) => {
                debug!(target: "payments_command_executor", "ParseGetTxnFeesResponseAck command received");
                self.parse_get_txn_fees_response_ack(cmd_handle, result);
            }
            PaymentsCommand::BuildVerifyPaymentReq(wallet_handle, submitter_did, receipt, cb) => {
                debug!(target: "payments_command_executor", "BuildVerifyPaymentReq command received");
                self.build_verify_payment_request(wallet_handle, submitter_did.as_ref(), &receipt, cb);
            }
            PaymentsCommand::BuildVerifyPaymentReqAck(command_handle, result) => {
                debug!(target: "payments_command_executor", "BuildVerifyReqAck command received");
                self.build_verify_payment_request_ack(command_handle, result);
            }
            PaymentsCommand::ParseVerifyPaymentResponse(payment_method, resp_json, cb) => {
                debug!(target: "payments_command_executor", "ParseVerifyPaymentResponse command received");
                self.parse_verify_payment_response(&payment_method, &resp_json, cb);
            }
            PaymentsCommand::ParseVerifyPaymentResponseAck(command_handle, result) => {
                debug!(target: "payments_command_executor", "ParseVerifyResponseAck command received");
                self.parse_verify_payment_response_ack(command_handle, result);
            }
            PaymentsCommand::GetRequestInfo(get_auth_rule_response_json, requester_info, fees_json, cb) => {
<<<<<<< HEAD
                info!(target: "payments_command_executor", "GetRequestInfo command received");
                cb(self.get_request_info(&get_auth_rule_response_json, requester_info, &fees_json));
	        },
            PaymentsCommand::SignWithAddressReq(wallet_handle, address, message, cb) => {
                info!(target: "payments_command_executor", "SignWithAddressReq command received");
                self.sign_with_address(wallet_handle, &address, message.as_slice(), cb);
            },
            PaymentsCommand::SignWithAddressAck(command_handle, result) => {
                info!(target: "payments_command_executor", "SignWithAddressAck command received");
                self.sign_with_address_ack(command_handle, result);
            },
            PaymentsCommand::VerifyWithAddressReq(address, message, signature, cb) => {
                info!(target: "payments_command_executor", "VerifyWithAddressReq command received");
                self.verify_with_address(&address, message.as_slice(), signature.as_slice(), cb);
            },
            PaymentsCommand::VerifyWithAddressAck(command_handle, result) => {
                 info!(target: "payments_command_executor", "VerifyWithAddressAck command received");
=======
                debug!(target: "payments_command_executor", "GetRequestInfo command received");
                cb(self.get_request_info(&get_auth_rule_response_json, requester_info, &fees_json));
	        },
            PaymentsCommand::SignWithAddressReq(wallet_handle, address, message, cb) => {
                debug!(target: "payments_command_executor", "SignWithAddressReq command received");
                self.sign_with_address(wallet_handle, &address, message.as_slice(), cb);
            },
            PaymentsCommand::SignWithAddressAck(command_handle, result) => {
                debug!(target: "payments_command_executor", "SignWithAddressAck command received");
                self.sign_with_address_ack(command_handle, result);
            },
            PaymentsCommand::VerifyWithAddressReq(address, message, signature, cb) => {
                debug!(target: "payments_command_executor", "VerifyWithAddressReq command received");
                self.verify_with_address(&address, message.as_slice(), signature.as_slice(), cb);
            },
            PaymentsCommand::VerifyWithAddressAck(command_handle, result) => {
                 debug!(target: "payments_command_executor", "VerifyWithAddressAck command received");
>>>>>>> 55b77ec7
                self.verify_with_address_ack(command_handle, result);
            }
        }
    }

    fn register_method(&self, type_: &str, methods: PaymentsMethodCBs) -> IndyResult<()> {
        trace!("register_method >>> type_: {:?}, methods: {:?}", type_, methods);

        self.payments_service.register_payment_method(type_, methods);
        let res = Ok(());

        trace!("register_method << res: {:?}", res);

        res
    }

    fn create_address(&self, wallet_handle: WalletHandle, type_: &str, config: &str, cb: Box<dyn Fn(IndyResult<String>) + Send>) {
        trace!("create_address >>> wallet_handle: {:?}, type_: {:?}, config: {:?}", wallet_handle, type_, config);

        match self.wallet_service.check(wallet_handle).map_err(map_err_err!()) {
            Err(err) => return cb(Err(err)),
            _ => ()
        };
        self._process_method_str(cb, &|i| self.payments_service.create_address(i, wallet_handle, type_, config));

        trace!("create_address <<<");
    }

    fn create_address_ack(&self, handle: CommandHandle, wallet_handle: WalletHandle, result: IndyResult<String>) {
        trace!("create_address_ack >>> wallet_handle: {:?}, result: {:?}", wallet_handle, result);
        let total_result: IndyResult<String> = match result {
            Ok(res) => {
                //TODO: think about deleting payment_address on wallet save failure
                self.wallet_service.add_record(wallet_handle, &self.wallet_service.add_prefix("PaymentAddress"), &res, &res, &HashMap::new()).map(|_| res)
                    .map_err(IndyError::from)
            }
            Err(err) => Err(err)
        };
        self._common_ack_str(handle, total_result, "CreateAddressAck");
        trace!("create_address_ack <<<");
    }

    fn list_addresses(&self, wallet_handle: WalletHandle, cb: Box<dyn Fn(IndyResult<String>) + Send>) {
        trace!("list_addresses >>> wallet_handle: {:?}", wallet_handle);

        match self.wallet_service.search_records(wallet_handle, &self.wallet_service.add_prefix("PaymentAddress"), "{}", &RecordOptions::id_value()) {
            Ok(mut search) => {
                let mut list_addresses: Vec<String> = Vec::new();

                while let Ok(Some(payment_address)) = search.fetch_next_record() {
                    match payment_address.get_value() {
                        Some(value) => list_addresses.push(value.to_string()),
                        None => cb(Err(err_msg(IndyErrorKind::InvalidState, "Record value not found")))
                    }
                }

                let json_string = serde_json::to_string(&list_addresses)
                    .to_indy(IndyErrorKind::InvalidState, "Cannot deserialize List of Payment Addresses");

                cb(json_string);
            }
            Err(err) => cb(Err(err))
        }
        trace!("list_addresses <<<");
    }

<<<<<<< HEAD
    fn add_request_fees(&self, wallet_handle: WalletHandle, submitter_did: Option<&str>, req: &str, inputs: &str, outputs: &str, extra: Option<&str>, cb: BoxedCallbackStringStringSend) {
=======
    fn add_request_fees(&self, wallet_handle: WalletHandle, submitter_did: Option<&DidValue>, req: &str, inputs: &str, outputs: &str, extra: Option<&str>, cb: BoxedCallbackStringStringSend) {
>>>>>>> 55b77ec7
        trace!("add_request_fees >>> wallet_handle: {:?}, submitter_did: {:?}, req: {:?}, inputs: {:?}, outputs: {:?}, extra: {:?}",
               wallet_handle, submitter_did, req, inputs, outputs, extra);
        if let Some(ref did) = submitter_did {
            match self.crypto_service.validate_did(did).map_err(map_err_err!()) {
                Err(err) => return cb(Err(err)),
                _ => ()
            }
        }

        let method_from_inputs = self.payments_service.parse_method_from_inputs(inputs);

        let method = if outputs == "[]" {
            method_from_inputs
        } else {
            let method_from_outputs = self.payments_service.parse_method_from_outputs(outputs);
            PaymentsCommandExecutor::_merge_parse_result(method_from_inputs, method_from_outputs)
        };

        match method {
            Ok(type_) => {
                let type_copy = type_.to_string();
                self._process_method_str(
                    Box::new(move |result| cb(result.map(|e| (e, type_.to_string())))),
                    &|i| self.payments_service.add_request_fees(i, &type_copy, wallet_handle, submitter_did, req, inputs, outputs, extra),
                );
            }
            Err(error) => {
                cb(Err(error))
            }
        };
        trace!("add_request_fees <<<");
    }

    fn add_request_fees_ack(&self, cmd_handle: CommandHandle, result: IndyResult<String>) {
        trace!("add_request_fees_ack >>> result: {:?}", result);
        self._common_ack_payments_str(cmd_handle, result, "AddRequestFeesAck");
        trace!("add_request_fees_ack <<<");
    }

    fn parse_response_with_fees(&self, type_: &str, response: &str, cb: Box<dyn Fn(IndyResult<String>) + Send>) {
        trace!("parse_response_with_fees >>> type_: {:?}, response: {:?}", type_, response);
        self._process_method_str(cb, &|i| self.payments_service.parse_response_with_fees(i, type_, response));
        trace!("parse_response_with_fees <<<");
    }

    fn parse_response_with_fees_ack(&self, cmd_handle: CommandHandle, result: IndyResult<String>) {
        trace!("parse_response_with_fees_ack >>> result: {:?}", result);
        self._common_ack_payments_str(cmd_handle, result, "ParseResponseWithFeesFeesAck");
        trace!("parse_response_with_fees_ack <<<");
    }

<<<<<<< HEAD
    fn build_get_payment_sources_request(&self, wallet_handle: WalletHandle, submitter_did: Option<&str>, payment_address: &str, next: Option<i64>, cb: BoxedCallbackStringStringSend) {
=======
    fn build_get_payment_sources_request(&self, wallet_handle: WalletHandle, submitter_did: Option<&DidValue>, payment_address: &str, next: Option<i64>, cb: BoxedCallbackStringStringSend) {
>>>>>>> 55b77ec7
        trace!("build_get_payment_sources_request >>> wallet_handle: {:?}, submitter_did: {:?}, payment_address: {:?}", wallet_handle, submitter_did, payment_address);
        if let Some(ref did) = submitter_did {
            match self.crypto_service.validate_did(did).map_err(map_err_err!()) {
                Err(err) => return cb(Err(err)),
                _ => ()
            }
        }

        let method = match self.payments_service.parse_method_from_payment_address(payment_address) {
            Ok(method) => method,
            Err(err) => {
                cb(Err(err));
                return;
            }
        };
        let method_copy = method.to_string();

        self._process_method_str(
            Box::new(move |get_sources_txn_json| cb(get_sources_txn_json.map(|s| (s, method.to_string())))),
            &|i| self.payments_service.build_get_payment_sources_request(i, &method_copy, wallet_handle, submitter_did, payment_address, next),
        );
        trace!("build_get_payment_sources_request <<<");
    }

    fn build_get_payment_sources_request_ack(&self, cmd_handle: CommandHandle, result: IndyResult<String>) {
        trace!("build_get_payment_sources_request_ack >>> result: {:?}", result);
        self._common_ack_payments_str(cmd_handle, result, "BuildGetSourcesRequestAck");
        trace!("build_get_payment_sources_request_ack <<<");
    }

    fn parse_get_payment_sources_response(&self, type_: &str, response: &str, cb: Box<dyn Fn(IndyResult<(String, i64)>) + Send>) {
        trace!("parse_get_payment_sources_response >>> response: {:?}", response);
        self._process_method_str_i64(cb, &|i| self.payments_service.parse_get_payment_sources_response(i, type_, response));
        trace!("parse_get_payment_sources_response <<<");
    }

    fn parse_get_payment_sources_response_ack(&self, cmd_handle: CommandHandle, result: IndyResult<(String, i64)>) {
        trace!("parse_get_payment_sources_response_ack >>> result: {:?}", result);
        self._common_ack_payments_str_i64(cmd_handle, result, "ParseGetSourcesResponseAck");
        trace!("parse_get_payment_sources_response_ack <<<");
    }

<<<<<<< HEAD
    fn build_payment_req(&self, wallet_handle: WalletHandle, submitter_did: Option<&str>, inputs: &str, outputs: &str, extra: Option<&str>, cb: BoxedCallbackStringStringSend) {
=======
    fn build_payment_req(&self, wallet_handle: WalletHandle, submitter_did: Option<&DidValue>, inputs: &str, outputs: &str, extra: Option<&str>, cb: BoxedCallbackStringStringSend) {
>>>>>>> 55b77ec7
        trace!("build_payment_req >>> wallet_handle: {:?}, submitter_did: {:?}, inputs: {:?}, outputs: {:?}, extra: {:?}", wallet_handle, submitter_did, inputs, outputs, extra);
        if let Some(ref did) = submitter_did {
            match self.crypto_service.validate_did(did).map_err(map_err_err!()) {
                Err(err) => return cb(Err(err)),
                _ => ()
            }
        }

        let method_from_inputs = self.payments_service.parse_method_from_inputs(inputs);
        let method_from_outputs = self.payments_service.parse_method_from_outputs(outputs);
        let method = PaymentsCommandExecutor::_merge_parse_result(method_from_inputs, method_from_outputs);

        match method {
            Ok(type_) => {
                let type_copy = type_.to_string();
                self._process_method_str(
                    Box::new(move |result| cb(result.map(|s| (s, type_.to_string())))),
                    &|i| self.payments_service.build_payment_req(i, &type_copy, wallet_handle, submitter_did, inputs, outputs, extra),
                );
            }
            Err(error) => {
                cb(Err(error))
            }
        }
        trace!("build_payment_req <<<");
    }

    fn append_txn_author_agreement_acceptance_to_extra(&self,
                                                       extra: Option<&str>,
                                                       text: Option<&str>,
                                                       version: Option<&str>,
                                                       taa_digest: Option<&str>,
                                                       mechanism: &str,
                                                       time: u64) -> IndyResult<String> {
        debug!("append_txn_author_agreement_acceptance_to_extra >>> extra: {:?}, text: {:?}, version: {:?}, taa_digest: {:?}, mechanism: {:?}, time: {:?}",
               extra, text, version, taa_digest, mechanism, time);

        let mut extra: serde_json::Value = serde_json::from_str(extra.unwrap_or("{}"))
            .map_err(|err| IndyError::from_msg(IndyErrorKind::InvalidStructure, format!("Cannot deserialize extra: {:?}", err)))?;

        let acceptance_data = self.ledger_service.prepare_acceptance_data(text, version, taa_digest, mechanism, time)?;

        extra["taaAcceptance"] = serde_json::to_value(acceptance_data)
            .to_indy(IndyErrorKind::InvalidState, "Can't serialize author agreement acceptance data")?;

        let res: String = extra.to_string();

        debug!("append_txn_author_agreement_acceptance_to_extra <<< res: {:?}", res);

        Ok(res)
    }

    fn build_payment_req_ack(&self, cmd_handle: CommandHandle, result: IndyResult<String>) {
        trace!("build_payment_req_ack >>> result: {:?}", result);
        self._common_ack_payments_str(cmd_handle, result, "BuildPaymentReqAck");
        trace!("build_payment_req_ack <<<");
    }

    fn parse_payment_response(&self, payment_method: &str, response: &str, cb: Box<dyn Fn(IndyResult<String>) + Send>) {
        trace!("parse_payment_response >>> response: {:?}", response);
        self._process_method_str(cb, &|i| self.payments_service.parse_payment_response(i, payment_method, response));
        trace!("parse_payment_response <<<");
    }

    fn parse_payment_response_ack(&self, cmd_handle: CommandHandle, result: IndyResult<String>) {
        trace!("parse_payment_response_ack >>> result: {:?}", result);
        self._common_ack_payments_str(cmd_handle, result, "ParsePaymentResponseAck");
        trace!("parse_payment_response_ack <<<");
    }

<<<<<<< HEAD
    fn build_mint_req(&self, wallet_handle: WalletHandle, submitter_did: Option<&str>, outputs: &str, extra: Option<&str>, cb: BoxedCallbackStringStringSend) {
=======
    fn build_mint_req(&self, wallet_handle: WalletHandle, submitter_did: Option<&DidValue>, outputs: &str, extra: Option<&str>, cb: BoxedCallbackStringStringSend) {
>>>>>>> 55b77ec7
        trace!("build_mint_req >>> wallet_handle: {:?}, submitter_did: {:?}, outputs: {:?}, extra: {:?}", wallet_handle, submitter_did, outputs, extra);
        if let Some(ref did) = submitter_did {
            match self.crypto_service.validate_did(did).map_err(map_err_err!()) {
                Err(err) => return cb(Err(err)),
                _ => ()
            }
        }

        match self.payments_service.parse_method_from_outputs(outputs) {
            Ok(type_) => {
                let type_copy = type_.to_string();
                self._process_method_str(
                    Box::new(move |result| cb(result.map(|s| (s, type_.to_string())))),
                    &|i| self.payments_service.build_mint_req(i, &type_copy, wallet_handle, submitter_did, outputs, extra),
                );
            }
            Err(error) => cb(Err(error))
        }
        trace!("build_mint_req <<<");
    }

    fn build_mint_req_ack(&self, cmd_handle: CommandHandle, result: IndyResult<String>) {
        trace!("build_mint_req_ack >>> result: {:?}", result);
        self._common_ack_payments_str(cmd_handle, result, "BuildMintReqAck");
        trace!("build_mint_req_ack <<<");
    }

<<<<<<< HEAD
    fn build_set_txn_fees_req(&self, wallet_handle: WalletHandle, submitter_did: Option<&str>, type_: &str, fees: &str, cb: Box<dyn Fn(IndyResult<String>) + Send>) {
=======
    fn build_set_txn_fees_req(&self, wallet_handle: WalletHandle, submitter_did: Option<&DidValue>, type_: &str, fees: &str, cb: Box<dyn Fn(IndyResult<String>) + Send>) {
>>>>>>> 55b77ec7
        trace!("build_set_txn_fees_req >>> wallet_handle: {:?}, submitter_did: {:?}, type_: {:?}, fees: {:?}", wallet_handle, submitter_did, type_, fees);
        if let Some(ref did) = submitter_did {
            match self.crypto_service.validate_did(did).map_err(map_err_err!()) {
                Err(err) => return cb(Err(err)),
                _ => ()
            }
        }

        match serde_json::from_str::<HashMap<String, i64>>(fees) {
            Err(err) => {
                error!("Cannot deserialize Fees: {:?}", err);
                cb(Err(err.to_indy(IndyErrorKind::InvalidStructure, "Cannot deserialize Fees")))
            }
            _ => self._process_method_str(cb, &|i| self.payments_service.build_set_txn_fees_req(i, type_, wallet_handle, submitter_did, fees)),
        };
        trace!("build_set_txn_fees_req <<<");
    }

    fn build_set_txn_fees_req_ack(&self, cmd_handle: CommandHandle, result: IndyResult<String>) {
        trace!("build_set_txn_fees_req_ack >>> result: {:?}", result);
        self._common_ack_payments_str(cmd_handle, result, "BuildSetTxnFeesReq");
        trace!("build_set_txn_fees_req_ack <<<");
    }

<<<<<<< HEAD
    fn build_get_txn_fees_req(&self, wallet_handle: WalletHandle, submitter_did: Option<&str>, type_: &str, cb: Box<dyn Fn(IndyResult<String>) + Send>) {
=======
    fn build_get_txn_fees_req(&self, wallet_handle: WalletHandle, submitter_did: Option<&DidValue>, type_: &str, cb: Box<dyn Fn(IndyResult<String>) + Send>) {
>>>>>>> 55b77ec7
        trace!("build_get_txn_fees_req >>> wallet_handle: {:?}, submitter_did: {:?}, type_: {:?}", wallet_handle, submitter_did, type_);
        if let Some(ref did) = submitter_did {
            match self.crypto_service.validate_did(did).map_err(map_err_err!()) {
                Err(err) => return cb(Err(err)),
                _ => ()
            }
        }

        self._process_method_str(cb, &|i| self.payments_service.build_get_txn_fees_req(i, type_, wallet_handle, submitter_did));
        trace!("build_get_txn_fees_req <<<");
    }

    fn build_get_txn_fees_req_ack(&self, cmd_handle: CommandHandle, result: IndyResult<String>) {
        trace!("build_get_txn_fees_req_ack >>> result: {:?}", result);
        self._common_ack_payments_str(cmd_handle, result, "BuildGetTxnFeesReqAck");
        trace!("build_get_txn_fees_req_ack <<<");
    }

    fn parse_get_txn_fees_response(&self, type_: &str, response: &str, cb: Box<dyn Fn(IndyResult<String>) + Send>) {
        trace!("parse_get_txn_fees_response >>> response: {:?}", response);
        self._process_method_str(cb, &|i| self.payments_service.parse_get_txn_fees_response(i, type_, response));
        trace!("parse_get_txn_fees_response <<<");
    }

    fn parse_get_txn_fees_response_ack(&self, cmd_handle: CommandHandle, result: IndyResult<String>) {
        trace!("parse_get_txn_fees_response_ack >>> result: {:?}", result);
        self._common_ack_payments_str(cmd_handle, result, "ParseGetTxnFeesResponseAck");
        trace!("parse_get_txn_fees_response_ack <<<");
    }

<<<<<<< HEAD
    fn build_verify_payment_request(&self, wallet_handle: WalletHandle, submitter_did: Option<&str>, receipt: &str, cb: BoxedCallbackStringStringSend) {
=======
    fn build_verify_payment_request(&self, wallet_handle: WalletHandle, submitter_did: Option<&DidValue>, receipt: &str, cb: BoxedCallbackStringStringSend) {
>>>>>>> 55b77ec7
        trace!("build_verify_payment_request >>> wallet_handle: {:?}, submitter_did: {:?}, receipt: {:?}", wallet_handle, submitter_did, receipt);
        if let Some(ref did) = submitter_did {
            match self.crypto_service.validate_did(did).map_err(map_err_err!()) {
                Err(err) => return cb(Err(err)),
                _ => ()
            }
        }

        let method = match self.payments_service.parse_method_from_payment_address(receipt) {
            Ok(method) => method,
            Err(err) => {
                cb(Err(err));
                return;
            }
        };
        let method_copy = method.to_string();
        self._process_method_str(
            Box::new(move |result| cb(result.map(|s| (s, method.to_string())))),
            &|i| self.payments_service.build_verify_payment_req(i, &method_copy, wallet_handle, submitter_did, receipt),
        );
        trace!("build_verify_payment_request <<<");
    }

    fn build_verify_payment_request_ack(&self, cmd_handle: CommandHandle, result: IndyResult<String>) {
        trace!("build_verify_payment_request_ack >>> result: {:?}", result);
        self._common_ack_payments_str(cmd_handle, result, "BuildVerifyPaymentReqAck");
        trace!("build_verify_payment_request_ack <<<");
    }

    fn parse_verify_payment_response(&self, type_: &str, resp_json: &str, cb: Box<dyn Fn(IndyResult<String>) + Send>) {
        trace!("parse_verify_payment_response >>> response: {:?}", resp_json);
        self._process_method_str(cb, &|i| self.payments_service.parse_verify_payment_response(i, type_, resp_json));
        trace!("parse_verify_payment_response <<<");
    }

    fn parse_verify_payment_response_ack(&self, cmd_handle: CommandHandle, result: IndyResult<String>) {
        trace!("parse_verify_payment_response_ack >>> result: {:?}", result);
        self._common_ack_payments_str(cmd_handle, result, "ParseVerifyPaymentResponseAck");
        trace!("parse_verify_payment_response_ack <<<");
    }

    fn sign_with_address(&self, wallet_handle: WalletHandle, address: &str, message: &[u8], cb: Box<dyn Fn(IndyResult<Vec<u8>>) + Send>) {
        trace!("sign_with_address >>> address: {:?}, message: {:?}", address, hex::encode(message));
        let method = match self.payments_service.parse_method_from_payment_address(address) {
            Ok(method) => method,
            Err(err) => {
                cb(Err(err));
                return;
            }
        };
        let cmd_handle = next_command_handle();

        if let Err(err) = self.payments_service.sign_with_address(cmd_handle, &method, wallet_handle, address, message) {
            cb(Err(err));
        } else {
            self.pending_array_callbacks.borrow_mut().insert(cmd_handle, cb);
        }
    }

    fn sign_with_address_ack(&self, command_handle: CommandHandle, result: IndyResult<Vec<u8>>) {
        trace!("sign_with_address_ack >>> result: {:?}", result);
        match self.pending_array_callbacks.borrow_mut().remove(&command_handle) {
            Some(cb) => cb(result),
            None => error!("Can't process PaymentsCommand::SignWithAddressAck for handle {} with result {:?} - appropriate callback not found!", command_handle, result)
        };
        trace!("sign_with_address_ack <<<");
    }

    fn verify_with_address(&self, address: &str, message: &[u8], signature: &[u8], cb: Box<dyn Fn(IndyResult<bool>) + Send>) {
        trace!("sign_with_address >>> address: {:?}, message: {:?}, signature: {:?}", address, hex::encode(message), hex::encode(signature));

        let method = match self.payments_service.parse_method_from_payment_address(address) {
            Ok(method) => method,
            Err(err) => {
                cb(Err(err));
                return;
            }
        };

        let cmd_handle = next_command_handle();

        if let Err(err) = self.payments_service.verify_with_address(cmd_handle, &method, address, message, signature) {
            cb(Err(err))
        } else {
            self.pending_bool_callbacks.borrow_mut().insert(cmd_handle, cb);
        }
    }

    fn verify_with_address_ack(&self, command_handle: CommandHandle, result: IndyResult<bool>) {
        trace!("verify_with_address_ack >>> result: {:?}", result);
        match self.pending_bool_callbacks.borrow_mut().remove(&command_handle) {
            Some(cb) => cb(result),
            None => error!("Can't process PaymentsCommand::VerifyWithAddressAck for handle {} with result {:?} - appropriate callback not found!", command_handle, result)
        };
        trace!("verify_with_address_ack <<<");
    }

    // HELPERS

    fn _process_method_str(&self, cb: Box<dyn Fn(IndyResult<String>) + Send>,
                           method: &dyn Fn(CommandHandle) -> IndyResult<()>) {
        let cmd_handle = next_command_handle();
        match method(cmd_handle) {
            Ok(()) => {
                self.pending_callbacks_str.borrow_mut().insert(cmd_handle, cb);
            }
            Err(err) => cb(Err(err))
        }
    }

    fn _process_method_str_i64(&self, cb: Box<dyn Fn(IndyResult<(String, i64)>) + Send>,
                           method: &dyn Fn(CommandHandle) -> IndyResult<()>) {
        let cmd_handle = next_command_handle();
        match method(cmd_handle) {
            Ok(()) => {
                self.pending_callbacks_str_i64.borrow_mut().insert(cmd_handle, cb);
            }
            Err(err) => cb(Err(err))
        }
    }

    fn _common_ack_payments_str(&self, cmd_handle: CommandHandle, result: IndyResult<String>, name: &str) {
        self._common_ack_str(cmd_handle, result.map_err(IndyError::from), name)
    }

    fn _common_ack_str(&self, cmd_handle: CommandHandle, result: IndyResult<String>, name: &str) {
        match self.pending_callbacks_str.borrow_mut().remove(&cmd_handle) {
            Some(cb) => {
                cb(result)
            }
            None => error!("Can't process PaymentsCommand::{} for handle {} with result {:?} - appropriate callback not found!",
                           name, cmd_handle, result),
        }
    }

    fn _common_ack_payments_str_i64(&self, cmd_handle: CommandHandle, result: IndyResult<(String, i64)>, name: &str) {
        self._common_ack_str_i64(cmd_handle, result.map_err(IndyError::from), name)
    }

    fn _common_ack_str_i64(&self, cmd_handle: CommandHandle, result: IndyResult<(String, i64)>, name: &str) {
        match self.pending_callbacks_str_i64.borrow_mut().remove(&cmd_handle) {
            Some(cb) => {
                cb(result)
            }
            None => error!("Can't process PaymentsCommand::{} for handle {:?} with result {:?} - appropriate callback not found!",
                           name, cmd_handle, result),
        }
    }

    fn _merge_parse_result(method_from_inputs: IndyResult<String>, method_from_outputs: IndyResult<String>) -> IndyResult<String> {
        match (method_from_inputs, method_from_outputs) {
            (Err(err), _) | (_, Err(err)) => Err(err),
            (Ok(ref mth1), Ok(ref mth2)) if mth1 != mth2 => {
                error!("Different payment method in inputs and outputs");
                Err(err_msg(IndyErrorKind::IncompatiblePaymentMethods, "Different payment method in inputs and outputs"))
            }
            (Ok(mth1), Ok(_)) => Ok(mth1)
        }
    }

    pub fn get_request_info(&self, get_auth_rule_response_json: &str, requester_info: RequesterInfo, fees: &Fees) -> IndyResult<String> {
        trace!("get_request_info >>> get_auth_rule_response_json: {:?}, requester_info: {:?}, fees: {:?}", get_auth_rule_response_json, requester_info, fees);

        let auth_rule = self._parse_get_auth_rule_response(get_auth_rule_response_json)?;

        let req_info = self.payments_service.get_request_info_with_min_price(&auth_rule.constraint, &requester_info, &fees)?;

        let res = serde_json::to_string(&req_info)
            .to_indy(IndyErrorKind::InvalidState, "Cannot serialize RequestInfo")?;

        trace!("get_request_info <<< {:?}", res);

        Ok(res)
    }

    fn _parse_get_auth_rule_response(&self, get_auth_rule_response_json: &str) -> IndyResult<AuthRule> {
        trace!("_parse_get_auth_rule_response >>> get_auth_rule_response_json: {:?}", get_auth_rule_response_json);

        let mut auth_rules: Vec<AuthRule> = self.ledger_service.parse_get_auth_rule_response(get_auth_rule_response_json)?;

        if auth_rules.len() != 1 {
            return Err(IndyError::from_msg(IndyErrorKind::InvalidTransaction, "GetAuthRule response must contain one auth rule"));
        }

        let res = auth_rules.pop().unwrap();

        trace!("_parse_get_auth_rule_response <<< {:?}", res);

        Ok(res)
    }
}<|MERGE_RESOLUTION|>--- conflicted
+++ resolved
@@ -15,10 +15,7 @@
 use services::wallet::{RecordOptions, WalletService};
 use api::{WalletHandle, CommandHandle};
 use domain::ledger::auth_rule::AuthRule;
-<<<<<<< HEAD
-=======
 use domain::crypto::did::DidValue;
->>>>>>> 55b77ec7
 
 use api::next_command_handle;
 use commands::BoxedCallbackStringStringSend;
@@ -230,13 +227,8 @@
                 self.parse_response_with_fees_ack(cmd_handle, result);
             }
             PaymentsCommand::BuildGetPaymentSourcesRequest(wallet_handle, submitter_did, payment_address, from, cb) => {
-<<<<<<< HEAD
-                info!(target: "payments_command_executor", "BuildGetPaymentSourcesRequest command received");
-                self.build_get_payment_sources_request(wallet_handle, submitter_did.as_ref().map(String::as_str), &payment_address, from, cb);
-=======
                 debug!(target: "payments_command_executor", "BuildGetPaymentSourcesRequest command received");
                 self.build_get_payment_sources_request(wallet_handle, submitter_did.as_ref(), &payment_address, from, cb);
->>>>>>> 55b77ec7
             }
             PaymentsCommand::BuildGetPaymentSourcesRequestAck(cmd_handle, result) => {
                 debug!(target: "payments_command_executor", "BuildGetPaymentSourcesRequestAck command received");
@@ -324,25 +316,6 @@
                 self.parse_verify_payment_response_ack(command_handle, result);
             }
             PaymentsCommand::GetRequestInfo(get_auth_rule_response_json, requester_info, fees_json, cb) => {
-<<<<<<< HEAD
-                info!(target: "payments_command_executor", "GetRequestInfo command received");
-                cb(self.get_request_info(&get_auth_rule_response_json, requester_info, &fees_json));
-	        },
-            PaymentsCommand::SignWithAddressReq(wallet_handle, address, message, cb) => {
-                info!(target: "payments_command_executor", "SignWithAddressReq command received");
-                self.sign_with_address(wallet_handle, &address, message.as_slice(), cb);
-            },
-            PaymentsCommand::SignWithAddressAck(command_handle, result) => {
-                info!(target: "payments_command_executor", "SignWithAddressAck command received");
-                self.sign_with_address_ack(command_handle, result);
-            },
-            PaymentsCommand::VerifyWithAddressReq(address, message, signature, cb) => {
-                info!(target: "payments_command_executor", "VerifyWithAddressReq command received");
-                self.verify_with_address(&address, message.as_slice(), signature.as_slice(), cb);
-            },
-            PaymentsCommand::VerifyWithAddressAck(command_handle, result) => {
-                 info!(target: "payments_command_executor", "VerifyWithAddressAck command received");
-=======
                 debug!(target: "payments_command_executor", "GetRequestInfo command received");
                 cb(self.get_request_info(&get_auth_rule_response_json, requester_info, &fees_json));
 	        },
@@ -360,7 +333,6 @@
             },
             PaymentsCommand::VerifyWithAddressAck(command_handle, result) => {
                  debug!(target: "payments_command_executor", "VerifyWithAddressAck command received");
->>>>>>> 55b77ec7
                 self.verify_with_address_ack(command_handle, result);
             }
         }
@@ -427,11 +399,7 @@
         trace!("list_addresses <<<");
     }
 
-<<<<<<< HEAD
-    fn add_request_fees(&self, wallet_handle: WalletHandle, submitter_did: Option<&str>, req: &str, inputs: &str, outputs: &str, extra: Option<&str>, cb: BoxedCallbackStringStringSend) {
-=======
     fn add_request_fees(&self, wallet_handle: WalletHandle, submitter_did: Option<&DidValue>, req: &str, inputs: &str, outputs: &str, extra: Option<&str>, cb: BoxedCallbackStringStringSend) {
->>>>>>> 55b77ec7
         trace!("add_request_fees >>> wallet_handle: {:?}, submitter_did: {:?}, req: {:?}, inputs: {:?}, outputs: {:?}, extra: {:?}",
                wallet_handle, submitter_did, req, inputs, outputs, extra);
         if let Some(ref did) = submitter_did {
@@ -483,11 +451,7 @@
         trace!("parse_response_with_fees_ack <<<");
     }
 
-<<<<<<< HEAD
-    fn build_get_payment_sources_request(&self, wallet_handle: WalletHandle, submitter_did: Option<&str>, payment_address: &str, next: Option<i64>, cb: BoxedCallbackStringStringSend) {
-=======
     fn build_get_payment_sources_request(&self, wallet_handle: WalletHandle, submitter_did: Option<&DidValue>, payment_address: &str, next: Option<i64>, cb: BoxedCallbackStringStringSend) {
->>>>>>> 55b77ec7
         trace!("build_get_payment_sources_request >>> wallet_handle: {:?}, submitter_did: {:?}, payment_address: {:?}", wallet_handle, submitter_did, payment_address);
         if let Some(ref did) = submitter_did {
             match self.crypto_service.validate_did(did).map_err(map_err_err!()) {
@@ -530,11 +494,7 @@
         trace!("parse_get_payment_sources_response_ack <<<");
     }
 
-<<<<<<< HEAD
-    fn build_payment_req(&self, wallet_handle: WalletHandle, submitter_did: Option<&str>, inputs: &str, outputs: &str, extra: Option<&str>, cb: BoxedCallbackStringStringSend) {
-=======
     fn build_payment_req(&self, wallet_handle: WalletHandle, submitter_did: Option<&DidValue>, inputs: &str, outputs: &str, extra: Option<&str>, cb: BoxedCallbackStringStringSend) {
->>>>>>> 55b77ec7
         trace!("build_payment_req >>> wallet_handle: {:?}, submitter_did: {:?}, inputs: {:?}, outputs: {:?}, extra: {:?}", wallet_handle, submitter_did, inputs, outputs, extra);
         if let Some(ref did) = submitter_did {
             match self.crypto_service.validate_did(did).map_err(map_err_err!()) {
@@ -605,11 +565,7 @@
         trace!("parse_payment_response_ack <<<");
     }
 
-<<<<<<< HEAD
-    fn build_mint_req(&self, wallet_handle: WalletHandle, submitter_did: Option<&str>, outputs: &str, extra: Option<&str>, cb: BoxedCallbackStringStringSend) {
-=======
     fn build_mint_req(&self, wallet_handle: WalletHandle, submitter_did: Option<&DidValue>, outputs: &str, extra: Option<&str>, cb: BoxedCallbackStringStringSend) {
->>>>>>> 55b77ec7
         trace!("build_mint_req >>> wallet_handle: {:?}, submitter_did: {:?}, outputs: {:?}, extra: {:?}", wallet_handle, submitter_did, outputs, extra);
         if let Some(ref did) = submitter_did {
             match self.crypto_service.validate_did(did).map_err(map_err_err!()) {
@@ -637,11 +593,7 @@
         trace!("build_mint_req_ack <<<");
     }
 
-<<<<<<< HEAD
-    fn build_set_txn_fees_req(&self, wallet_handle: WalletHandle, submitter_did: Option<&str>, type_: &str, fees: &str, cb: Box<dyn Fn(IndyResult<String>) + Send>) {
-=======
     fn build_set_txn_fees_req(&self, wallet_handle: WalletHandle, submitter_did: Option<&DidValue>, type_: &str, fees: &str, cb: Box<dyn Fn(IndyResult<String>) + Send>) {
->>>>>>> 55b77ec7
         trace!("build_set_txn_fees_req >>> wallet_handle: {:?}, submitter_did: {:?}, type_: {:?}, fees: {:?}", wallet_handle, submitter_did, type_, fees);
         if let Some(ref did) = submitter_did {
             match self.crypto_service.validate_did(did).map_err(map_err_err!()) {
@@ -666,11 +618,7 @@
         trace!("build_set_txn_fees_req_ack <<<");
     }
 
-<<<<<<< HEAD
-    fn build_get_txn_fees_req(&self, wallet_handle: WalletHandle, submitter_did: Option<&str>, type_: &str, cb: Box<dyn Fn(IndyResult<String>) + Send>) {
-=======
     fn build_get_txn_fees_req(&self, wallet_handle: WalletHandle, submitter_did: Option<&DidValue>, type_: &str, cb: Box<dyn Fn(IndyResult<String>) + Send>) {
->>>>>>> 55b77ec7
         trace!("build_get_txn_fees_req >>> wallet_handle: {:?}, submitter_did: {:?}, type_: {:?}", wallet_handle, submitter_did, type_);
         if let Some(ref did) = submitter_did {
             match self.crypto_service.validate_did(did).map_err(map_err_err!()) {
@@ -701,11 +649,7 @@
         trace!("parse_get_txn_fees_response_ack <<<");
     }
 
-<<<<<<< HEAD
-    fn build_verify_payment_request(&self, wallet_handle: WalletHandle, submitter_did: Option<&str>, receipt: &str, cb: BoxedCallbackStringStringSend) {
-=======
     fn build_verify_payment_request(&self, wallet_handle: WalletHandle, submitter_did: Option<&DidValue>, receipt: &str, cb: BoxedCallbackStringStringSend) {
->>>>>>> 55b77ec7
         trace!("build_verify_payment_request >>> wallet_handle: {:?}, submitter_did: {:?}, receipt: {:?}", wallet_handle, submitter_did, receipt);
         if let Some(ref did) = submitter_did {
             match self.crypto_service.validate_did(did).map_err(map_err_err!()) {
