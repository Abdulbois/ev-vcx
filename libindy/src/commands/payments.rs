--- conflicted
+++ resolved
@@ -259,11 +259,7 @@
             Ok(res) => {
                 //TODO: think about deleting payment_address on wallet save failure
                 self.wallet_service.check(wallet_handle).and(
-<<<<<<< HEAD
-                    self.wallet_service.add_record(wallet_handle, "PaymentAddress", &res, &res, &HashMap::new()).map(|_| res)
-=======
-                    self.wallet_service.add_record(wallet_handle, "Indy::PaymentAddress", &res, &res, "{}").map(|_| res)
->>>>>>> df6cdd8b
+                    self.wallet_service.add_record(wallet_handle, "Indy::PaymentAddress", &res, &res, &HashMap::new()).map(|_| res)
                 ).map_err(IndyError::from)
             }
             Err(err) => Err(IndyError::from(err))
