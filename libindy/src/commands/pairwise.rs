use domain::crypto::did::{Did, TheirDid};
use domain::pairwise::{Pairwise, PairwiseInfo};
use errors::prelude::*;
use services::wallet::{RecordOptions, WalletService};
use std::collections::HashMap;
use std::rc::Rc;
use std::str;
use api::WalletHandle;
use domain::crypto::did::DidValue;


pub enum PairwiseCommand {
    PairwiseExists(
        WalletHandle,
<<<<<<< HEAD
        String, // their_did
=======
        DidValue, // their_did
>>>>>>> 55b77ec7
        Box<dyn Fn(IndyResult<bool>) + Send>),
    CreatePairwise(
        WalletHandle,
        DidValue, // their_did
        DidValue, // my_did
        Option<String>, // metadata
        Box<dyn Fn(IndyResult<()>) + Send>),
    ListPairwise(
        WalletHandle,
        Box<dyn Fn(IndyResult<String>) + Send>),
    GetPairwise(
        WalletHandle,
<<<<<<< HEAD
        String, // their_did
=======
        DidValue, // their_did
>>>>>>> 55b77ec7
        Box<dyn Fn(IndyResult<String>) + Send>),
    SetPairwiseMetadata(
        WalletHandle,
        DidValue, // their_did
        Option<String>, // metadata
        Box<dyn Fn(IndyResult<()>) + Send>)
}

pub struct PairwiseCommandExecutor {
    wallet_service: Rc<WalletService>
}

impl PairwiseCommandExecutor {
    pub fn new(wallet_service: Rc<WalletService>) -> PairwiseCommandExecutor {
        PairwiseCommandExecutor {
            wallet_service
        }
    }

    pub fn execute(&self, command: PairwiseCommand) {
        match command {
            PairwiseCommand::PairwiseExists(wallet_handle, their_did, cb) => {
                debug!(target: "pairwise_command_executor", "PairwiseExists command received");
                cb(self.pairwise_exists(wallet_handle, &their_did));
            }
            PairwiseCommand::CreatePairwise(wallet_handle, their_did, my_did, metadata, cb) => {
                debug!(target: "pairwise_command_executor", "CreatePairwise command received");
                cb(self.create_pairwise(wallet_handle, &their_did, &my_did, metadata.as_ref().map(String::as_str)));
            }
            PairwiseCommand::ListPairwise(wallet_handle, cb) => {
                debug!(target: "pairwise_command_executor", "ListPairwise command received");
                cb(self.list_pairwise(wallet_handle));
            }
            PairwiseCommand::GetPairwise(wallet_handle, their_did, cb) => {
                debug!(target: "pairwise_command_executor", "GetPairwise command received");
                cb(self.get_pairwise(wallet_handle, &their_did));
            }
            PairwiseCommand::SetPairwiseMetadata(wallet_handle, their_did, metadata, cb) => {
                debug!(target: "pairwise_command_executor", "SetPairwiseMetadata command received");
                cb(self.set_pairwise_metadata(wallet_handle, &their_did, metadata.as_ref().map(String::as_str)));
            }
        };
    }

    fn pairwise_exists(&self,
                       wallet_handle: WalletHandle,
                       their_did: &DidValue) -> IndyResult<bool> {
        debug!("pairwise_exists >>> wallet_handle: {:?}, their_did: {:?}", wallet_handle, their_did);

        let res = self.wallet_service.record_exists::<Pairwise>(wallet_handle, &their_did.0)?;

        debug!("pairwise_exists <<< res: {:?}", res);

        Ok(res)
    }

    fn create_pairwise(&self,
                       wallet_handle: WalletHandle,
                       their_did: &DidValue,
                       my_did: &DidValue,
                       metadata: Option<&str>) -> IndyResult<()> {
        debug!("create_pairwise >>> wallet_handle: {:?}, their_did: {:?}, my_did: {:?}, metadata: {:?}", wallet_handle, their_did, my_did, metadata);

        self.wallet_service.get_indy_record::<Did>(wallet_handle, &my_did.0, &RecordOptions::id())?;
        self.wallet_service.get_indy_record::<TheirDid>(wallet_handle, &their_did.0, &RecordOptions::id())?;

        let pairwise = Pairwise {
            my_did: my_did.clone(),
            their_did: their_did.clone(),
            metadata: metadata.map(str::to_string)
        };

        self.wallet_service.add_indy_object(wallet_handle, &their_did.0, &pairwise, &HashMap::new())?;

        debug!("create_pairwise <<<");

        Ok(())
    }

    fn list_pairwise(&self,
                     wallet_handle: WalletHandle) -> IndyResult<String> {
        debug!("list_pairwise >>> wallet_handle: {:?}", wallet_handle);

        let mut pairwise_search =
            self.wallet_service.search_indy_records::<Pairwise>(wallet_handle, "{}", &RecordOptions::id_value())?;

        let mut list_pairwise: Vec<String> = Vec::new();

        while let Some(pairwise_record) = pairwise_search.fetch_next_record()? {
            let pairwise_id = pairwise_record.get_id();

            let pairwise_value = pairwise_record.get_value()
                .ok_or_else(||err_msg(IndyErrorKind::InvalidStructure, format!("Pairwise not found for id: {}", pairwise_id)))?.to_string();

            list_pairwise.push(pairwise_value);
        }

        let res = serde_json::to_string(&list_pairwise)
            .to_indy(IndyErrorKind::InvalidState, "Can't serialize pairwise list")?;

        debug!("list_pairwise <<< res: {:?}", res);

        Ok(res)
    }

    fn get_pairwise(&self,
                    wallet_handle: WalletHandle,
                    their_did: &DidValue) -> IndyResult<String> {
        debug!("get_pairwise >>> wallet_handle: {:?}, their_did: {:?}", wallet_handle, their_did);

        let pairwise_info =
            PairwiseInfo::from(
                self.wallet_service.get_indy_object::<Pairwise>(wallet_handle, &their_did.0, &RecordOptions::id_value())?);

        let res = serde_json::to_string(&pairwise_info)
            .to_indy(IndyErrorKind::InvalidState, "Can't serialize PairwiseInfo")?;

        debug!("get_pairwise <<< res: {:?}", res);

        Ok(res)
    }


    fn set_pairwise_metadata(&self,
                             wallet_handle: WalletHandle,
                             their_did: &DidValue,
                             metadata: Option<&str>) -> IndyResult<()> {
        debug!("set_pairwise_metadata >>> wallet_handle: {:?}, their_did: {:?}, metadata: {:?}", wallet_handle, their_did, metadata);

        let mut pairwise: Pairwise =
            self.wallet_service.get_indy_object(wallet_handle, &their_did.0, &RecordOptions::id_value())?;

        pairwise.metadata = metadata.map(str::to_string);

        self.wallet_service.update_indy_object(wallet_handle, &their_did.0, &pairwise)?;

        debug!("set_pairwise_metadata <<<");

        Ok(())
    }
}<|MERGE_RESOLUTION|>--- conflicted
+++ resolved
@@ -12,11 +12,7 @@
 pub enum PairwiseCommand {
     PairwiseExists(
         WalletHandle,
-<<<<<<< HEAD
-        String, // their_did
-=======
         DidValue, // their_did
->>>>>>> 55b77ec7
         Box<dyn Fn(IndyResult<bool>) + Send>),
     CreatePairwise(
         WalletHandle,
@@ -29,11 +25,7 @@
         Box<dyn Fn(IndyResult<String>) + Send>),
     GetPairwise(
         WalletHandle,
-<<<<<<< HEAD
-        String, // their_did
-=======
         DidValue, // their_did
->>>>>>> 55b77ec7
         Box<dyn Fn(IndyResult<String>) + Send>),
     SetPairwiseMetadata(
         WalletHandle,
