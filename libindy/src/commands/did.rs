use std::cell::RefCell;
use std::collections::HashMap;
use std::rc::Rc;

use serde_json;

use commands::{Command, CommandExecutor, BoxedCallbackStringStringSend};
use commands::ledger::LedgerCommand;
use domain::crypto::did::{Did, DidValue, DidMetadata, DidWithMeta, MyDidInfo, TemporaryDid, TheirDid, TheirDidInfo};
use domain::crypto::key::KeyInfo;
use domain::ledger::attrib::{AttribData, Endpoint, GetAttrReplyResult};
use domain::ledger::nym::{GetNymReplyResult, GetNymResultDataV0};
use domain::ledger::response::Reply;
use errors::prelude::*;
use services::crypto::CryptoService;
use services::ledger::LedgerService;
use services::wallet::{RecordOptions, SearchOptions, WalletService};
use api::{WalletHandle, PoolHandle, CommandHandle, next_command_handle};
use rust_base58::{FromBase58, ToBase58};

pub enum DidCommand {
    CreateAndStoreMyDid(
        WalletHandle,
        MyDidInfo, // my did info
        BoxedCallbackStringStringSend),
    ReplaceKeysStart(
        WalletHandle,
        KeyInfo, // key info
        DidValue, // did
        Box<dyn Fn(IndyResult<String>) + Send>),
    ReplaceKeysApply(
        WalletHandle,
        DidValue, // my did
        Box<dyn Fn(IndyResult<()>) + Send>),
    StoreTheirDid(
        WalletHandle,
        TheirDidInfo, // their did info json
        Box<dyn Fn(IndyResult<()>) + Send>),
    GetMyDidWithMeta(
        WalletHandle,
        DidValue, // my did
        Box<dyn Fn(IndyResult<String>) + Send>),
    ListMyDidsWithMeta(
        WalletHandle,
        Box<dyn Fn(IndyResult<String>) + Send>),
    KeyForDid(
        PoolHandle, // pool handle
        WalletHandle,
        DidValue, // did (my or their)
        Box<dyn Fn(IndyResult<String/*key*/>) + Send>),
    KeyForLocalDid(
        WalletHandle,
        DidValue, // did (my or their)
        Box<dyn Fn(IndyResult<String/*key*/>) + Send>),
    SetEndpointForDid(
        WalletHandle,
        DidValue, // did
        Endpoint, // endpoint address and optional verkey
        Box<dyn Fn(IndyResult<()>) + Send>),
    GetEndpointForDid(
        WalletHandle,
        PoolHandle, // pool handle
        DidValue, // did
        Box<dyn Fn(IndyResult<(String, Option<String>)>) + Send>),
    SetDidMetadata(
        WalletHandle,
        DidValue, // did
        String, // metadata
        Box<dyn Fn(IndyResult<()>) + Send>),
    GetDidMetadata(
        WalletHandle,
        DidValue, // did
        Box<dyn Fn(IndyResult<String>) + Send>),
    AbbreviateVerkey(
        DidValue, // did
        String, // verkey
        Box<dyn Fn(IndyResult<String>) + Send>),
    // Internal commands
    GetNymAck(
        WalletHandle,
        DidValue, // did
        IndyResult<String>, // GetNym Result
        CommandHandle, // deferred cmd id
    ),
    // Internal commands
    GetAttribAck(
        WalletHandle,
        IndyResult<String>, // GetAttrib Result
        CommandHandle, // deferred cmd id
    ),
}

macro_rules! ensure_their_did {
    ($self_:ident, $wallet_handle:ident, $pool_handle:ident, $their_did:ident, $deferred_cmd:expr, $cb:ident) => (
            match $self_._wallet_get_their_did($wallet_handle, &$their_did) {
                Ok(val) => val,
                // No their their_did present in the wallet. Defer this command until it is fetched from ledger.
            Err(ref err) if err.kind() == IndyErrorKind::WalletItemNotFound  => return $self_._fetch_their_did_from_ledger($wallet_handle, $pool_handle, &$their_did, $deferred_cmd),
                Err(err) => return $cb(Err(err)),
            }
        );
}

pub struct DidCommandExecutor {
    wallet_service: Rc<WalletService>,
    crypto_service: Rc<CryptoService>,
    ledger_service: Rc<LedgerService>,
    deferred_commands: RefCell<HashMap<CommandHandle, DidCommand>>,
}

impl DidCommandExecutor {
    pub fn new(wallet_service: Rc<WalletService>,
               crypto_service: Rc<CryptoService>,
               ledger_service: Rc<LedgerService>) -> DidCommandExecutor {
        DidCommandExecutor {
            wallet_service,
            crypto_service,
            ledger_service,
            deferred_commands: RefCell::new(HashMap::new()),
        }
    }

    pub fn execute(&self, command: DidCommand) {
        match command {
            DidCommand::CreateAndStoreMyDid(wallet_handle, my_did_info, cb) => {
                debug!("CreateAndStoreMyDid command received");
                cb(self.create_and_store_my_did(wallet_handle, &my_did_info));
            }
            DidCommand::ReplaceKeysStart(wallet_handle, key_info, did, cb) => {
                debug!("ReplaceKeysStart command received");
                cb(self.replace_keys_start(wallet_handle, &key_info, &did));
            }
            DidCommand::ReplaceKeysApply(wallet_handle, did, cb) => {
                debug!("ReplaceKeysApply command received");
                cb(self.replace_keys_apply(wallet_handle, &did));
            }
            DidCommand::StoreTheirDid(wallet_handle, their_did_info, cb) => {
                debug!("StoreTheirDid command received");
                cb(self.store_their_did(wallet_handle, &their_did_info));
            }
            DidCommand::GetMyDidWithMeta(wallet_handle, my_did, cb) => {
                debug!("GetMyDidWithMeta command received");
                cb(self.get_my_did_with_meta(wallet_handle, &my_did))
            }
            DidCommand::ListMyDidsWithMeta(wallet_handle, cb) => {
                debug!("ListMyDidsWithMeta command received");
                cb(self.list_my_dids_with_meta(wallet_handle));
            }
            DidCommand::KeyForDid(pool_handle, wallet_handle, did, cb) => {
                debug!("KeyForDid command received");
                self.key_for_did(pool_handle, wallet_handle, did, cb);
            }
            DidCommand::KeyForLocalDid(wallet_handle, did, cb) => {
                debug!("KeyForLocalDid command received");
                cb(self.key_for_local_did(wallet_handle, &did));
            }
            DidCommand::SetEndpointForDid(wallet_handle, did, endpoint, cb) => {
                debug!("SetEndpointForDid command received");
                cb(self.set_endpoint_for_did(wallet_handle, &did, &endpoint));
            }
            DidCommand::GetEndpointForDid(wallet_handle, pool_handle, did, cb) => {
                debug!("GetEndpointForDid command received");
                self.get_endpoint_for_did(wallet_handle, pool_handle, did, cb);
            }
            DidCommand::SetDidMetadata(wallet_handle, did, metadata, cb) => {
                debug!("SetDidMetadata command received");
                cb(self.set_did_metadata(wallet_handle, &did, metadata));
            }
            DidCommand::GetDidMetadata(wallet_handle, did, cb) => {
                debug!("GetDidMetadata command received");
                cb(self.get_did_metadata(wallet_handle, &did));
            }
            DidCommand::AbbreviateVerkey(did, verkey, cb) => {
                debug!("AbbreviateVerkey command received");
                cb(self.abbreviate_verkey(&did, verkey));
            }
<<<<<<< HEAD
            DidCommand::GetNymAck(wallet_handle, did, result, deferred_cmd_id) => {
                info!("GetNymAck command received");
                self.get_nym_ack(wallet_handle,  did, result, deferred_cmd_id);
=======
            DidCommand::GetNymAck(wallet_handle, result, deferred_cmd_id) => {
                debug!("GetNymAck command received");
                self.get_nym_ack(wallet_handle, result, deferred_cmd_id);
>>>>>>> 22e1e0e6
            }
            DidCommand::GetAttribAck(wallet_handle, result, deferred_cmd_id) => {
                debug!("GetAttribAck command received");
                self.get_attrib_ack(wallet_handle, result, deferred_cmd_id);
            }
        };
    }

    fn create_and_store_my_did(&self,
                               wallet_handle: WalletHandle,
                               my_did_info: &MyDidInfo) -> IndyResult<(String, String)> {
        debug!("create_and_store_my_did >>> wallet_handle: {:?}, my_did_info_json: {:?}", wallet_handle, secret!(my_did_info));

        let (did, key) = self.crypto_service.create_my_did(&my_did_info)?;

        if let Ok(current_did) = self._wallet_get_my_did(wallet_handle, &did.did) {
            if did.verkey == current_did.verkey {
                return Ok((did.did.0, did.verkey));
            } else {
                return Err(err_msg(IndyErrorKind::DIDAlreadyExists,
                                   format!("DID \"{}\" already exists but with different Verkey. You should specify Seed used for initial generation", did.did.0)));
            }
        }

        self.wallet_service.add_indy_object(wallet_handle, &did.did.0, &did, &HashMap::new())?;
        self.wallet_service.add_indy_object(wallet_handle, &key.verkey, &key, &HashMap::new())?;

        let res = (did.did.0, did.verkey);

        debug!("create_and_store_my_did <<< res: {:?}", res);

        Ok(res)
    }

    fn replace_keys_start(&self,
                          wallet_handle: WalletHandle,
                          key_info: &KeyInfo,
                          my_did: &DidValue) -> IndyResult<String> {
        debug!("replace_keys_start >>> wallet_handle: {:?}, key_info_json: {:?}, my_did: {:?}", wallet_handle, secret!(key_info), my_did);

        self.crypto_service.validate_did(my_did)?;

        let my_did = self._wallet_get_my_did(wallet_handle, my_did)?;

        let temporary_key = self.crypto_service.create_key(&key_info)?;
        let my_temporary_did = TemporaryDid { did: my_did.did, verkey: temporary_key.verkey.clone() };

        self.wallet_service.add_indy_object(wallet_handle, &temporary_key.verkey, &temporary_key, &HashMap::new())?;
        self.wallet_service.add_indy_object(wallet_handle, &my_temporary_did.did.0, &my_temporary_did, &HashMap::new())?;

        let res = my_temporary_did.verkey;

        debug!("replace_keys_start <<< res: {:?}", res);

        Ok(res)
    }

    fn replace_keys_apply(&self,
                          wallet_handle: WalletHandle,
                          my_did: &DidValue) -> IndyResult<()> {
        debug!("replace_keys_apply >>> wallet_handle: {:?}, my_did: {:?}", wallet_handle, my_did);

        self.crypto_service.validate_did(my_did)?;

        let my_did = self._wallet_get_my_did(wallet_handle, my_did)?;
        let my_temporary_did: TemporaryDid =
            self.wallet_service.get_indy_object(wallet_handle, &my_did.did.0, &RecordOptions::id_value())?;

        let my_did = Did::from(my_temporary_did);

        self.wallet_service.update_indy_object(wallet_handle, &my_did.did.0, &my_did)?;
        self.wallet_service.delete_indy_record::<TemporaryDid>(wallet_handle, &my_did.did.0)?;

        debug!("replace_keys_apply <<<");

        Ok(())
    }

    fn store_their_did(&self,
                       wallet_handle: WalletHandle,
                       their_did_info: &TheirDidInfo) -> IndyResult<()> {
        debug!("store_their_did >>> wallet_handle: {:?}, their_did_info: {:?}", wallet_handle, their_did_info);

        let their_did = self.crypto_service.create_their_did(their_did_info)?;

        self.wallet_service.add_indy_object(wallet_handle, &their_did.did.0, &their_did, &HashMap::new())?;

        debug!("store_their_did <<<");

        Ok(())
    }

    fn get_my_did_with_meta(&self, wallet_handle: WalletHandle, my_did: &DidValue) -> IndyResult<String> {
        debug!("get_my_did_with_meta >>> wallet_handle: {:?}, my_did: {:?}", wallet_handle, my_did);

        let did = self.wallet_service.get_indy_object::<Did>(wallet_handle, &my_did.0, &RecordOptions::id_value())?;
        let metadata = self.wallet_service.get_indy_opt_object::<DidMetadata>(wallet_handle, &did.did.0, &RecordOptions::id_value())?;
        let temp_verkey = self.wallet_service.get_indy_opt_object::<TemporaryDid>(wallet_handle, &did.did.0, &RecordOptions::id_value())?;

        let did_with_meta = DidWithMeta {
            did: did.did,
            verkey: did.verkey,
            temp_verkey: temp_verkey.map(|tv| tv.verkey),
            metadata: metadata.map(|m| m.value),
        };

        let res = serde_json::to_string(&did_with_meta)
            .to_indy(IndyErrorKind::InvalidState, "Can't serialize DID")?;

        debug!("get_my_did_with_meta <<< res: {:?}", res);

        Ok(res)
    }

    fn list_my_dids_with_meta(&self, wallet_handle: WalletHandle) -> IndyResult<String> {
        debug!("list_my_dids_with_meta >>> wallet_handle: {:?}", wallet_handle);

        let mut did_search =
            self.wallet_service.search_indy_records::<Did>(wallet_handle, "{}", &SearchOptions::id_value())?;

        let mut dids: Vec<DidWithMeta> = Vec::new();

        while let Some(did_record) = did_search.fetch_next_record()? {
            let did_id = did_record.get_id();

            let did: Did = did_record.get_value()
                .ok_or_else(|| err_msg(IndyErrorKind::InvalidState, "No value for DID record"))
                .and_then(|tags_json| serde_json::from_str(&tags_json)
                    .to_indy(IndyErrorKind::InvalidState, format!("Cannot deserialize Did: {:?}", did_id)))?;

            let metadata = self.wallet_service.get_indy_opt_object::<DidMetadata>(wallet_handle, &did.did.0, &RecordOptions::id_value())?;
            let temp_verkey = self.wallet_service.get_indy_opt_object::<TemporaryDid>(wallet_handle, &did.did.0, &RecordOptions::id_value())?;

            let did_with_meta = DidWithMeta {
                did: did.did,
                verkey: did.verkey,
                temp_verkey: temp_verkey.map(|tv| tv.verkey),
                metadata: metadata.map(|m| m.value),
            };

            dids.push(did_with_meta);
        }

        let res = serde_json::to_string(&dids)
            .to_indy(IndyErrorKind::InvalidState, "Can't serialize DIDs list")?;

        debug!("list_my_dids_with_meta <<< res: {:?}", res);

        Ok(res)
    }

    fn key_for_did(&self,
                   pool_handle: PoolHandle,
                   wallet_handle: WalletHandle,
                   did: DidValue,
                   cb: Box<dyn Fn(IndyResult<String>) + Send>) {
        debug!("key_for_did >>> pool_handle: {:?}, wallet_handle: {:?}, did: {:?}", pool_handle, wallet_handle, did);

        try_cb!(self.crypto_service.validate_did(&did), cb);

        // Look to my did
        match self._wallet_get_my_did(wallet_handle, &did) {
            Ok(my_did) => return cb(Ok(my_did.verkey)),
            Err(ref err) if err.kind() == IndyErrorKind::WalletItemNotFound => {}
            Err(err) => return cb(Err(err))
        };

        // look to their did
        let their_did = ensure_their_did!(self,
                                          wallet_handle,
                                          pool_handle,
                                          did,
                                          DidCommand::KeyForDid(
                                              pool_handle,
                                              wallet_handle,
                                              did.clone(),
                                              cb),
                                           cb);

        let res = their_did.verkey;

        debug!("key_for_did <<< res: {:?}", res);

        cb(Ok(res))
    }

    fn key_for_local_did(&self,
                         wallet_handle: WalletHandle,
                         did: &DidValue) -> IndyResult<String> {
        info!("key_for_local_did >>> wallet_handle: {:?}, did: {:?}", wallet_handle, did);

        self.crypto_service.validate_did(&did)?;

        // Look to my did
        match self._wallet_get_my_did(wallet_handle, did) {
            Ok(my_did) => return Ok(my_did.verkey),
            Err(err) => match err.kind() {
                IndyErrorKind::WalletItemNotFound => {}
                _ => return Err(err)
            }
        };

        // look to their did
        let their_did = self._wallet_get_their_did(wallet_handle, did)?;

        let res = their_did.verkey;

        info!("key_for_local_did <<< res: {:?}", res);

        Ok(res)
    }

    fn set_endpoint_for_did(&self,
                            wallet_handle: WalletHandle,
                            did: &DidValue,
                            endpoint: &Endpoint) -> IndyResult<()> {
        debug!("set_endpoint_for_did >>> wallet_handle: {:?}, did: {:?}, endpoint: {:?}", wallet_handle, did, endpoint);

        self.crypto_service.validate_did(did)?;

        if endpoint.verkey.is_some() {
            let transport_key = endpoint.verkey.as_ref().unwrap();
            self.crypto_service.validate_key(transport_key)?;
        }

        self.wallet_service.upsert_indy_object(wallet_handle, &did.0, endpoint)?;

        debug!("set_endpoint_for_did <<<");
        Ok(())
    }

    fn get_endpoint_for_did(&self,
                            wallet_handle: WalletHandle,
                            pool_handle: PoolHandle,
                            did: DidValue,
                            cb: Box<dyn Fn(IndyResult<(String, Option<String>)>) + Send>) {
        debug!("get_endpoint_for_did >>> wallet_handle: {:?}, pool_handle: {:?}, did: {:?}", wallet_handle, pool_handle, did);

        try_cb!(self.crypto_service.validate_did(&did), cb);

        let endpoint =
            self.wallet_service.get_indy_object::<Endpoint>(wallet_handle, &did.0, &RecordOptions::id_value());

        match endpoint {
            Ok(endpoint) => cb(Ok((endpoint.ha, endpoint.verkey))),
            Err(ref err) if err.kind() == IndyErrorKind::WalletItemNotFound => self._fetch_attrib_from_ledger(wallet_handle,
                                                                                                              pool_handle,
                                                                                                              &did,
                                                                                                              DidCommand::GetEndpointForDid(
                                                                                                                  wallet_handle,
                                                                                                                  pool_handle,
                                                                                                                  did.clone(),
                                                                                                                  cb)),
            Err(err) => cb(Err(err)),
        };
    }

    fn set_did_metadata(&self,
                        wallet_handle: WalletHandle,
                        did: &DidValue,
                        metadata: String) -> IndyResult<()> {
        debug!("set_did_metadata >>> wallet_handle: {:?}, did: {:?}, metadata: {:?}", wallet_handle, did, metadata);

        let metadata = DidMetadata { value: metadata };

        self.wallet_service.upsert_indy_object(wallet_handle, &did.0, &metadata)?;

        debug!("set_did_metadata >>>");

        Ok(())
    }

    fn get_did_metadata(&self,
                        wallet_handle: WalletHandle,
                        did: &DidValue) -> IndyResult<String> {
        debug!("get_did_metadata >>> wallet_handle: {:?}, did: {:?}", wallet_handle, did);

        let metadata = self.wallet_service.get_indy_object::<DidMetadata>(wallet_handle, &did.0, &RecordOptions::id_value())?;

        let res = metadata.value;

        debug!("get_did_metadata <<< res: {:?}", res);

        Ok(res)
    }

    fn abbreviate_verkey(&self,
                         did: &DidValue,
                         verkey: String) -> IndyResult<String> {
        info!("abbreviate_verkey >>> did: {:?}, verkey: {:?}", did, verkey);

        self.crypto_service.validate_did(&did)?;
        self.crypto_service.validate_key(&verkey)?;

        if !did.is_abbreviatable() {
            return Err(IndyError::from_msg(IndyErrorKind::InvalidState, "You can abbreviate fully-qualified did only with `sov` method"));
        }

        let did = &did.0.from_base58()?;
        let dverkey = &verkey.from_base58()?;

        let (first_part, second_part) = dverkey.split_at(16);

        let res = if first_part.eq(did.as_slice()) {
            format!("~{}", second_part.to_base58())
        } else {
            verkey
        };

        debug!("abbreviate_verkey <<< res: {:?}", res);

        Ok(res)
    }

    fn get_nym_ack(&self,
                   wallet_handle: WalletHandle,
                   did: DidValue,
                   get_nym_reply_result: IndyResult<String>,
                   deferred_cmd_id: CommandHandle) {
        let res = self._get_nym_ack(wallet_handle, did, get_nym_reply_result);
        self._execute_deferred_command(deferred_cmd_id, res.err());
    }

    fn _get_nym_ack(&self, wallet_handle: WalletHandle, did: DidValue,get_nym_reply_result: IndyResult<String>) -> IndyResult<()> {
        trace!("_get_nym_ack >>> wallet_handle: {:?}, get_nym_reply_result: {:?}", wallet_handle, get_nym_reply_result);

        let get_nym_reply = get_nym_reply_result?;

        let get_nym_response: Reply<GetNymReplyResult> = serde_json::from_str(&get_nym_reply)
            .to_indy(IndyErrorKind::InvalidState, "Invalid GetNymReplyResult json")?;

        let their_did_info = match get_nym_response.result() {
            GetNymReplyResult::GetNymReplyResultV0(res) => {
                if let Some(data) = &res.data {
                    let gen_nym_result_data: GetNymResultDataV0 = serde_json::from_str(data)
                        .to_indy(IndyErrorKind::InvalidState, "Invalid GetNymResultData json")?;

                    TheirDidInfo::new(DidValue::from_short(&gen_nym_result_data.dest, did.prefix()), gen_nym_result_data.verkey)
                } else {
                    return Err(err_msg(IndyErrorKind::WalletItemNotFound, "Their DID isn't found on the ledger")); //TODO FIXME use separate error
                }
            }
            GetNymReplyResult::GetNymReplyResultV1(res) => TheirDidInfo::new(DidValue::from_short(&res.txn.data.did, did.prefix()), res.txn.data.verkey)
        };

        let their_did = self.crypto_service.create_their_did(&their_did_info)?;

        self.wallet_service.add_indy_object(wallet_handle, &their_did.did.0, &their_did, &HashMap::new())?;

        trace!("_get_nym_ack <<<");

        Ok(())
    }

    fn get_attrib_ack(&self,
                      wallet_handle: WalletHandle,
                      get_attrib_reply_result: IndyResult<String>,
                      deferred_cmd_id: CommandHandle) {
        let res = self._get_attrib_ack(wallet_handle, get_attrib_reply_result);
        self._execute_deferred_command(deferred_cmd_id, res.err());
    }

    fn _get_attrib_ack(&self, wallet_handle: WalletHandle, get_attrib_reply_result: IndyResult<String>) -> IndyResult<()> {
        trace!("_get_attrib_ack >>> wallet_handle: {:?}, get_attrib_reply_result: {:?}", wallet_handle, get_attrib_reply_result);

        let get_attrib_reply = get_attrib_reply_result?;

        let get_attrib_reply: Reply<GetAttrReplyResult> = serde_json::from_str(&get_attrib_reply)
            .to_indy(IndyErrorKind::InvalidState, "Invalid GetAttrReplyResult json")?;

        let (raw, did) = match get_attrib_reply.result() {
            GetAttrReplyResult::GetAttrReplyResultV0(res) => (res.data, res.dest),
            GetAttrReplyResult::GetAttrReplyResultV1(res) => (res.txn.data.raw, res.txn.data.did)
        };

        let attrib_data: AttribData = serde_json::from_str(&raw)
            .to_indy(IndyErrorKind::InvalidState, "Invalid GetAttReply json")?;

        let endpoint = Endpoint::new(attrib_data.endpoint.ha, attrib_data.endpoint.verkey);

        self.wallet_service.add_indy_object(wallet_handle, &did, &endpoint, &HashMap::new())?;

        trace!("_get_attrib_ack <<<");

        Ok(())
    }

    fn _defer_command(&self, cmd: DidCommand) -> CommandHandle {
        let deferred_cmd_id = next_command_handle();
        self.deferred_commands.borrow_mut().insert(deferred_cmd_id, cmd);
        deferred_cmd_id
    }

    fn _execute_deferred_command(&self, deferred_cmd_id: CommandHandle, err: Option<IndyError>) {
        if let Some(cmd) = self.deferred_commands.borrow_mut().remove(&deferred_cmd_id) {
            if let Some(err) = err {
                self._call_error_cb(cmd, err);
            } else {
                self.execute(cmd);
            }
        } else {
            error!("No deferred command for id: {:?}", deferred_cmd_id)
        }
    }

    fn _call_error_cb(&self, command: DidCommand, err: IndyError) {
        match command {
            DidCommand::CreateAndStoreMyDid(_, _, cb) => {
                cb(Err(err));
            }
            DidCommand::ReplaceKeysStart(_, _, _, cb) => {
                cb(Err(err));
            }
            DidCommand::ReplaceKeysApply(_, _, cb) => {
                cb(Err(err));
            }
            DidCommand::StoreTheirDid(_, _, cb) => {
                cb(Err(err));
            }
            DidCommand::KeyForDid(_, _, _, cb) => {
                cb(Err(err));
            }
            DidCommand::GetEndpointForDid(_, _, _, cb) => {
                cb(Err(err));
            }
            _ => {}
        }
    }

    fn _fetch_their_did_from_ledger(&self,
                                    wallet_handle: WalletHandle, pool_handle: PoolHandle,
                                    did: &DidValue, deferred_cmd: DidCommand) {
        // Defer this command until their did is fetched from ledger.
        let deferred_cmd_id = self._defer_command(deferred_cmd);

        // TODO we need passing of my_did as identifier
        // TODO: FIXME: Remove this unwrap by sending GetNymAck with the error.
        let get_nym_request = self.ledger_service.build_get_nym_request(None, did).unwrap();
        let did = did.clone();

        CommandExecutor::instance()
            .send(Command::Ledger(LedgerCommand::SubmitRequest(
                pool_handle,
                get_nym_request,
                Box::new(move |result| {
                    CommandExecutor::instance()
                        .send(Command::Did(DidCommand::GetNymAck(
                            wallet_handle,
                            did.clone(),
                            result,
                            deferred_cmd_id,
                        ))).unwrap();
                }),
            ))).unwrap();
    }

    fn _fetch_attrib_from_ledger(&self,
                                 wallet_handle: WalletHandle, pool_handle: PoolHandle,
                                 did: &DidValue, deferred_cmd: DidCommand) {
        // Defer this command until their did is fetched from ledger.
        let deferred_cmd_id = self._defer_command(deferred_cmd);

        // TODO we need passing of my_did as identifier
        // TODO: FIXME: Remove this unwrap by sending GetAttribAck with the error.
        let get_attrib_request = self.ledger_service.build_get_attrib_request(None, did, Some("endpoint"), None, None).unwrap();

        CommandExecutor::instance()
            .send(Command::Ledger(LedgerCommand::SubmitRequest(
                pool_handle,
                get_attrib_request,
                Box::new(move |result| {
                    CommandExecutor::instance()
                        .send(Command::Did(DidCommand::GetAttribAck(
                            wallet_handle,
                            result,
                            deferred_cmd_id,
                        ))).unwrap();
                }),
            ))).unwrap();
    }

    fn _wallet_get_my_did(&self, wallet_handle: WalletHandle, my_did: &DidValue) -> IndyResult<Did> {
        self.wallet_service.get_indy_object(wallet_handle, &my_did.0, &RecordOptions::id_value())
    }

    fn _wallet_get_their_did(&self, wallet_handle: WalletHandle, their_did: &DidValue) -> IndyResult<TheirDid> {
        self.wallet_service.get_indy_object(wallet_handle, &their_did.0, &RecordOptions::id_value())
    }
}<|MERGE_RESOLUTION|>--- conflicted
+++ resolved
@@ -174,15 +174,9 @@
                 debug!("AbbreviateVerkey command received");
                 cb(self.abbreviate_verkey(&did, verkey));
             }
-<<<<<<< HEAD
             DidCommand::GetNymAck(wallet_handle, did, result, deferred_cmd_id) => {
                 info!("GetNymAck command received");
                 self.get_nym_ack(wallet_handle,  did, result, deferred_cmd_id);
-=======
-            DidCommand::GetNymAck(wallet_handle, result, deferred_cmd_id) => {
-                debug!("GetNymAck command received");
-                self.get_nym_ack(wallet_handle, result, deferred_cmd_id);
->>>>>>> 22e1e0e6
             }
             DidCommand::GetAttribAck(wallet_handle, result, deferred_cmd_id) => {
                 debug!("GetAttribAck command received");
