extern crate indy_crypto;
extern crate serde_json;

use self::indy_crypto::utils::json::JsonDecodable;
use errors::common::CommonError;
use errors::wallet::WalletError;
use errors::indy::IndyError;
use domain::crypto::key::{KeyInfo, Key};
use domain::crypto::combo_box::ComboBox;
use services::wallet::{WalletService, RecordOptions};
use services::crypto::CryptoService;

use std::error::Error;
use std::rc::Rc;
use std::str;

use base64;

pub enum CryptoCommand {
    CreateKey(
        i32, // wallet handle
        String, // key info json
        Box<Fn(Result<String/*verkey*/, IndyError>) + Send>),
    SetKeyMetadata(
        i32, // wallet handle
        String, // verkey
        String, // metadata
        Box<Fn(Result<(), IndyError>) + Send>),
    GetKeyMetadata(
        i32, // wallet handle
        String, // verkey
        Box<Fn(Result<String, IndyError>) + Send>),
    CryptoSign(
        i32, // wallet handle
        String, // my vk
        Vec<u8>, // msg
        Box<Fn(Result<Vec<u8>, IndyError>) + Send>),
    CryptoVerify(
        String, // their vk
        Vec<u8>, // msg
        Vec<u8>, // signature
        Box<Fn(Result<bool, IndyError>) + Send>),
    AuthenticatedEncrypt(
        i32, // wallet handle
        String, // my vk
        String, // their vk
        Vec<u8>, // msg
        Box<Fn(Result<Vec<u8>, IndyError>) + Send>),
    AuthenticatedDecrypt(
        i32, // wallet handle
        String, // my vk
        Vec<u8>, // encrypted msg
        Box<Fn(Result<(String, Vec<u8>), IndyError>) + Send>),
    AnonymousEncrypt(
        String, // their vk
        Vec<u8>, // msg
        Box<Fn(Result<Vec<u8>, IndyError>) + Send>),
    AnonymousDecrypt(
        i32, // wallet handle
        String, // my vk
        Vec<u8>, // msg
        Box<Fn(Result<Vec<u8>, IndyError>) + Send>)
}

pub struct CryptoCommandExecutor {
    wallet_service: Rc<WalletService>,
    crypto_service: Rc<CryptoService>,
}

impl CryptoCommandExecutor {
    pub fn new(wallet_service: Rc<WalletService>,
               crypto_service: Rc<CryptoService>,
    ) -> CryptoCommandExecutor {
        CryptoCommandExecutor {
            wallet_service,
            crypto_service,
        }
    }

    pub fn execute(&self, command: CryptoCommand) {
        match command {
            CryptoCommand::CreateKey(wallet_handle, key_info_json, cb) => {
                info!("CreateKey command received");
                cb(self.create_key(wallet_handle, key_info_json));
            }
            CryptoCommand::SetKeyMetadata(wallet_handle, verkey, metadata, cb) => {
                info!("SetKeyMetadata command received");
                cb(self.set_key_metadata(wallet_handle, verkey, metadata));
            }
            CryptoCommand::GetKeyMetadata(wallet_handle, verkey, cb) => {
                info!("GetKeyMetadata command received");
                cb(self.get_key_metadata(wallet_handle, verkey));
            }
            CryptoCommand::CryptoSign(wallet_handle, my_vk, msg, cb) => {
                info!("CryptoSign command received");
                cb(self.crypto_sign(wallet_handle, &my_vk, &msg));
            }
            CryptoCommand::CryptoVerify(their_vk, msg, signature, cb) => {
                info!("CryptoVerify command received");
                cb(self.crypto_verify(their_vk, msg, signature));
            }
            CryptoCommand::AuthenticatedEncrypt(wallet_handle, my_vk, their_vk, msg, cb) => {
                info!("AuthenticatedEncrypt command received");
                cb(self.authenticated_encrypt(wallet_handle, my_vk, their_vk, msg));
            }
            CryptoCommand::AuthenticatedDecrypt(wallet_handle, my_vk, encrypted_msg, cb) => {
                info!("AuthenticatedDecrypt command received");
                cb(self.authenticated_decrypt(wallet_handle, my_vk, encrypted_msg));
            }
            CryptoCommand::AnonymousEncrypt(their_vk, msg, cb) => {
                info!("AnonymousEncrypt command received");
                cb(self.anonymous_encrypt(their_vk, msg));
            }
            CryptoCommand::AnonymousDecrypt(wallet_handle, my_vk, encrypted_msg, cb) => {
                info!("AnonymousDecrypt command received");
                cb(self.anonymous_decrypt(wallet_handle, my_vk, encrypted_msg));
            }
        };
    }

    fn create_key(&self, wallet_handle: i32, key_info_json: String) -> Result<String, IndyError> {
        debug!("create_key >>> wallet_handle: {:?}, key_info_json: {:?}", wallet_handle, key_info_json);

        let key_info = KeyInfo::from_json(&key_info_json)
            .map_err(map_err_trace!())
            .map_err(|err|
                CommonError::InvalidStructure(
                    format!("Invalid KeyInfo json: {}", err.description())))?;

        let key = self.crypto_service.create_key(&key_info)?;
        self.wallet_service.add_indy_object(wallet_handle, &key.verkey, &key, "{}")?;

        let res = key.verkey;

        debug!("create_key <<< res: {:?}", res);

        Ok(res)
    }

    fn crypto_sign(&self,
                   wallet_handle: i32,
                   my_vk: &str,
                   msg: &[u8]) -> Result<Vec<u8>, IndyError> {
        debug!("crypto_sign >>> wallet_handle: {:?}, sender_vk: {:?}, msg: {:?}", wallet_handle, my_vk, msg);

        self.crypto_service.validate_key(my_vk)?;

        let key: Key = self.wallet_service.get_indy_object(wallet_handle, &my_vk, &RecordOptions::id_value(), &mut String::new())?;

        let res = self.crypto_service.sign(&key, msg)?;

        debug!("crypto_sign <<< res: {:?}", res);

        Ok(res)
    }

    fn crypto_verify(&self,
                     their_vk: String,
                     msg: Vec<u8>,
                     signature: Vec<u8>) -> Result<bool, IndyError> {
        debug!("crypto_verify >>> their_vk: {:?}, msg: {:?}, signature: {:?}", their_vk, msg, signature);

        self.crypto_service.validate_key(&their_vk)?;

        let res = self.crypto_service.verify(&their_vk, &msg, &signature)?;

        debug!("crypto_verify <<< res: {:?}", res);

        Ok(res)
    }

    fn authenticated_encrypt(&self,
                             wallet_handle: i32,
                             my_vk: String,
                             their_vk: String,
                             msg: Vec<u8>) -> Result<Vec<u8>, IndyError> {
        debug!("authenticated_encrypt >>> wallet_handle: {:?}, my_vk: {:?}, their_vk: {:?}, msg: {:?}", wallet_handle, my_vk, their_vk, msg);

        self.crypto_service.validate_key(&my_vk)?;
        self.crypto_service.validate_key(&their_vk)?;

        let my_key: Key = self.wallet_service.get_indy_object(wallet_handle, &my_vk, &RecordOptions::id_value(), &mut String::new())?;

        let msg = self.crypto_service.create_combo_box(&my_key, &their_vk, msg.as_slice())?;

        let msg = msg.to_msg_pack()
            .map_err(|e| CommonError::InvalidState(format!("Can't serialize ComboBox: {:?}", e)))?;

        let res = self.crypto_service.encrypt_sealed(&their_vk, &msg)?;

        debug!("authenticated_encrypt <<< res: {:?}", res);

        Ok(res)
    }

    fn authenticated_decrypt(&self,
                             wallet_handle: i32,
                             my_vk: String,
                             msg: Vec<u8>) -> Result<(String, Vec<u8>), IndyError> {
        debug!("authenticated_decrypt >>> wallet_handle: {:?}, my_vk: {:?}, msg: {:?}", wallet_handle, my_vk, msg);

        self.crypto_service.validate_key(&my_vk)?;

        let my_key: Key = self.wallet_service.get_indy_object(wallet_handle, &my_vk, &RecordOptions::id_value(), &mut String::new())?;

        let decrypted_msg = self.crypto_service.decrypt_sealed(&my_key, &msg)?;

        let parsed_msg = ComboBox::from_msg_pack(decrypted_msg.as_slice())
            .map_err(|err| CommonError::InvalidStructure(format!("Can't deserialize ComboBox: {:?}", err)))?;

        let doc: Vec<u8> = base64::decode(&parsed_msg.msg)
            .map_err(|err| CommonError::InvalidStructure(format!("Can't decode internal msg filed from base64 {}", err)))?;

        let nonce: Vec<u8> = base64::decode(&parsed_msg.nonce)
            .map_err(|err| CommonError::InvalidStructure(format!("Can't decode nonce from base64 {}", err)))?;

        let decrypted_msg = self.crypto_service.decrypt(&my_key, &parsed_msg.sender, &doc, &nonce)?;

        let res = (parsed_msg.sender, decrypted_msg);

        debug!("authenticated_decrypt <<< res: {:?}", res);

        Ok(res)
    }

    fn anonymous_encrypt(&self,
                         their_vk: String,
                         msg: Vec<u8>) -> Result<Vec<u8>, IndyError> {
        debug!("anonymous_encrypt >>> their_vk: {:?}, msg: {:?}", their_vk, msg);

        self.crypto_service.validate_key(&their_vk)?;

        let res = self.crypto_service.encrypt_sealed(&their_vk, &msg)?;

        debug!("anonymous_encrypt <<< res: {:?}", res);

        Ok(res)
    }

    fn anonymous_decrypt(&self,
                         wallet_handle: i32,
                         my_vk: String,
                         encrypted_msg: Vec<u8>) -> Result<Vec<u8>, IndyError> {
        debug!("anonymous_decrypt >>> wallet_handle: {:?}, my_vk: {:?}, encrypted_msg: {:?}", wallet_handle, my_vk, encrypted_msg);

        self.crypto_service.validate_key(&my_vk)?;

        let my_key: Key = self.wallet_service.get_indy_object(wallet_handle, &my_vk, &RecordOptions::id_value(), &mut String::new())?;

        let res = self.crypto_service.decrypt_sealed(&my_key, &encrypted_msg)?;

        debug!("anonymous_decrypt <<< res: {:?}", res);

        Ok(res)
    }

    fn set_key_metadata(&self, wallet_handle: i32, verkey: String, metadata: String) -> Result<(), IndyError> {
        debug!("set_key_metadata >>> wallet_handle: {:?}, verkey: {:?}, metadata: {:?}", wallet_handle, verkey, metadata);

        self.crypto_service.validate_key(&verkey)?;

        self.wallet_service.get_indy_record::<Key>(wallet_handle, &verkey, &RecordOptions::id())?;

        let tags_json = json!({"metadata": metadata}).to_string();

        let res = self.wallet_service.add_indy_record_tags::<Key>(wallet_handle, &verkey, &tags_json)?;

        debug!("set_key_metadata <<< res: {:?}", res);

        Ok(res)
    }

    fn get_key_metadata(&self,
                        wallet_handle: i32,
                        verkey: String) -> Result<String, IndyError> {
        debug!("get_key_metadata >>> wallet_handle: {:?}, verkey: {:?}", wallet_handle, verkey);

        self.crypto_service.validate_key(&verkey)?;
<<<<<<< HEAD

        let res = self.wallet_service.get_indy_record::<Key>(wallet_handle, &verkey, &RecordOptions::full())?
            .get_tags()
            .and_then(|tags_json| serde_json::from_str(&tags_json).ok())
            .and_then(|tags: serde_json::Value| tags["metadata"].as_str().map(String::from))
            .ok_or(WalletError::NotFound(format!("Key Metadata not found for: {}", verkey)))?;

        info!("get_key_metadata <<< res: {:?}", res);
=======
        let res = self._wallet_get_key_metadata(wallet_handle, &verkey)?;

        debug!("get_key_metadata <<< res: {:?}", res);

        Ok(res)
    }

    fn _wallet_set_key(&self, wallet_handle: i32, key: &Key) -> Result<(), IndyError> {
        debug!("_wallet_set_key >>> wallet_handle: {:?}, key: {:?}", wallet_handle, key);

        let key_json = Key::to_json(&key)
            .map_err(map_err_trace!())
            .map_err(|err|
                CommonError::InvalidState(
                    format!("Can't serialize Key: {}", err.description())))?;

        let res = self.wallet_service.set(wallet_handle, &format!("key::{}", key.verkey), &key_json)?;

        debug!("_wallet_set_key <<< res: {:?}", res);

        Ok(res)
    }

    fn _wallet_get_key(&self, wallet_handle: i32, key: &str) -> Result<Key, IndyError> {
        debug!("_wallet_get_key >>> wallet_handle: {:?}, key: {:?}", wallet_handle, key);

        let key_json = self.wallet_service.get(wallet_handle, &format!("key::{}", key))?;

        let res = Key::from_json(&key_json)
            .map_err(map_err_trace!())
            .map_err(|err|
                CommonError::InvalidState(
                    format!("Can't deserialize Key: {}", err.description())))?;

        debug!("_wallet_get_key <<< res: {:?}", res);

        Ok(res)
    }

    fn _wallet_set_key_metadata(&self, wallet_handle: i32, verkey: &str, metadata: &str) -> Result<(), IndyError> {
        debug!("_wallet_set_key_metadata >>> wallet_handle: {:?}, verkey: {:?}, metadata: {:?}", wallet_handle, verkey, metadata);

        let res = self.wallet_service.set(wallet_handle, &format!("key::{}::metadata", verkey), metadata)?;

        debug!("_wallet_set_key_metadata <<< res: {:?}", res);

        Ok(res)
    }

    fn _wallet_get_key_metadata(&self, wallet_handle: i32, verkey: &str) -> Result<String, IndyError> {
        debug!("_wallet_get_key_metadata >>> wallet_handle: {:?}, verkey: {:?}", wallet_handle, verkey);

        let res = self.wallet_service.get(wallet_handle, &format!("key::{}::metadata", verkey))?;

        debug!("_wallet_get_key_metadata <<< res: {:?}", res);
>>>>>>> 710c424c

        Ok(res)
    }
}<|MERGE_RESOLUTION|>--- conflicted
+++ resolved
@@ -276,7 +276,6 @@
         debug!("get_key_metadata >>> wallet_handle: {:?}, verkey: {:?}", wallet_handle, verkey);
 
         self.crypto_service.validate_key(&verkey)?;
-<<<<<<< HEAD
 
         let res = self.wallet_service.get_indy_record::<Key>(wallet_handle, &verkey, &RecordOptions::full())?
             .get_tags()
@@ -284,65 +283,8 @@
             .and_then(|tags: serde_json::Value| tags["metadata"].as_str().map(String::from))
             .ok_or(WalletError::NotFound(format!("Key Metadata not found for: {}", verkey)))?;
 
-        info!("get_key_metadata <<< res: {:?}", res);
-=======
-        let res = self._wallet_get_key_metadata(wallet_handle, &verkey)?;
-
         debug!("get_key_metadata <<< res: {:?}", res);
 
         Ok(res)
     }
-
-    fn _wallet_set_key(&self, wallet_handle: i32, key: &Key) -> Result<(), IndyError> {
-        debug!("_wallet_set_key >>> wallet_handle: {:?}, key: {:?}", wallet_handle, key);
-
-        let key_json = Key::to_json(&key)
-            .map_err(map_err_trace!())
-            .map_err(|err|
-                CommonError::InvalidState(
-                    format!("Can't serialize Key: {}", err.description())))?;
-
-        let res = self.wallet_service.set(wallet_handle, &format!("key::{}", key.verkey), &key_json)?;
-
-        debug!("_wallet_set_key <<< res: {:?}", res);
-
-        Ok(res)
-    }
-
-    fn _wallet_get_key(&self, wallet_handle: i32, key: &str) -> Result<Key, IndyError> {
-        debug!("_wallet_get_key >>> wallet_handle: {:?}, key: {:?}", wallet_handle, key);
-
-        let key_json = self.wallet_service.get(wallet_handle, &format!("key::{}", key))?;
-
-        let res = Key::from_json(&key_json)
-            .map_err(map_err_trace!())
-            .map_err(|err|
-                CommonError::InvalidState(
-                    format!("Can't deserialize Key: {}", err.description())))?;
-
-        debug!("_wallet_get_key <<< res: {:?}", res);
-
-        Ok(res)
-    }
-
-    fn _wallet_set_key_metadata(&self, wallet_handle: i32, verkey: &str, metadata: &str) -> Result<(), IndyError> {
-        debug!("_wallet_set_key_metadata >>> wallet_handle: {:?}, verkey: {:?}, metadata: {:?}", wallet_handle, verkey, metadata);
-
-        let res = self.wallet_service.set(wallet_handle, &format!("key::{}::metadata", verkey), metadata)?;
-
-        debug!("_wallet_set_key_metadata <<< res: {:?}", res);
-
-        Ok(res)
-    }
-
-    fn _wallet_get_key_metadata(&self, wallet_handle: i32, verkey: &str) -> Result<String, IndyError> {
-        debug!("_wallet_get_key_metadata >>> wallet_handle: {:?}, verkey: {:?}", wallet_handle, verkey);
-
-        let res = self.wallet_service.get(wallet_handle, &format!("key::{}::metadata", verkey))?;
-
-        debug!("_wallet_get_key_metadata <<< res: {:?}", res);
->>>>>>> 710c424c
-
-        Ok(res)
-    }
 }