--- conflicted
+++ resolved
@@ -282,13 +282,8 @@
 
         let res = self.wallet_service.get_indy_record::<Key>(wallet_handle, &verkey, &RecordOptions::full())?
             .get_tags()
-<<<<<<< HEAD
-            .and_then(|tags: &HashMap<String, String>| tags.get("metadata").map(|s| s.clone()))
-            .ok_or(WalletError::NotFound(format!("Key Metadata not found for: {}", verkey)))?;
-=======
             .and_then(|tags| tags.get("metadata").cloned())
             .ok_or(WalletError::ItemNotFound)?;
->>>>>>> 1f59c75b
 
         debug!("get_key_metadata <<< res: {:?}", res);
 
