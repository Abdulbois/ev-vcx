extern crate base64;
extern crate serde_json;
extern crate indy_crypto;

use errors::indy::IndyError;
use errors::anoncreds::AnoncredsError;
use errors::common::CommonError;

use services::anoncreds::AnoncredsService;
use services::anoncreds::helpers::build_id;
use services::anoncreds::constants::*;
use services::blob_storage::BlobStorageService;
use services::pool::PoolService;
use services::wallet::WalletService;
use services::crypto::CryptoService;
use services::anoncreds::types::*;
use std::rc::Rc;
use std::collections::{HashMap, HashSet};
use self::indy_crypto::cl::*;
use self::indy_crypto::utils::json::{JsonDecodable, JsonEncodable};
use super::tails::{SDKTailsAccessor, store_tails_from_generator};

pub enum IssuerCommand {
    CreateSchema(
        String, // issuer did
        String, // name
        String, // version
        String, // attribute names
        Box<Fn(Result<(String, String), IndyError>) + Send>),
    CreateAndStoreCredentialDefinition(
        i32, // wallet handle
        String, // issuer did
        String, // schema json
        String, // tag
        Option<String>, // type
        String, // config_json
        Box<Fn(Result<(String, String), IndyError>) + Send>),
    CreateAndStoreRevocationRegistry(
        i32, // wallet handle
        String, // issuer did
        Option<String>, // type
        String, // tag
        String, // credential definition id
        String, // config
        i32, // tails writer handle
        Box<Fn(Result<(String, String, String), IndyError>) + Send>),
    CreateCredentialOffer(
        i32, // wallet handle
        String, // credential definition id
        Box<Fn(Result<String, IndyError>) + Send>),
    CreateCredential(
        i32, // wallet handle
        String, // credential offer json
        String, // credential request json
        String, // credential values json
        Option<String>, // revocation registry id
        Option<i32>, // blob storage reader config handle
        Box<Fn(Result<(String, Option<String>, Option<String>), IndyError>) + Send>),
    RevokeCredential(
        i32, // wallet handle
        i32, // blob storage reader config handle
        String, //revocation revoc id
        String, //credential revoc id
        Box<Fn(Result<String, IndyError>) + Send>),
    RecoverCredential(
        i32, // wallet handle
        i32, // blob storage reader config handle
        String, //revocation revoc id
        String, //credential revoc id
        Box<Fn(Result<String, IndyError>) + Send>),
    MergeRevocationRegistryDeltas(
        String, //revocation registry delta json
        String, //other revocation registry delta json
        Box<Fn(Result<String, IndyError>) + Send>)
}

pub struct IssuerCommandExecutor {
    pub anoncreds_service: Rc<AnoncredsService>,
    pub blob_storage_service: Rc<BlobStorageService>,
    pub pool_service: Rc<PoolService>,
    pub wallet_service: Rc<WalletService>,
    pub crypto_service: Rc<CryptoService>
}

impl IssuerCommandExecutor {
    pub fn new(anoncreds_service: Rc<AnoncredsService>,
               pool_service: Rc<PoolService>,
               blob_storage_service: Rc<BlobStorageService>,
               wallet_service: Rc<WalletService>,
               crypto_service: Rc<CryptoService>) -> IssuerCommandExecutor {
        IssuerCommandExecutor {
            anoncreds_service,
            pool_service,
            blob_storage_service,
            wallet_service,
            crypto_service,
        }
    }

    pub fn execute(&self, command: IssuerCommand) {
        match command {
            IssuerCommand::CreateSchema(issuer_did, name, version, attrs, cb) => {
                trace!(target: "issuer_command_executor", "CreateSchema command received");
                cb(self.create_schema(&issuer_did, &name, &version, &attrs));
            }
            IssuerCommand::CreateAndStoreCredentialDefinition(wallet_handle, issuer_did, schema_json, tag, type_, config_json, cb) => {
                trace!(target: "issuer_command_executor", "CreateAndStoreCredentialDefinition command received");
                cb(self.create_and_store_credential_definition(wallet_handle, &issuer_did, &schema_json, &tag,
                                                               type_.as_ref().map(String::as_str), &config_json));
            }
            IssuerCommand::CreateAndStoreRevocationRegistry(wallet_handle, issuer_did, type_, tag, cred_def_id, config_json,
                                                            tails_writer_handle, cb) => {
                trace!(target: "issuer_command_executor", "CreateAndStoreRevocationRegistryRegistry command received");
                cb(self.create_and_store_revocation_registry(wallet_handle,
                                                             &issuer_did,
                                                             type_.as_ref().map(String::as_str),
                                                             &tag,
                                                             &cred_def_id,
                                                             &config_json,
                                                             tails_writer_handle));
            }
            IssuerCommand::CreateCredentialOffer(wallet_handle, cred_def_id, cb) => {
                trace!(target: "issuer_command_executor", "CreateCredentialOffer command received");
                cb(self.create_credential_offer(wallet_handle, &cred_def_id));
            }
            IssuerCommand::CreateCredential(wallet_handle, cred_offer_json, cred_req_json, cred_values_json, rev_reg_id, blob_storage_reader_handle, cb) => {
                info!(target: "issuer_command_executor", "CreateCredential command received");
                cb(self.new_credential(wallet_handle, &cred_offer_json, &cred_req_json, &cred_values_json, rev_reg_id.as_ref().map(String::as_str), blob_storage_reader_handle));
            }
            IssuerCommand::RevokeCredential(wallet_handle, blob_storage_reader_handle, rev_reg_id, cred_revoc_id, cb) => {
                trace!(target: "issuer_command_executor", "RevokeCredential command received");
                cb(self.revoke_credential(wallet_handle, blob_storage_reader_handle, &rev_reg_id, &cred_revoc_id));
            }
            IssuerCommand::RecoverCredential(wallet_handle, blob_storage_reader_handle, rev_reg_id, cred_revoc_id, cb) => {
                trace!(target: "issuer_command_executor", "RecoverCredential command received");
                cb(self.recovery_credential(wallet_handle, blob_storage_reader_handle, &rev_reg_id, &cred_revoc_id));
            }
            IssuerCommand::MergeRevocationRegistryDeltas(rev_reg_delta_json, other_rev_reg_delta_json, cb) => {
                trace!(target: "issuer_command_executor", "MergeRevocationRegistryDeltas command received");
                cb(self.merge_revocation_registry_deltas(&rev_reg_delta_json, &other_rev_reg_delta_json));
            }
        };
    }

    fn create_schema(&self,
                     issuer_did: &str,
                     name: &str,
                     version: &str,
                     attrs: &str) -> Result<(String, String), IndyError> {
        trace!("create_schema >>> issuer_did: {:?}, name: {:?}, version: {:?}, attrs: {:?}", issuer_did, name, version, attrs);

        self.crypto_service.validate_did(issuer_did)?;

        let attrs: HashSet<String> = serde_json::from_str(attrs)
            .map_err(|err| CommonError::InvalidStructure(format!("Cannot deserialize AttributeNames: {:?}", err)))?;

        if attrs.is_empty() {
            return Err(IndyError::CommonError(CommonError::InvalidStructure(format!("List of Schema attributes is empty"))));
        }

        let schema_id = build_id(issuer_did, SCHEMA_MARKER, None, name, version);

        let schema = Schema {
            id: schema_id.clone(),
            name: name.to_string(),
            version: version.to_string(),
            attr_names: attrs,
        };

        let schema_json = schema.to_json()
            .map_err(|err| CommonError::InvalidState(format!("Cannot serialize Schema: {:?}", err)))?;

        trace!("create_schema <<< schema_id: {:?}, schema_json: {:?}", schema_id, schema_json);

        Ok((schema_id, schema_json))
    }

    fn create_and_store_credential_definition(&self,
                                              wallet_handle: i32,
                                              issuer_did: &str,
                                              schema_json: &str,
                                              tag: &str,
                                              type_: Option<&str>,
                                              config_json: &str) -> Result<(String, String), IndyError> {
        trace!("create_and_store_credential_definition >>> wallet_handle: {:?}, issuer_did: {:?}, schema_json: {:?}, tag: {:?}, \
              type_: {:?}, config_json: {:?}", wallet_handle, issuer_did, schema_json, tag, type_, config_json);

        self.crypto_service.validate_did(issuer_did)?;

        let schema: Schema = Schema::from_json(schema_json)
            .map_err(|err| CommonError::InvalidStructure(format!("Cannot deserialize Schema: {:?}", err)))?;

        let cred_def_config: CredentialDefinitionConfig = CredentialDefinitionConfig::from_json(config_json)
            .map_err(|err| CommonError::InvalidStructure(format!("Cannot deserialize CredentialDefinitionConfig: {:?}", err)))?;

        let signature_type = match type_ {
            Some(type_) =>
                SignatureTypes::from_json(&format!("\"{}\"", type_))
                    .map_err(|err| CommonError::InvalidStructure(format!("Cannot deserialize SignatureType: {:?}", err)))?,
            None => SignatureTypes::CL,
        };

        let cred_def_id = build_id(issuer_did, CRED_DEF_MARKER, Some(&schema.id), signature_type.to_str(), tag);

        if self.wallet_service.get(wallet_handle, &format!("credential_definition::{}", cred_def_id)).is_ok() {
            return Err(IndyError::AnoncredsError(AnoncredsError::ClaimDefAlreadyExists(format!("CredentialDefinition for cred_def_id: {:?} already exists", cred_def_id))));
        };

        let (credential_definition_value, credential_priv_key, credential_key_correctness_proof) =
            self.anoncreds_service.issuer.new_credential_definition(issuer_did, &schema, cred_def_config.support_revocation)?;

        let credential_definition = CredentialDefinition {
            id: cred_def_id.clone(),
            schema_id: schema.id,
            signature_type,
            tag: tag.to_string(),
            value: credential_definition_value
        };

        let credential_definition_json = self.wallet_service.set_object(wallet_handle,
                                                                        &format!("credential_definition::{}", cred_def_id),
                                                                        &credential_definition,
                                                                        "CredentialDefinition")?;
        self.wallet_service.set_object(wallet_handle,
                                       &format!("credential_private_key::{}", cred_def_id),
                                       &credential_priv_key,
                                       "CredentialPrivateKey")?;
        self.wallet_service.set_object(wallet_handle,
                                       &format!("credential_key_correctness_proof::{}", cred_def_id),
                                       &credential_key_correctness_proof,
                                       "CredentialKeyCorrectnessProof")?;

        trace!("create_and_store_credential_definition <<< cred_def_id: {:?}, credential_definition_json: {:?}", cred_def_id, credential_definition_json);

        Ok((cred_def_id, credential_definition_json))
    }

    fn create_and_store_revocation_registry(&self,
                                            wallet_handle: i32,
                                            issuer_did: &str,
                                            type_: Option<&str>,
                                            tag: &str,
                                            cred_def_id: &str,
                                            config_json: &str,
<<<<<<< HEAD
                                            tails_writer_handle: i32) -> Result<(String, String, String), IndyError> {
        trace!("create_and_store_revocation_registry >>> wallet_handle: {:?}, type_: {:?}, tag: {:?}, cred_def_id: {:?}, config_json: {:?}, \
               tails_handle: {:?}",
               wallet_handle, type_, tag, cred_def_id, config_json, tails_writer_handle);
=======
                                            tails_writer_type: Option<&str>,
                                            tails_writer_config: &str) -> Result<(String, String, String), IndyError> {
        trace!("create_and_store_revocation_registry >>> wallet_handle: {:?}, issuer_did: {:?}, type_: {:?}, tag: {:?}, cred_def_id: {:?}, config_json: {:?}, \
               tails_writer_type: {:?}, tails_writer_config: {:?}",
               wallet_handle, issuer_did, type_, tag, cred_def_id, config_json, tails_writer_type, tails_writer_config);
>>>>>>> 59d2801d

        let rev_reg_config: RevocationRegistryConfig = RevocationRegistryConfig::from_json(config_json)
            .map_err(|err| CommonError::InvalidStructure(format!("Cannot deserialize RevocationRegistryConfig: {:?}", err)))?;

        let rev_reg_type = match type_ {
            Some(type_) =>
                RevocationRegistryTypes::from_json(&format!("\"{}\"", type_))
                    .map_err(|err| CommonError::InvalidStructure(format!("Cannot deserialize RevocationRegistryType: {:?}", err)))?,
            None => RevocationRegistryTypes::CL_ACCUM,
        };

        let issuance_type = match rev_reg_config.issuance_type {
            Some(type_) =>
                IssuanceTypes::from_json(&format!("\"{}\"", type_))
                    .map_err(|err| CommonError::InvalidStructure(format!("Cannot deserialize IssuanceType: {:?}", err)))?,
            None => IssuanceTypes::ISSUANCE_ON_DEMAND,
        };

<<<<<<< HEAD
=======
        let max_cred_num = rev_reg_config.max_cred_num.unwrap_or(100000);

        let tails_writer_type = tails_writer_type.unwrap_or("default");

>>>>>>> 59d2801d
        let rev_reg_id = build_id(issuer_did, REV_REG_MARKER, Some(cred_def_id), rev_reg_type.to_str(), tag);

        let credential_def: CredentialDefinition =
            self.wallet_service.get_object(wallet_handle, &format!("credential_definition::{}", &cred_def_id), "CredentialDefinition", &mut String::new())?;

        let (revocation_public_keys, revocation_key_private, revocation_registry, mut revocation_tails_generator) =
            self.anoncreds_service.issuer.new_revocation_registry(&credential_def,
                                                                  max_cred_num,
                                                                  issuance_type.to_bool(),
                                                                  issuer_did)?;

        let (tails_location, tails_hash) =
            store_tails_from_generator(self.blob_storage_service.clone(), tails_writer_handle, &mut revocation_tails_generator)?;

        let revocation_registry_definition_value = RevocationRegistryDefinitionValue {
            max_cred_num,
            issuance_type: issuance_type.clone(),
            public_keys: revocation_public_keys,
            tails_location,
            tails_hash,
        };

        let revocation_registry_definition = RevocationRegistryDefinition {
            id: rev_reg_id.clone(),
            type_: rev_reg_type,
            tag: tag.to_string(),
            cred_def_id: cred_def_id.to_string(),
            value: revocation_registry_definition_value
        };

        let revocation_registry_definition_json =
            self.wallet_service.set_object(wallet_handle, &format!("revocation_registry_definition::{}", rev_reg_id), &revocation_registry_definition, "RevocationRegistryDefinition")?;
        let revocation_registry_json =
            self.wallet_service.set_object(wallet_handle, &format!("revocation_registry::{}", rev_reg_id), &revocation_registry, "RevocationRegistry")?;
        let revocation_tails_generator_json =
            self.wallet_service.set_object(wallet_handle, &format!("revocation_tails_generator::{}", rev_reg_id), &revocation_tails_generator, "RevocationTailsGenerator")?;

        self.wallet_service.set_object(wallet_handle, &format!("revocation_key_private::{}", rev_reg_id), &revocation_key_private, "RevocationKeyPrivate")?;

        match issuance_type {
            IssuanceTypes::ISSUANCE_BY_DEFAULT =>
                self.wallet_service.set(wallet_handle, &format!("revoked_credential_ids::{}", rev_reg_id), "[]")?,
            IssuanceTypes::ISSUANCE_ON_DEMAND =>
                self.wallet_service.set(wallet_handle, &format!("issued_credential_ids::{}", rev_reg_id), "[]")?
        };
        self.wallet_service.set(wallet_handle, &format!("current_credential_id::{}", rev_reg_id), "0")?;

        trace!("create_and_store_revocation_registry <<< rev_reg_id: {:?}, revocation_registry_definition_json: {:?}, revocation_registry_json: {:?}",
               rev_reg_id, revocation_registry_definition_json, revocation_registry_json);

        Ok((rev_reg_id, revocation_registry_definition_json, revocation_registry_json))
    }

    fn create_credential_offer(&self,
                               wallet_handle: i32,
                               cred_def_id: &str) -> Result<String, IndyError> {
        trace!("create_credential_offer >>> wallet_handle: {:?}, cred_def_id: {:?}", wallet_handle, cred_def_id);

        let key_correctness_proof: CredentialKeyCorrectnessProof =
            self.wallet_service.get_object(wallet_handle, &format!("credential_key_correctness_proof::{}", cred_def_id), "CredentialKeyCorrectnessProof", &mut String::new())?;

        let nonce = new_nonce()
            .map_err(|err| IndyError::AnoncredsError(AnoncredsError::from(err)))?;

        let credential_offer = CredentialOffer {
            cred_def_id: cred_def_id.to_string(),
            key_correctness_proof,
            nonce
        };

        let credential_offer_json = credential_offer.to_json()
            .map_err(|err| CommonError::InvalidState(format!("Cannot serialize CredentialOffer: {:?}", err)))?;

        trace!("create_credential_offer <<< credential_offer_json: {:?}", credential_offer_json);

        Ok(credential_offer_json)
    }

    fn new_credential(&self,
                      wallet_handle: i32,
                      cred_offer_json: &str,
                      cred_req_json: &str,
                      cred_values_json: &str,
                      rev_reg_id: Option<&str>,
                      blob_storage_reader_handle: Option<i32>) -> Result<(String, Option<String>, Option<String>), IndyError> {
        trace!("new_credential >>> wallet_handle: {:?}, cred_offer_json: {:?}, cred_req_json: {:?}, cred_values_json: {:?}, rev_reg_id: {:?}, blob_storage_reader_handle: {:?}",
               wallet_handle, cred_offer_json, cred_req_json, cred_values_json, rev_reg_id, blob_storage_reader_handle);

        let credential_offer: CredentialOffer = CredentialOffer::from_json(cred_offer_json)
            .map_err(|err| CommonError::InvalidStructure(format!("Cannot deserialize CredentialOffer: {:?}", err)))?;

        let credential_request: CredentialRequest = CredentialRequest::from_json(cred_req_json)
            .map_err(|err| CommonError::InvalidStructure(format!("Cannot deserialize CredentialRequest: {:?}", err)))?;

        let credential_values: HashMap<String, AttributeValues> = serde_json::from_str(cred_values_json)
            .map_err(|err| CommonError::InvalidStructure(format!("Cannot deserialize CredentialValues: {:?}", err)))?;

        let credential_def: CredentialDefinition =
            self.wallet_service.get_object(wallet_handle, &format!("credential_definition::{}", credential_request.cred_def_id), "CredentialDefinition", &mut String::new())?;

        let credential_priv_key: CredentialPrivateKey =
            self.wallet_service.get_object(wallet_handle, &format!("credential_private_key::{}", credential_request.cred_def_id), "CredentialPrivateKey", &mut String::new())?;

        let (rev_reg_def, mut rev_reg,
            rev_key_priv, sdk_tails_accessor, cred_rev_id) = match rev_reg_id {
            Some(ref r_reg_id) => {
                let rev_reg_def: RevocationRegistryDefinition =
                    self.wallet_service.get_object(wallet_handle, &format!("revocation_registry_definition::{}", r_reg_id), "RevocationRegistryDefinition", &mut String::new())?;

                let rev_reg: RevocationRegistry =
                    self.wallet_service.get_object(wallet_handle, &format!("revocation_registry::{}", r_reg_id), "RevocationRegistry", &mut String::new())?;

                let rev_key_priv: RevocationKeyPrivate =
                    self.wallet_service.get_object(wallet_handle, &format!("revocation_key_private::{}", r_reg_id), "RevocationKeyPrivate", &mut String::new())?;

                let current_id = self.wallet_service.get(wallet_handle, &format!("current_credential_id::{}", r_reg_id))?;

                let cred_rev_id = 1 + IssuerCommandExecutor::parse_rev_index(&current_id)?;

                if cred_rev_id > rev_reg_def.value.max_cred_num {
                    return Err(IndyError::AnoncredsError(AnoncredsError::AccumulatorIsFull(format!("RevocationRegistryAccumulator is full"))));
                }

                let blob_storage_reader_handle = blob_storage_reader_handle
                    .ok_or(IndyError::CommonError(CommonError::InvalidStructure(format!("TailsReaderHandle not found"))))?;

                let sdk_tails_accessor = SDKTailsAccessor::new(self.blob_storage_service.clone(),
                                                               blob_storage_reader_handle,
                                                               &rev_reg_def)?;

                (Some(rev_reg_def), Some(rev_reg), Some(rev_key_priv), Some(sdk_tails_accessor), Some(cred_rev_id))
            }
            None => (None, None, None, None, None)
        };

        let (credential_signature, signature_correctness_proof, rev_reg_delta) =
            self.anoncreds_service.issuer.new_credential(&credential_def,
                                                         &credential_priv_key,
                                                         &credential_offer.nonce,
                                                         &credential_request,
                                                         &credential_values,
                                                         cred_rev_id,
                                                         rev_reg_def.as_ref(),
                                                         rev_reg.as_mut(),
                                                         rev_key_priv.as_ref(),
                                                         sdk_tails_accessor.as_ref())?;

        let (witness, issued, revoked) = if let (&Some(ref r_reg_def), &Some(ref r_reg), &Some(ref r_reg_id), &Some(ref rev_tails_accessor), &Some(ref cred_rev_id)) =
        (&rev_reg_def, &rev_reg, &rev_reg_id, &sdk_tails_accessor, &cred_rev_id) {
            let (issued, revoked) = match r_reg_def.value.issuance_type {
                IssuanceTypes::ISSUANCE_ON_DEMAND => {
                    let mut issued = self.get_ids_list(wallet_handle, &format!("issued_credential_ids::{}", r_reg_id))?;
                    issued.insert(cred_rev_id.to_string());

                    let issued = issued.iter().map(|id| IssuerCommandExecutor::parse_rev_index(id).unwrap().clone()).collect::<HashSet<u32>>();
                    let revoked = HashSet::new();
                    (issued, revoked)
                }
                IssuanceTypes::ISSUANCE_BY_DEFAULT => {
                    let mut revoked = self.get_ids_list(wallet_handle, &format!("revoked_credential_ids::{}", r_reg_id))?;
                    revoked.insert(cred_rev_id.to_string());

                    let revoked = revoked.iter().map(|id| IssuerCommandExecutor::parse_rev_index(id).unwrap().clone()).collect::<HashSet<u32>>();
                    let issued = (1..r_reg_def.value.max_cred_num + 1).collect::<HashSet<u32>>().difference(&revoked).cloned().collect::<HashSet<u32>>();
                    (issued, revoked)
                }
            };

            let rev_reg_delta = RevocationRegistryDelta::from_parts(r_reg, &issued, &revoked)
                .map_err(|err| IndyError::CommonError(CommonError::from(err)))?;

            let witness = Some(Witness::new(cred_rev_id.clone(), r_reg_def.value.max_cred_num, &rev_reg_delta, rev_tails_accessor)
                .map_err(|err| IndyError::CommonError(CommonError::from(err)))?);

            let issued = serde_json::to_string(&issued.iter().map(|index| index.to_string()).collect::<HashSet<String>>())
                .map_err(|err| CommonError::InvalidState(format!("Cannot serialize list of Revocation Ids: {:?}", err)))?;

            let revoked = serde_json::to_string(&revoked.iter().map(|index| index.to_string()).collect::<HashSet<String>>())
                .map_err(|err| CommonError::InvalidState(format!("Cannot serialize list of Revocation Ids: {:?}", err)))?;

            (witness, issued, revoked)
        } else {
            (None, String::new(), String::new())
        };


        let credential = Credential {
            cred_def_id: credential_request.cred_def_id.clone(),
            rev_reg_id: rev_reg_id.map(String::from),
            values: credential_values,
            signature: credential_signature,
            signature_correctness_proof,
            rev_reg,
            witness
        };

        let credential_json = credential.to_json()
            .map_err(|err| CommonError::InvalidState(format!("Cannot serialize Credential: {:?}", err)))?;

        let rev_reg_delta_json = match rev_reg_delta {
            Some(r_reg_delta) => {
                Some(r_reg_delta.to_json()
                    .map_err(|err| CommonError::InvalidState(format!("Cannot serialize RevocationRegistryDelta: {:?}", err)))?)
            }
            None => None
        };

        let cred_rev_id = cred_rev_id.map(|rev_id| rev_id.to_string());

        if let (Some(r_reg_def), Some(r_reg), Some(r_reg_id)) = (rev_reg_def, credential.rev_reg, rev_reg_id) {
            self.wallet_service.set_object(wallet_handle, &format!("revocation_registry::{}", r_reg_id), &r_reg, "RevocationRegistry")?;
            match r_reg_def.value.issuance_type {
                IssuanceTypes::ISSUANCE_ON_DEMAND =>
                    self.wallet_service.set(wallet_handle, &format!("issued_credential_ids::{}", r_reg_id), &issued)?,
                IssuanceTypes::ISSUANCE_BY_DEFAULT =>
                    self.wallet_service.set(wallet_handle, &format!("revoked_credential_ids::{}", r_reg_id), &revoked)?
            }
        };

        trace!("new_credential <<< credential_json: {:?}, cred_rev_id: {:?}, rev_reg_delta_json: {:?}", credential_json, cred_rev_id, rev_reg_delta_json);

        Ok((credential_json, cred_rev_id, rev_reg_delta_json))
    }

    fn parse_rev_index(cred_rev_id: &str) -> Result<u32, IndyError> {
        Ok(cred_rev_id.parse::<u32>()
            .map_err(|err| CommonError::InvalidStructure(format!("Cannot parse CredentialRevocationIndex: {}", err)))?)
    }

    fn get_ids_list(&self, wallet_handle: i32, key: &str) -> Result<HashSet<String>, IndyError> {
        let ids = self.wallet_service.get(wallet_handle, key)?;
        Ok(serde_json::from_str::<HashSet<String>>(&ids)
            .map_err(|err| CommonError::InvalidState(format!("Cannot deserialize list of Revocation Ids: {:?}", err)))?)
    }

    fn revoke_credential(&self,
                         wallet_handle: i32,
                         blob_storage_reader_handle: i32,
                         rev_reg_id: &str,
                         cred_revoc_id: &str) -> Result<String, IndyError> {
        trace!("revoke_credential >>> wallet_handle: {:?}, blob_storage_reader_handle:  {:?}, rev_reg_id: {:?}, cred_revoc_id: {:?}",
               wallet_handle, blob_storage_reader_handle, rev_reg_id, cred_revoc_id);

        let rev_idx = cred_revoc_id.parse::<u32>()
            .map_err(|_| CommonError::InvalidStructure(format!("Cannot parse CredentialRevocationIndex: {}", cred_revoc_id)))?;

        let revocation_registry_definition: RevocationRegistryDefinition =
            self.wallet_service.get_object(wallet_handle, &format!("revocation_registry_definition::{}", rev_reg_id), "RevocationRegistryDefinition", &mut String::new())?;

        let mut revocation_registry: RevocationRegistry =
            self.wallet_service.get_object(wallet_handle, &format!("revocation_registry::{}", rev_reg_id), "RevocationRegistry", &mut String::new())?;

        let sdk_tails_accessor = SDKTailsAccessor::new(self.blob_storage_service.clone(),
                                                       blob_storage_reader_handle,
                                                       &revocation_registry_definition)?;

        let revocation_registry_delta =
            self.anoncreds_service.issuer.revoke(&mut revocation_registry, revocation_registry_definition.value.max_cred_num, rev_idx, &sdk_tails_accessor)?;

        let revocation_registry_delta_json = revocation_registry_delta.to_json()
            .map_err(|err| CommonError::InvalidState(format!("Cannot serialize RevocationRegistryDelta: {:?}", err)))?;

        match revocation_registry_definition.value.issuance_type {
            IssuanceTypes::ISSUANCE_ON_DEMAND => {
                let mut issued = self.get_ids_list(wallet_handle, &format!("issued_credential_ids::{}", rev_reg_id))?;

                if !issued.remove(cred_revoc_id) {
                    return Err(IndyError::AnoncredsError(AnoncredsError::InvalidUserRevocIndex(format!("Revocation id: {:?} not found in RevocationRegistry", cred_revoc_id))));
                };
                self.wallet_service.set(wallet_handle, &format!("issued_credential_ids::{}", rev_reg_id), &serde_json::to_string(&issued).unwrap())?;
            }
            IssuanceTypes::ISSUANCE_BY_DEFAULT => {
                let mut revoked = self.get_ids_list(wallet_handle, &format!("revoked_credential_ids::{}", rev_reg_id))?;

                if revoked.contains(&cred_revoc_id.to_string()) {
                    return Err(IndyError::AnoncredsError(AnoncredsError::InvalidUserRevocIndex(format!("Revocation id: {:?} not found in RevocationRegistry", cred_revoc_id))));
                }

                revoked.insert(cred_revoc_id.to_string());
                self.wallet_service.set(wallet_handle, &format!("revoked_credential_ids::{}", rev_reg_id), &serde_json::to_string(&revoked).unwrap())?;
            }
        };

        self.wallet_service.set_object(wallet_handle, &format!("revocation_registry::{}", rev_reg_id), &revocation_registry, "RevocationRegistry")?;

        trace!("revoke_credential <<< revocation_registry_delta_json: {:?}", revocation_registry_delta_json);

        Ok(revocation_registry_delta_json)
    }

    fn recovery_credential(&self,
                           wallet_handle: i32,
                           blob_storage_reader_handle: i32,
                           rev_reg_id: &str,
                           cred_revoc_id: &str) -> Result<String, IndyError> {
        trace!("recovery_credential >>> wallet_handle: {:?}, blob_storage_reader_handle: {:?}, rev_reg_id: {:?}, cred_revoc_id: {:?}",
               wallet_handle, blob_storage_reader_handle, rev_reg_id, cred_revoc_id);

        let rev_idx = cred_revoc_id.parse::<u32>()
            .map_err(|_| CommonError::InvalidStructure(format!("Cannot parse CredentialRevocationIndex: {}", cred_revoc_id)))?;

        let revocation_registry_definition: RevocationRegistryDefinition =
            self.wallet_service.get_object(wallet_handle, &format!("revocation_registry_definition::{}", rev_reg_id), "RevocationRegistryDefinition", &mut String::new())?;

        let mut revocation_registry: RevocationRegistry =
            self.wallet_service.get_object(wallet_handle, &format!("revocation_registry::{}", rev_reg_id), "RevocationRegistry", &mut String::new())?;

        let sdk_tails_accessor = SDKTailsAccessor::new(self.blob_storage_service.clone(),
                                                       blob_storage_reader_handle,
                                                       &revocation_registry_definition)?;

        let revocation_registry_delta =
            self.anoncreds_service.issuer.recovery(&mut revocation_registry, revocation_registry_definition.value.max_cred_num, rev_idx, &sdk_tails_accessor)?;

        let revocation_registry_delta_json = revocation_registry_delta.to_json()
            .map_err(|err| CommonError::InvalidState(format!("Cannot serialize RevocationRegistryDelta: {:?}", err)))?;

        match revocation_registry_definition.value.issuance_type {
            IssuanceTypes::ISSUANCE_ON_DEMAND => {
                let mut issued = self.get_ids_list(wallet_handle, &format!("issued_credential_ids::{}", rev_reg_id))?;

                if issued.contains(&cred_revoc_id.to_string()) {
                    return Err(IndyError::AnoncredsError(AnoncredsError::InvalidUserRevocIndex(format!("Revocation id: {:?} not found in RevocationRegistry", cred_revoc_id))));
                }

                issued.insert(cred_revoc_id.to_string());
                self.wallet_service.set(wallet_handle, &format!("issued_credential_ids::{}", rev_reg_id), &format!("{:?}", issued))?;
            }
            IssuanceTypes::ISSUANCE_BY_DEFAULT => {
                let mut revoked = self.get_ids_list(wallet_handle, &format!("revoked_credential_ids::{}", rev_reg_id))?;

                if !revoked.remove(cred_revoc_id) {
                    return Err(IndyError::AnoncredsError(AnoncredsError::InvalidUserRevocIndex(format!("Revocation id: {:?} not found in RevocationRegistry", cred_revoc_id))));
                }

                self.wallet_service.set(wallet_handle, &format!("revoked_credential_ids::{}", rev_reg_id), &format!("{:?}", revoked))?;
            }
        };

        self.wallet_service.set_object(wallet_handle, &format!("revocation_registry::{}", rev_reg_id), &revocation_registry, "RevocationRegistry")?;

        trace!("recovery_credential <<< revocation_registry_delta_json: {:?}", revocation_registry_delta_json);

        Ok(revocation_registry_delta_json)
    }

    fn merge_revocation_registry_deltas(&self,
                                        rev_reg_delta_json: &str,
                                        other_rev_reg_delta_json: &str) -> Result<String, IndyError> {
        trace!("merge_revocation_registry_deltas >>> rev_reg_delta_json: {:?}, other_rev_reg_delta_json: {:?}", rev_reg_delta_json, other_rev_reg_delta_json);

        let mut rev_reg_delta: RevocationRegistryDelta = RevocationRegistryDelta::from_json(rev_reg_delta_json)
            .map_err(|err| CommonError::InvalidStructure(format!("Cannot deserialize RevocationRegistryDelta: {:?}", err)))?;

        let other_rev_reg_delta: RevocationRegistryDelta = RevocationRegistryDelta::from_json(other_rev_reg_delta_json)
            .map_err(|err| CommonError::InvalidStructure(format!("Cannot deserialize other RevocationRegistryDelta: {:?}", err)))?;

        rev_reg_delta.merge(&other_rev_reg_delta)
            .map_err(|err| IndyError::CommonError(CommonError::from(err)))?;

        let merged_rev_reg_delta_json = rev_reg_delta.to_json()
            .map_err(|err| CommonError::InvalidState(format!("Cannot serialize RevocationRegistryDelta: {:?}", err)))?;

        trace!("merge_revocation_registry_deltas <<< merged_rev_reg_delta: {:?}", merged_rev_reg_delta_json);

        Ok(merged_rev_reg_delta_json)
    }
}<|MERGE_RESOLUTION|>--- conflicted
+++ resolved
@@ -242,18 +242,10 @@
                                             tag: &str,
                                             cred_def_id: &str,
                                             config_json: &str,
-<<<<<<< HEAD
                                             tails_writer_handle: i32) -> Result<(String, String, String), IndyError> {
-        trace!("create_and_store_revocation_registry >>> wallet_handle: {:?}, type_: {:?}, tag: {:?}, cred_def_id: {:?}, config_json: {:?}, \
+        trace!("create_and_store_revocation_registry >>> wallet_handle: {:?}, issuer_did: {:?}, type_: {:?}, tag: {:?}, cred_def_id: {:?}, config_json: {:?}, \
                tails_handle: {:?}",
-               wallet_handle, type_, tag, cred_def_id, config_json, tails_writer_handle);
-=======
-                                            tails_writer_type: Option<&str>,
-                                            tails_writer_config: &str) -> Result<(String, String, String), IndyError> {
-        trace!("create_and_store_revocation_registry >>> wallet_handle: {:?}, issuer_did: {:?}, type_: {:?}, tag: {:?}, cred_def_id: {:?}, config_json: {:?}, \
-               tails_writer_type: {:?}, tails_writer_config: {:?}",
-               wallet_handle, issuer_did, type_, tag, cred_def_id, config_json, tails_writer_type, tails_writer_config);
->>>>>>> 59d2801d
+               wallet_handle, issuer_did, type_, tag, cred_def_id, config_json, tails_writer_handle);
 
         let rev_reg_config: RevocationRegistryConfig = RevocationRegistryConfig::from_json(config_json)
             .map_err(|err| CommonError::InvalidStructure(format!("Cannot deserialize RevocationRegistryConfig: {:?}", err)))?;
@@ -272,13 +264,8 @@
             None => IssuanceTypes::ISSUANCE_ON_DEMAND,
         };
 
-<<<<<<< HEAD
-=======
         let max_cred_num = rev_reg_config.max_cred_num.unwrap_or(100000);
 
-        let tails_writer_type = tails_writer_type.unwrap_or("default");
-
->>>>>>> 59d2801d
         let rev_reg_id = build_id(issuer_did, REV_REG_MARKER, Some(cred_def_id), rev_reg_type.to_str(), tag);
 
         let credential_def: CredentialDefinition =
