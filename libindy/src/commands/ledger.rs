use std::cell::RefCell;
use std::collections::HashMap;
use std::rc::Rc;

use serde_json;
use serde_json::Value;

use api::ledger::{CustomFree, CustomTransactionParser};
use domain::anoncreds::credential_definition::{CredentialDefinition, CredentialDefinitionV1, CredentialDefinitionId};
use domain::anoncreds::revocation_registry_definition::{RevocationRegistryDefinition, RevocationRegistryDefinitionV1, RevocationRegistryId};
use domain::anoncreds::revocation_registry_delta::{RevocationRegistryDelta, RevocationRegistryDeltaV1};
use domain::anoncreds::schema::{Schema, SchemaV1, SchemaId};
<<<<<<< HEAD
use domain::crypto::did::Did;
=======
use domain::crypto::did::{Did, DidValue};
>>>>>>> 55b77ec7
use domain::crypto::key::Key;
use domain::ledger::node::NodeOperationData;
use domain::ledger::author_agreement::{GetTxnAuthorAgreementData, AcceptanceMechanisms};
use domain::ledger::auth_rule::{Constraint, AuthRules};
use domain::ledger::request::Request;
use domain::ledger::pool::Schedule;
use errors::prelude::*;
use services::crypto::CryptoService;
use services::ledger::LedgerService;
use services::pool::{
    PoolService,
    parse_response_metadata
};
use services::wallet::{RecordOptions, WalletService};
use utils::crypto::signature_serializer::serialize_signature;
use api::{WalletHandle, PoolHandle, CommandHandle, next_command_handle};
use commands::{Command, CommandExecutor, BoxedCallbackStringStringSend};
use rust_base58::ToBase58;
<<<<<<< HEAD
=======
use std::string::ToString;
>>>>>>> 55b77ec7

pub enum LedgerCommand {
    SignAndSubmitRequest(
        PoolHandle, // pool handle
        WalletHandle,
        DidValue, // submitter did
        String, // request json
        Box<dyn Fn(IndyResult<String>) + Send>),
    SubmitRequest(
        PoolHandle, // pool handle
        String, // request json
        Box<dyn Fn(IndyResult<String>) + Send>),
    SubmitAck(
        CommandHandle,
        IndyResult<String>, // result json or error
    ),
    SubmitAction(
        PoolHandle, // pool handle
        String, // request json
        Option<String>, // nodes
        Option<i32>, // timeout
        Box<dyn Fn(IndyResult<String>) + Send>),
    SignRequest(
        WalletHandle,
        DidValue, // submitter did
        String, // request json
        Box<dyn Fn(IndyResult<String>) + Send>),
    MultiSignRequest(
        WalletHandle,
        DidValue, // submitter did
        String, // request json
        Box<dyn Fn(IndyResult<String>) + Send>),
    BuildGetDdoRequest(
<<<<<<< HEAD
        Option<String>, // submitter did
        String, // target did
=======
        Option<DidValue>, // submitter did
        DidValue, // target did
>>>>>>> 55b77ec7
        Box<dyn Fn(IndyResult<String>) + Send>),
    BuildNymRequest(
        DidValue, // submitter did
        DidValue, // target did
        Option<String>, // verkey
        Option<String>, // alias
        Option<String>, // role
        Box<dyn Fn(IndyResult<String>) + Send>),
    BuildAttribRequest(
        DidValue, // submitter did
        DidValue, // target did
        Option<String>, // hash
        Option<serde_json::Value>, // raw
        Option<String>, // enc
        Box<dyn Fn(IndyResult<String>) + Send>),
    BuildGetAttribRequest(
        Option<DidValue>, // submitter did
        DidValue, // target did
        Option<String>, // raw
        Option<String>, // hash
        Option<String>, // enc
        Box<dyn Fn(IndyResult<String>) + Send>),
    BuildGetNymRequest(
<<<<<<< HEAD
        Option<String>, // submitter did
        String, // target did
=======
        Option<DidValue>, // submitter did
        DidValue, // target did
>>>>>>> 55b77ec7
        Box<dyn Fn(IndyResult<String>) + Send>),
    BuildSchemaRequest(
        DidValue, // submitter did
        Schema, // data
        Box<dyn Fn(IndyResult<String>) + Send>),
    BuildGetSchemaRequest(
<<<<<<< HEAD
        Option<String>, // submitter did
=======
        Option<DidValue>, // submitter did
>>>>>>> 55b77ec7
        SchemaId, // id
        Box<dyn Fn(IndyResult<String>) + Send>),
    ParseGetSchemaResponse(
        String, // get schema response json
        BoxedCallbackStringStringSend),
    BuildCredDefRequest(
        DidValue, // submitter did
        CredentialDefinition, // data
        Box<dyn Fn(IndyResult<String>) + Send>),
    BuildGetCredDefRequest(
<<<<<<< HEAD
        Option<String>, // submitter did
=======
        Option<DidValue>, // submitter did
>>>>>>> 55b77ec7
        CredentialDefinitionId, // id
        Box<dyn Fn(IndyResult<String>) + Send>),
    ParseGetCredDefResponse(
        String, // get cred definition response
        BoxedCallbackStringStringSend),
    BuildNodeRequest(
        DidValue, // submitter did
        DidValue, // target_did
        NodeOperationData, // data
        Box<dyn Fn(IndyResult<String>) + Send>),
    BuildGetValidatorInfoRequest(
<<<<<<< HEAD
        String, // submitter did
=======
        DidValue, // submitter did
>>>>>>> 55b77ec7
        Box<dyn Fn(IndyResult<String>) + Send>),
    BuildGetTxnRequest(
        Option<DidValue>, // submitter did
        Option<String>, // ledger type
        i32, // data
        Box<dyn Fn(IndyResult<String>) + Send>),
    BuildPoolConfigRequest(
        DidValue, // submitter did
        bool, // writes
        bool, // force
        Box<dyn Fn(IndyResult<String>) + Send>),
    BuildPoolRestartRequest(
        DidValue, //submitter did
        String, //action
        Option<String>, //datetime
        Box<dyn Fn(IndyResult<String>) + Send>),
    BuildPoolUpgradeRequest(
        DidValue, // submitter did
        String, // name
        String, // version
        String, // action
        String, // sha256
        Option<u32>, // timeout
        Option<Schedule>, // schedule
        Option<String>, // justification
        bool, // reinstall
        bool, // force
        Option<String>, // package
        Box<dyn Fn(IndyResult<String>) + Send>),
    BuildRevocRegDefRequest(
        DidValue, // submitter did
        RevocationRegistryDefinition, // data
        Box<dyn Fn(IndyResult<String>) + Send>),
    BuildGetRevocRegDefRequest(
<<<<<<< HEAD
        Option<String>, // submitter did
=======
        Option<DidValue>, // submitter did
>>>>>>> 55b77ec7
        RevocationRegistryId, // revocation registry definition id
        Box<dyn Fn(IndyResult<String>) + Send>),
    ParseGetRevocRegDefResponse(
        String, // get revocation registry definition response
        BoxedCallbackStringStringSend),
    BuildRevocRegEntryRequest(
<<<<<<< HEAD
        String, // submitter did
=======
        DidValue, // submitter did
>>>>>>> 55b77ec7
        RevocationRegistryId, // revocation registry definition id
        String, // revocation registry definition type
        RevocationRegistryDelta, // value
        Box<dyn Fn(IndyResult<String>) + Send>),
    BuildGetRevocRegRequest(
<<<<<<< HEAD
        Option<String>, // submitter did
=======
        Option<DidValue>, // submitter did
>>>>>>> 55b77ec7
        RevocationRegistryId, // revocation registry definition id
        i64, // timestamp
        Box<dyn Fn(IndyResult<String>) + Send>),
    ParseGetRevocRegResponse(
        String, // get revocation registry response
        Box<dyn Fn(IndyResult<(String, String, u64)>) + Send>),
    BuildGetRevocRegDeltaRequest(
<<<<<<< HEAD
        Option<String>, // submitter did
=======
        Option<DidValue>, // submitter did
>>>>>>> 55b77ec7
        RevocationRegistryId, // revocation registry definition id
        Option<i64>, // from
        i64, // to
        Box<dyn Fn(IndyResult<String>) + Send>),
    ParseGetRevocRegDeltaResponse(
        String, // get revocation registry delta response
        Box<dyn Fn(IndyResult<(String, String, u64)>) + Send>),
    RegisterSPParser(
        String, // txn type
        CustomTransactionParser,
        CustomFree,
        Box<dyn Fn(IndyResult<()>) + Send>),
    GetResponseMetadata(
        String, // response
        Box<dyn Fn(IndyResult<String>) + Send>),
    BuildAuthRuleRequest(
        DidValue, // submitter did
        String, // auth type
        String, // auth action
        String, // field
        Option<String>, // old value
        Option<String>, // new value
        Constraint, // constraint
        Box<dyn Fn(IndyResult<String>) + Send>),
    BuildAuthRulesRequest(
        DidValue, // submitter did
        AuthRules, // auth rules
        Box<dyn Fn(IndyResult<String>) + Send>),
    BuildGetAuthRuleRequest(
        Option<DidValue>, // submitter did
        Option<String>, // auth type
        Option<String>, // auth action
        Option<String>, // field
        Option<String>, // old value
        Option<String>, // new value
        Box<dyn Fn(IndyResult<String>) + Send>),
    GetSchema(
        PoolHandle,
<<<<<<< HEAD
        Option<String>,
=======
        Option<DidValue>,
>>>>>>> 55b77ec7
        SchemaId,
        BoxedCallbackStringStringSend,
    ),
    GetSchemaContinue(
        SchemaId,
        IndyResult<String>,
        CommandHandle,
    ),
    GetCredDef(
        PoolHandle,
<<<<<<< HEAD
        Option<String>,
=======
        Option<DidValue>,
>>>>>>> 55b77ec7
        CredentialDefinitionId,
        BoxedCallbackStringStringSend,
    ),
    GetCredDefContinue(
        CredentialDefinitionId,
        IndyResult<String>,
        CommandHandle,
    ),
    BuildTxnAuthorAgreementRequest(
        DidValue, // submitter did
        String, // text
        String, // version
        Box<dyn Fn(IndyResult<String>) + Send>),
    BuildGetTxnAuthorAgreementRequest(
        Option<DidValue>, // submitter did
        Option<GetTxnAuthorAgreementData>, // data
        Box<dyn Fn(IndyResult<String>) + Send>),
    BuildAcceptanceMechanismRequests(
        DidValue, // submitter did
        AcceptanceMechanisms, // aml
        String, // version
        Option<String>, // aml context
        Box<dyn Fn(IndyResult<String>) + Send>),
    BuildGetAcceptanceMechanismsRequest(
        Option<DidValue>, // submitter did
        Option<u64>, // timestamp
        Option<String>, // version
        Box<dyn Fn(IndyResult<String>) + Send>),
    AppendTxnAuthorAgreementAcceptanceToRequest(
        String, // request json
        Option<String>, // text
        Option<String>, // version
        Option<String>, // hash
        String, // acceptance mechanism type
        u64, // time of acceptance
        Box<dyn Fn(IndyResult<String>) + Send>),
    AppendRequestEndorser(
        String, // request json
<<<<<<< HEAD
        String, // endorser did
=======
        DidValue, // endorser did
>>>>>>> 55b77ec7
        Box<dyn Fn(IndyResult<String>) + Send>),
}

pub struct LedgerCommandExecutor {
    pool_service: Rc<PoolService>,
    crypto_service: Rc<CryptoService>,
    wallet_service: Rc<WalletService>,
    ledger_service: Rc<LedgerService>,

    send_callbacks: RefCell<HashMap<CommandHandle, Box<dyn Fn(IndyResult<String>)>>>,
    pending_callbacks: RefCell<HashMap<CommandHandle, Box<dyn Fn(IndyResult<(String, String)>)>>>,
}

impl LedgerCommandExecutor {
    pub fn new(pool_service: Rc<PoolService>,
               crypto_service: Rc<CryptoService>,
               wallet_service: Rc<WalletService>,
               ledger_service: Rc<LedgerService>) -> LedgerCommandExecutor {
        LedgerCommandExecutor {
            pool_service,
            crypto_service,
            wallet_service,
            ledger_service,
            send_callbacks: RefCell::new(HashMap::new()),
            pending_callbacks: RefCell::new(HashMap::new()),
        }
    }

    pub fn execute(&self, command: LedgerCommand) {
        match command {
            LedgerCommand::SignAndSubmitRequest(pool_handle, wallet_handle, submitter_did, request_json, cb) => {
                debug!(target: "ledger_command_executor", "SignAndSubmitRequest command received");
                self.sign_and_submit_request(pool_handle, wallet_handle, &submitter_did, &request_json, cb);
            }
            LedgerCommand::SubmitRequest(handle, request_json, cb) => {
                debug!(target: "ledger_command_executor", "SubmitRequest command received");
                self.submit_request(handle, &request_json, cb);
            }
            LedgerCommand::SubmitAck(handle, result) => {
                debug!(target: "ledger_command_executor", "SubmitAck command received");
                match self.send_callbacks.borrow_mut().remove(&handle) {
                    Some(cb) => cb(result.map_err(IndyError::from)),
                    None => {
                        error!("Can't process LedgerCommand::SubmitAck for handle {:?} with result {:?} - appropriate callback not found!",
                               handle, result);
                    }
                }
            }
            LedgerCommand::SubmitAction(handle, request_json, nodes, timeout, cb) => {
                debug!(target: "ledger_command_executor", "SubmitRequest command received");
                self.submit_action(handle, &request_json, nodes.as_ref().map(String::as_str), timeout, cb);
            }
            LedgerCommand::RegisterSPParser(txn_type, parser, free, cb) => {
                debug!(target: "ledger_command_executor", "RegisterSPParser command received");
                cb(self.register_sp_parser(&txn_type, parser, free));
            }
            LedgerCommand::SignRequest(wallet_handle, submitter_did, request_json, cb) => {
                debug!(target: "ledger_command_executor", "SignRequest command received");
                cb(self.sign_request(wallet_handle, &submitter_did, &request_json));
            }
            LedgerCommand::MultiSignRequest(wallet_handle, submitter_did, request_json, cb) => {
                debug!(target: "ledger_command_executor", "MultiSignRequest command received");
                cb(self.multi_sign_request(wallet_handle, &submitter_did, &request_json));
            }
            LedgerCommand::BuildGetDdoRequest(submitter_did, target_did, cb) => {
                debug!(target: "ledger_command_executor", "BuildGetDdoRequest command received");
                cb(self.build_get_ddo_request(submitter_did.as_ref(), &target_did));
            }
            LedgerCommand::BuildNymRequest(submitter_did, target_did, verkey, alias, role, cb) => {
                debug!(target: "ledger_command_executor", "BuildNymRequest command received");
                cb(self.build_nym_request(&submitter_did, &target_did,
                                          verkey.as_ref().map(String::as_str),
                                          alias.as_ref().map(String::as_str),
                                          role.as_ref().map(String::as_str)));
            }
            LedgerCommand::BuildAttribRequest(submitter_did, target_did, hash, raw, enc, cb) => {
                debug!(target: "ledger_command_executor", "BuildAttribRequest command received");
                cb(self.build_attrib_request(&submitter_did, &target_did,
                                             hash.as_ref().map(String::as_str),
                                             raw.as_ref(),
                                             enc.as_ref().map(String::as_str)));
            }
            LedgerCommand::BuildGetAttribRequest(submitter_did, target_did, raw, hash, enc, cb) => {
                debug!(target: "ledger_command_executor", "BuildGetAttribRequest command received");
                cb(self.build_get_attrib_request(submitter_did.as_ref(), &target_did,
                                                 raw.as_ref().map(String::as_str),
                                                 hash.as_ref().map(String::as_str),
                                                 enc.as_ref().map(String::as_str)));
            }
            LedgerCommand::BuildGetNymRequest(submitter_did, target_did, cb) => {
                debug!(target: "ledger_command_executor", "BuildGetNymRequest command received");
                cb(self.build_get_nym_request(submitter_did.as_ref(), &target_did));
            }
            LedgerCommand::BuildSchemaRequest(submitter_did, data, cb) => {
                debug!(target: "ledger_command_executor", "BuildSchemaRequest command received");
                cb(self.build_schema_request(&submitter_did, SchemaV1::from(data)));
            }
            LedgerCommand::BuildGetSchemaRequest(submitter_did, id, cb) => {
                debug!(target: "ledger_command_executor", "BuildGetSchemaRequest command received");
                cb(self.build_get_schema_request(submitter_did.as_ref(), &id));
            }
            LedgerCommand::ParseGetSchemaResponse(get_schema_response, cb) => {
                debug!(target: "ledger_command_executor", "ParseGetSchemaResponse command received");
                cb(self.parse_get_schema_response(&get_schema_response));
            }
            LedgerCommand::BuildCredDefRequest(submitter_did, data, cb) => {
                debug!(target: "ledger_command_executor", "BuildCredDefRequest command received");
                cb(self.build_cred_def_request(&submitter_did, CredentialDefinitionV1::from(data)));
            }
            LedgerCommand::BuildGetCredDefRequest(submitter_did, id, cb) => {
                debug!(target: "ledger_command_executor", "BuildGetCredDefRequest command received");
                cb(self.build_get_cred_def_request(submitter_did.as_ref(), &id));
            }
            LedgerCommand::ParseGetCredDefResponse(get_cred_def_response, cb) => {
                debug!(target: "ledger_command_executor", "ParseGetCredDefResponse command received");
                cb(self.parse_get_cred_def_response(&get_cred_def_response));
            }
            LedgerCommand::BuildNodeRequest(submitter_did, target_did, data, cb) => {
                debug!(target: "ledger_command_executor", "BuildNodeRequest command received");
                cb(self.build_node_request(&submitter_did, &target_did, data));
            }
            LedgerCommand::BuildGetValidatorInfoRequest(submitter_did, cb) => {
                debug!(target: "ledger_command_executor", "BuildGetValidatorInfoRequest command received");
                cb(self.build_get_validator_info_request(&submitter_did));
            }
            LedgerCommand::BuildGetTxnRequest(submitter_did, ledger_type, seq_no, cb) => {
                debug!(target: "ledger_command_executor", "BuildGetTxnRequest command received");
                cb(self.build_get_txn_request(submitter_did.as_ref(), ledger_type.as_ref().map(String::as_str), seq_no));
            }
            LedgerCommand::BuildPoolConfigRequest(submitter_did, writes, force, cb) => {
                debug!(target: "ledger_command_executor", "BuildPoolConfigRequest command received");
                cb(self.build_pool_config_request(&submitter_did, writes, force));
            }
            LedgerCommand::BuildPoolRestartRequest(submitter_did, action, datetime, cb) => {
                debug!(target: "ledger_command_executor", "BuildPoolRestartRequest command received");
                cb(self.build_pool_restart_request(&submitter_did, &action, datetime.as_ref().map(String::as_str)));
            }
            LedgerCommand::BuildPoolUpgradeRequest(submitter_did, name, version, action, sha256, timeout, schedule, justification, reinstall, force, package, cb) => {
                debug!(target: "ledger_command_executor", "BuildPoolUpgradeRequest command received");
                cb(self.build_pool_upgrade_request(&submitter_did, &name, &version, &action, &sha256, timeout,
                                                   schedule,
                                                   justification.as_ref().map(String::as_str),
                                                   reinstall, force, package.as_ref().map(String::as_str)));
            }
            LedgerCommand::BuildRevocRegDefRequest(submitter_did, data, cb) => {
                debug!(target: "ledger_command_executor", "BuildRevocRegDefRequest command received");
                cb(self.build_revoc_reg_def_request(&submitter_did, RevocationRegistryDefinitionV1::from(data)));
            }
            LedgerCommand::BuildGetRevocRegDefRequest(submitter_did, id, cb) => {
                debug!(target: "ledger_command_executor", "BuildGetRevocRegDefRequest command received");
                cb(self.build_get_revoc_reg_def_request(submitter_did.as_ref(), &id));
            }
            LedgerCommand::ParseGetRevocRegDefResponse(get_revoc_ref_def_response, cb) => {
                debug!(target: "ledger_command_executor", "ParseGetRevocRegDefDefResponse command received");
                cb(self.parse_revoc_reg_def_response(&get_revoc_ref_def_response));
            }
            LedgerCommand::BuildRevocRegEntryRequest(submitter_did, revoc_reg_def_id, rev_def_type, value, cb) => {
                debug!(target: "ledger_command_executor", "BuildRevocRegEntryRequest command received");
                cb(self.build_revoc_reg_entry_request(&submitter_did, &revoc_reg_def_id, &rev_def_type, RevocationRegistryDeltaV1::from(value)));
            }
            LedgerCommand::BuildGetRevocRegRequest(submitter_did, revoc_reg_def_id, timestamp, cb) => {
                debug!(target: "ledger_command_executor", "BuildGetRevocRegRequest command received");
                cb(self.build_get_revoc_reg_request(submitter_did.as_ref(), &revoc_reg_def_id, timestamp));
            }
            LedgerCommand::ParseGetRevocRegResponse(get_revoc_reg_response, cb) => {
                debug!(target: "ledger_command_executor", "ParseGetRevocRegResponse command received");
                cb(self.parse_revoc_reg_response(&get_revoc_reg_response));
            }
            LedgerCommand::BuildGetRevocRegDeltaRequest(submitter_did, revoc_reg_def_id, from, to, cb) => {
                debug!(target: "ledger_command_executor", "BuildGetRevocRegDeltaRequest command received");
                cb(self.build_get_revoc_reg_delta_request(submitter_did.as_ref(), &revoc_reg_def_id, from, to));
            }
            LedgerCommand::ParseGetRevocRegDeltaResponse(get_revoc_reg_delta_response, cb) => {
                debug!(target: "ledger_command_executor", "ParseGetRevocRegDeltaResponse command received");
                cb(self.parse_revoc_reg_delta_response(&get_revoc_reg_delta_response));
            }
            LedgerCommand::GetResponseMetadata(response, cb) => {
                debug!(target: "ledger_command_executor", "GetResponseMetadata command received");
                cb(self.get_response_metadata(&response));
            }
            LedgerCommand::BuildAuthRuleRequest(submitter_did, txn_type, action, field, old_value, new_value, constraint, cb) => {
<<<<<<< HEAD
                info!(target: "ledger_command_executor", "BuildAuthRuleRequest command received");
=======
                debug!(target: "ledger_command_executor", "BuildAuthRuleRequest command received");
>>>>>>> 55b77ec7
                cb(self.build_auth_rule_request(&submitter_did, &txn_type, &action, &field, old_value.as_ref().map(String::as_str), new_value.as_ref().map(String::as_str), constraint));
            }
            LedgerCommand::BuildAuthRulesRequest(submitter_did, rules, cb) => {
                debug!(target: "ledger_command_executor", "BuildAuthRulesRequest command received");
                cb(self.build_auth_rules_request(&submitter_did, rules));
            }
            LedgerCommand::BuildGetAuthRuleRequest(submitter_did, txn_type, action, field, old_value, new_value, cb) => {
                debug!(target: "ledger_command_executor", "BuildGetAuthRuleRequest command received");
                cb(self.build_get_auth_rule_request(submitter_did.as_ref(),
                                                    txn_type.as_ref().map(String::as_str),
                                                    action.as_ref().map(String::as_str),
                                                    field.as_ref().map(String::as_str),
                                                    old_value.as_ref().map(String::as_str),
                                                    new_value.as_ref().map(String::as_str)));
            }
            LedgerCommand::GetSchema(pool_handle, submitter_did, id, cb) => {
                debug!(target: "ledger_command_executor", "GetSchema command received");
                self.get_schema(pool_handle, submitter_did.as_ref(), &id, cb);
            }
            LedgerCommand::GetSchemaContinue(id, pool_response, cb_id) => {
                debug!(target: "ledger_command_executor", "GetSchemaContinue command received");
                self._get_schema_continue(id, pool_response, cb_id);
            }
            LedgerCommand::GetCredDef(pool_handle, submitter_did, id, cb) => {
                debug!(target: "ledger_command_executor", "GetCredDef command received");
                self.get_cred_def(pool_handle, submitter_did.as_ref(), &id, cb);
            }
            LedgerCommand::GetCredDefContinue(id, pool_response, cb_id) => {
                debug!(target: "ledger_command_executor", "GetCredDefContinue command received");
                self._get_cred_def_continue(id, pool_response, cb_id);
            }
            LedgerCommand::BuildTxnAuthorAgreementRequest(submitter_did, text, version, cb) => {
                debug!(target: "ledger_command_executor", "BuildTxnAuthorAgreementRequest command received");
                cb(self.build_txn_author_agreement_request(&submitter_did, &text, &version));
            }
            LedgerCommand::BuildGetTxnAuthorAgreementRequest(submitter_did, data, cb) => {
                debug!(target: "ledger_command_executor", "BuildGetTxnAuthorAgreementRequest command received");
                cb(self.build_get_txn_author_agreement_request(submitter_did.as_ref(), data.as_ref()));
            }
            LedgerCommand::BuildAcceptanceMechanismRequests(submitter_did, aml, version, aml_context, cb) => {
                debug!(target: "ledger_command_executor", "BuildAcceptanceMechanismRequests command received");
                cb(self.build_acceptance_mechanisms_request(&submitter_did, aml, &version, aml_context.as_ref().map(String::as_str)));
            }
            LedgerCommand::BuildGetAcceptanceMechanismsRequest(submitter_did, timestamp, version, cb) => {
                debug!(target: "ledger_command_executor", "BuildGetAcceptanceMechanismsRequest command received");
                cb(self.build_get_acceptance_mechanisms_request(submitter_did.as_ref(),
                                                                timestamp,
                                                                version.as_ref().map(String::as_str)));
            }
            LedgerCommand::AppendTxnAuthorAgreementAcceptanceToRequest(request_json, text, version, hash, acc_mech_type, time_of_acceptance, cb) => {
                debug!(target: "ledger_command_executor", "AppendTxnAuthorAgreementAcceptanceToRequest command received");
                cb(self.append_txn_author_agreement_acceptance_to_request(&request_json,
                                                                          text.as_ref().map(String::as_str),
                                                                          version.as_ref().map(String::as_str),
                                                                          hash.as_ref().map(String::as_str),
                                                                          &acc_mech_type,
                                                                          time_of_acceptance));
            }
            LedgerCommand::AppendRequestEndorser(request_json, endorser_did, cb) => {
<<<<<<< HEAD
                info!(target: "ledger_command_executor", "AppendRequestEndorser command received");
=======
                debug!(target: "ledger_command_executor", "AppendRequestEndorser command received");
>>>>>>> 55b77ec7
                cb(self.append_request_endorser(&request_json,
                                                &endorser_did));
            }
        };
    }

    fn register_sp_parser(&self, txn_type: &str,
                          parser: CustomTransactionParser, free: CustomFree) -> IndyResult<()> {
        debug!("register_sp_parser >>> txn_type: {:?}, parser: {:?}, free: {:?}",
               txn_type, parser, free);

        PoolService::register_sp_parser(txn_type, parser, free)
            .map_err(IndyError::from)
    }

    fn sign_and_submit_request(&self,
                               pool_handle: PoolHandle,
                               wallet_handle: WalletHandle,
                               submitter_did: &DidValue,
                               request_json: &str,
                               cb: Box<dyn Fn(IndyResult<String>) + Send>) {
        debug!("sign_and_submit_request >>> pool_handle: {:?}, wallet_handle: {:?}, submitter_did: {:?}, request_json: {:?}",
               pool_handle, wallet_handle, submitter_did, request_json);

        match self._sign_request(wallet_handle, submitter_did, request_json, SignatureType::Single) {
            Ok(signed_request) => self.submit_request(pool_handle, signed_request.as_str(), cb),
            Err(err) => cb(Err(err))
        }
    }

    fn _sign_request(&self,
                     wallet_handle: WalletHandle,
                     submitter_did: &DidValue,
                     request_json: &str,
                     signature_type: SignatureType) -> IndyResult<String> {
        debug!("_sign_request >>> wallet_handle: {:?}, submitter_did: {:?}, request_json: {:?}", wallet_handle, submitter_did, request_json);

        let my_did: Did = self.wallet_service.get_indy_object(wallet_handle, &submitter_did.0, &RecordOptions::id_value())?;

        let my_key: Key = self.wallet_service.get_indy_object(wallet_handle, &my_did.verkey, &RecordOptions::id_value())?;

        let mut request: Value = serde_json::from_str(request_json)
            .to_indy(IndyErrorKind::InvalidStructure, "Message is invalid json")?;

        if !request.is_object() {
            return Err(err_msg(IndyErrorKind::InvalidStructure, "Message isn't json object"));
        }

        let serialized_request = serialize_signature(request.clone())?;
        let signature = self.crypto_service.sign(&my_key, &serialized_request.as_bytes().to_vec())?;
        let did = my_did.did.to_short();

        match signature_type {
            SignatureType::Single => { request["signature"] = Value::String(signature.to_base58()); }
            SignatureType::Multi => {
                request.as_object_mut()
                    .map(|request| {
                        if !request.contains_key("signatures") {
                            request.insert("signatures".to_string(), Value::Object(serde_json::Map::new()));
                        }
<<<<<<< HEAD
                        request["signatures"].as_object_mut().unwrap().insert(submitter_did.to_string(), Value::String(signature.to_base58()));
=======
                        request["signatures"].as_object_mut().unwrap().insert(did.0, Value::String(signature.to_base58()));
>>>>>>> 55b77ec7

                        if let (Some(identifier), Some(signature)) = (request.get("identifier").and_then(Value::as_str).map(str::to_owned),
                                                                      request.remove("signature")) {
                            request["signatures"].as_object_mut().unwrap().insert(identifier, signature);
                        }
                    });
            }
        }

        let res: String = serde_json::to_string(&request)
            .to_indy(IndyErrorKind::InvalidState, "Can't serialize message after signing")?;

        debug!("_sign_request <<< res: {:?}", res);

        Ok(res)
    }

    fn submit_request(&self,
                      handle: PoolHandle,
                      request_json: &str,
                      cb: Box<dyn Fn(IndyResult<String>) + Send>) {
        debug!("submit_request >>> handle: {:?}, request_json: {:?}", handle, request_json);

<<<<<<< HEAD
        if let Err(err) = serde_json::from_str::<Request<serde_json::Value>>(&request_json){
=======
        if let Err(err) = serde_json::from_str::<Request<serde_json::Value>>(&request_json) {
>>>>>>> 55b77ec7
            return cb(Err(IndyError::from_msg(IndyErrorKind::InvalidStructure, format!("Request is invalid json: {:?}", err))));
        }

        let x: IndyResult<CommandHandle> = self.pool_service.send_tx(handle, request_json);
        match x {
            Ok(cmd_id) => { self.send_callbacks.borrow_mut().insert(cmd_id, cb); }
            Err(err) => { cb(Err(err)); }
        };
    }

    fn submit_action(&self,
                     handle: PoolHandle,
                     request_json: &str,
                     nodes: Option<&str>,
                     timeout: Option<i32>,
                     cb: Box<dyn Fn(IndyResult<String>) + Send>) {
        debug!("submit_action >>> handle: {:?}, request_json: {:?}, nodes: {:?}, timeout: {:?}", handle, request_json, nodes, timeout);

        if let Err(err) = self.ledger_service.validate_action(request_json) {
            return cb(Err(err));
        }

        let x: IndyResult<CommandHandle> = self.pool_service.send_action(handle, request_json, nodes, timeout);
        match x {
            Ok(cmd_id) => { self.send_callbacks.borrow_mut().insert(cmd_id, cb); }
            Err(err) => { cb(Err(err)); }
        };
    }

    fn sign_request(&self,
                    wallet_handle: WalletHandle,
                    submitter_did: &DidValue,
                    request_json: &str) -> IndyResult<String> {
        debug!("sign_request >>> wallet_handle: {:?}, submitter_did: {:?}, request_json: {:?}", wallet_handle, submitter_did, request_json);

        let res = self._sign_request(wallet_handle, submitter_did, request_json, SignatureType::Single)?;

        debug!("sign_request <<< res: {:?}", res);

        Ok(res)
    }

    fn multi_sign_request(&self,
                          wallet_handle: WalletHandle,
                          submitter_did: &DidValue,
                          request_json: &str) -> IndyResult<String> {
        debug!("multi_sign_request >>> wallet_handle: {:?}, submitter_did: {:?}, request_json: {:?}", wallet_handle, submitter_did, request_json);

        let res = self._sign_request(wallet_handle, submitter_did, request_json, SignatureType::Multi)?;

        debug!("multi_sign_request <<< res: {:?}", res);

        Ok(res)
    }
    fn build_get_ddo_request(&self,
                             submitter_did: Option<&DidValue>,
                             target_did: &DidValue) -> IndyResult<String> {
        debug!("build_get_ddo_request >>> submitter_did: {:?}, target_did: {:?}", submitter_did, target_did);

        let res = self.ledger_service.build_get_ddo_request(submitter_did, target_did)?;

        debug!("build_get_ddo_request <<< res: {:?}", res);

        Ok(res)
    }

    fn build_nym_request(&self,
                         submitter_did: &DidValue,
                         target_did: &DidValue,
                         verkey: Option<&str>,
                         alias: Option<&str>,
                         role: Option<&str>) -> IndyResult<String> {
        debug!("build_nym_request >>> submitter_did: {:?}, target_did: {:?}, verkey: {:?}, alias: {:?}, role: {:?}",
               submitter_did, target_did, verkey, alias, role);

        self.crypto_service.validate_did(submitter_did)?;
        self.crypto_service.validate_did(target_did)?;
        if let Some(vk) = verkey {
            self.crypto_service.validate_key(vk)?;
        }

        let res = self.ledger_service.build_nym_request(submitter_did,
                                                        target_did,
                                                        verkey,
                                                        alias,
                                                        role)?;

        debug!("build_nym_request <<< res: {:?}", res);

        Ok(res)
    }

    fn build_attrib_request(&self,
                            submitter_did: &DidValue,
                            target_did: &DidValue,
                            hash: Option<&str>,
                            raw: Option<&serde_json::Value>,
                            enc: Option<&str>) -> IndyResult<String> {
        debug!("build_attrib_request >>> submitter_did: {:?}, target_did: {:?}, hash: {:?}, raw: {:?}, enc: {:?}",
               submitter_did, target_did, hash, raw, enc);

        self.crypto_service.validate_did(submitter_did)?;
        self.crypto_service.validate_did(target_did)?;

        let res = self.ledger_service.build_attrib_request(submitter_did,
                                                           target_did,
                                                           hash,
                                                           raw,
                                                           enc)?;

        debug!("build_attrib_request <<< res: {:?}", res);

        Ok(res)
    }

    fn build_get_attrib_request(&self,
                                submitter_did: Option<&DidValue>,
                                target_did: &DidValue,
                                raw: Option<&str>,
                                hash: Option<&str>,
                                enc: Option<&str>) -> IndyResult<String> {
        debug!("build_get_attrib_request >>> submitter_did: {:?}, target_did: {:?}, raw: {:?}, hash: {:?}, enc: {:?}",
               submitter_did, target_did, raw, hash, enc);

        self.validate_opt_did(submitter_did)?;
        self.crypto_service.validate_did(target_did)?;

        let res = self.ledger_service.build_get_attrib_request(submitter_did,
                                                               target_did,
                                                               raw,
                                                               hash,
                                                               enc)?;

        debug!("build_get_attrib_request <<< res: {:?}", res);

        Ok(res)
    }

    fn build_get_nym_request(&self,
                             submitter_did: Option<&DidValue>,
                             target_did: &DidValue) -> IndyResult<String> {
        debug!("build_get_nym_request >>> submitter_did: {:?}, target_did: {:?}", submitter_did, target_did);

        self.validate_opt_did(submitter_did)?;
        self.crypto_service.validate_did(target_did)?;

        let res = self.ledger_service.build_get_nym_request(submitter_did,
                                                            target_did)?;

        debug!("build_get_attrib_request <<< res: {:?}", res);

        Ok(res)
    }

    fn build_schema_request(&self,
                            submitter_did: &DidValue,
                            schema: SchemaV1) -> IndyResult<String> {
        debug!("build_schema_request >>> submitter_did: {:?}, schema: {:?}", submitter_did, schema);

        self.crypto_service.validate_did(submitter_did)?;

        let res = self.ledger_service.build_schema_request(submitter_did, schema)?;

        debug!("build_schema_request <<< res: {:?}", res);

        Ok(res)
    }

    fn build_get_schema_request(&self,
<<<<<<< HEAD
                                submitter_did: Option<&str>,
=======
                                submitter_did: Option<&DidValue>,
>>>>>>> 55b77ec7
                                id: &SchemaId) -> IndyResult<String> {
        debug!("build_get_schema_request >>> submitter_did: {:?}, id: {:?}", submitter_did, id);

        self.validate_opt_did(submitter_did)?;

        let res = self.ledger_service.build_get_schema_request(submitter_did, id)?;

        debug!("build_get_schema_request <<< res: {:?}", res);

        Ok(res)
    }

    fn parse_get_schema_response(&self,
                                 get_schema_response: &str) -> IndyResult<(String, String)> {
        debug!("parse_get_schema_response >>> get_schema_response: {:?}", get_schema_response);

        let res = self.ledger_service.parse_get_schema_response(get_schema_response, None)?;

        debug!("parse_get_schema_response <<< res: {:?}", res);

        Ok(res)
    }

    fn build_cred_def_request(&self,
                              submitter_did: &DidValue,
                              cred_def: CredentialDefinitionV1) -> IndyResult<String> {
        debug!("build_cred_def_request >>> submitter_did: {:?}, cred_def: {:?}",
               submitter_did, cred_def);

        self.crypto_service.validate_did(submitter_did)?;

        let res = self.ledger_service.build_cred_def_request(submitter_did, cred_def)?;

        debug!("build_cred_def_request <<< res: {:?}", res);

        Ok(res)
    }

    fn build_get_cred_def_request(&self,
<<<<<<< HEAD
                                  submitter_did: Option<&str>,
=======
                                  submitter_did: Option<&DidValue>,
>>>>>>> 55b77ec7
                                  id: &CredentialDefinitionId) -> IndyResult<String> {
        debug!("build_get_cred_def_request >>> submitter_did: {:?}, id: {:?}", submitter_did, id);

        self.validate_opt_did(submitter_did)?;

        let res = self.ledger_service.build_get_cred_def_request(submitter_did, id)?;

        debug!("build_get_cred_def_request <<< res: {:?}", res);

        Ok(res)
    }

    fn parse_get_cred_def_response(&self,
                                   get_cred_def_response: &str) -> IndyResult<(String, String)> {
        debug!("parse_get_cred_def_response >>> get_cred_def_response: {:?}", get_cred_def_response);

        let res = self.ledger_service.parse_get_cred_def_response(get_cred_def_response, None)?;

        debug!("parse_get_cred_def_response <<< res: {:?}", res);

        Ok(res)
    }

    fn build_node_request(&self,
                          submitter_did: &DidValue,
                          target_did: &DidValue,
                          data: NodeOperationData) -> IndyResult<String> {
        debug!("build_node_request >>> submitter_did: {:?}, target_did: {:?}, data: {:?}",
               submitter_did, target_did, data);

        self.crypto_service.validate_did(submitter_did)?;

        let res = self.ledger_service.build_node_request(submitter_did, target_did, data)?;

        debug!("build_node_request <<< res: {:?}", res);

        Ok(res)
    }

    fn build_get_validator_info_request(&self,
                                        submitter_did: &DidValue) -> IndyResult<String> {
        info!("build_get_validator_info_request >>> submitter_did: {:?}", submitter_did);

        self.crypto_service.validate_did(submitter_did)?;

        let res = self.ledger_service.build_get_validator_info_request(submitter_did)?;

        info!("build_get_validator_info_request <<< res: {:?}", res);

        Ok(res)
    }

    fn build_get_txn_request(&self,
                             submitter_did: Option<&DidValue>,
                             ledger_type: Option<&str>,
                             seq_no: i32) -> IndyResult<String> {
        debug!("build_get_txn_request >>> submitter_did: {:?}, ledger_type: {:?}, seq_no: {:?}",
               submitter_did, ledger_type, seq_no);

        self.validate_opt_did(submitter_did)?;

        let res = self.ledger_service.build_get_txn_request(submitter_did, ledger_type, seq_no)?;

        debug!("build_get_txn_request <<< res: {:?}", res);

        Ok(res)
    }

    fn build_pool_config_request(&self,
                                 submitter_did: &DidValue,
                                 writes: bool,
                                 force: bool) -> IndyResult<String> {
        debug!("build_pool_config_request >>> submitter_did: {:?}, writes: {:?}, force: {:?}",
               submitter_did, writes, force);

        self.crypto_service.validate_did(submitter_did)?;

        let res = self.ledger_service.build_pool_config(submitter_did, writes, force)?;

        debug!("build_pool_config_request  <<< res: {:?}", res);

        Ok(res)
    }

    fn build_pool_restart_request(&self, submitter_did: &DidValue, action: &str,
                                  datetime: Option<&str>) -> IndyResult<String> {
        debug!("build_pool_restart_request >>> submitter_did: {:?}, action: {:?}, datetime: {:?}", submitter_did, action, datetime);

        self.crypto_service.validate_did(&submitter_did)?;

        let res = self.ledger_service.build_pool_restart(&submitter_did, action, datetime)?;

        debug!("build_pool_config_request  <<< res: {:?}", res);

        Ok(res)
    }

    fn build_pool_upgrade_request(&self,
                                  submitter_did: &DidValue,
                                  name: &str,
                                  version: &str,
                                  action: &str,
                                  sha256: &str,
                                  timeout: Option<u32>,
                                  schedule: Option<Schedule>,
                                  justification: Option<&str>,
                                  reinstall: bool,
                                  force: bool,
                                  package: Option<&str>) -> IndyResult<String> {
        debug!("build_pool_upgrade_request >>> submitter_did: {:?}, name: {:?}, version: {:?}, action: {:?}, sha256: {:?},\
         timeout: {:?}, schedule: {:?}, justification: {:?}, reinstall: {:?}, force: {:?}, package: {:?}",
               submitter_did, name, version, action, sha256, timeout, schedule, justification, reinstall, force, package);

        self.crypto_service.validate_did(&submitter_did)?;

        let res = self.ledger_service.build_pool_upgrade(&submitter_did, name, version, action, sha256,
                                                         timeout, schedule, justification, reinstall, force, package)?;

        debug!("build_pool_upgrade_request  <<< res: {:?}", res);

        Ok(res)
    }

    fn build_revoc_reg_def_request(&self,
                                   submitter_did: &DidValue,
                                   data: RevocationRegistryDefinitionV1) -> IndyResult<String> {
        debug!("build_revoc_reg_def_request >>> submitter_did: {:?}, data: {:?}", submitter_did, data);

        self.crypto_service.validate_did(&submitter_did)?;

        let res = self.ledger_service.build_revoc_reg_def_request(&submitter_did, data)?;

        debug!("build_revoc_reg_def_request  <<< res: {:?}", res);

        Ok(res)
    }

    fn build_get_revoc_reg_def_request(&self,
<<<<<<< HEAD
                                       submitter_did: Option<&str>,
=======
                                       submitter_did: Option<&DidValue>,
>>>>>>> 55b77ec7
                                       id: &RevocationRegistryId) -> IndyResult<String> {
        debug!("build_get_revoc_reg_def_request >>> submitter_did: {:?}, id: {:?}", submitter_did, id);

        self.validate_opt_did(submitter_did)?;

        let res = self.ledger_service.build_get_revoc_reg_def_request(submitter_did, id)?;

        debug!("build_get_revoc_reg_def_request  <<< res: {:?}", res);

        Ok(res)
    }

    fn parse_revoc_reg_def_response(&self,
                                    get_revoc_reg_def_response: &str) -> IndyResult<(String, String)> {
        debug!("parse_revoc_reg_def_response >>> get_revoc_reg_def_response: {:?}", get_revoc_reg_def_response);

        let res = self.ledger_service.parse_get_revoc_reg_def_response(get_revoc_reg_def_response)?;

        debug!("parse_revoc_reg_def_response <<< res: {:?}", res);

        Ok(res)
    }

    fn build_revoc_reg_entry_request(&self,
<<<<<<< HEAD
                                     submitter_did: &str,
=======
                                     submitter_did: &DidValue,
>>>>>>> 55b77ec7
                                     revoc_reg_def_id: &RevocationRegistryId,
                                     revoc_def_type: &str,
                                     value: RevocationRegistryDeltaV1) -> IndyResult<String> {
        debug!("build_revoc_reg_entry_request >>> submitter_did: {:?}, revoc_reg_def_id: {:?}, revoc_def_type: {:?}, value: {:?}",
               submitter_did, revoc_reg_def_id, revoc_def_type, value);

        self.crypto_service.validate_did(&submitter_did)?;

        let res = self.ledger_service.build_revoc_reg_entry_request(&submitter_did, revoc_reg_def_id, revoc_def_type, value)?;

        debug!("build_revoc_reg_request  <<< res: {:?}", res);

        Ok(res)
    }

    fn build_get_revoc_reg_request(&self,
<<<<<<< HEAD
                                   submitter_did: Option<&str>,
=======
                                   submitter_did: Option<&DidValue>,
>>>>>>> 55b77ec7
                                   revoc_reg_def_id: &RevocationRegistryId,
                                   timestamp: i64) -> IndyResult<String> {
        debug!("build_get_revoc_reg_request >>> submitter_did: {:?}, revoc_reg_def_id: {:?}, timestamp: {:?}", submitter_did, revoc_reg_def_id, timestamp);

        self.validate_opt_did(submitter_did)?;

        let res = self.ledger_service.build_get_revoc_reg_request(submitter_did, revoc_reg_def_id, timestamp)?;

        debug!("build_get_revoc_reg_request  <<< res: {:?}", res);

        Ok(res)
    }

    fn parse_revoc_reg_response(&self,
                                get_revoc_reg_response: &str) -> IndyResult<(String, String, u64)> {
        debug!("parse_revoc_reg_response >>> get_revoc_reg_response: {:?}", get_revoc_reg_response);

        let res = self.ledger_service.parse_get_revoc_reg_response(get_revoc_reg_response)?;

        debug!("parse_revoc_reg_response <<< res: {:?}", res);

        Ok(res)
    }

    fn build_get_revoc_reg_delta_request(&self,
<<<<<<< HEAD
                                         submitter_did: Option<&str>,
=======
                                         submitter_did: Option<&DidValue>,
>>>>>>> 55b77ec7
                                         revoc_reg_def_id: &RevocationRegistryId,
                                         from: Option<i64>,
                                         to: i64) -> IndyResult<String> {
        debug!("build_get_revoc_reg_delta_request >>> submitter_did: {:?}, revoc_reg_def_id: {:?}, from: {:?}, to: {:?}", submitter_did, revoc_reg_def_id, from, to);

        self.validate_opt_did(submitter_did)?;

        let res = self.ledger_service.build_get_revoc_reg_delta_request(submitter_did, revoc_reg_def_id, from, to)?;

        debug!("build_get_revoc_reg_delta_request  <<< res: {:?}", res);

        Ok(res)
    }

    fn parse_revoc_reg_delta_response(&self,
                                      get_revoc_reg_delta_response: &str) -> IndyResult<(String, String, u64)> {
        debug!("parse_revoc_reg_delta_response >>> get_revoc_reg_delta_response: {:?}", get_revoc_reg_delta_response);

        let res = self.ledger_service.parse_get_revoc_reg_delta_response(get_revoc_reg_delta_response)?;

        debug!("parse_revoc_reg_delta_response <<< res: {:?}", res);

        Ok(res)
    }

    fn get_response_metadata(&self,
                             response: &str) -> IndyResult<String> {
        debug!("get_response_metadata >>> response: {:?}", response);

        let metadata = parse_response_metadata(response)?;

        let res = serde_json::to_string(&metadata)
            .to_indy(IndyErrorKind::InvalidState, "Cannot serialize ResponseMetadata")?;

        debug!("get_response_metadata <<< res: {:?}", res);

        Ok(res)
    }

    fn build_auth_rule_request(&self,
                               submitter_did: &DidValue,
                               txn_type: &str,
                               action: &str,
                               field: &str,
                               old_value: Option<&str>,
                               new_value: Option<&str>,
                               constraint: Constraint) -> IndyResult<String> {
        debug!("build_auth_rule_request >>> submitter_did: {:?}, txn_type: {:?}, action: {:?}, field: {:?}, \
            old_value: {:?}, new_value: {:?}, constraint: {:?}", submitter_did, txn_type, action, field, old_value, new_value, constraint);

        self.crypto_service.validate_did(&submitter_did)?;

        let res = self.ledger_service.build_auth_rule_request(&submitter_did, txn_type, action, field, old_value, new_value, constraint)?;

        debug!("build_auth_rule_request <<< res: {:?}", res);

        Ok(res)
    }

    fn build_auth_rules_request(&self,
<<<<<<< HEAD
                                submitter_did: &str,
=======
                                submitter_did: &DidValue,
>>>>>>> 55b77ec7
                                rules: AuthRules) -> IndyResult<String> {
        debug!("build_auth_rules_request >>> submitter_did: {:?}, rules: {:?}", submitter_did, rules);

        self.validate_opt_did(Some(submitter_did))?;

        let res = self.ledger_service.build_auth_rules_request(submitter_did, rules)?;

        debug!("build_auth_rules_request <<< res: {:?}", res);

        Ok(res)
    }

    fn build_get_auth_rule_request(&self,
                                   submitter_did: Option<&DidValue>,
                                   txn_type: Option<&str>,
                                   action: Option<&str>,
                                   field: Option<&str>,
                                   old_value: Option<&str>,
                                   new_value: Option<&str>) -> IndyResult<String> {
        debug!("build_get_auth_rule_request >>> submitter_did: {:?}, auth_type: {:?}, auth_action: {:?}, field: {:?}, \
            old_value: {:?}, new_value: {:?}", submitter_did, txn_type, action, field, old_value, new_value);

        self.validate_opt_did(submitter_did)?;

        let res = self.ledger_service.build_get_auth_rule_request(submitter_did, txn_type, action, field, old_value, new_value)?;

        debug!("build_get_auth_rule_request <<< res: {:?}", res);

        Ok(res)
    }

    fn build_txn_author_agreement_request(&self,
                                          submitter_did: &DidValue,
                                          text: &str,
                                          version: &str) -> IndyResult<String> {
        debug!("build_txn_author_agreement_request >>> submitter_did: {:?}, text: {:?}, version: {:?}", submitter_did, text, version);

        self.crypto_service.validate_did(submitter_did)?;

        let res = self.ledger_service.build_txn_author_agreement_request(submitter_did, text, version)?;

        debug!("build_txn_author_agreement_request <<< res: {:?}", res);

        Ok(res)
    }

    fn build_get_txn_author_agreement_request(&self,
                                              submitter_did: Option<&DidValue>,
                                              data: Option<&GetTxnAuthorAgreementData>) -> IndyResult<String> {
        debug!("build_get_txn_author_agreement_request >>> submitter_did: {:?}, data: {:?}", submitter_did, data);

        self.validate_opt_did(submitter_did)?;

        let res = self.ledger_service.build_get_txn_author_agreement_request(submitter_did, data)?;

        debug!("build_get_txn_author_agreement_request <<< res: {:?}", res);

        Ok(res)
    }

    fn build_acceptance_mechanisms_request(&self,
                                           submitter_did: &DidValue,
                                           aml: AcceptanceMechanisms,
                                           version: &str,
                                           aml_context: Option<&str>) -> IndyResult<String> {
        debug!("build_acceptance_mechanisms_request >>> submitter_did: {:?}, aml: {:?}, version: {:?}, aml_context: {:?}", submitter_did, aml, version, aml_context);

        self.crypto_service.validate_did(submitter_did)?;

        let res = self.ledger_service.build_acceptance_mechanisms_request(submitter_did, aml, version, aml_context)?;

        debug!("build_acceptance_mechanisms_request <<< res: {:?}", res);

        Ok(res)
    }

    fn build_get_acceptance_mechanisms_request(&self,
                                               submitter_did: Option<&DidValue>,
                                               timestamp: Option<u64>,
                                               version: Option<&str>) -> IndyResult<String> {
        debug!("build_get_acceptance_mechanisms_request >>> submitter_did: {:?}, timestamp: {:?}, version: {:?}", submitter_did, timestamp, version);

        self.validate_opt_did(submitter_did)?;

        let res = self.ledger_service.build_get_acceptance_mechanisms_request(submitter_did, timestamp, version)?;

        debug!("build_get_acceptance_mechanisms_request <<< res: {:?}", res);

        Ok(res)
    }

    fn append_txn_author_agreement_acceptance_to_request(&self,
                                                         request_json: &str,
                                                         text: Option<&str>,
                                                         version: Option<&str>,
                                                         taa_digest: Option<&str>,
                                                         acc_mech_type: &str,
                                                         time: u64) -> IndyResult<String> {
        debug!("append_txn_author_agreement_acceptance_to_request >>> request_json: {:?}, text: {:?}, version: {:?}, taa_digest: {:?}, acc_mech_type: {:?}, time: {:?}",
               request_json, text, version, taa_digest, acc_mech_type, time);

        let mut request: serde_json::Value = serde_json::from_str(request_json)
            .map_err(|err| IndyError::from_msg(IndyErrorKind::InvalidStructure, format!("Cannot deserialize request: {:?}", err)))?;

        request["taaAcceptance"] = json!(self.ledger_service.prepare_acceptance_data(text, version, taa_digest, acc_mech_type, time)?);

        let res: String = serde_json::to_string(&request)
            .to_indy(IndyErrorKind::InvalidState, "Can't serialize request after adding author agreement acceptance data")?;

        debug!("append_txn_author_agreement_acceptance_to_request <<< res: {:?}", res);

        Ok(res)
    }

    fn append_request_endorser(&self,
                               request_json: &str,
<<<<<<< HEAD
                               endorser_did: &str) -> IndyResult<String> {
=======
                               endorser_did: &DidValue) -> IndyResult<String> {
>>>>>>> 55b77ec7
        debug!("append_request_endorser >>> request_json: {:?}, endorser_did: {:?}", request_json, endorser_did);

        self.crypto_service.validate_did(endorser_did)?;

<<<<<<< HEAD
=======
        let endorser_did = endorser_did.to_short();

>>>>>>> 55b77ec7
        let mut request: serde_json::Value = serde_json::from_str(request_json)
            .map_err(|err| IndyError::from_msg(IndyErrorKind::InvalidStructure, format!("Cannot deserialize request: {:?}", err)))?;

        request["endorser"] = json!(endorser_did);

        let res: String = serde_json::to_string(&request)
            .to_indy(IndyErrorKind::InvalidState, "Can't serialize request after adding endorser")?;

        debug!("append_request_endorser <<< res: {:?}", res);

        Ok(res)
    }

<<<<<<< HEAD
    fn validate_opt_did(&self, did: Option<&str>) -> IndyResult<()> {
=======
    fn validate_opt_did(&self, did: Option<&DidValue>) -> IndyResult<()> {
>>>>>>> 55b77ec7
        match did {
            Some(did) => Ok(self.crypto_service.validate_did(did)?),
            None => Ok(())
        }
    }

<<<<<<< HEAD
    fn get_schema(&self, pool_handle: i32, submitter_did: Option<&str>, id: &SchemaId, cb: BoxedCallbackStringStringSend) {
=======
    fn get_schema(&self, pool_handle: i32, submitter_did: Option<&DidValue>, id: &SchemaId, cb: BoxedCallbackStringStringSend) {
>>>>>>> 55b77ec7
        let request_json = try_cb!(self.build_get_schema_request(submitter_did, id), cb);

        let cb_id = next_command_handle();
        self.pending_callbacks.borrow_mut().insert(cb_id, cb);
        let id = id.clone();

        self.submit_request(pool_handle, &request_json, Box::new(move |response| {
            CommandExecutor::instance().send(
                Command::Ledger(
                    LedgerCommand::GetSchemaContinue(
                        id.clone(),
                        response,
                        cb_id
                    )
                )
            ).unwrap();
        }));
    }

<<<<<<< HEAD
    fn _get_schema_continue(&self, pool_response: IndyResult<String>, cb_id: CommandHandle) {
=======
    fn _get_schema_continue(&self, id: SchemaId, pool_response: IndyResult<String>, cb_id: CommandHandle) {
>>>>>>> 55b77ec7
        let cb = self.pending_callbacks.borrow_mut().remove(&cb_id).expect("FIXME INVALID STATE");
        let pool_response = try_cb!(pool_response, cb);
        cb(self.ledger_service.parse_get_schema_response(&pool_response, id.get_method().as_ref().map(String::as_str)))
    }

<<<<<<< HEAD
    fn get_cred_def(&self, pool_handle: i32, submitter_did: Option<&str>, id: &CredentialDefinitionId, cb: BoxedCallbackStringStringSend) {
=======
    fn get_cred_def(&self, pool_handle: i32, submitter_did: Option<&DidValue>, id: &CredentialDefinitionId, cb: BoxedCallbackStringStringSend) {
>>>>>>> 55b77ec7
        let request_json = try_cb!(self.build_get_cred_def_request(submitter_did, id), cb);

        let cb_id = next_command_handle();
        self.pending_callbacks.borrow_mut().insert(cb_id, cb);
        let id = id.clone();

        self.submit_request(pool_handle, &request_json, Box::new(move |response| {
            CommandExecutor::instance().send(
                Command::Ledger(
                    LedgerCommand::GetCredDefContinue(
                        id.clone(),
                        response,
                        cb_id
                    )
                )
            ).unwrap();
        }));
    }

<<<<<<< HEAD
    fn _get_cred_def_continue(&self, pool_response: IndyResult<String>, cb_id: CommandHandle) {
=======
    fn _get_cred_def_continue(&self, id: CredentialDefinitionId, pool_response: IndyResult<String>, cb_id: CommandHandle) {
>>>>>>> 55b77ec7
        let cb = self.pending_callbacks.borrow_mut().remove(&cb_id).expect("FIXME INVALID STATE");
        let pool_response = try_cb!(pool_response, cb);
        cb(self.ledger_service.parse_get_cred_def_response(&pool_response, id.get_method().as_ref().map(String::as_str)))
    }
}

enum SignatureType {
    Single,
    Multi
}<|MERGE_RESOLUTION|>--- conflicted
+++ resolved
@@ -10,11 +10,7 @@
 use domain::anoncreds::revocation_registry_definition::{RevocationRegistryDefinition, RevocationRegistryDefinitionV1, RevocationRegistryId};
 use domain::anoncreds::revocation_registry_delta::{RevocationRegistryDelta, RevocationRegistryDeltaV1};
 use domain::anoncreds::schema::{Schema, SchemaV1, SchemaId};
-<<<<<<< HEAD
-use domain::crypto::did::Did;
-=======
 use domain::crypto::did::{Did, DidValue};
->>>>>>> 55b77ec7
 use domain::crypto::key::Key;
 use domain::ledger::node::NodeOperationData;
 use domain::ledger::author_agreement::{GetTxnAuthorAgreementData, AcceptanceMechanisms};
@@ -33,10 +29,7 @@
 use api::{WalletHandle, PoolHandle, CommandHandle, next_command_handle};
 use commands::{Command, CommandExecutor, BoxedCallbackStringStringSend};
 use rust_base58::ToBase58;
-<<<<<<< HEAD
-=======
 use std::string::ToString;
->>>>>>> 55b77ec7
 
 pub enum LedgerCommand {
     SignAndSubmitRequest(
@@ -70,13 +63,8 @@
         String, // request json
         Box<dyn Fn(IndyResult<String>) + Send>),
     BuildGetDdoRequest(
-<<<<<<< HEAD
-        Option<String>, // submitter did
-        String, // target did
-=======
         Option<DidValue>, // submitter did
         DidValue, // target did
->>>>>>> 55b77ec7
         Box<dyn Fn(IndyResult<String>) + Send>),
     BuildNymRequest(
         DidValue, // submitter did
@@ -100,24 +88,15 @@
         Option<String>, // enc
         Box<dyn Fn(IndyResult<String>) + Send>),
     BuildGetNymRequest(
-<<<<<<< HEAD
-        Option<String>, // submitter did
-        String, // target did
-=======
         Option<DidValue>, // submitter did
         DidValue, // target did
->>>>>>> 55b77ec7
         Box<dyn Fn(IndyResult<String>) + Send>),
     BuildSchemaRequest(
         DidValue, // submitter did
         Schema, // data
         Box<dyn Fn(IndyResult<String>) + Send>),
     BuildGetSchemaRequest(
-<<<<<<< HEAD
-        Option<String>, // submitter did
-=======
         Option<DidValue>, // submitter did
->>>>>>> 55b77ec7
         SchemaId, // id
         Box<dyn Fn(IndyResult<String>) + Send>),
     ParseGetSchemaResponse(
@@ -128,11 +107,7 @@
         CredentialDefinition, // data
         Box<dyn Fn(IndyResult<String>) + Send>),
     BuildGetCredDefRequest(
-<<<<<<< HEAD
-        Option<String>, // submitter did
-=======
         Option<DidValue>, // submitter did
->>>>>>> 55b77ec7
         CredentialDefinitionId, // id
         Box<dyn Fn(IndyResult<String>) + Send>),
     ParseGetCredDefResponse(
@@ -144,11 +119,7 @@
         NodeOperationData, // data
         Box<dyn Fn(IndyResult<String>) + Send>),
     BuildGetValidatorInfoRequest(
-<<<<<<< HEAD
-        String, // submitter did
-=======
-        DidValue, // submitter did
->>>>>>> 55b77ec7
+        DidValue, // submitter did
         Box<dyn Fn(IndyResult<String>) + Send>),
     BuildGetTxnRequest(
         Option<DidValue>, // submitter did
@@ -183,32 +154,20 @@
         RevocationRegistryDefinition, // data
         Box<dyn Fn(IndyResult<String>) + Send>),
     BuildGetRevocRegDefRequest(
-<<<<<<< HEAD
-        Option<String>, // submitter did
-=======
         Option<DidValue>, // submitter did
->>>>>>> 55b77ec7
         RevocationRegistryId, // revocation registry definition id
         Box<dyn Fn(IndyResult<String>) + Send>),
     ParseGetRevocRegDefResponse(
         String, // get revocation registry definition response
         BoxedCallbackStringStringSend),
     BuildRevocRegEntryRequest(
-<<<<<<< HEAD
-        String, // submitter did
-=======
-        DidValue, // submitter did
->>>>>>> 55b77ec7
+        DidValue, // submitter did
         RevocationRegistryId, // revocation registry definition id
         String, // revocation registry definition type
         RevocationRegistryDelta, // value
         Box<dyn Fn(IndyResult<String>) + Send>),
     BuildGetRevocRegRequest(
-<<<<<<< HEAD
-        Option<String>, // submitter did
-=======
         Option<DidValue>, // submitter did
->>>>>>> 55b77ec7
         RevocationRegistryId, // revocation registry definition id
         i64, // timestamp
         Box<dyn Fn(IndyResult<String>) + Send>),
@@ -216,11 +175,7 @@
         String, // get revocation registry response
         Box<dyn Fn(IndyResult<(String, String, u64)>) + Send>),
     BuildGetRevocRegDeltaRequest(
-<<<<<<< HEAD
-        Option<String>, // submitter did
-=======
         Option<DidValue>, // submitter did
->>>>>>> 55b77ec7
         RevocationRegistryId, // revocation registry definition id
         Option<i64>, // from
         i64, // to
@@ -259,11 +214,7 @@
         Box<dyn Fn(IndyResult<String>) + Send>),
     GetSchema(
         PoolHandle,
-<<<<<<< HEAD
-        Option<String>,
-=======
         Option<DidValue>,
->>>>>>> 55b77ec7
         SchemaId,
         BoxedCallbackStringStringSend,
     ),
@@ -274,11 +225,7 @@
     ),
     GetCredDef(
         PoolHandle,
-<<<<<<< HEAD
-        Option<String>,
-=======
         Option<DidValue>,
->>>>>>> 55b77ec7
         CredentialDefinitionId,
         BoxedCallbackStringStringSend,
     ),
@@ -317,11 +264,7 @@
         Box<dyn Fn(IndyResult<String>) + Send>),
     AppendRequestEndorser(
         String, // request json
-<<<<<<< HEAD
-        String, // endorser did
-=======
         DidValue, // endorser did
->>>>>>> 55b77ec7
         Box<dyn Fn(IndyResult<String>) + Send>),
 }
 
@@ -503,11 +446,7 @@
                 cb(self.get_response_metadata(&response));
             }
             LedgerCommand::BuildAuthRuleRequest(submitter_did, txn_type, action, field, old_value, new_value, constraint, cb) => {
-<<<<<<< HEAD
-                info!(target: "ledger_command_executor", "BuildAuthRuleRequest command received");
-=======
                 debug!(target: "ledger_command_executor", "BuildAuthRuleRequest command received");
->>>>>>> 55b77ec7
                 cb(self.build_auth_rule_request(&submitter_did, &txn_type, &action, &field, old_value.as_ref().map(String::as_str), new_value.as_ref().map(String::as_str), constraint));
             }
             LedgerCommand::BuildAuthRulesRequest(submitter_did, rules, cb) => {
@@ -567,11 +506,7 @@
                                                                           time_of_acceptance));
             }
             LedgerCommand::AppendRequestEndorser(request_json, endorser_did, cb) => {
-<<<<<<< HEAD
-                info!(target: "ledger_command_executor", "AppendRequestEndorser command received");
-=======
                 debug!(target: "ledger_command_executor", "AppendRequestEndorser command received");
->>>>>>> 55b77ec7
                 cb(self.append_request_endorser(&request_json,
                                                 &endorser_did));
             }
@@ -632,11 +567,7 @@
                         if !request.contains_key("signatures") {
                             request.insert("signatures".to_string(), Value::Object(serde_json::Map::new()));
                         }
-<<<<<<< HEAD
-                        request["signatures"].as_object_mut().unwrap().insert(submitter_did.to_string(), Value::String(signature.to_base58()));
-=======
                         request["signatures"].as_object_mut().unwrap().insert(did.0, Value::String(signature.to_base58()));
->>>>>>> 55b77ec7
 
                         if let (Some(identifier), Some(signature)) = (request.get("identifier").and_then(Value::as_str).map(str::to_owned),
                                                                       request.remove("signature")) {
@@ -660,11 +591,7 @@
                       cb: Box<dyn Fn(IndyResult<String>) + Send>) {
         debug!("submit_request >>> handle: {:?}, request_json: {:?}", handle, request_json);
 
-<<<<<<< HEAD
-        if let Err(err) = serde_json::from_str::<Request<serde_json::Value>>(&request_json){
-=======
         if let Err(err) = serde_json::from_str::<Request<serde_json::Value>>(&request_json) {
->>>>>>> 55b77ec7
             return cb(Err(IndyError::from_msg(IndyErrorKind::InvalidStructure, format!("Request is invalid json: {:?}", err))));
         }
 
@@ -834,11 +761,7 @@
     }
 
     fn build_get_schema_request(&self,
-<<<<<<< HEAD
-                                submitter_did: Option<&str>,
-=======
                                 submitter_did: Option<&DidValue>,
->>>>>>> 55b77ec7
                                 id: &SchemaId) -> IndyResult<String> {
         debug!("build_get_schema_request >>> submitter_did: {:?}, id: {:?}", submitter_did, id);
 
@@ -878,11 +801,7 @@
     }
 
     fn build_get_cred_def_request(&self,
-<<<<<<< HEAD
-                                  submitter_did: Option<&str>,
-=======
                                   submitter_did: Option<&DidValue>,
->>>>>>> 55b77ec7
                                   id: &CredentialDefinitionId) -> IndyResult<String> {
         debug!("build_get_cred_def_request >>> submitter_did: {:?}, id: {:?}", submitter_did, id);
 
@@ -1021,11 +940,7 @@
     }
 
     fn build_get_revoc_reg_def_request(&self,
-<<<<<<< HEAD
-                                       submitter_did: Option<&str>,
-=======
                                        submitter_did: Option<&DidValue>,
->>>>>>> 55b77ec7
                                        id: &RevocationRegistryId) -> IndyResult<String> {
         debug!("build_get_revoc_reg_def_request >>> submitter_did: {:?}, id: {:?}", submitter_did, id);
 
@@ -1050,11 +965,7 @@
     }
 
     fn build_revoc_reg_entry_request(&self,
-<<<<<<< HEAD
-                                     submitter_did: &str,
-=======
                                      submitter_did: &DidValue,
->>>>>>> 55b77ec7
                                      revoc_reg_def_id: &RevocationRegistryId,
                                      revoc_def_type: &str,
                                      value: RevocationRegistryDeltaV1) -> IndyResult<String> {
@@ -1071,11 +982,7 @@
     }
 
     fn build_get_revoc_reg_request(&self,
-<<<<<<< HEAD
-                                   submitter_did: Option<&str>,
-=======
                                    submitter_did: Option<&DidValue>,
->>>>>>> 55b77ec7
                                    revoc_reg_def_id: &RevocationRegistryId,
                                    timestamp: i64) -> IndyResult<String> {
         debug!("build_get_revoc_reg_request >>> submitter_did: {:?}, revoc_reg_def_id: {:?}, timestamp: {:?}", submitter_did, revoc_reg_def_id, timestamp);
@@ -1101,11 +1008,7 @@
     }
 
     fn build_get_revoc_reg_delta_request(&self,
-<<<<<<< HEAD
-                                         submitter_did: Option<&str>,
-=======
                                          submitter_did: Option<&DidValue>,
->>>>>>> 55b77ec7
                                          revoc_reg_def_id: &RevocationRegistryId,
                                          from: Option<i64>,
                                          to: i64) -> IndyResult<String> {
@@ -1166,11 +1069,7 @@
     }
 
     fn build_auth_rules_request(&self,
-<<<<<<< HEAD
-                                submitter_did: &str,
-=======
                                 submitter_did: &DidValue,
->>>>>>> 55b77ec7
                                 rules: AuthRules) -> IndyResult<String> {
         debug!("build_auth_rules_request >>> submitter_did: {:?}, rules: {:?}", submitter_did, rules);
 
@@ -1287,20 +1186,13 @@
 
     fn append_request_endorser(&self,
                                request_json: &str,
-<<<<<<< HEAD
-                               endorser_did: &str) -> IndyResult<String> {
-=======
                                endorser_did: &DidValue) -> IndyResult<String> {
->>>>>>> 55b77ec7
         debug!("append_request_endorser >>> request_json: {:?}, endorser_did: {:?}", request_json, endorser_did);
 
         self.crypto_service.validate_did(endorser_did)?;
 
-<<<<<<< HEAD
-=======
         let endorser_did = endorser_did.to_short();
 
->>>>>>> 55b77ec7
         let mut request: serde_json::Value = serde_json::from_str(request_json)
             .map_err(|err| IndyError::from_msg(IndyErrorKind::InvalidStructure, format!("Cannot deserialize request: {:?}", err)))?;
 
@@ -1314,22 +1206,14 @@
         Ok(res)
     }
 
-<<<<<<< HEAD
-    fn validate_opt_did(&self, did: Option<&str>) -> IndyResult<()> {
-=======
     fn validate_opt_did(&self, did: Option<&DidValue>) -> IndyResult<()> {
->>>>>>> 55b77ec7
         match did {
             Some(did) => Ok(self.crypto_service.validate_did(did)?),
             None => Ok(())
         }
     }
 
-<<<<<<< HEAD
-    fn get_schema(&self, pool_handle: i32, submitter_did: Option<&str>, id: &SchemaId, cb: BoxedCallbackStringStringSend) {
-=======
     fn get_schema(&self, pool_handle: i32, submitter_did: Option<&DidValue>, id: &SchemaId, cb: BoxedCallbackStringStringSend) {
->>>>>>> 55b77ec7
         let request_json = try_cb!(self.build_get_schema_request(submitter_did, id), cb);
 
         let cb_id = next_command_handle();
@@ -1349,21 +1233,13 @@
         }));
     }
 
-<<<<<<< HEAD
-    fn _get_schema_continue(&self, pool_response: IndyResult<String>, cb_id: CommandHandle) {
-=======
     fn _get_schema_continue(&self, id: SchemaId, pool_response: IndyResult<String>, cb_id: CommandHandle) {
->>>>>>> 55b77ec7
         let cb = self.pending_callbacks.borrow_mut().remove(&cb_id).expect("FIXME INVALID STATE");
         let pool_response = try_cb!(pool_response, cb);
         cb(self.ledger_service.parse_get_schema_response(&pool_response, id.get_method().as_ref().map(String::as_str)))
     }
 
-<<<<<<< HEAD
-    fn get_cred_def(&self, pool_handle: i32, submitter_did: Option<&str>, id: &CredentialDefinitionId, cb: BoxedCallbackStringStringSend) {
-=======
     fn get_cred_def(&self, pool_handle: i32, submitter_did: Option<&DidValue>, id: &CredentialDefinitionId, cb: BoxedCallbackStringStringSend) {
->>>>>>> 55b77ec7
         let request_json = try_cb!(self.build_get_cred_def_request(submitter_did, id), cb);
 
         let cb_id = next_command_handle();
@@ -1383,11 +1259,7 @@
         }));
     }
 
-<<<<<<< HEAD
-    fn _get_cred_def_continue(&self, pool_response: IndyResult<String>, cb_id: CommandHandle) {
-=======
     fn _get_cred_def_continue(&self, id: CredentialDefinitionId, pool_response: IndyResult<String>, cb_id: CommandHandle) {
->>>>>>> 55b77ec7
         let cb = self.pending_callbacks.borrow_mut().remove(&cb_id).expect("FIXME INVALID STATE");
         let pool_response = try_cb!(pool_response, cb);
         cb(self.ledger_service.parse_get_cred_def_response(&pool_response, id.get_method().as_ref().map(String::as_str)))
