use std::cell::RefCell;
use std::collections::HashMap;
use std::rc::Rc;
use std::time::{SystemTime, UNIX_EPOCH};

use domain::wallet::Tags;
use domain::anoncreds::schema::SchemaId;
use domain::anoncreds::credential_definition::CredentialDefinitionId;
use errors::prelude::*;
use services::wallet::{WalletService, WalletRecord};
use api::{WalletHandle, PoolHandle, CommandHandle};
use commands::{Command, CommandExecutor};
use commands::ledger::LedgerCommand;
use domain::cache::{GetCacheOptions, PurgeOptions};
<<<<<<< HEAD
=======
use domain::crypto::did::DidValue;
>>>>>>> 55b77ec7

use api::next_command_handle;

const CRED_DEF_CACHE: &str = "cred_def_cache";
const SCHEMA_CACHE: &str = "schema_cache";

pub enum CacheCommand {
    GetSchema(PoolHandle,
              WalletHandle,
<<<<<<< HEAD
              String, // submitter_did
=======
              DidValue, // submitter_did
>>>>>>> 55b77ec7
              SchemaId, // id
              GetCacheOptions, // options
              Box<dyn Fn(IndyResult<String>) + Send>),
    GetSchemaContinue(
        WalletHandle,
        IndyResult<(String, String)>, // ledger_response
        GetCacheOptions,              // options
        CommandHandle,                          // cb_id
    ),
    GetCredDef(PoolHandle,
               WalletHandle,
<<<<<<< HEAD
               String, // submitter_did
=======
               DidValue, // submitter_did
>>>>>>> 55b77ec7
               CredentialDefinitionId, // id
               GetCacheOptions, // options
               Box<dyn Fn(IndyResult<String>) + Send>),
    GetCredDefContinue(
        WalletHandle,
        IndyResult<(String, String)>, // ledger_response
        GetCacheOptions,              // options
        CommandHandle,                          // cb_id
    ),
    PurgeSchemaCache(WalletHandle,
                     PurgeOptions, // options
                     Box<dyn Fn(IndyResult<()>) + Send>),
    PurgeCredDefCache(WalletHandle,
                      PurgeOptions, // options
                      Box<dyn Fn(IndyResult<()>) + Send>),
}

pub struct CacheCommandExecutor {
    wallet_service: Rc<WalletService>,

    pending_callbacks: RefCell<HashMap<CommandHandle, Box<dyn Fn(IndyResult<String>)>>>,
}

macro_rules! check_cache {
    ($cache: ident, $options: ident, $cb: ident) => {
    if let Some(cache) = $cache {
            let min_fresh = $options.min_fresh.unwrap_or(-1);
            if min_fresh >= 0 {
                let ts = match CacheCommandExecutor::get_seconds_since_epoch() {
                    Ok(ts) => ts,
                    Err(err) => {
                        return $cb(Err(err))
                    }
                };
                if ts - min_fresh <= cache.get_tags().unwrap_or(&Tags::new()).get("timestamp").unwrap_or(&"-1".to_string()).parse().unwrap_or(-1) {
                    return $cb(Ok(cache.get_value().unwrap_or("").to_string()))
                }
            } else {
                return $cb(Ok(cache.get_value().unwrap_or("").to_string()))
            }
        }
    };
}

impl CacheCommandExecutor {
    pub fn new(wallet_service: Rc<WalletService>) -> CacheCommandExecutor {
        CacheCommandExecutor {
            wallet_service,
            pending_callbacks: RefCell::new(HashMap::new()),
        }
    }

    pub fn execute(&self, command: CacheCommand) {
        match command {
            CacheCommand::GetSchema(pool_handle, wallet_handle, submitter_did, id, options, cb) => {
<<<<<<< HEAD
                info!(target: "non_secrets_command_executor", "GetSchema command received");
=======
                debug!(target: "non_secrets_command_executor", "GetSchema command received");
>>>>>>> 55b77ec7
                self.get_schema(pool_handle, wallet_handle, &submitter_did, &id, options, cb);
            }
            CacheCommand::GetSchemaContinue(wallet_handle, ledger_response, options, cb_id) => {
                debug!(target: "non_secrets_command_executor", "GetSchemaContinue command received");
                self._get_schema_continue(wallet_handle, ledger_response, options, cb_id);
            }
            CacheCommand::GetCredDef(pool_handle, wallet_handle, submitter_did, id, options, cb) => {
<<<<<<< HEAD
                info!(target: "non_secrets_command_executor", "GetCredDef command received");
=======
                debug!(target: "non_secrets_command_executor", "GetCredDef command received");
>>>>>>> 55b77ec7
                self.get_cred_def(pool_handle, wallet_handle, &submitter_did, &id, options, cb);
            }
            CacheCommand::GetCredDefContinue(wallet_handle, ledger_response, options, cb_id) => {
                debug!(target: "non_secrets_command_executor", "GetCredDefContinue command received");
                self._get_cred_def_continue(wallet_handle, ledger_response, options, cb_id);
            }
            CacheCommand::PurgeSchemaCache(wallet_handle, options, cb) => {
<<<<<<< HEAD
                info!(target: "non_secrets_command_executor", "PurgeSchemaCache command received");
                cb(self.purge_schema_cache(wallet_handle, options));
            }
            CacheCommand::PurgeCredDefCache(wallet_handle, options, cb) => {
                info!(target: "non_secrets_command_executor", "PurgeCredDefCache command received");
=======
                debug!(target: "non_secrets_command_executor", "PurgeSchemaCache command received");
                cb(self.purge_schema_cache(wallet_handle, options));
            }
            CacheCommand::PurgeCredDefCache(wallet_handle, options, cb) => {
                debug!(target: "non_secrets_command_executor", "PurgeCredDefCache command received");
>>>>>>> 55b77ec7
                cb(self.purge_cred_def_cache(wallet_handle, options));
            }
        }
    }

    fn get_schema(&self,
                  pool_handle: PoolHandle,
                  wallet_handle: WalletHandle,
<<<<<<< HEAD
                  submitter_did: &str,
=======
                  submitter_did: &DidValue,
>>>>>>> 55b77ec7
                  id: &SchemaId,
                  options: GetCacheOptions,
                  cb: Box<dyn Fn(IndyResult<String>) + Send>) {
        trace!("get_schema >>> pool_handle: {:?}, wallet_handle: {:?}, submitter_did: {:?}, id: {:?}, options: {:?}",
               pool_handle, wallet_handle, submitter_did, id, options);

        let cache = self.get_record_from_cache(wallet_handle, &id.0, &options, SCHEMA_CACHE);
        let cache = try_cb!(cache, cb);

        check_cache!(cache, options, cb);

        if options.no_update.unwrap_or(false) {
            return cb(Err(IndyError::from(IndyErrorKind::LedgerItemNotFound)));
        }

        let cb_id = next_command_handle();
        self.pending_callbacks.borrow_mut().insert(cb_id, cb);

        CommandExecutor::instance().send(
            Command::Ledger(
                LedgerCommand::GetSchema(
                    pool_handle,
<<<<<<< HEAD
                    Some(submitter_did.to_string()),
=======
                    Some(submitter_did.clone()),
>>>>>>> 55b77ec7
                    id.clone(),
                    Box::new(move |ledger_response| {
                        CommandExecutor::instance().send(
                            Command::Cache(
                                CacheCommand::GetSchemaContinue(
                                    wallet_handle,
                                    ledger_response,
                                    options.clone(),
                                    cb_id,
                                )
                            )
                        ).unwrap();
                    })
                )
            )
        ).unwrap();
    }

    fn _delete_and_add_record(&self,
                              wallet_handle: WalletHandle,
                              options: GetCacheOptions,
                              schema_id: &str,
                              schema_json: &str,
                              which_cache: &str) -> IndyResult<()>
    {
        if !options.no_store.unwrap_or(false) {
            let mut tags = Tags::new();
            let ts = match SystemTime::now().duration_since(UNIX_EPOCH) {
                Ok(ts) => ts.as_secs() as i32,
                Err(err) => {
                    warn!("Cannot get time: {:?}", err);
                    0
                }
            };
            tags.insert("timestamp".to_string(), ts.to_string());
            let _ignore = self.wallet_service.delete_record(wallet_handle, which_cache, &schema_id);
            self.wallet_service.add_record(wallet_handle, which_cache, &schema_id, &schema_json, &tags)?
        }
        Ok(())
    }

    fn _get_schema_continue(&self,
                            wallet_handle: WalletHandle,
                            ledger_response: IndyResult<(String, String)>,
                            options: GetCacheOptions, cb_id: CommandHandle) {
        let cb = self.pending_callbacks.borrow_mut().remove(&cb_id).expect("FIXME INVALID STATE");

        let (schema_id, schema_json) = try_cb!(ledger_response, cb);

        match self._delete_and_add_record(wallet_handle, options, &schema_id, &schema_json, SCHEMA_CACHE) {
            Ok(_) => cb(Ok(schema_json)),
            Err(err) => cb(Err(IndyError::from_msg(IndyErrorKind::InvalidState, format!("get_schema_continue failed: {:?}", err))))
        }
    }

    fn get_cred_def(&self,
                    pool_handle: PoolHandle,
                    wallet_handle: WalletHandle,
<<<<<<< HEAD
                    submitter_did: &str,
=======
                    submitter_did: &DidValue,
>>>>>>> 55b77ec7
                    id: &CredentialDefinitionId,
                    options: GetCacheOptions,
                    cb: Box<dyn Fn(IndyResult<String>) + Send>) {
        trace!("get_cred_def >>> pool_handle: {:?}, wallet_handle: {:?}, submitter_did: {:?}, id: {:?}, options: {:?}",
               pool_handle, wallet_handle, submitter_did, id, options);

        let cache = self.get_record_from_cache(wallet_handle, &id.0, &options, CRED_DEF_CACHE);
        let cache = try_cb!(cache, cb);

        check_cache!(cache, options, cb);

        if options.no_update.unwrap_or(false) {
            return cb(Err(IndyError::from(IndyErrorKind::LedgerItemNotFound)));
        }

        let cb_id = next_command_handle();
        self.pending_callbacks.borrow_mut().insert(cb_id, cb);

        CommandExecutor::instance().send(
            Command::Ledger(
                LedgerCommand::GetCredDef(
                    pool_handle,
<<<<<<< HEAD
                    Some(submitter_did.to_string()),
=======
                    Some(submitter_did.clone()),
>>>>>>> 55b77ec7
                    id.clone(),
                    Box::new(move |ledger_response| {
                        CommandExecutor::instance().send(
                            Command::Cache(
                                CacheCommand::GetCredDefContinue(
                                    wallet_handle,
                                    ledger_response,
                                    options.clone(),
                                    cb_id,
                                )
                            )
                        ).unwrap();
                    })
                )
            )
        ).unwrap();
    }

    fn get_record_from_cache(&self, wallet_handle: WalletHandle, id: &str, options: &GetCacheOptions, which_cache: &str) -> Result<Option<WalletRecord>, IndyError> {
        if !options.no_cache.unwrap_or(false) {
            let options_json = json!({
                "retrieveType": false,
                "retrieveValue": true,
                "retrieveTags": true,
            }).to_string();
            match self.wallet_service.get_record(wallet_handle, which_cache, &id, &options_json) {
                Ok(record) => Ok(Some(record)),
                Err(err) => if err.kind() == IndyErrorKind::WalletItemNotFound { Ok(None) } else { Err(err) }
            }
        } else { Ok(None) }
    }

    fn _get_cred_def_continue(&self, wallet_handle: WalletHandle, ledger_response: IndyResult<(String, String)>, options: GetCacheOptions, cb_id: CommandHandle) {
        let cb = self.pending_callbacks.borrow_mut().remove(&cb_id).expect("FIXME INVALID STATE");

        let (cred_def_id, cred_def_json) = try_cb!(ledger_response, cb);

        match self._delete_and_add_record(wallet_handle, options, &cred_def_id, &cred_def_json, CRED_DEF_CACHE) {
            Ok(_) => cb(Ok(cred_def_json)),
            Err(err) => cb(Err(IndyError::from_msg(IndyErrorKind::InvalidState, format!("get_cred_def_continue failed: {:?}", err))))
        }
    }

    fn get_seconds_since_epoch() -> Result<i32, IndyError> {
        match SystemTime::now().duration_since(UNIX_EPOCH) {
            Ok(ts) => Ok(ts.as_secs() as i32),
            Err(err) => {
                error!("Cannot get time: {:?}", err);
                Err(IndyError::from_msg(IndyErrorKind::InvalidState, format!("Cannot get time: {:?}", err)))
            }
        }
    }

    fn build_query_json(max_age: i32) -> Result<String, IndyError> {
        if max_age >= 0 {
            let ts = CacheCommandExecutor::get_seconds_since_epoch()?;
            Ok(json!({"timestamp": {"$lt": ts - max_age}}).to_string())
        } else {
            Ok("{}".to_string())
        }
    }

    fn purge_schema_cache(&self,
                          wallet_handle: WalletHandle,
                          options: PurgeOptions) -> IndyResult<()> {
        trace!("purge_schema_cache >>> wallet_handle: {:?}, options: {:?}", wallet_handle, options);

        let max_age = options.max_age.unwrap_or(-1);
        let query_json = CacheCommandExecutor::build_query_json(max_age)?;

        let options_json = json!({
            "retrieveType": false,
            "retrieveValue": false,
            "retrieveTags": false,
        }).to_string();

        let mut search = self.wallet_service.search_records(
            wallet_handle,
            SCHEMA_CACHE,
            &query_json,
            &options_json,
        )?;

        while let Some(record) = search.fetch_next_record()? {
            self.wallet_service.delete_record(wallet_handle, SCHEMA_CACHE, record.get_id())?;
        }

        trace!("purge_schema_cache <<< res: ()");

        Ok(())
    }

    fn purge_cred_def_cache(&self,
                            wallet_handle: WalletHandle,
                            options: PurgeOptions) -> IndyResult<()> {
        trace!("purge_cred_def_cache >>> wallet_handle: {:?}, options: {:?}", wallet_handle, options);

        let max_age = options.max_age.unwrap_or(-1);
        let query_json = CacheCommandExecutor::build_query_json(max_age)?;

        let options_json = json!({
            "retrieveType": false,
            "retrieveValue": false,
            "retrieveTags": false,
        }).to_string();

        let mut search = self.wallet_service.search_records(
            wallet_handle,
            CRED_DEF_CACHE,
            &query_json,
            &options_json,
        )?;

        while let Some(record) = search.fetch_next_record()? {
            self.wallet_service.delete_record(wallet_handle, CRED_DEF_CACHE, record.get_id())?;
        }

        trace!("purge_cred_def_cache <<< res: ()");

        Ok(())
    }
}<|MERGE_RESOLUTION|>--- conflicted
+++ resolved
@@ -12,10 +12,7 @@
 use commands::{Command, CommandExecutor};
 use commands::ledger::LedgerCommand;
 use domain::cache::{GetCacheOptions, PurgeOptions};
-<<<<<<< HEAD
-=======
 use domain::crypto::did::DidValue;
->>>>>>> 55b77ec7
 
 use api::next_command_handle;
 
@@ -25,11 +22,7 @@
 pub enum CacheCommand {
     GetSchema(PoolHandle,
               WalletHandle,
-<<<<<<< HEAD
-              String, // submitter_did
-=======
               DidValue, // submitter_did
->>>>>>> 55b77ec7
               SchemaId, // id
               GetCacheOptions, // options
               Box<dyn Fn(IndyResult<String>) + Send>),
@@ -41,11 +34,7 @@
     ),
     GetCredDef(PoolHandle,
                WalletHandle,
-<<<<<<< HEAD
-               String, // submitter_did
-=======
                DidValue, // submitter_did
->>>>>>> 55b77ec7
                CredentialDefinitionId, // id
                GetCacheOptions, // options
                Box<dyn Fn(IndyResult<String>) + Send>),
@@ -101,11 +90,7 @@
     pub fn execute(&self, command: CacheCommand) {
         match command {
             CacheCommand::GetSchema(pool_handle, wallet_handle, submitter_did, id, options, cb) => {
-<<<<<<< HEAD
-                info!(target: "non_secrets_command_executor", "GetSchema command received");
-=======
                 debug!(target: "non_secrets_command_executor", "GetSchema command received");
->>>>>>> 55b77ec7
                 self.get_schema(pool_handle, wallet_handle, &submitter_did, &id, options, cb);
             }
             CacheCommand::GetSchemaContinue(wallet_handle, ledger_response, options, cb_id) => {
@@ -113,11 +98,7 @@
                 self._get_schema_continue(wallet_handle, ledger_response, options, cb_id);
             }
             CacheCommand::GetCredDef(pool_handle, wallet_handle, submitter_did, id, options, cb) => {
-<<<<<<< HEAD
-                info!(target: "non_secrets_command_executor", "GetCredDef command received");
-=======
                 debug!(target: "non_secrets_command_executor", "GetCredDef command received");
->>>>>>> 55b77ec7
                 self.get_cred_def(pool_handle, wallet_handle, &submitter_did, &id, options, cb);
             }
             CacheCommand::GetCredDefContinue(wallet_handle, ledger_response, options, cb_id) => {
@@ -125,19 +106,11 @@
                 self._get_cred_def_continue(wallet_handle, ledger_response, options, cb_id);
             }
             CacheCommand::PurgeSchemaCache(wallet_handle, options, cb) => {
-<<<<<<< HEAD
-                info!(target: "non_secrets_command_executor", "PurgeSchemaCache command received");
-                cb(self.purge_schema_cache(wallet_handle, options));
-            }
-            CacheCommand::PurgeCredDefCache(wallet_handle, options, cb) => {
-                info!(target: "non_secrets_command_executor", "PurgeCredDefCache command received");
-=======
                 debug!(target: "non_secrets_command_executor", "PurgeSchemaCache command received");
                 cb(self.purge_schema_cache(wallet_handle, options));
             }
             CacheCommand::PurgeCredDefCache(wallet_handle, options, cb) => {
                 debug!(target: "non_secrets_command_executor", "PurgeCredDefCache command received");
->>>>>>> 55b77ec7
                 cb(self.purge_cred_def_cache(wallet_handle, options));
             }
         }
@@ -146,11 +119,7 @@
     fn get_schema(&self,
                   pool_handle: PoolHandle,
                   wallet_handle: WalletHandle,
-<<<<<<< HEAD
-                  submitter_did: &str,
-=======
                   submitter_did: &DidValue,
->>>>>>> 55b77ec7
                   id: &SchemaId,
                   options: GetCacheOptions,
                   cb: Box<dyn Fn(IndyResult<String>) + Send>) {
@@ -173,11 +142,7 @@
             Command::Ledger(
                 LedgerCommand::GetSchema(
                     pool_handle,
-<<<<<<< HEAD
-                    Some(submitter_did.to_string()),
-=======
                     Some(submitter_did.clone()),
->>>>>>> 55b77ec7
                     id.clone(),
                     Box::new(move |ledger_response| {
                         CommandExecutor::instance().send(
@@ -236,11 +201,7 @@
     fn get_cred_def(&self,
                     pool_handle: PoolHandle,
                     wallet_handle: WalletHandle,
-<<<<<<< HEAD
-                    submitter_did: &str,
-=======
                     submitter_did: &DidValue,
->>>>>>> 55b77ec7
                     id: &CredentialDefinitionId,
                     options: GetCacheOptions,
                     cb: Box<dyn Fn(IndyResult<String>) + Send>) {
@@ -263,11 +224,7 @@
             Command::Ledger(
                 LedgerCommand::GetCredDef(
                     pool_handle,
-<<<<<<< HEAD
-                    Some(submitter_did.to_string()),
-=======
                     Some(submitter_did.clone()),
->>>>>>> 55b77ec7
                     id.clone(),
                     Box::new(move |ledger_response| {
                         CommandExecutor::instance().send(
