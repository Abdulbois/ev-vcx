--- conflicted
+++ resolved
@@ -168,7 +168,6 @@
 
 fn parse_query(map: serde_json::Map<String, serde_json::Value>) -> Result<Query, &'static str> {
     let mut operators: Vec<Query> = Vec::new();
-<<<<<<< HEAD
 
     for (key, value) in map {
         if let Some(operator_) = parse_operator(key, value)? {
@@ -182,21 +181,6 @@
         Query::And(operators)
     };
 
-=======
-
-    for (key, value) in map {
-        if let Some(operator_) = parse_operator(key, value)? {
-            operators.push(operator_);
-        }
-    }
-
-    let query = if operators.len() == 1 {
-        operators.remove(0)
-    } else {
-        Query::And(operators)
-    };
-
->>>>>>> d6b750f0
     Ok(query)
 }
 
