[package]
name = "libindy"
<<<<<<< HEAD
version = "1.11.1"
authors = [
  "Sergej Pupykin <sergej.pupykin@dsr-company.com>",
  "Vyacheslav Gudkov <vyacheslav.gudkov@dsr-company.com>",
  "Artem Ivanov <artem.ivanov@dsr-company.com>",
  "Evgeniy Razinkov <evgeniy.razinkov@dsr-company.com.ru>",
  "Kirill Neznamov <kirill.neznamov@dsr-company.com>",
  "Sergey Minaev <sergey.minaev@dsr-company.com>"
  ]
=======
version = "1.12.0"
authors = ["Hyperledger Indy Contributors <hyperledger-indy@lists.hyperledger.org>"]
>>>>>>> 55b77ec7

description = "This is the official SDK for Hyperledger Indy (https://www.hyperledger.org/projects), which provides a distributed-ledger-based foundation for self-sovereign identity (https://sovrin.org). The major artifact of the SDK is a c-callable library."
license = "MIT/Apache-2.0"
build = "build.rs"

[lib]
name = "indy"
path = "src/lib.rs"
crate-type = ["staticlib", "rlib", "cdylib"]

[features]
default = ["bn_openssl", "ed25519_sign_sodium", "ed25519_box_sodium", "sealedbox_sodium", "base58_rust_base58", "base64_rust_base64", "xsalsa20_sodium", "chacha20poly1305_ietf_sodium", "pair_amcl", "hash_openssl", "local_nodes_pool", "revocation_tests", "pwhash_argon2i13_sodium", "hmacsha256_sodium", "memzero_sodium", "randombytes_sodium"]
bn_openssl = ["openssl", "int_traits"]
ed25519_sign_sodium = ["sodiumoxide"]
ed25519_box_sodium = ["sodiumoxide"]
sealedbox_sodium = ["sodiumoxide"]
base58_rust_base58 = ["rust-base58"]
base64_rust_base64 = ["base64"]
xsalsa20_sodium = ["sodiumoxide"]
chacha20poly1305_ietf_sodium = ["sodiumoxide"]
pwhash_argon2i13_sodium = ["sodiumoxide"]
pair_amcl = ["ursa"]
hash_openssl = ["openssl"]
local_nodes_pool = []
revocation_tests = []
force_full_interaction_tests = []
sodium_static = []
hmacsha256_sodium = ["sodiumoxide"]
memzero_sodium = ["sodiumoxide"]
randombytes_sodium = ["sodiumoxide"]
only_high_cases = []

# Causes the build to fail on all warnings
fatal_warnings = []

[dependencies]
int_traits = { version = "0.1.1", optional = true }
env_logger = "0.6.2"
etcommon-rlp = "0.2.4"
failure = "0.1.5"
hex = "0.3.2"
libc = "0.2.60"
log = "0.4.8"
log-derive = "0.3.0"
derivative = "1.0.2"
dirs = "2.0.2"
openssl = { version = "0.10", optional = true }
backtrace = "=0.3.11"
owning_ref = "0.4"
rand = "0.7.0"
rusqlite = "0.20" # Make sure rusqlite for android is also bumped with this. Rusqlite for android is at the bottom of this document.
rust-base58 = {version = "0.0.4", optional = true}
base64 = {version = "0.10.1", optional = true}
serde = "1.0.99"
serde_json = "1.0.40"
serde_derive = "1.0.99"
sha2 = "0.8"
sha3 = "0.8"
rmp-serde = "0.13.7"
sodiumoxide = {version = "0.0.16", optional = true}
time = "0.1.42"
threadpool = "1.7.1"
zmq = "0.9.1"
lazy_static = "1.3"
named_type = "0.2.1"
named_type_derive = "0.2.1"
byteorder = "1.3.2"
log-panics = "2.0.0"
zeroize = "0.9.3"
<<<<<<< HEAD
=======
regex = "1.2.1"
>>>>>>> 55b77ec7
ursa = { version = "0.2.0-dev-1", optional = true }

[dependencies.uuid]
version = "0.7.4"
default-features = false
features = ["v4"]

[target.'cfg(target_os = "android")'.dependencies]
android_logger = "0.5"
[target.'cfg(any(target_os = "android", target_os = "ios"))'.dependencies]
rusqlite = { version = "0.20", features=["bundled"] }

[dev-dependencies]
criterion = "0.2"
indy = { path = "../wrappers/rust" }
indy-sys = { path = "../wrappers/rust/indy-sys" }
futures = "0.1.28"

[[bench]]
name = "wallet"
harness = false<|MERGE_RESOLUTION|>--- conflicted
+++ resolved
@@ -1,19 +1,7 @@
 [package]
 name = "libindy"
-<<<<<<< HEAD
-version = "1.11.1"
-authors = [
-  "Sergej Pupykin <sergej.pupykin@dsr-company.com>",
-  "Vyacheslav Gudkov <vyacheslav.gudkov@dsr-company.com>",
-  "Artem Ivanov <artem.ivanov@dsr-company.com>",
-  "Evgeniy Razinkov <evgeniy.razinkov@dsr-company.com.ru>",
-  "Kirill Neznamov <kirill.neznamov@dsr-company.com>",
-  "Sergey Minaev <sergey.minaev@dsr-company.com>"
-  ]
-=======
 version = "1.12.0"
 authors = ["Hyperledger Indy Contributors <hyperledger-indy@lists.hyperledger.org>"]
->>>>>>> 55b77ec7
 
 description = "This is the official SDK for Hyperledger Indy (https://www.hyperledger.org/projects), which provides a distributed-ledger-based foundation for self-sovereign identity (https://sovrin.org). The major artifact of the SDK is a c-callable library."
 license = "MIT/Apache-2.0"
@@ -83,10 +71,7 @@
 byteorder = "1.3.2"
 log-panics = "2.0.0"
 zeroize = "0.9.3"
-<<<<<<< HEAD
-=======
 regex = "1.2.1"
->>>>>>> 55b77ec7
 ursa = { version = "0.2.0-dev-1", optional = true }
 
 [dependencies.uuid]
