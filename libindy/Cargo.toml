--- conflicted
+++ resolved
@@ -49,12 +49,7 @@
 errno = "0.2.3"
 etcommon-rlp = "0.2.3"
 failure = "0.1.3"
-<<<<<<< HEAD
-hex = "0.2.0"
-=======
-generic-array = "0.9.0"
 hex = "0.3.2"
->>>>>>> c1badf4b
 libc = "0.2.21"
 log = "0.4.1"
 log-derive = "0.3.0"
