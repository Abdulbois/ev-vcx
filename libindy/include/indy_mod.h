#ifndef __indy__mod_included__
#define __indy__mod_included__

#include "indy_types.h"

typedef enum
{
    Success = 0,

    // Common errors

    // Caller passed invalid value as param 1 (null, invalid json and etc..)
    CommonInvalidParam1 = 100,

    // Caller passed invalid value as param 2 (null, invalid json and etc..)
    CommonInvalidParam2 = 101,

    // Caller passed invalid value as param 3 (null, invalid json and etc..)
    CommonInvalidParam3 = 102,

    // Caller passed invalid value as param 4 (null, invalid json and etc..)
    CommonInvalidParam4 = 103,

    // Caller passed invalid value as param 5 (null, invalid json and etc..)
    CommonInvalidParam5 = 104,

    // Caller passed invalid value as param 6 (null, invalid json and etc..)
    CommonInvalidParam6 = 105,

    // Caller passed invalid value as param 7 (null, invalid json and etc..)
    CommonInvalidParam7 = 106,

    // Caller passed invalid value as param 8 (null, invalid json and etc..)
    CommonInvalidParam8 = 107,

    // Caller passed invalid value as param 9 (null, invalid json and etc..)
    CommonInvalidParam9 = 108,

    // Caller passed invalid value as param 10 (null, invalid json and etc..)
    CommonInvalidParam10 = 109,

    // Caller passed invalid value as param 11 (null, invalid json and etc..)
    CommonInvalidParam11 = 110,

    // Caller passed invalid value as param 12 (null, invalid json and etc..)
    CommonInvalidParam12 = 111,

    // Invalid library state was detected in runtime. It signals library bug
    CommonInvalidState = 112,

    // Object (json, config, key, credential and etc...) passed by library caller has invalid structure
    CommonInvalidStructure = 113,

    // IO Error
    CommonIOError = 114,

    // Wallet errors
    // Caller passed invalid wallet handle
    WalletInvalidHandle = 200,

    // Unknown type of wallet was passed on create_wallet
    WalletUnknownTypeError = 201,

    // Attempt to register already existing wallet type
    WalletTypeAlreadyRegisteredError = 202,

    // Attempt to create wallet with name used for another exists wallet
    WalletAlreadyExistsError = 203,

    // Requested entity id isn't present in wallet
    WalletNotFoundError = 204,

    // Trying to use wallet with pool that has different name
    WalletIncompatiblePoolError = 205,

    // Trying to open wallet that was opened already
    WalletAlreadyOpenedError = 206,

    // Attempt to open encrypted wallet with invalid credentials
    WalletAccessFailed = 207,

    // Input provided to wallet operations is considered not valid
    WalletInputError = 208,

    // Decoding of wallet data during input/output failed
    WalletDecodingError = 209,

    // Storage error occurred during wallet operation
    WalletStorageError = 210,

    // Error during encryption-related operations
    WalletEncryptionError = 211,

    // Requested wallet item not found
     WalletItemNotFound = 212,

    // Returned if wallet's add_record operation is used with record name that already exists
    WalletItemAlreadyExists = 213,

    // Returned if provided wallet query is invalid
    WalletQueryError = 214,

    // Ledger errors
    // Trying to open pool ledger that wasn't created before
    PoolLedgerNotCreatedError = 300,

    // Caller passed invalid pool ledger handle
    PoolLedgerInvalidPoolHandle = 301,

    // Pool ledger terminated
    PoolLedgerTerminated = 302,

    // No concensus during ledger operation
    LedgerNoConsensusError = 303,

    // Attempt to parse invalid transaction response
    LedgerInvalidTransaction = 304,

    // Attempt to send transaction without the necessary privileges
    LedgerSecurityError = 305,

    // Attempt to create pool ledger config with name used for another existing pool
    PoolLedgerConfigAlreadyExistsError = 306,

    // Timeout for action
    PoolLedgerTimeout = 307,

    // Attempt to open Pool for witch Genesis Transactions are not compatible with set Protocol version.
    // Call pool.indy_set_protocol_version to set correct Protocol version.
    PoolIncompatibleProtocolVersion = 308,

    // Item not found on ledger.
    LedgerNotFound = 309,

    // Revocation registry is full and creation of new registry is necessary
    AnoncredsRevocationRegistryFullError = 400,

    AnoncredsInvalidUserRevocId = 401,

    // Attempt to generate master secret with dupplicated name
    AnoncredsMasterSecretDuplicateNameError = 404,

    AnoncredsProofRejected = 405,

    AnoncredsCredentialRevoked = 406,

    // Attempt to create credential definition with duplicated did schema pair
    AnoncredsCredDefAlreadyExistsError = 407,

    // Crypto errors
    // Unknown format of DID entity keys
    UnknownCryptoTypeError = 500,

    // Attempt to create duplicate did
    DidAlreadyExistsError = 600,

    // Unknown payment method was given
    PaymentUnknownMethodError = 700,

    //No method were scraped from inputs/outputs or more than one were scraped
    PaymentIncompatibleMethodsError = 701,

    // Insufficient funds on inputs
    PaymentInsufficientFundsError = 702,

    // No such source on a ledger
    PaymentSourceDoesNotExistError = 703,

    // Operation is not supported for payment method
    PaymentOperationNotSupportedError = 704,

    // Extra funds on inputs
    PaymentExtraFundsError = 705

} indy_error_t;

#ifdef __cplusplus
extern "C" {
#endif

    /// Set libindy runtime configuration. Can be optionally called to change current params.
    ///
    /// #Params
    /// config: {
    ///     "crypto_thread_pool_size": Optional<int> - size of thread pool for the most expensive crypto operations. (4 by default)
    ///     "collect_backtrace": Optional<bool> - whether errors backtrace should be collected.
    ///         Capturing of backtrace can affect library performance.
    ///         NOTE: must be set before invocation of any other API functions.
    /// }
    ///
    /// #Errors
    /// Common*
    extern indy_error_t indy_set_runtime_config(const char * config);

<<<<<<< HEAD
    /// Get details for last occurred error.
    ///
    /// This function should be called in two places to handle both cases of error occurrence:
    ///     1) synchronous  - in the same application thread
    ///     2) asynchronous - inside of function callback
    ///
    /// NOTE: Error is stored until the next one occurs in the same execution thread or until asynchronous callback finished.
    ///       Returning pointer has the same lifetime.
    ///
    /// #Params
    /// * `error_json_p` - Reference that will contain error details (if any error has occurred before)
    ///  in the format:
    /// {
    ///     "backtrace": Optional<str> - error backtrace.
    ///         Collecting of backtrace can be enabled by:
    ///             1) setting environment variable `RUST_BACKTRACE=1`
    ///             2) calling `indy_set_runtime_config` API function with `collect_backtrace: true`
    ///     "message": str - human-readable error description
    /// }
    ///
    extern void indy_get_current_error(const char * error_json_p);
=======
    extern void indy_get_current_error(const char * &error_json_p);
>>>>>>> 33e104d6

#ifdef __cplusplus
}
#endif

#endif
<|MERGE_RESOLUTION|>--- conflicted
+++ resolved
@@ -192,7 +192,6 @@
     /// Common*
     extern indy_error_t indy_set_runtime_config(const char * config);
 
-<<<<<<< HEAD
     /// Get details for last occurred error.
     ///
     /// This function should be called in two places to handle both cases of error occurrence:
@@ -213,10 +212,7 @@
     ///     "message": str - human-readable error description
     /// }
     ///
-    extern void indy_get_current_error(const char * error_json_p);
-=======
     extern void indy_get_current_error(const char * &error_json_p);
->>>>>>> 33e104d6
 
 #ifdef __cplusplus
 }
