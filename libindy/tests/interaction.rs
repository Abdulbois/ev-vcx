#[macro_use]
mod utils;

inject_indy_dependencies!();

extern crate indyrs as indy;
extern crate indyrs as api;
extern crate core;

use utils::{wallet, anoncreds, blob_storage, pool, ledger, did};
use utils::anoncreds::{COMMON_MASTER_SECRET, CREDENTIAL1_ID};
#[cfg(any(feature = "force_full_interaction_tests", not(target_os = "android")))]
<<<<<<< HEAD
#[cfg(not(feature="only_high_cases"))]
=======
#[cfg(not(feature = "only_high_cases"))]
>>>>>>> 55b77ec7
use utils::anoncreds::{CREDENTIAL2_ID, CREDENTIAL3_ID};

use utils::constants::*;
use utils::Setup;

use utils::domain::anoncreds::schema::Schema;
use utils::domain::anoncreds::credential_definition::CredentialDefinition;
use utils::domain::anoncreds::credential_offer::CredentialOffer;
use utils::domain::anoncreds::credential::Credential;
use utils::domain::anoncreds::credential::CredentialInfo;
use utils::domain::anoncreds::revocation_registry_definition::RevocationRegistryDefinition;
use utils::domain::anoncreds::proof::Proof;
use utils::domain::anoncreds::revocation_state::RevocationState;
use utils::domain::anoncreds::revocation_registry::RevocationRegistry;


use std::thread;

use serde_json::Value;
use core::borrow::Borrow;


struct Pool {
    pool_handle: i32
}


struct Issuer {
    issuer_wallet_handle: i32,
<<<<<<< HEAD
=======
    issuer_wallet_config: String,
>>>>>>> 55b77ec7
    issuer_did: String,

    schema_id: String,
    cred_def_id: String,
    rev_reg_id: String,

    issuance_type: String,
    tails_writer_config: String
}


struct Prover {

    wallet_handle: i32,
<<<<<<< HEAD
=======
    wallet_config: String,
>>>>>>> 55b77ec7
    did: String,
    verkey: String,
    master_secret_id: String,
    cred_def_id: Option<String>,
    cred_req_metadata_json: Option<String>

}


struct Verifier {
    proof_request: String
}


impl Pool {


    pub fn new(pool_name: &str) -> Pool {
        Pool { pool_handle: pool::create_and_open_pool_ledger(pool_name).unwrap() }
    }

    pub fn close(self) {
        let _ = pool::close(self.pool_handle);
    }


    pub fn submit_nym(&self, issuer_did: &str, issuer_wallet_handle: i32, prover_did: &str, prover_verkey: Option<&str>)
    {
        let nym_request = ledger::build_nym_request(issuer_did, prover_did, prover_verkey, None, None).unwrap();
        ledger::sign_and_submit_request(self.pool_handle, issuer_wallet_handle, &issuer_did, &nym_request).unwrap();
    }

    pub fn submit_schema(&self, issuer_did: &str, issuer_wallet_handle: i32, schema_json: &str) -> String {
        let schema_request = ledger::build_schema_request(issuer_did, schema_json).unwrap();
        ledger::sign_and_submit_request(self.pool_handle, issuer_wallet_handle, issuer_did, &schema_request).unwrap()
    }

    pub fn get_schema(&self, did: Option<&str>, schema_id: &str) -> (String, String) {
        let get_schema_request = ledger::build_get_schema_request(did, schema_id).unwrap();
        let get_schema_response = ledger::submit_request(self.pool_handle, &get_schema_request).unwrap();
        ledger::parse_get_schema_response(&get_schema_response).unwrap()

    }

    pub fn submit_cred_def(&self, issuer_did: &str, issuer_wallet_handle: i32, cred_def_json: &str) -> String {
        let cred_def_request = ledger::build_cred_def_txn(issuer_did, cred_def_json).unwrap();
        ledger::sign_and_submit_request(self.pool_handle, issuer_wallet_handle, issuer_did, &cred_def_request).unwrap()

    }

    pub fn get_cred_def(&self, did: Option<&str>, cred_def_id: &str) -> (String, String) /* (cred_def_id, cred_def_json) */ {
        let get_cred_def_request = ledger::build_get_cred_def_request(did, cred_def_id).unwrap();
        let get_cred_def_response = ledger::submit_request(self.pool_handle, &get_cred_def_request).unwrap();
        ledger::parse_get_cred_def_response(&get_cred_def_response).unwrap()
    }

    pub fn submit_revoc_reg_def(&self, issuer_did: &str, issuer_wallet_handle: i32, rev_reg_def_json: &str) -> String {
        let rev_reg_def_request = ledger::build_revoc_reg_def_request(issuer_did, rev_reg_def_json).unwrap();
        ledger::sign_and_submit_request(self.pool_handle, issuer_wallet_handle, issuer_did, &rev_reg_def_request).unwrap()
    }

    pub fn get_revoc_reg_def(&self, did: Option<&str>, revoc_reg_def_id: &str) -> (String, String) /* revoc_reg_def_id, revo_reg_def_json */ {
        let get_rev_reg_def_request = ledger::build_get_revoc_reg_def_request(did, &revoc_reg_def_id).unwrap();
        let get_rev_reg_def_response = ledger::submit_request(self.pool_handle, &get_rev_reg_def_request).unwrap();
        ledger::parse_get_revoc_reg_def_response(&get_rev_reg_def_response).unwrap()
    }

    pub fn submit_revoc_reg_entry(&self, issuer_did: &str, issuer_wallet_handle: i32, rev_reg_id: &str, rev_reg_entry_json: &str) -> String {
        let rev_reg_entry_request =
            ledger::build_revoc_reg_entry_request(issuer_did, rev_reg_id, REVOC_REG_TYPE, rev_reg_entry_json).unwrap();
        ledger::sign_and_submit_request(self.pool_handle, issuer_wallet_handle, issuer_did, &rev_reg_entry_request).unwrap()

    }

    pub fn get_revoc_reg_delta(&self, did: Option<&str>, revoc_reg_def_id: &str, from: Option<u64>, to: u64) -> (String, String, u64) /* rev_reg_id, revoc_reg_delta_json, timestamp */ {
        let get_rev_reg_delta_request = ledger::build_get_revoc_reg_delta_request(did, revoc_reg_def_id, from, to).unwrap();
        let get_rev_reg_delta_response = ledger::submit_request(self.pool_handle, &get_rev_reg_delta_request).unwrap();
        ledger::parse_get_revoc_reg_delta_response(&get_rev_reg_delta_response).unwrap()
    }


}


impl Issuer {


    pub fn new(pool: &Pool) -> Issuer {

        let (wallet_handle, wallet_config) = wallet::create_and_open_default_wallet(format!("wallet_for_pool_{}", pool.pool_handle).borrow()).unwrap();
        Issuer {
            // Issuer creates wallet, gets wallet handle
            issuer_wallet_handle: wallet_handle,
            issuer_wallet_config: wallet_config,

            // Issuer create DID
            issuer_did: did::create_store_and_publish_my_did_from_trustee(wallet_handle, pool.pool_handle).unwrap().0,

            schema_id: String::new(),
            rev_reg_id: String::new(),
            cred_def_id: String::new(),

            issuance_type: String::new(),
            tails_writer_config: anoncreds::tails_writer_config()

        }
    }

    // creates schema , credential definition and revocation registry
    pub fn create_initial_ledger_state(&mut self, pool: &Pool, revoc_registry_config: &str)
    {

        let revoc_reg_config_value: Value = serde_json::from_str(revoc_registry_config).unwrap();
        self.issuance_type = String::from(revoc_reg_config_value.as_object().unwrap().get("issuance_type").unwrap().as_str().unwrap());

        // Issuer creates Schema
        let (schema_id, schema_json) = anoncreds::issuer_create_schema(&self.issuer_did,
                                                                       GVT_SCHEMA_NAME,
                                                                       SCHEMA_VERSION,
                                                                       GVT_SCHEMA_ATTRIBUTES).unwrap();

        // !!IMPORTANT!!
        // It is important Post and Get Schema from Ledger and parse it to get the correct Schema JSON and correspondent it seq_no in Ledger
        // After that we can create CredentialDefinition for received Schema(not for result of indy_issuer_create_schema)
        let _schema_response = pool.submit_schema(&self.issuer_did, self.issuer_wallet_handle, &schema_json);

        ::std::thread::sleep(::std::time::Duration::from_secs(1));

        // Issuer gets Schema from Ledger
        let (_, schema_json) = pool.get_schema(Some(&self.issuer_did), &schema_id);

        self.schema_id = schema_id;

        // Issuer creates CredentialDefinition
        let (cred_def_id, cred_def_json) = anoncreds::issuer_create_credential_definition(self.issuer_wallet_handle,
                                                                                          &self.issuer_did,
                                                                                          &schema_json,
                                                                                          TAG_1,
                                                                                          None,
                                                                                          Some(&anoncreds::revocation_cred_def_config())).unwrap();

        // Issuer post CredentialDefinition to Ledger
        pool.submit_cred_def(&self.issuer_did, self.issuer_wallet_handle, &cred_def_json);

        self.cred_def_id = cred_def_id;

        // Issuer creates RevocationRegistry
        let tails_writer_handle = blob_storage::open_writer("default", &self.tails_writer_config).unwrap();

        let (rev_reg_id, rev_reg_def_json, rev_reg_entry_json) =
            anoncreds::issuer_create_and_store_revoc_reg(self.issuer_wallet_handle,
                                                         &self.issuer_did,
                                                         None,
                                                         TAG_1,
                                                         &self.cred_def_id,
                                                         revoc_registry_config,
                                                         tails_writer_handle).unwrap();

        // Issuer posts RevocationRegistryDefinition to Ledger
        pool.submit_revoc_reg_def(&self.issuer_did, self.issuer_wallet_handle, &rev_reg_def_json);


        self.rev_reg_id = rev_reg_id;

        // Issuer posts RevocationRegistryEntry to Ledger
        pool.submit_revoc_reg_entry(&self.issuer_did, self.issuer_wallet_handle, &self.rev_reg_id, &rev_reg_entry_json);
    }

    pub fn make_credential_offer(&self) -> String
    {
        let cred_offer_json = anoncreds::issuer_create_credential_offer(self.issuer_wallet_handle, &self.cred_def_id).unwrap();
        cred_offer_json
    }

    pub fn issue_credential(&self, pool: &Pool, cred_offer_json: &str, cred_req_json: &str, cred_values_json: &str) -> (String, String, Option<String>)
    {

        // Issuer creates TailsReader
        let blob_storage_reader_handle = blob_storage::open_reader(TYPE, &self.tails_writer_config).unwrap();

        // Issuer creates Credential
        // NOte that  the function returns revoc_reg_delta_json as None in case
        // the revocation registry was created with the strategy ISSUANCE_BY_DEFAULT
        let (cred_json, cred_rev_id, revoc_reg_delta_json) = anoncreds::issuer_create_credential(self.issuer_wallet_handle,
                                                                                                 &cred_offer_json,
                                                                                                 &cred_req_json,
                                                                                                 cred_values_json,
                                                                                                 Some(&self.rev_reg_id),
                                                                                                 Some(blob_storage_reader_handle)).unwrap();


        // Issuer does not have to post rev_reg_delta to ledger in case of the strategy ISSUANCE_BY_DEFAULT
        if &self.issuance_type == "ISSUANCE_ON_DEMAND" {
            pool.submit_revoc_reg_entry(&self.issuer_did, self.issuer_wallet_handle, &self.rev_reg_id, &revoc_reg_delta_json.clone().unwrap());
        }

        (cred_json, cred_rev_id.unwrap(), revoc_reg_delta_json)
    }

    pub fn revoke_credential(&self, pool: &Pool, cred_rev_id: &str) -> String
    {

        // Issuer creates TailsReader
        let blob_storage_reader_handle = blob_storage::open_reader(TYPE, &self.tails_writer_config).unwrap();

        // Issuer revokes cred_info
        let rev_reg_delta_json = anoncreds::issuer_revoke_credential(self.issuer_wallet_handle, blob_storage_reader_handle, &self.rev_reg_id, &cred_rev_id).unwrap();

        // Issuer post RevocationRegistryDelta to Ledger
        pool.submit_revoc_reg_entry(&self.issuer_did, self.issuer_wallet_handle, &self.rev_reg_id, &rev_reg_delta_json);

        rev_reg_delta_json
    }

    pub fn close(&self)
    {
        wallet::close_and_delete_wallet(self.issuer_wallet_handle, &self.issuer_wallet_config).unwrap();
    }
}


impl Prover
{
    pub fn new(master_secret_id: Option<&str>) -> Prover
    {
        // Prover creates wallet, gets wallet handle
        let (prover_wallet_handle, prover_wallet_config) = wallet::create_and_open_default_wallet("interactions_prover").unwrap();
        // Prover create DID
        let (prover_did, prover_verkey) = did::create_my_did(prover_wallet_handle, "{}").unwrap();
        // Prover creates Master Secret
        let master_secret_id = master_secret_id.unwrap_or(COMMON_MASTER_SECRET);
        anoncreds::prover_create_master_secret(prover_wallet_handle, master_secret_id).unwrap();

        Prover {
            wallet_handle: prover_wallet_handle,
<<<<<<< HEAD
=======
            wallet_config: prover_wallet_config,
>>>>>>> 55b77ec7
            did: prover_did.clone(),
            verkey: prover_verkey.clone(),
            master_secret_id: String::from(master_secret_id),
            cred_def_id: None,
            cred_req_metadata_json: None
        }
    }


    pub fn make_credential_request(&mut self, pool: &Pool, cred_offer_json: &str) -> String
    {
        // Prover gets CredentialDefinition from Ledger
        let cred_offer: CredentialOffer = serde_json::from_str(&cred_offer_json).unwrap();
        let (cred_def_id, cred_def_json) = pool.get_cred_def(Some(&self.did), &cred_offer.cred_def_id.0);
        self.cred_def_id = Some(cred_def_id);

        // Prover creates Credential Request
        let (cred_req_json, cred_req_metadata_json) = anoncreds::prover_create_credential_req(self.wallet_handle,
                                                                                              &self.did,
                                                                                              &cred_offer_json,
                                                                                              &cred_def_json,
                                                                                              &self.master_secret_id).unwrap();
        self.cred_req_metadata_json = Some(cred_req_metadata_json);
        cred_req_json
    }


    pub fn store_credentials(&self, pool: &Pool, cred_json: &str, cred_id: &str)
    {
        let credential: Credential = serde_json::from_str(&cred_json).unwrap();

        // Prover gets CredentialDefinition from Ledger
        let (_, cred_def_json) = pool.get_cred_def(Some(&self.did), &self.cred_def_id.clone().unwrap());

        // Prover gets RevocationRegistryDefinition
        let (_, revoc_reg_def_json) = pool.get_revoc_reg_def(None, &credential.rev_reg_id.unwrap().0);

        // Prover stores received Credential
        anoncreds::prover_store_credential(self.wallet_handle,
                                           cred_id,
                                           &self.cred_req_metadata_json.clone().unwrap(),
                                           &cred_json,
                                           &cred_def_json,
                                           Some(&revoc_reg_def_json)).unwrap();
    }

    pub fn make_proof(&self, pool: &Pool, proof_request: &str, attr1_referent: &str, from: Option<u64>, to: u64) -> String
    {
        
        // Prover searches Credentials for Proof Request
        let search_handle = anoncreds::prover_search_credentials_for_proof_req(self.wallet_handle, &proof_request, None).unwrap();
        let credentials_list = anoncreds::prover_fetch_next_credentials_for_proof_req(search_handle, attr1_referent, 1).unwrap();

        let credentials_list_value: Value = serde_json::from_str(&credentials_list).unwrap();
        // extract first result of the search as Value
        let credentials_first = &credentials_list_value.as_array().unwrap()[0];
        // extract cred_info as Value from the result
        let cred_info_value = credentials_first.as_object().unwrap().get("cred_info").unwrap();

        let cred_info: CredentialInfo = serde_json::from_value(cred_info_value.clone()).unwrap();

        let _ = anoncreds::prover_close_credentials_search_for_proof_req(search_handle).unwrap();

        let schema_id = cred_info.schema_id;
        let cred_def_id = cred_info.cred_def_id;
<<<<<<< HEAD
        assert_eq!(cred_def_id.0, self.cred_def_id.clone().unwrap());
=======
>>>>>>> 55b77ec7
        let cred_rev_id = cred_info.cred_rev_id.clone().unwrap();
        let rev_reg_id = cred_info.rev_reg_id.clone().unwrap();


        // Prover gets Schema from Ledger
        let (_, schema_json) = pool.get_schema(None, &schema_id.0);

        // Prover gets CredentialDefinition from Ledger
        let (_, cred_def_json) = pool.get_cred_def(Some(&self.did), &cred_def_id.0);

        // Prover gets RevocationRegistryDefinition
        let (_, revoc_reg_def_json) = pool.get_revoc_reg_def(None, &rev_reg_id.0);

        // Prover gets RevocationRegistryDelta from Ledger
        let (_, revoc_reg_delta_json, timestamp) = pool.get_revoc_reg_delta(None, &rev_reg_id.0, from, to);

        // Prover creates RevocationState

        let prover_blob_storage_reader_handle = blob_storage::open_reader(TYPE, &anoncreds::tails_writer_config()).unwrap();
        let rev_state_json = anoncreds::create_revocation_state(prover_blob_storage_reader_handle,
                                                                &revoc_reg_def_json,
                                                                &revoc_reg_delta_json,
                                                                timestamp,
                                                                &cred_rev_id).unwrap();


        let proof_request_value: Value = serde_json::from_str(proof_request).unwrap();
        let requested_predicates = !proof_request_value.as_object().unwrap().get("requested_predicates").unwrap().as_object().unwrap().is_empty();

        // Prover creates Proof
        let requested_credentials_json = if requested_predicates
            {
                json!({
                "self_attested_attributes": json!({}),
                "requested_attributes": json!({
                    attr1_referent.clone(): json!({ "cred_id": cred_info.referent, "timestamp": timestamp,  "revealed":true })
                }),
                "requested_predicates": json!({
                    "predicate1_referent": json!({ "cred_id": cred_info.referent, "timestamp": timestamp })
                })
            }).to_string()
            } else {
            json!({
                "self_attested_attributes": json!({}),
                "requested_attributes": json!({
                    "attr1_referent": json!({ "cred_id": cred_info.referent, "timestamp": timestamp,  "revealed":true })
                }),
                "requested_predicates": json!({})
            }).to_string()
        };

        let schemas_json = json!({
            schema_id.0: serde_json::from_str::<Schema>(&schema_json).unwrap()
        }).to_string();

        let cred_defs_json = json!({
            cred_def_id.0: serde_json::from_str::<CredentialDefinition>(&cred_def_json).unwrap()
        }).to_string();

        let rev_states_json = json!({
            rev_reg_id.0: json!({
                timestamp.to_string(): serde_json::from_str::<RevocationState>(&rev_state_json).unwrap()
            })
        }).to_string();

        let proof_json = anoncreds::prover_create_proof(self.wallet_handle,
                                                        &proof_request,
                                                        &requested_credentials_json,
                                                        &self.master_secret_id,
                                                        &schemas_json,
                                                        &cred_defs_json,
                                                        &rev_states_json).unwrap();

        proof_json
    }


    pub fn close(&self)
    {
        wallet::close_and_delete_wallet(self.wallet_handle, &self.wallet_config).unwrap();
    }
}




impl Verifier {


    pub fn new(proof_request: &String) -> Verifier {
        Verifier {
            proof_request: proof_request.clone()
        }
    }

    pub fn verify_revealed(&self, proof_json: &str, attr_name: &str, attr_value: &str)
    {
        let proof: Proof = serde_json::from_str(&proof_json).unwrap();

        assert_eq!(attr_value, proof.requested_proof.revealed_attrs.get(attr_name).unwrap().raw)

    }

    pub fn verify(&self, pool: &Pool, proof_json: &str) -> bool
    {

        let proof: Proof = serde_json::from_str(&proof_json).unwrap();
        assert_eq!(1, proof.identifiers.len());

        let identifier = proof.identifiers[0].clone();

        // Verifier gets Schema from Ledger
<<<<<<< HEAD
        let (schema_id, schema_json) = pool.get_schema(Some(DID_MY1), &identifier.schema_id.0);

        // Verifier gets CredentialDefinition from Ledger
        let (cred_def_id, cred_def_json) = pool.get_cred_def(Some(DID_MY1), &identifier.cred_def_id.0);

        // Verifier gets RevocationRegistryDefinition from Ledger
        let (rev_reg_id, revoc_reg_def_json) = pool.get_revoc_reg_def(Some(DID_MY1), &identifier.rev_reg_id.clone().unwrap().0);
=======
        let (_, schema_json) = pool.get_schema(Some(DID_MY1), &identifier.schema_id.0);

        // Verifier gets CredentialDefinition from Ledger
        let (_, cred_def_json) = pool.get_cred_def(Some(DID_MY1), &identifier.cred_def_id.0);

        // Verifier gets RevocationRegistryDefinition from Ledger
        let (_, revoc_reg_def_json) = pool.get_revoc_reg_def(Some(DID_MY1), &identifier.rev_reg_id.clone().unwrap().0);
>>>>>>> 55b77ec7

        // Verifier gets RevocationRegistry from Ledger
        let (_, rev_reg_json, timestamp) =
            pool.get_revoc_reg_delta(Some(DID_MY1), &identifier.rev_reg_id.clone().unwrap().0, None, identifier.timestamp.unwrap());

        let schemas_json = json!({
            identifier.schema_id.0.clone(): serde_json::from_str::<Schema>(&schema_json).unwrap()
        }).to_string();

        let cred_defs_json = json!({
            identifier.cred_def_id.0.clone(): serde_json::from_str::<CredentialDefinition>(&cred_def_json).unwrap()
        }).to_string();

        let rev_reg_defs_json = json!({
            identifier.rev_reg_id.clone().unwrap().0.clone(): serde_json::from_str::<RevocationRegistryDefinition>(&revoc_reg_def_json).unwrap()
        }).to_string();

        let rev_regs_json = json!({
            identifier.rev_reg_id.clone().unwrap().0.clone(): json!({
                timestamp.to_string(): serde_json::from_str::<RevocationRegistry>(&rev_reg_json).unwrap()
            })
        }).to_string();

        let valid = anoncreds::verifier_verify_proof(&self.proof_request,
                                                     proof_json,
                                                     &schemas_json,
                                                     &cred_defs_json,
                                                     &rev_reg_defs_json,
                                                     &rev_regs_json).unwrap();

        valid
    }
}

#[cfg(feature = "revocation_tests")]
#[test]
fn anoncreds_revocation_interaction_test_issuance_by_demand() {
    anoncreds_revocation_interaction_test_one_prover(r#"{"max_cred_num":5, "issuance_type":"ISSUANCE_ON_DEMAND"}"#);
}

#[cfg(feature = "revocation_tests")]
#[cfg(any(feature = "force_full_interaction_tests", not(target_os = "android")))]
<<<<<<< HEAD
#[cfg(not(feature="only_high_cases"))]
=======
#[cfg(not(feature = "only_high_cases"))]
>>>>>>> 55b77ec7
#[test]
fn anoncreds_revocation_interaction_test_issuance_by_default()
{
    anoncreds_revocation_interaction_test_one_prover(r#"{"max_cred_num":5, "issuance_type":"ISSUANCE_BY_DEFAULT"}"#);
}

// the common function for two previous tests
fn anoncreds_revocation_interaction_test_one_prover(revocation_registry_config: &str)
{
    let setup = Setup::empty();

    let pool = Pool::new(&setup.name);

    let mut issuer = Issuer::new(&pool);

    let mut prover = Prover::new(None);

    // Issuer publish Prover DID
    pool.submit_nym(&issuer.issuer_did, issuer.issuer_wallet_handle, &prover.did, Some(&prover.verkey));


    // ISSUER post to Ledger Schema, CredentialDefinition, RevocationRegistry
    issuer.create_initial_ledger_state(&pool, revocation_registry_config);


    ///////////////////////////////////////////////////////////////////////////////////////////////////////
    // Issuance Credential for Prover

    // Issuer creates Credential Offer
    let cred_offer_json = issuer.make_credential_offer();

    // Prover makes credential request
    let cred_req_json = prover.make_credential_request(&pool, &cred_offer_json);

    // Issuer issues credential
    let (cred_json, cred_rev_id, _revoc_reg_delta_json) = issuer.issue_credential(&pool, &cred_offer_json, &cred_req_json, &anoncreds::gvt_credential_values_json());

    // Prover stores credentials
    prover.store_credentials(&pool, &cred_json, CREDENTIAL1_ID);


    // Basic check
    let credentials = anoncreds::prover_get_credentials(prover.wallet_handle, &json!({"schema_name": GVT_SCHEMA_NAME}).to_string()).unwrap();
    let credentials: Vec<serde_json::Value> = serde_json::from_str(&credentials).unwrap();
    assert_eq!(credentials.len(), 1);

    /////////////////////////////////////////////////////////////////////////////////////////////////
    // Verifying Prover's Credential
    thread::sleep(std::time::Duration::from_secs(1));

    let to = time::get_time().sec as u64;

    let proof_request = json!({
           "nonce":"123432421212",
           "name":"proof_req_1",
           "version":"0.1",
           "requested_attributes": json!({
               "attr1_referent": json!({
                   "name":"name"
               })
           }),
           "requested_predicates": json!({
               "predicate1_referent": json!({ "name":"age", "p_type":">=", "p_value":18 })
           }),
           "non_revoked": json!({ "to": to.clone() })
        }).to_string();

    let verifier = Verifier::new(&proof_request);

    let proof_json = prover.make_proof(&pool, &proof_request, "attr1_referent", None, to);


    // Verifier verifies revealed attribute
    verifier.verify_revealed(&proof_json, "attr1_referent", "Alex");

    let valid = verifier.verify(&pool, &proof_json);
    assert!(valid);

    /////////////////////////////////////////////////////////////////////////////////////////
    // Issuer revokes cred_rev_id
    let _rev_reg_delta_json = issuer.revoke_credential(&pool, &cred_rev_id);

    // Verifying Prover Credential after Revocation
    thread::sleep(std::time::Duration::from_secs(1));

    let from = to;
    let to = time::get_time().sec as u64;

    let proof_json = prover.make_proof(&pool, &proof_request, "attr1_referent", Some(from), to);

    let valid = verifier.verify(&pool, &proof_json);
    assert!(!valid);


    issuer.close();
    prover.close();

    pool.close();
}

<<<<<<< HEAD
#[cfg(not(feature="only_high_cases"))]
=======
#[cfg(not(feature = "only_high_cases"))]
>>>>>>> 55b77ec7
fn multi_steps_create_revocation_credential(pool: &Pool, issuer: &Issuer, prover: &mut Prover, cred_values_json: &str, cred_id: &str) -> (String, Option<String>)
{
    // Issuer creates Credential Offer
    let cred_offer_json = issuer.make_credential_offer();

    // Prover makes credential request
    let cred_req_json = prover.make_credential_request(&pool, &cred_offer_json);

    // Issuer issues credential
    let (cred_json, cred_rev_id, revoc_reg_delta_json) = issuer.issue_credential(&pool, &cred_offer_json, &cred_req_json, cred_values_json);

    // Prover stores credentials
    prover.store_credentials(&pool, &cred_json, cred_id);

    (cred_rev_id, revoc_reg_delta_json)
}


#[cfg(feature = "revocation_tests")]
#[cfg(any(feature = "force_full_interaction_tests", not(target_os = "android")))]
<<<<<<< HEAD
#[cfg(not(feature="only_high_cases"))]
=======
#[cfg(not(feature = "only_high_cases"))]
>>>>>>> 55b77ec7
#[test]
fn anoncreds_revocation_interaction_test_issuance_by_demand_three_credentials_post_entry_three_times_proving_first() {
    let setup = Setup::empty();

    let pool = Pool::new(&setup.name);

    let mut issuer = Issuer::new(&pool);

    let mut prover1 = Prover::new(Some("prover1_master_secret"));
    let mut prover2 = Prover::new(Some("prover2_master_secret"));
    let mut prover3 = Prover::new(Some("prover3_master_secret"));


    // ISSUER post to Ledger Schema, CredentialDefinition, RevocationRegistry
    issuer.create_initial_ledger_state(&pool, r#"{"max_cred_num":5, "issuance_type":"ISSUANCE_ON_DEMAND"}"#);



    /*ISSUANCE CREDENTIAL FOR PROVER1*/

    let (_prover1_cred_rev_id, _prover1_revoc_reg_delta1_json) =
        multi_steps_create_revocation_credential(&pool, &issuer, &mut prover1, &anoncreds::gvt_credential_values_json(), CREDENTIAL1_ID);


    /*ISSUANCE CREDENTIAL FOR PROVER2*/

    let (_prover2_cred_rev_id, _prover2_revoc_reg_delta1_json) =
        multi_steps_create_revocation_credential(&pool, &issuer, &mut prover2, &anoncreds::gvt2_credential_values_json(), CREDENTIAL2_ID);


    /*ISSUANCE CREDENTIAL FOR PROVER3*/

    let (_prover3_cred_rev_id, _prover3_revoc_reg_delta1_json) =
        multi_steps_create_revocation_credential(&pool, &issuer, &mut prover3, &anoncreds::gvt3_credential_values_json(), CREDENTIAL3_ID);


    // Verifying Prover1 Credential
    thread::sleep(std::time::Duration::from_secs(1));

    let to = time::get_time().sec as u64;

    let proof_request = json!({
           "nonce":"123432421212",
           "name":"proof_req_1",
           "version":"0.1",
           "requested_attributes": json!({
               "attr1_referent": json!({
                   "name":"name"
               })
           }),
           "requested_predicates": json!({}),
           "non_revoked": json!({ "to": to.clone() })
        }).to_string();

    let verifier = Verifier::new(&proof_request);

    let proof_json = prover1.make_proof(&pool, &proof_request, "attr1_referent", None, to);


    // Verifier verifies revealed attribute
    verifier.verify_revealed(&proof_json, "attr1_referent", "Alex");

    let valid = verifier.verify(&pool, &proof_json);
    assert!(valid);


    issuer.close();
    prover1.close();
    prover2.close();
    prover3.close();

    pool.close();
}

#[cfg(feature = "revocation_tests")]
#[cfg(any(feature = "force_full_interaction_tests", not(target_os = "android")))]
<<<<<<< HEAD
#[cfg(not(feature="only_high_cases"))]
=======
#[cfg(not(feature = "only_high_cases"))]
>>>>>>> 55b77ec7
#[test]
fn anoncreds_revocation_interaction_test_issuance_by_demand_three_credentials_post_common_entry_proving_all() {
    let setup = Setup::empty();

    let pool = Pool::new(&setup.name);

    let mut issuer = Issuer::new(&pool);

    let mut prover1 = Prover::new(Some("prover1_master_secret"));
    let mut prover2 = Prover::new(Some("prover2_master_secret"));
    let mut prover3 = Prover::new(Some("prover3_master_secret"));


    // ISSUER post to Ledger Schema, CredentialDefinition, RevocationRegistry
    issuer.create_initial_ledger_state(&pool, r#"{"max_cred_num":5, "issuance_type":"ISSUANCE_ON_DEMAND"}"#);



    /*ISSUANCE CREDENTIAL FOR PROVER1*/

    let (_prover1_cred_rev_id, revoc_reg_delta1_json) = multi_steps_create_revocation_credential(&pool, &issuer, &mut prover1, &anoncreds::gvt_credential_values_json(), CREDENTIAL1_ID);
    let revoc_reg_delta1_json = revoc_reg_delta1_json.unwrap();

    /*ISSUANCE CREDENTIAL FOR PROVER2*/

    let (_prover2_cred_rev_id, revoc_reg_delta2_json) = multi_steps_create_revocation_credential(&pool, &issuer, &mut prover2, &anoncreds::gvt2_credential_values_json(), CREDENTIAL2_ID);
    let revoc_reg_delta2_json = revoc_reg_delta2_json.unwrap();

    // Issuer merge Revocation Registry Deltas
    let revoc_reg_delta_json = anoncreds::issuer_merge_revocation_registry_deltas(&revoc_reg_delta1_json, &revoc_reg_delta2_json).unwrap();

    /*ISSUANCE CREDENTIAL FOR PROVER3*/

    let (_prover3_cred_rev_id, revoc_reg_delta3_json) = multi_steps_create_revocation_credential(&pool, &issuer, &mut prover3, &anoncreds::gvt3_credential_values_json(), CREDENTIAL3_ID);
    let revoc_reg_delta3_json = revoc_reg_delta3_json.unwrap();

    // Issuer merge Revocation Registry Deltas
    let _revoc_reg_delta_json = anoncreds::issuer_merge_revocation_registry_deltas(&revoc_reg_delta_json, &revoc_reg_delta3_json).unwrap();


    // TODO: test if the issuer can submit one delta instead of multiple deltas consequently
    //    let rev_reg_entry_request =
    //        ledger::build_revoc_reg_entry_request(&issuer_did, &rev_reg_id, REVOC_REG_TYPE, &revoc_reg_delta_json).unwrap();
    //    ledger::sign_and_submit_request(pool_handle, issuer_wallet_handle, &issuer_did, &rev_reg_entry_request).unwrap();

    // Verifying Prover1 Credential
    thread::sleep(std::time::Duration::from_secs(1));

    let to = time::get_time().sec as u64;

    let proof_request = json!({
           "nonce":"123432421212",
           "name":"proof_req_1",
           "version":"0.1",
           "requested_attributes": json!({
               "attr1_referent": json!({
                   "name":"name"
               })
           }),
           "requested_predicates": json!({}),
           "non_revoked": json!({ "to": to.clone() })
        }).to_string();

    let verifier = Verifier::new(&proof_request);

    let proof_json = prover1.make_proof(&pool, &proof_request, "attr1_referent", None, to);

    verifier.verify_revealed(&proof_json, "attr1_referent", "Alex");
    let valid = verifier.verify(&pool, &proof_json);
    assert!(valid);

    // Verifying Prover2 Credential
    let proof_json = prover2.make_proof(&pool, &proof_request, "attr1_referent", None, to);

    // Verifier verifies proof from Prover2
    verifier.verify_revealed(&proof_json, "attr1_referent", "Alexander");
    let valid = verifier.verify(&pool, &proof_json);
    assert!(valid);


    // Verifying Prover3 Credential
    let proof_json = prover3.make_proof(&pool, &proof_request, "attr1_referent", None, to);

    // Verifier verifies proof from Prover2
    verifier.verify_revealed(&proof_json, "attr1_referent", "Artem");
    let valid = verifier.verify(&pool, &proof_json);
    assert!(valid);

    issuer.close();
    prover1.close();
    prover2.close();
    prover3.close();

    pool.close();
<<<<<<< HEAD
=======
}

#[cfg(feature = "revocation_tests")]
#[test]
fn anoncreds_revocation_interaction_test_issuance_by_demand_fully_qualified_did() {
    let setup = Setup::empty();

    let pool = Pool::new(&setup.name);

    let (wallet_handle, wallet_config) = wallet::create_and_open_default_wallet(format!("wallet_for_pool_{}", pool.pool_handle).borrow()).unwrap();
    let mut issuer = Issuer {
        // Issuer creates wallet, gets wallet handle
        issuer_wallet_handle: wallet_handle,

        // Issuer create DID
        issuer_wallet_config: wallet_config,
        issuer_did: did::create_store_and_publish_my_did_from_trustee_v1(wallet_handle, pool.pool_handle).unwrap().0,

        schema_id: String::new(),
        rev_reg_id: String::new(),
        cred_def_id: String::new(),

        issuance_type: String::new(),
        tails_writer_config: anoncreds::tails_writer_config(),
    };

    // Prover creates wallet, gets wallet handle
    let (prover_wallet_handle, prover_wallet_config) = wallet::create_and_open_default_wallet("interactions_prover").unwrap();
    // Prover create DID
    let my_did_json = json!({"method_name": "sov"}).to_string();
    let (prover_did, prover_verkey) = did::create_my_did(prover_wallet_handle, &my_did_json).unwrap();
    // Prover creates Master Secret
    let master_secret_id = COMMON_MASTER_SECRET;
    anoncreds::prover_create_master_secret(prover_wallet_handle, COMMON_MASTER_SECRET).unwrap();

    let mut prover = Prover {
        wallet_handle: prover_wallet_handle,
        wallet_config: prover_wallet_config,
        did: prover_did.clone(),
        verkey: prover_verkey.clone(),
        master_secret_id: String::from(master_secret_id),
        cred_def_id: None,
        cred_req_metadata_json: None,
    };

    // Issuer publish Prover DID
    pool.submit_nym(&issuer.issuer_did, issuer.issuer_wallet_handle, &prover.did, Some(&prover.verkey));


    // ISSUER post to Ledger Schema, CredentialDefinition, RevocationRegistry
    issuer.create_initial_ledger_state(&pool, r#"{"max_cred_num":5, "issuance_type":"ISSUANCE_ON_DEMAND"}"#);


    ///////////////////////////////////////////////////////////////////////////////////////////////////////
    // Issuance Credential for Prover

    // Issuer creates Credential Offer
    let cred_offer_json = issuer.make_credential_offer();

    // Prover makes credential request
    let cred_req_json = prover.make_credential_request(&pool, &cred_offer_json);

    // Issuer issues credential
    let (cred_json, _, _) = issuer.issue_credential(&pool, &cred_offer_json, &cred_req_json, &anoncreds::gvt_credential_values_json());

    // Prover stores credentials
    prover.store_credentials(&pool, &cred_json, CREDENTIAL1_ID);


    // Basic check
    let credentials = anoncreds::prover_get_credentials(prover.wallet_handle, &json!({"schema_name": GVT_SCHEMA_NAME}).to_string()).unwrap();
    let credentials: Vec<serde_json::Value> = serde_json::from_str(&credentials).unwrap();
    assert_eq!(credentials.len(), 1);

    /////////////////////////////////////////////////////////////////////////////////////////////////
    // Verifying Prover's Credential
    thread::sleep(std::time::Duration::from_secs(1));

    let to = time::get_time().sec as u64;

    // Verify proof in a short identifiers
    let proof_request = json!({
           "nonce":"123432421212",
           "name":"proof_req_1",
           "version":"0.1",
           "requested_attributes": json!({
               "attr1_referent": json!({
                   "name":"name",
                   "restrictions": {
                        "cred_def_id": issuer.cred_def_id,
                   }
               })
           }),
           "requested_predicates": json!({
               "predicate1_referent": json!({ "name":"age", "p_type":">=", "p_value":18 })
           }),
           "non_revoked": json!({ "to": to.clone() })
        }).to_string();

    let proof_request = anoncreds::to_unqualified(&proof_request).unwrap();

    let verifier = Verifier::new(&proof_request);

    let proof_json = prover.make_proof(&pool, &proof_request, "attr1_referent", None, to);

    // Verifier verifies revealed attribute
    verifier.verify_revealed(&proof_json, "attr1_referent", "Alex");

    let valid = verifier.verify(&pool, &proof_json);
    assert!(valid);

    // Verify proof in a fully qualified identifiers
    let proof_request = json!({
           "nonce":"123432421212",
           "name":"proof_req_1",
           "version":"0.1",
           "requested_attributes": json!({
               "attr1_referent": json!({
                   "name":"name",
                   "restrictions": {
                        "cred_def_id": issuer.cred_def_id.clone()
                   }
               })
           }),
           "requested_predicates": json!({
               "predicate1_referent": json!({ "name":"age", "p_type":">=", "p_value":18 })
           }),
           "non_revoked": json!({ "to": to.clone() }),
           "ver": "2.0"
        }).to_string();

    let verifier = Verifier::new(&proof_request);

    let proof_json = prover.make_proof(&pool, &proof_request, "attr1_referent", None, to);

    // Verifier verifies revealed attribute
    verifier.verify_revealed(&proof_json, "attr1_referent", "Alex");

    let valid = verifier.verify(&pool, &proof_json);
    assert!(valid);

    issuer.close();
    prover.close();

    pool.close();
}

#[cfg(feature = "revocation_tests")]
#[test]
fn anoncreds_revocation_interaction_test_issuance_by_demand_fully_qualified_issuer_unqualified_prover() {
    let setup = Setup::empty();

    let pool = Pool::new(&setup.name);

    let (wallet_handle, wallet_config) = wallet::create_and_open_default_wallet(format!("wallet_for_pool_{}", pool.pool_handle).borrow()).unwrap();
    let mut issuer = Issuer {
        // Issuer creates wallet, gets wallet handle
        issuer_wallet_handle: wallet_handle,

        // Issuer create DID
        issuer_wallet_config: wallet_config,
        issuer_did: did::create_store_and_publish_my_did_from_trustee_v1(wallet_handle, pool.pool_handle).unwrap().0,

        schema_id: String::new(),
        rev_reg_id: String::new(),
        cred_def_id: String::new(),

        issuance_type: String::new(),
        tails_writer_config: anoncreds::tails_writer_config(),
    };

    // Prover creates wallet, gets wallet handle
    let (prover_wallet_handle, prover_wallet_config) = wallet::create_and_open_default_wallet("interactions_prover").unwrap();
    // Prover create DID
    let (prover_did, prover_verkey) = did::create_my_did(prover_wallet_handle, "{}").unwrap();
    // Prover creates Master Secret
    let master_secret_id = COMMON_MASTER_SECRET;
    anoncreds::prover_create_master_secret(prover_wallet_handle, COMMON_MASTER_SECRET).unwrap();

    let mut prover = Prover {
        wallet_handle: prover_wallet_handle,
        wallet_config: prover_wallet_config,
        did: prover_did.clone(),
        verkey: prover_verkey.clone(),
        master_secret_id: String::from(master_secret_id),
        cred_def_id: None,
        cred_req_metadata_json: None,
    };

    // Issuer publish Prover DID
    pool.submit_nym(&issuer.issuer_did, issuer.issuer_wallet_handle, &prover.did, Some(&prover.verkey));


    // ISSUER post to Ledger Schema, CredentialDefinition, RevocationRegistry
    issuer.create_initial_ledger_state(&pool, r#"{"max_cred_num":5, "issuance_type":"ISSUANCE_ON_DEMAND"}"#);


    ///////////////////////////////////////////////////////////////////////////////////////////////////////
    // Issuance Credential for Prover

    // Issuer creates Credential Offer
    let cred_offer_json = issuer.make_credential_offer();

    // Issuer disqualifies Credential Offer
    let cred_offer_json = anoncreds::to_unqualified(&cred_offer_json).unwrap();

    // Prover makes credential request
    let cred_req_json = prover.make_credential_request(&pool, &cred_offer_json);

    // Issuer issues credential
    let (cred_json, _, _) = issuer.issue_credential(&pool, &cred_offer_json, &cred_req_json, &anoncreds::gvt_credential_values_json());

    // Prover stores credentials
    prover.store_credentials(&pool, &cred_json, CREDENTIAL1_ID);


    // Basic check
    let credentials = anoncreds::prover_get_credentials(prover.wallet_handle, &json!({"schema_name": GVT_SCHEMA_NAME}).to_string()).unwrap();
    let credentials: Vec<serde_json::Value> = serde_json::from_str(&credentials).unwrap();
    assert_eq!(credentials.len(), 1);

    /////////////////////////////////////////////////////////////////////////////////////////////////
    // Verifying Prover's Credential
    thread::sleep(std::time::Duration::from_secs(1));

    let to = time::get_time().sec as u64;

    // Verify proof in a short identifiers
    let proof_request = json!({
           "nonce":"123432421212",
           "name":"proof_req_1",
           "version":"0.1",
           "requested_attributes": json!({
               "attr1_referent": json!({
                   "name":"name",
                   "restrictions": {
                        "cred_def_id": issuer.cred_def_id
                   }
               })
           }),
           "requested_predicates": json!({
               "predicate1_referent": json!({ "name":"age", "p_type":">=", "p_value":18 })
           }),
           "non_revoked": json!({ "to": to.clone() })
        }).to_string();

    let proof_request = anoncreds::to_unqualified(&proof_request).unwrap();

    let verifier = Verifier::new(&proof_request);

    let proof_json = prover.make_proof(&pool, &proof_request, "attr1_referent", None, to);

    // Verifier verifies revealed attribute
    verifier.verify_revealed(&proof_json, "attr1_referent", "Alex");

    let valid = verifier.verify(&pool, &proof_json);
    assert!(valid);

    issuer.close();
    prover.close();

    pool.close();
>>>>>>> 55b77ec7
}<|MERGE_RESOLUTION|>--- conflicted
+++ resolved
@@ -10,11 +10,7 @@
 use utils::{wallet, anoncreds, blob_storage, pool, ledger, did};
 use utils::anoncreds::{COMMON_MASTER_SECRET, CREDENTIAL1_ID};
 #[cfg(any(feature = "force_full_interaction_tests", not(target_os = "android")))]
-<<<<<<< HEAD
-#[cfg(not(feature="only_high_cases"))]
-=======
 #[cfg(not(feature = "only_high_cases"))]
->>>>>>> 55b77ec7
 use utils::anoncreds::{CREDENTIAL2_ID, CREDENTIAL3_ID};
 
 use utils::constants::*;
@@ -30,7 +26,6 @@
 use utils::domain::anoncreds::revocation_state::RevocationState;
 use utils::domain::anoncreds::revocation_registry::RevocationRegistry;
 
-
 use std::thread;
 
 use serde_json::Value;
@@ -44,10 +39,7 @@
 
 struct Issuer {
     issuer_wallet_handle: i32,
-<<<<<<< HEAD
-=======
     issuer_wallet_config: String,
->>>>>>> 55b77ec7
     issuer_did: String,
 
     schema_id: String,
@@ -62,10 +54,7 @@
 struct Prover {
 
     wallet_handle: i32,
-<<<<<<< HEAD
-=======
     wallet_config: String,
->>>>>>> 55b77ec7
     did: String,
     verkey: String,
     master_secret_id: String,
@@ -301,10 +290,7 @@
 
         Prover {
             wallet_handle: prover_wallet_handle,
-<<<<<<< HEAD
-=======
             wallet_config: prover_wallet_config,
->>>>>>> 55b77ec7
             did: prover_did.clone(),
             verkey: prover_verkey.clone(),
             master_secret_id: String::from(master_secret_id),
@@ -370,10 +356,6 @@
 
         let schema_id = cred_info.schema_id;
         let cred_def_id = cred_info.cred_def_id;
-<<<<<<< HEAD
-        assert_eq!(cred_def_id.0, self.cred_def_id.clone().unwrap());
-=======
->>>>>>> 55b77ec7
         let cred_rev_id = cred_info.cred_rev_id.clone().unwrap();
         let rev_reg_id = cred_info.rev_reg_id.clone().unwrap();
 
@@ -486,15 +468,6 @@
         let identifier = proof.identifiers[0].clone();
 
         // Verifier gets Schema from Ledger
-<<<<<<< HEAD
-        let (schema_id, schema_json) = pool.get_schema(Some(DID_MY1), &identifier.schema_id.0);
-
-        // Verifier gets CredentialDefinition from Ledger
-        let (cred_def_id, cred_def_json) = pool.get_cred_def(Some(DID_MY1), &identifier.cred_def_id.0);
-
-        // Verifier gets RevocationRegistryDefinition from Ledger
-        let (rev_reg_id, revoc_reg_def_json) = pool.get_revoc_reg_def(Some(DID_MY1), &identifier.rev_reg_id.clone().unwrap().0);
-=======
         let (_, schema_json) = pool.get_schema(Some(DID_MY1), &identifier.schema_id.0);
 
         // Verifier gets CredentialDefinition from Ledger
@@ -502,7 +475,6 @@
 
         // Verifier gets RevocationRegistryDefinition from Ledger
         let (_, revoc_reg_def_json) = pool.get_revoc_reg_def(Some(DID_MY1), &identifier.rev_reg_id.clone().unwrap().0);
->>>>>>> 55b77ec7
 
         // Verifier gets RevocationRegistry from Ledger
         let (_, rev_reg_json, timestamp) =
@@ -545,11 +517,7 @@
 
 #[cfg(feature = "revocation_tests")]
 #[cfg(any(feature = "force_full_interaction_tests", not(target_os = "android")))]
-<<<<<<< HEAD
-#[cfg(not(feature="only_high_cases"))]
-=======
 #[cfg(not(feature = "only_high_cases"))]
->>>>>>> 55b77ec7
 #[test]
 fn anoncreds_revocation_interaction_test_issuance_by_default()
 {
@@ -650,11 +618,7 @@
     pool.close();
 }
 
-<<<<<<< HEAD
-#[cfg(not(feature="only_high_cases"))]
-=======
 #[cfg(not(feature = "only_high_cases"))]
->>>>>>> 55b77ec7
 fn multi_steps_create_revocation_credential(pool: &Pool, issuer: &Issuer, prover: &mut Prover, cred_values_json: &str, cred_id: &str) -> (String, Option<String>)
 {
     // Issuer creates Credential Offer
@@ -675,11 +639,7 @@
 
 #[cfg(feature = "revocation_tests")]
 #[cfg(any(feature = "force_full_interaction_tests", not(target_os = "android")))]
-<<<<<<< HEAD
-#[cfg(not(feature="only_high_cases"))]
-=======
 #[cfg(not(feature = "only_high_cases"))]
->>>>>>> 55b77ec7
 #[test]
 fn anoncreds_revocation_interaction_test_issuance_by_demand_three_credentials_post_entry_three_times_proving_first() {
     let setup = Setup::empty();
@@ -756,11 +716,7 @@
 
 #[cfg(feature = "revocation_tests")]
 #[cfg(any(feature = "force_full_interaction_tests", not(target_os = "android")))]
-<<<<<<< HEAD
-#[cfg(not(feature="only_high_cases"))]
-=======
 #[cfg(not(feature = "only_high_cases"))]
->>>>>>> 55b77ec7
 #[test]
 fn anoncreds_revocation_interaction_test_issuance_by_demand_three_credentials_post_common_entry_proving_all() {
     let setup = Setup::empty();
@@ -855,8 +811,6 @@
     prover3.close();
 
     pool.close();
-<<<<<<< HEAD
-=======
 }
 
 #[cfg(feature = "revocation_tests")]
@@ -1119,5 +1073,4 @@
     prover.close();
 
     pool.close();
->>>>>>> 55b77ec7
 }