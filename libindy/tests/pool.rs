#[macro_use]
mod utils;

inject_indy_dependencies!();

extern crate indyrs as indy;
extern crate indyrs as api;

use self::indy::ErrorCode;

use utils::{environment, pool};
use utils::constants::*;
use utils::Setup;

mod high_cases {
    use super::*;

    mod create {
        use super::*;
        use std::fs;

        #[test]
        fn create_pool_ledger_config_works() {
            let setup = Setup::empty();

            let txn_file_path = pool::create_genesis_txn_file_for_test_pool(&setup.name, None, None);
            let pool_config = pool::pool_config_json(txn_file_path.as_path());

            pool::create_pool_ledger_config(&setup.name, Some(pool_config.as_str())).unwrap();
        }

        #[test]
        fn create_pool_ledger_config_works_for_specific_config() {
            let setup = Setup::empty();

            let txn_file_path = environment::tmp_file_path("specific_filename.txn");
            let txn_file_path = pool::create_genesis_txn_file_for_test_pool(&setup.name, None, Some(txn_file_path.as_path()));
            let pool_config = pool::pool_config_json(txn_file_path.as_path());

            pool::create_pool_ledger_config(&setup.name, Some(pool_config.as_str())).unwrap();

            let _ = fs::remove_file(txn_file_path);
        }
    }

    mod open {
        use super::*;

        #[test]
        #[cfg(feature = "local_nodes_pool")]
        fn open_pool_ledger_works() {
            let setup = Setup::empty();

<<<<<<< HEAD
            pool::set_protocol_version(PROTOCOL_VERSION).unwrap();

=======
>>>>>>> 55b77ec7
            let txn_file_path = pool::create_genesis_txn_file_for_test_pool(&setup.name, None, None);
            let pool_config = pool::pool_config_json(txn_file_path.as_path());
            pool::create_pool_ledger_config(&setup.name, Some(pool_config.as_str())).unwrap();

            pool::open_pool_ledger(&setup.name, None).unwrap();
        }

        #[test]
        #[cfg(feature = "local_nodes_pool")]
        fn open_pool_ledger_works_for_config() {
            let setup = Setup::empty();
<<<<<<< HEAD

            pool::set_protocol_version(PROTOCOL_VERSION).unwrap();
=======
>>>>>>> 55b77ec7

            let config = r#"{"timeout": 20}"#;

            let txn_file_path = pool::create_genesis_txn_file_for_test_pool(&setup.name, None, None);
            let pool_config = pool::pool_config_json(txn_file_path.as_path());
            pool::create_pool_ledger_config(&setup.name, Some(pool_config.as_str())).unwrap();

            pool::open_pool_ledger(&setup.name, Some(config)).unwrap();
        }

        #[test]
        #[cfg(feature = "local_nodes_pool")]
        fn open_pool_ledger_works_for_two_nodes() {
            let setup = Setup::empty();

<<<<<<< HEAD
            pool::set_protocol_version(PROTOCOL_VERSION).unwrap();

=======
>>>>>>> 55b77ec7
            let txn_file_path = pool::create_genesis_txn_file_for_test_pool(&setup.name, Some(2), None);
            let pool_config = pool::pool_config_json(txn_file_path.as_path());
            pool::create_pool_ledger_config(&setup.name, Some(pool_config.as_str())).unwrap();

            pool::open_pool_ledger(&setup.name, None).unwrap();
        }

        #[test]
        #[cfg(feature = "local_nodes_pool")]
        fn open_pool_ledger_works_for_three_nodes() {
            let setup = Setup::empty();

<<<<<<< HEAD
            pool::set_protocol_version(PROTOCOL_VERSION).unwrap();

=======
>>>>>>> 55b77ec7
            let txn_file_path = pool::create_genesis_txn_file_for_test_pool(&setup.name, Some(3), None);
            let pool_config = pool::pool_config_json(txn_file_path.as_path());
            pool::create_pool_ledger_config(&setup.name, Some(pool_config.as_str())).unwrap();

            pool::open_pool_ledger(&setup.name, None).unwrap();
        }

        #[test]
        #[cfg(feature = "local_nodes_pool")]
        pub fn open_pool_ledger_works_for_cached_txns() {
            let setup = Setup::empty();
<<<<<<< HEAD

            pool::set_protocol_version(PROTOCOL_VERSION).unwrap();
=======
>>>>>>> 55b77ec7

            let txn_file_path = pool::create_genesis_txn_file_for_test_pool(&setup.name, None, None);
            let pool_config = pool::pool_config_json(txn_file_path.as_path());
            pool::create_pool_ledger_config(&setup.name, Some(pool_config.as_str())).unwrap();
            pool::dump_correct_genesis_txns_to_cache(&setup.name).unwrap();

            pool::open_pool_ledger(&setup.name, None).unwrap();
        }
    }

    mod refresh {
        use super::*;

        #[test]
        #[cfg(feature = "local_nodes_pool")]
        fn indy_refresh_pool_ledger_works() {
            let setup = Setup::pool();
            pool::refresh(setup.pool_handle).unwrap();
        }
    }

    mod close {
        use super::*;

        #[test]
        #[cfg(feature = "local_nodes_pool")]
        fn indy_close_pool_ledger_works() {
            Setup::pool();
        }

        #[test]
        #[cfg(feature = "local_nodes_pool")]
        fn indy_close_pool_ledger_works_for_reopen_after_close() {
            let mut setup = Setup::pool();

            pool::close(setup.pool_handle).unwrap();
            setup.pool_handle = pool::open_pool_ledger(&setup.name, None).unwrap();
        }
    }

    mod delete {
        use super::*;

        #[test]
        fn indy_delete_pool_ledger_config_works() {
            let setup = Setup::empty();

            let txn_file_path = pool::create_genesis_txn_file_for_test_pool(&setup.name, None, None);
            let pool_config = pool::pool_config_json(txn_file_path.as_path());
            pool::create_pool_ledger_config(&setup.name, Some(pool_config.as_str())).unwrap();

            pool::delete(&setup.name).unwrap();
        }

        #[test]
        #[cfg(feature = "local_nodes_pool")]
        fn indy_delete_pool_ledger_config_works_for_opened() {
            let setup = Setup::pool();

            let res = pool::delete(&setup.name);
            assert_code!(ErrorCode::CommonInvalidState, res);
        }
    }

    mod set_protocol_version {
        use super::*;

        #[test]
        fn indy_set_protocol_version_works() {
            pool::set_protocol_version(1).unwrap();
            pool::set_protocol_version(2).unwrap();
        }
    }
}

#[cfg(not(feature = "only_high_cases"))]
mod medium_cases {
    use super::*;
    use utils::ledger;

    mod create {
        use super::*;

        #[test]
        fn create_pool_ledger_config_works_for_empty_name() {
            Setup::empty();
<<<<<<< HEAD

            let pool_name = "";
            let res = pool::create_pool_ledger_config(pool_name, None);
            assert_code!(ErrorCode::CommonInvalidParam2, res);
        }

        #[test]
        fn create_pool_ledger_config_works_for_empty_genesis_txns() {
            let setup = Setup::empty();

=======

            let pool_name = "";
            let res = pool::create_pool_ledger_config(pool_name, None);
            assert_code!(ErrorCode::CommonInvalidParam2, res);
        }

        #[test]
        fn create_pool_ledger_config_works_for_empty_genesis_txns() {
            let setup = Setup::empty();

>>>>>>> 55b77ec7
            let txn_file_path = pool::create_genesis_txn_file_for_test_pool(&setup.name, Some(0), None);
            let pool_config = pool::pool_config_json(txn_file_path.as_path());
            let res = pool::create_pool_ledger_config(&setup.name, Some(pool_config.as_str()));
            assert_code!(ErrorCode::CommonInvalidStructure, res);
        }
<<<<<<< HEAD

        #[test]
        fn create_pool_ledger_config_works_for_invalid_config_json() {
            let setup = Setup::empty();

=======

        #[test]
        fn create_pool_ledger_config_works_for_invalid_config_json() {
            let setup = Setup::empty();

>>>>>>> 55b77ec7
            let res = pool::create_pool_ledger_config(&setup.name, Some(r#"{}"#));
            assert_code!(ErrorCode::CommonInvalidStructure, res);
        }

        #[test]
        fn create_pool_ledger_config_works_for_invalid_genesis_txn_path() {
            let setup = Setup::empty();

            let config = r#"{"genesis_txn": "path"}"#.to_string();

            let res = pool::create_pool_ledger_config(&setup.name, Some(config.as_str()));
            assert_code!(ErrorCode::CommonIOError, res);
        }

        #[test]
        fn create_pool_ledger_config_works_for_twice() {
            let setup = Setup::empty();

            let txn_file_path = pool::create_genesis_txn_file_for_test_pool(&setup.name, None, None);
            let pool_config = pool::pool_config_json(txn_file_path.as_path());

            pool::create_pool_ledger_config(&setup.name, Some(pool_config.as_str())).unwrap();
            let res = pool::create_pool_ledger_config(&setup.name, Some(pool_config.as_str()));
            assert_code!(ErrorCode::PoolLedgerConfigAlreadyExistsError, res);
        }

        #[test]
        fn create_pool_ledger_config_works_for_empty_lines_in_genesis_txn_file() {
            let setup = Setup::empty();

            let txn_file_path = pool::create_genesis_txn_file_for_empty_lines(&setup.name, None);
            let pool_config = pool::pool_config_json(txn_file_path.as_path());
            pool::create_pool_ledger_config(&setup.name, Some(pool_config.as_str())).unwrap();
        }
    }

    mod open {
        use super::*;

        #[test]
        #[cfg(feature = "local_nodes_pool")]
        fn open_pool_ledger_works_for_twice() {
            let setup = Setup::empty();

            pool::create_and_open_pool_ledger(&setup.name).unwrap();

            let res = pool::open_pool_ledger(&setup.name, None);
            assert_code!(ErrorCode::PoolLedgerInvalidPoolHandle, res);
        }

        #[test]
        pub fn open_pool_ledger_works_for_corrupted_cached_txns() {
            let setup = Setup::empty();

<<<<<<< HEAD
            pool::set_protocol_version(PROTOCOL_VERSION).unwrap();

=======
>>>>>>> 55b77ec7
            let txn_file_path = pool::create_genesis_txn_file_for_test_pool(&setup.name, None, None);
            let pool_config = pool::pool_config_json(txn_file_path.as_path());
            pool::create_pool_ledger_config(&setup.name, Some(pool_config.as_str())).unwrap();
            pool::dump_incorrect_genesis_txns_to_cache(&setup.name).unwrap();

            pool::open_pool_ledger(&setup.name, None).unwrap();
        }

        #[test]
        #[cfg(feature = "local_nodes_pool")]
        fn open_pool_ledger_works_for_invalid_name() {
            let setup = Setup::empty();

            let res = pool::open_pool_ledger(&setup.name, None);
            assert_code!(ErrorCode::PoolLedgerNotCreatedError, res);
        }

        #[test]
        #[cfg(feature = "local_nodes_pool")]
        fn open_pool_ledger_works_after_error() {
            let setup = Setup::empty();

            let res = pool::open_pool_ledger(&setup.name, None);
            assert_code!(ErrorCode::PoolLedgerNotCreatedError, res);

            let pool_handle = pool::create_and_open_pool_ledger(&setup.name).unwrap();

            pool::close(pool_handle).unwrap();
        }

        #[test]
        #[cfg(feature = "local_nodes_pool")]
        fn open_pool_ledger_works_for_invalid_nodes_file() {
            let setup = Setup::empty();
<<<<<<< HEAD

            pool::set_protocol_version(PROTOCOL_VERSION).unwrap();
=======
>>>>>>> 55b77ec7

            let txn_file_path = pool::create_genesis_txn_file_for_test_pool_with_invalid_nodes(&setup.name, None);
            let pool_config = pool::pool_config_json(txn_file_path.as_path());
            pool::create_pool_ledger_config(&setup.name, Some(pool_config.as_str())).unwrap();

            let res = pool::open_pool_ledger(&setup.name, Some(pool_config.as_str()));
            assert_code!(ErrorCode::CommonInvalidState, res);
        }

        #[test]
        #[cfg(feature = "local_nodes_pool")]
        fn open_pool_ledger_works_for_wrong_alias() {
            let setup = Setup::empty();
<<<<<<< HEAD

            pool::set_protocol_version(PROTOCOL_VERSION).unwrap();
=======
>>>>>>> 55b77ec7

            let txn_file_path = pool::create_genesis_txn_file_for_test_pool_with_wrong_alias(&setup.name, None);
            let pool_config = pool::pool_config_json(txn_file_path.as_path());
            pool::create_pool_ledger_config(&setup.name, Some(pool_config.as_str())).unwrap();

            let res = pool::open_pool_ledger(&setup.name, None);
            assert_code!(ErrorCode::CommonInvalidState, res);
        }

        #[test]
        #[cfg(feature = "local_nodes_pool")]
        fn open_pool_ledger_works_for_invalid_config() {
            let setup = Setup::empty();
<<<<<<< HEAD

            let config = r#"{"timeout": "true"}"#;
=======
>>>>>>> 55b77ec7

            let config = r#"{"timeout": "true"}"#;

            let txn_file_path = pool::create_genesis_txn_file_for_test_pool(&setup.name, None, None);
            let pool_config = pool::pool_config_json(txn_file_path.as_path());
            pool::create_pool_ledger_config(&setup.name, Some(pool_config.as_str())).unwrap();

            let res = pool::open_pool_ledger(&setup.name, Some(config));
            assert_code!(ErrorCode::CommonInvalidStructure, res);
        }

        #[test]
        #[cfg(feature = "local_nodes_pool")]
        fn open_pool_ledger_works_for_incompatible_protocol_version() {
            let setup = Setup::empty();

            pool::set_protocol_version(1).unwrap();

            let txn_file_path = pool::create_genesis_txn_file_for_test_pool(&setup.name, None, None);
            let pool_config = pool::pool_config_json(txn_file_path.as_path());
            pool::create_pool_ledger_config(&setup.name, Some(pool_config.as_str())).unwrap();

            let res = pool::open_pool_ledger(&setup.name, None);
            assert_code!(ErrorCode::PoolIncompatibleProtocolVersion, res);
<<<<<<< HEAD
=======

            pool::set_protocol_version(PROTOCOL_VERSION).unwrap();

>>>>>>> 55b77ec7
        }

        #[test]
        #[cfg(feature = "local_nodes_pool")]
        fn open_pool_ledger_works_for_wrong_ips() {
            let setup = Setup::empty();

<<<<<<< HEAD
            pool::set_protocol_version(PROTOCOL_VERSION).unwrap();

=======
>>>>>>> 55b77ec7
            let txn_file_path = pool::create_genesis_txn_file_for_test_pool_with_wrong_ips(&setup.name, None);
            let pool_config = pool::pool_config_json(txn_file_path.as_path());
            pool::create_pool_ledger_config(&setup.name, Some(pool_config.as_str())).unwrap();

            let res = pool::open_pool_ledger(&setup.name, None);
            assert_code!(ErrorCode::PoolLedgerTimeout, res);
        }

        #[test]
        #[cfg(feature = "local_nodes_pool")]
        fn open_pool_ledger_works_for_config_read_nodes_count() {
            let setup = Setup::empty();

<<<<<<< HEAD
            pool::set_protocol_version(PROTOCOL_VERSION).unwrap();

=======
>>>>>>> 55b77ec7
            let config = json!({"read_nodes_count": 3}).to_string();

            let txn_file_path = pool::create_genesis_txn_file_for_test_pool(&setup.name, None, None);
            let pool_config = pool::pool_config_json(txn_file_path.as_path());
            pool::create_pool_ledger_config(&setup.name, Some(pool_config.as_str())).unwrap();

            let pool_handle = pool::open_pool_ledger(&setup.name, Some(&config)).unwrap();

            let request = ledger::build_get_nym_request(None, DID_TRUSTEE).unwrap();
            let _ = ledger::submit_request(pool_handle, &request).unwrap();

            pool::close(pool_handle).unwrap();
        }
    }

    mod close {
        use super::*;

        extern crate futures;

        use self::futures::Future;

        #[test]
        #[cfg(feature = "local_nodes_pool")]
        fn indy_close_pool_ledger_works_for_twice() {
            let setup = Setup::empty();
<<<<<<< HEAD

            let pool_handle = pool::create_and_open_pool_ledger(&setup.name).unwrap();

=======

            let pool_handle = pool::create_and_open_pool_ledger(&setup.name).unwrap();

>>>>>>> 55b77ec7
            pool::close(pool_handle).unwrap();
            let res = pool::close(pool_handle);
            assert_code!(ErrorCode::PoolLedgerInvalidPoolHandle, res);
        }

        #[test]
        #[cfg(feature = "local_nodes_pool")]
        fn indy_close_pool_ledger_works_for_pending_request() {
            let setup = Setup::empty();

            let pool_handle = pool::create_and_open_pool_ledger(&setup.name).unwrap();

            let get_nym_req = ledger::build_get_nym_request(Some(DID_MY1), DID_MY1).unwrap();
<<<<<<< HEAD

            let submit_fut = indy::ledger::submit_request(pool_handle, &get_nym_req);

            pool::close(pool_handle).unwrap();

=======

            let submit_fut = indy::ledger::submit_request(pool_handle, &get_nym_req);

            pool::close(pool_handle).unwrap();

>>>>>>> 55b77ec7
            let res = submit_fut.wait();
            assert_code!(ErrorCode::PoolLedgerTerminated, res);

            /* Now any request to API can failed, if pool::close works incorrect in case of pending requests.
               For example try to delete the pool. */
            pool::delete(&setup.name).unwrap();
        }

        #[test]
        #[cfg(feature = "local_nodes_pool")]
        fn indy_close_pool_ledger_works_for_invalid_handle() {
            Setup::empty();

            let res = pool::close(0);
            assert_code!(ErrorCode::PoolLedgerInvalidPoolHandle, res);
        }
    }

    mod delete {
        use super::*;

        #[test]
        fn indy_delete_pool_ledger_config_works_for_closed() {
            let setup = Setup::empty();

            let pool_handle = pool::create_and_open_pool_ledger(&setup.name).unwrap();
            pool::close(pool_handle).unwrap();
            pool::delete(&setup.name).unwrap();
        }

        #[test]
        fn indy_delete_pool_ledger_config_works_for_not_created() {
            let setup = Setup::empty();

            let res = pool::delete(&setup.name);
            assert_code!(ErrorCode::CommonIOError, res);
        }

        #[test]
        fn indy_delete_pool_ledger_config_works_for_twice() {
            let setup = Setup::empty();

            let pool_handle = pool::create_and_open_pool_ledger(&setup.name).unwrap();
            pool::close(pool_handle).unwrap();
            pool::delete(&setup.name).unwrap();
            let res = pool::delete(&setup.name);
            assert_code!(ErrorCode::CommonIOError, res);
        }
    }

    mod refresh {
        use super::*;

        #[test]
        #[cfg(feature = "local_nodes_pool")]
        fn indy_refresh_pool_ledger_works_for_invalid_handle() {
            Setup::empty();

            let res = pool::refresh(0);
            assert_code!(ErrorCode::PoolLedgerInvalidPoolHandle, res);
        }
    }

    mod set_protocol_version {
        use super::*;

        #[test]
        fn indy_set_protocol_version_works_for_unsupported() {
            let res = pool::set_protocol_version(0);
            assert_code!(ErrorCode::PoolIncompatibleProtocolVersion, res);
        }
    }
}<|MERGE_RESOLUTION|>--- conflicted
+++ resolved
@@ -51,11 +51,6 @@
         fn open_pool_ledger_works() {
             let setup = Setup::empty();
 
-<<<<<<< HEAD
-            pool::set_protocol_version(PROTOCOL_VERSION).unwrap();
-
-=======
->>>>>>> 55b77ec7
             let txn_file_path = pool::create_genesis_txn_file_for_test_pool(&setup.name, None, None);
             let pool_config = pool::pool_config_json(txn_file_path.as_path());
             pool::create_pool_ledger_config(&setup.name, Some(pool_config.as_str())).unwrap();
@@ -67,11 +62,6 @@
         #[cfg(feature = "local_nodes_pool")]
         fn open_pool_ledger_works_for_config() {
             let setup = Setup::empty();
-<<<<<<< HEAD
-
-            pool::set_protocol_version(PROTOCOL_VERSION).unwrap();
-=======
->>>>>>> 55b77ec7
 
             let config = r#"{"timeout": 20}"#;
 
@@ -87,11 +77,6 @@
         fn open_pool_ledger_works_for_two_nodes() {
             let setup = Setup::empty();
 
-<<<<<<< HEAD
-            pool::set_protocol_version(PROTOCOL_VERSION).unwrap();
-
-=======
->>>>>>> 55b77ec7
             let txn_file_path = pool::create_genesis_txn_file_for_test_pool(&setup.name, Some(2), None);
             let pool_config = pool::pool_config_json(txn_file_path.as_path());
             pool::create_pool_ledger_config(&setup.name, Some(pool_config.as_str())).unwrap();
@@ -104,11 +89,6 @@
         fn open_pool_ledger_works_for_three_nodes() {
             let setup = Setup::empty();
 
-<<<<<<< HEAD
-            pool::set_protocol_version(PROTOCOL_VERSION).unwrap();
-
-=======
->>>>>>> 55b77ec7
             let txn_file_path = pool::create_genesis_txn_file_for_test_pool(&setup.name, Some(3), None);
             let pool_config = pool::pool_config_json(txn_file_path.as_path());
             pool::create_pool_ledger_config(&setup.name, Some(pool_config.as_str())).unwrap();
@@ -120,11 +100,6 @@
         #[cfg(feature = "local_nodes_pool")]
         pub fn open_pool_ledger_works_for_cached_txns() {
             let setup = Setup::empty();
-<<<<<<< HEAD
-
-            pool::set_protocol_version(PROTOCOL_VERSION).unwrap();
-=======
->>>>>>> 55b77ec7
 
             let txn_file_path = pool::create_genesis_txn_file_for_test_pool(&setup.name, None, None);
             let pool_config = pool::pool_config_json(txn_file_path.as_path());
@@ -211,7 +186,6 @@
         #[test]
         fn create_pool_ledger_config_works_for_empty_name() {
             Setup::empty();
-<<<<<<< HEAD
 
             let pool_name = "";
             let res = pool::create_pool_ledger_config(pool_name, None);
@@ -222,36 +196,16 @@
         fn create_pool_ledger_config_works_for_empty_genesis_txns() {
             let setup = Setup::empty();
 
-=======
-
-            let pool_name = "";
-            let res = pool::create_pool_ledger_config(pool_name, None);
-            assert_code!(ErrorCode::CommonInvalidParam2, res);
-        }
-
-        #[test]
-        fn create_pool_ledger_config_works_for_empty_genesis_txns() {
-            let setup = Setup::empty();
-
->>>>>>> 55b77ec7
             let txn_file_path = pool::create_genesis_txn_file_for_test_pool(&setup.name, Some(0), None);
             let pool_config = pool::pool_config_json(txn_file_path.as_path());
             let res = pool::create_pool_ledger_config(&setup.name, Some(pool_config.as_str()));
             assert_code!(ErrorCode::CommonInvalidStructure, res);
         }
-<<<<<<< HEAD
 
         #[test]
         fn create_pool_ledger_config_works_for_invalid_config_json() {
             let setup = Setup::empty();
 
-=======
-
-        #[test]
-        fn create_pool_ledger_config_works_for_invalid_config_json() {
-            let setup = Setup::empty();
-
->>>>>>> 55b77ec7
             let res = pool::create_pool_ledger_config(&setup.name, Some(r#"{}"#));
             assert_code!(ErrorCode::CommonInvalidStructure, res);
         }
@@ -306,11 +260,6 @@
         pub fn open_pool_ledger_works_for_corrupted_cached_txns() {
             let setup = Setup::empty();
 
-<<<<<<< HEAD
-            pool::set_protocol_version(PROTOCOL_VERSION).unwrap();
-
-=======
->>>>>>> 55b77ec7
             let txn_file_path = pool::create_genesis_txn_file_for_test_pool(&setup.name, None, None);
             let pool_config = pool::pool_config_json(txn_file_path.as_path());
             pool::create_pool_ledger_config(&setup.name, Some(pool_config.as_str())).unwrap();
@@ -345,11 +294,6 @@
         #[cfg(feature = "local_nodes_pool")]
         fn open_pool_ledger_works_for_invalid_nodes_file() {
             let setup = Setup::empty();
-<<<<<<< HEAD
-
-            pool::set_protocol_version(PROTOCOL_VERSION).unwrap();
-=======
->>>>>>> 55b77ec7
 
             let txn_file_path = pool::create_genesis_txn_file_for_test_pool_with_invalid_nodes(&setup.name, None);
             let pool_config = pool::pool_config_json(txn_file_path.as_path());
@@ -363,11 +307,6 @@
         #[cfg(feature = "local_nodes_pool")]
         fn open_pool_ledger_works_for_wrong_alias() {
             let setup = Setup::empty();
-<<<<<<< HEAD
-
-            pool::set_protocol_version(PROTOCOL_VERSION).unwrap();
-=======
->>>>>>> 55b77ec7
 
             let txn_file_path = pool::create_genesis_txn_file_for_test_pool_with_wrong_alias(&setup.name, None);
             let pool_config = pool::pool_config_json(txn_file_path.as_path());
@@ -381,11 +320,6 @@
         #[cfg(feature = "local_nodes_pool")]
         fn open_pool_ledger_works_for_invalid_config() {
             let setup = Setup::empty();
-<<<<<<< HEAD
-
-            let config = r#"{"timeout": "true"}"#;
-=======
->>>>>>> 55b77ec7
 
             let config = r#"{"timeout": "true"}"#;
 
@@ -410,12 +344,9 @@
 
             let res = pool::open_pool_ledger(&setup.name, None);
             assert_code!(ErrorCode::PoolIncompatibleProtocolVersion, res);
-<<<<<<< HEAD
-=======
 
             pool::set_protocol_version(PROTOCOL_VERSION).unwrap();
 
->>>>>>> 55b77ec7
         }
 
         #[test]
@@ -423,11 +354,6 @@
         fn open_pool_ledger_works_for_wrong_ips() {
             let setup = Setup::empty();
 
-<<<<<<< HEAD
-            pool::set_protocol_version(PROTOCOL_VERSION).unwrap();
-
-=======
->>>>>>> 55b77ec7
             let txn_file_path = pool::create_genesis_txn_file_for_test_pool_with_wrong_ips(&setup.name, None);
             let pool_config = pool::pool_config_json(txn_file_path.as_path());
             pool::create_pool_ledger_config(&setup.name, Some(pool_config.as_str())).unwrap();
@@ -441,11 +367,6 @@
         fn open_pool_ledger_works_for_config_read_nodes_count() {
             let setup = Setup::empty();
 
-<<<<<<< HEAD
-            pool::set_protocol_version(PROTOCOL_VERSION).unwrap();
-
-=======
->>>>>>> 55b77ec7
             let config = json!({"read_nodes_count": 3}).to_string();
 
             let txn_file_path = pool::create_genesis_txn_file_for_test_pool(&setup.name, None, None);
@@ -472,15 +393,9 @@
         #[cfg(feature = "local_nodes_pool")]
         fn indy_close_pool_ledger_works_for_twice() {
             let setup = Setup::empty();
-<<<<<<< HEAD
 
             let pool_handle = pool::create_and_open_pool_ledger(&setup.name).unwrap();
 
-=======
-
-            let pool_handle = pool::create_and_open_pool_ledger(&setup.name).unwrap();
-
->>>>>>> 55b77ec7
             pool::close(pool_handle).unwrap();
             let res = pool::close(pool_handle);
             assert_code!(ErrorCode::PoolLedgerInvalidPoolHandle, res);
@@ -494,19 +409,11 @@
             let pool_handle = pool::create_and_open_pool_ledger(&setup.name).unwrap();
 
             let get_nym_req = ledger::build_get_nym_request(Some(DID_MY1), DID_MY1).unwrap();
-<<<<<<< HEAD
 
             let submit_fut = indy::ledger::submit_request(pool_handle, &get_nym_req);
 
             pool::close(pool_handle).unwrap();
 
-=======
-
-            let submit_fut = indy::ledger::submit_request(pool_handle, &get_nym_req);
-
-            pool::close(pool_handle).unwrap();
-
->>>>>>> 55b77ec7
             let res = submit_fut.wait();
             assert_code!(ErrorCode::PoolLedgerTerminated, res);
 
