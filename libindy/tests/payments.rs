#[macro_use]
mod utils;

inject_indy_dependencies!();

extern crate indyrs as indy;
extern crate indyrs as api;
<<<<<<< HEAD
extern crate ursa;
extern crate uuid;
extern crate named_type;
extern crate rmp_serde;
extern crate rust_base58;
extern crate time;
extern crate serde;
extern crate sha2;

#[macro_use]
mod utils;
=======
extern crate sha2;
>>>>>>> 55b77ec7

use self::indy::ErrorCode;
use utils::payments;
use utils::constants::*;
use utils::Setup;

static EMPTY_OBJECT: &str = "{}";
static EMPTY_ARRAY: &str = "[]";
static PAYMENT_METHOD_NAME: &str = "null";
static CORRECT_INPUTS: &str = r#"["pay:null:1", "pay:null:2"]"#;
static CORRECT_OUTPUTS: &str = r#"[{"recipient": "pay:null:1", "amount":1}, {"recipient": "pay:null:2", "amount":2}]"#;
static CORRECT_FEES: &str = r#"{"txnType1":1, "txnType2":2}"#;
static TEST_RES_STRING: &str = "test";
static CORRECT_PAYMENT_ADDRESS: &str = "pay:null:test";
static EXTRA: &str = "extra_1";

mod high_cases {
    use super::*;


    mod register_payment_method {
        use super::*;

        #[test]
        fn register_payment_method_works() {
            Setup::empty();

            let _res = payments::register_payment_method("register_payment_method_works",
                                                         Some(payments::mock_method::create_payment_address::handle),
                                                         Some(payments::mock_method::add_request_fees::handle),
                                                         Some(payments::mock_method::parse_response_with_fees::handle),
                                                         Some(payments::mock_method::build_get_payment_sources_request::handle),
                                                         Some(payments::mock_method::parse_get_payment_sources_response::handle),
                                                         Some(payments::mock_method::build_payment_req::handle),
                                                         Some(payments::mock_method::parse_payment_response::handle),
                                                         Some(payments::mock_method::build_mint_req::handle),
                                                         Some(payments::mock_method::build_set_txn_fees_req::handle),
                                                         Some(payments::mock_method::build_get_txn_fees_req::handle),
                                                         Some(payments::mock_method::parse_get_txn_fees_response::handle),
                                                         Some(payments::mock_method::build_verify_payment_req::handle),
                                                         Some(payments::mock_method::parse_verify_payment_response::handle),
                                                         Some(payments::mock_method::sign_with_address::handle),
                                                         Some(payments::mock_method::verify_with_address::handle)
            ).unwrap();
        }
    }

    mod create_payment_address {
        use super::*;

        #[test]
        fn create_payment_address_works() {
            let setup = Setup::payment_wallet();

            payments::mock_method::create_payment_address::inject_mock(ErrorCode::Success, TEST_RES_STRING);

            let res_plugin = payments::create_payment_address(setup.wallet_handle, EMPTY_OBJECT, PAYMENT_METHOD_NAME).unwrap();
            assert_eq!(res_plugin, TEST_RES_STRING);
        }
    }

    mod list_payment_addresses {
        use super::*;

        #[test]
        fn list_payment_address_works() {
            let setup = Setup::payment_wallet();

            payments::mock_method::create_payment_address::inject_mock(ErrorCode::Success, TEST_RES_STRING);

            payments::create_payment_address(setup.wallet_handle, EMPTY_OBJECT, PAYMENT_METHOD_NAME).unwrap();

            let all_addresses = payments::list_payment_addresses(setup.wallet_handle).unwrap();

            let vec: Vec<String> = serde_json::from_str(&all_addresses).unwrap();
            assert_eq!(vec.len(), 1);
            assert!(vec.contains(&TEST_RES_STRING.to_string()));
        }
    }

    mod add_request_fees {
        use super::*;

        #[test]
        fn add_request_fees_works() {
            let setup = Setup::payment_wallet();

            payments::mock_method::add_request_fees::inject_mock(ErrorCode::Success, TEST_RES_STRING);

            let (req, payment_method) = payments::add_request_fees(setup.wallet_handle,
                                                                   Some(IDENTIFIER),
                                                                   EMPTY_OBJECT,
                                                                   CORRECT_INPUTS,
                                                                   CORRECT_OUTPUTS,
                                                                   None,
            ).unwrap();

            assert_eq!(req, TEST_RES_STRING.to_string());
            assert_eq!(payment_method, PAYMENT_METHOD_NAME);
        }

        #[test]
        fn add_request_fees_works_for_empty_outputs() {
            let setup = Setup::payment_wallet();

            payments::mock_method::add_request_fees::inject_mock(ErrorCode::Success, TEST_RES_STRING);

            let (txn, method) = payments::add_request_fees(setup.wallet_handle,
                                                           Some(IDENTIFIER),
                                                           EMPTY_OBJECT,
                                                           CORRECT_INPUTS,
                                                           EMPTY_ARRAY,
                                                           None,
            ).unwrap();

            assert_eq!(method, PAYMENT_METHOD_NAME);
            assert_eq!(txn, TEST_RES_STRING);
        }

        #[test]
        fn add_request_fees_works_for_extra() {
            let setup = Setup::payment_wallet();

            payments::mock_method::add_request_fees::inject_mock(ErrorCode::Success, TEST_RES_STRING);

            let (req, payment_method) = payments::add_request_fees(setup.wallet_handle,
                                                                   Some(IDENTIFIER),
                                                                   EMPTY_OBJECT,
                                                                   CORRECT_INPUTS,
                                                                   CORRECT_OUTPUTS,
                                                                   Some(EXTRA),
            ).unwrap();

            assert_eq!(req, TEST_RES_STRING.to_string());
            assert_eq!(payment_method, PAYMENT_METHOD_NAME);
        }

        #[test]
        fn add_request_fees_works_for_empty_submitter_did() {
            let setup = Setup::payment_wallet();

            payments::mock_method::add_request_fees::inject_mock(ErrorCode::Success, TEST_RES_STRING);

            let (req, payment_method) = payments::add_request_fees(setup.wallet_handle,
                                                                   None,
                                                                   EMPTY_OBJECT,
                                                                   CORRECT_INPUTS,
                                                                   CORRECT_OUTPUTS,
                                                                   None,
            ).unwrap();

            assert_eq!(req, TEST_RES_STRING.to_string());
            assert_eq!(payment_method, PAYMENT_METHOD_NAME);
        }
    }

    mod parse_response_with_fees {
        use super::*;

        #[test]
        fn parse_response_with_fees_works() {
            Setup::payment();

            payments::mock_method::parse_response_with_fees::inject_mock(ErrorCode::Success, TEST_RES_STRING);

            let res_plugin = payments::parse_response_with_fees(PAYMENT_METHOD_NAME, EMPTY_OBJECT).unwrap();

            assert_eq!(res_plugin, TEST_RES_STRING);
        }
    }

    mod build_get_payment_sources_request {
        use super::*;

        #[test]
        fn build_get_payment_sources_request_works() {
            let setup = Setup::payment_wallet();

            payments::mock_method::build_get_payment_sources_request::inject_mock(ErrorCode::Success, TEST_RES_STRING);

            let (req, payment_method) = payments::build_get_payment_sources_request(setup.wallet_handle, Some(IDENTIFIER), CORRECT_PAYMENT_ADDRESS).unwrap();

            assert_eq!(req, TEST_RES_STRING.to_string());
            assert_eq!(PAYMENT_METHOD_NAME, payment_method);
        }

        #[test]
        fn build_get_payment_sources_request_works_for_empty_submitter_did() {
            let setup = Setup::payment_wallet();

            payments::mock_method::build_get_payment_sources_request::inject_mock(ErrorCode::Success, TEST_RES_STRING);

            let (req, payment_method) = payments::build_get_payment_sources_request(setup.wallet_handle, None, CORRECT_PAYMENT_ADDRESS).unwrap();

            assert_eq!(req, TEST_RES_STRING.to_string());
            assert_eq!(PAYMENT_METHOD_NAME, payment_method);
        }
    }
<<<<<<< HEAD

    mod build_get_payment_sources_with_from_request {
        use super::*;

        #[test]
        fn build_get_payment_sources_with_from_request_works() {
            let setup = Setup::payment_wallet();

            payments::mock_method::build_get_payment_sources_request::inject_mock(ErrorCode::Success, TEST_RES_STRING);

            let (req, payment_method) = payments::build_get_payment_sources_with_from_request(setup.wallet_handle, Some(IDENTIFIER), CORRECT_PAYMENT_ADDRESS, Some(1)).unwrap();

            assert_eq!(req, TEST_RES_STRING.to_string());
            assert_eq!(PAYMENT_METHOD_NAME, payment_method);
        }

        #[test]
        fn build_get_payment_sources_with_from_request_works_for_no_from() {
            let setup = Setup::payment_wallet();

            payments::mock_method::build_get_payment_sources_request::inject_mock(ErrorCode::Success, TEST_RES_STRING);

            let (req, payment_method) = payments::build_get_payment_sources_with_from_request(setup.wallet_handle, Some(IDENTIFIER), CORRECT_PAYMENT_ADDRESS, None).unwrap();

            assert_eq!(req, TEST_RES_STRING.to_string());
            assert_eq!(PAYMENT_METHOD_NAME, payment_method);
        }

=======

    mod build_get_payment_sources_with_from_request {
        use super::*;

        #[test]
        fn build_get_payment_sources_with_from_request_works() {
            let setup = Setup::payment_wallet();

            payments::mock_method::build_get_payment_sources_request::inject_mock(ErrorCode::Success, TEST_RES_STRING);

            let (req, payment_method) = payments::build_get_payment_sources_with_from_request(setup.wallet_handle, Some(IDENTIFIER), CORRECT_PAYMENT_ADDRESS, Some(1)).unwrap();

            assert_eq!(req, TEST_RES_STRING.to_string());
            assert_eq!(PAYMENT_METHOD_NAME, payment_method);
        }

        #[test]
        fn build_get_payment_sources_with_from_request_works_for_no_from() {
            let setup = Setup::payment_wallet();

            payments::mock_method::build_get_payment_sources_request::inject_mock(ErrorCode::Success, TEST_RES_STRING);

            let (req, payment_method) = payments::build_get_payment_sources_with_from_request(setup.wallet_handle, Some(IDENTIFIER), CORRECT_PAYMENT_ADDRESS, None).unwrap();

            assert_eq!(req, TEST_RES_STRING.to_string());
            assert_eq!(PAYMENT_METHOD_NAME, payment_method);
        }

>>>>>>> 55b77ec7

        #[test]
        fn build_get_payment_sources_request_works_with_from_for_empty_submitter_did() {
            let setup = Setup::payment_wallet();

            payments::mock_method::build_get_payment_sources_request::inject_mock(ErrorCode::Success, TEST_RES_STRING);

            let (req, payment_method) = payments::build_get_payment_sources_with_from_request(setup.wallet_handle, None, CORRECT_PAYMENT_ADDRESS, Some(1)).unwrap();

            assert_eq!(req, TEST_RES_STRING.to_string());
            assert_eq!(PAYMENT_METHOD_NAME, payment_method);
        }
    }

    mod parse_get_payment_sources_response {
        use super::*;

        #[test]
        fn parse_get_payment_sources_response_works() {
            Setup::payment();

            payments::mock_method::parse_get_payment_sources_response::inject_mock(ErrorCode::Success, TEST_RES_STRING, -1);

            let res_plugin = payments::parse_get_payment_sources_response(PAYMENT_METHOD_NAME, EMPTY_OBJECT).unwrap();

            assert_eq!(res_plugin, TEST_RES_STRING);
        }
    }
<<<<<<< HEAD

    mod parse_get_payment_sources_with_from_response {
        use super::*;

        #[test]
        fn parse_get_payment_sources_with_from_response_works() {
            Setup::payment();

            payments::mock_method::parse_get_payment_sources_response::inject_mock(ErrorCode::Success, TEST_RES_STRING, -1);

            let (res_plugin, num) = payments::parse_get_payment_sources_with_from_response(PAYMENT_METHOD_NAME, EMPTY_OBJECT).unwrap();

            assert_eq!(res_plugin, TEST_RES_STRING);
            assert_eq!(num, None);
        }


        #[test]
        fn parse_get_payment_sources_with_from_response_works_has_next() {
            Setup::payment();

            payments::mock_method::parse_get_payment_sources_response::inject_mock(ErrorCode::Success, TEST_RES_STRING, 1);

=======

    mod parse_get_payment_sources_with_from_response {
        use super::*;

        #[test]
        fn parse_get_payment_sources_with_from_response_works() {
            Setup::payment();

            payments::mock_method::parse_get_payment_sources_response::inject_mock(ErrorCode::Success, TEST_RES_STRING, -1);

            let (res_plugin, num) = payments::parse_get_payment_sources_with_from_response(PAYMENT_METHOD_NAME, EMPTY_OBJECT).unwrap();

            assert_eq!(res_plugin, TEST_RES_STRING);
            assert_eq!(num, None);
        }


        #[test]
        fn parse_get_payment_sources_with_from_response_works_has_next() {
            Setup::payment();

            payments::mock_method::parse_get_payment_sources_response::inject_mock(ErrorCode::Success, TEST_RES_STRING, 1);

>>>>>>> 55b77ec7
            let (res_plugin, num) = payments::parse_get_payment_sources_with_from_response(PAYMENT_METHOD_NAME, EMPTY_OBJECT).unwrap();

            assert_eq!(res_plugin, TEST_RES_STRING);
            assert_eq!(num, Some(1));
        }
    }

    mod payment_request {
        use super::*;

        #[test]
        fn build_payment_req_works() {
            let setup = Setup::payment_wallet();

            payments::mock_method::build_payment_req::inject_mock(ErrorCode::Success, TEST_RES_STRING);

            let (req, payment_method) = payments::build_payment_req(setup.wallet_handle,
                                                                    Some(IDENTIFIER),
                                                                    CORRECT_INPUTS,
                                                                    CORRECT_OUTPUTS,
                                                                    None,
            ).unwrap();

            assert_eq!(req, TEST_RES_STRING.to_string());
            assert_eq!(PAYMENT_METHOD_NAME, payment_method);
        }

        #[test]
        fn build_payment_req_works_for_extra() {
            let setup = Setup::payment_wallet();

            payments::mock_method::build_payment_req::inject_mock(ErrorCode::Success, TEST_RES_STRING);

            let (req, payment_method) = payments::build_payment_req(setup.wallet_handle,
                                                                    Some(IDENTIFIER),
                                                                    CORRECT_INPUTS,
                                                                    CORRECT_OUTPUTS,
                                                                    Some(EXTRA),
            ).unwrap();

            assert_eq!(req, TEST_RES_STRING.to_string());
            assert_eq!(PAYMENT_METHOD_NAME, payment_method);
        }

        #[test]
        fn build_payment_req_works_for_empty_submitter_did() {
            let setup = Setup::payment_wallet();

            payments::mock_method::build_payment_req::inject_mock(ErrorCode::Success, TEST_RES_STRING);

            let (req, payment_method) = payments::build_payment_req(setup.wallet_handle,
                                                                    None,
                                                                    CORRECT_INPUTS,
                                                                    CORRECT_OUTPUTS,
                                                                    None,
            ).unwrap();

            assert_eq!(req, TEST_RES_STRING.to_string());
            assert_eq!(PAYMENT_METHOD_NAME, payment_method);
        }
    }

    mod parse_payment_response {
        use super::*;

        #[test]
        fn parse_payment_response_works() {
            Setup::payment();

            payments::mock_method::parse_payment_response::inject_mock(ErrorCode::Success, TEST_RES_STRING);

            let res_plugin = payments::parse_payment_response(PAYMENT_METHOD_NAME, EMPTY_OBJECT).unwrap();

            assert_eq!(res_plugin, TEST_RES_STRING);
        }
    }

    mod author_agreement_acceptance_for_extra {
        use super::*;

        const TEXT: &str = "some agreement text";
        const VERSION: &str = "1.0.0";
        const HASH: &str = "050e52a57837fff904d3d059c8a123e3a04177042bf467db2b2c27abd8045d5e";
        const ACCEPTANCE_MECH_TYPE: &str = "acceptance type 1";
        const TIME_OF_ACCEPTANCE: u64 = 123379200;

        fn _check_request_meta(extra: &str) {
            let extra: serde_json::Value = serde_json::from_str(&extra).unwrap();

            let expected_acceptance = json!({
                "mechanism": ACCEPTANCE_MECH_TYPE,
                "taaDigest": HASH,
                "time": TIME_OF_ACCEPTANCE
            });

            assert_eq!(extra["taaAcceptance"], expected_acceptance);
        }

        #[test]
        fn indy_prepare_payment_extra_with_acceptance_data_works_for_text_version() {
            Setup::payment();

            let extra = payments::prepare_extra_with_acceptance_data(None,
                                                                     Some(TEXT),
                                                                     Some(VERSION),
                                                                     None,
                                                                     ACCEPTANCE_MECH_TYPE,
                                                                     TIME_OF_ACCEPTANCE).unwrap();
            _check_request_meta(&extra);
        }

        #[test]
        fn indy_prepare_payment_extra_with_acceptance_data_works_for_hash() {
            Setup::payment();

            let extra = payments::prepare_extra_with_acceptance_data(None,
                                                                     None,
                                                                     None,
                                                                     Some(HASH),
                                                                     ACCEPTANCE_MECH_TYPE,
                                                                     TIME_OF_ACCEPTANCE).unwrap();
            _check_request_meta(&extra);
        }

        #[test]
        fn indy_prepare_payment_extra_with_acceptance_data_works_for_text_version_and_hash() {
            let extra = payments::prepare_extra_with_acceptance_data(None,
                                                                     Some(TEXT),
                                                                     Some(VERSION),
                                                                     Some(HASH),
                                                                     ACCEPTANCE_MECH_TYPE,
                                                                     TIME_OF_ACCEPTANCE).unwrap();
            _check_request_meta(&extra);
        }

        #[test]
        fn indy_prepare_payment_extra_with_acceptance_data_works_for_text_version_not_correspond_to_hash() {
            Setup::payment();

            let res = payments::prepare_extra_with_acceptance_data(None,
                                                                   Some("other text"),
                                                                   Some("0.0.1"),
                                                                   Some(HASH),
                                                                   ACCEPTANCE_MECH_TYPE,
                                                                   TIME_OF_ACCEPTANCE);
            assert_code!(ErrorCode::CommonInvalidStructure, res);
        }

        #[test]
        fn indy_prepare_payment_extra_with_acceptance_data_works_for_invalid_request() {
            Setup::payment();

            let res = payments::prepare_extra_with_acceptance_data(Some("Invalid extra string"),
                                                                   None,
                                                                   None,
                                                                   Some(HASH),
                                                                   ACCEPTANCE_MECH_TYPE,
                                                                   TIME_OF_ACCEPTANCE);
            assert_code!(ErrorCode::CommonInvalidStructure, res);
        }
    }

    mod mint_request {
        use super::*;

        #[test]
        fn build_mint_req_works() {
            let setup = Setup::payment_wallet();

            payments::mock_method::build_mint_req::inject_mock(ErrorCode::Success, TEST_RES_STRING);

            let (req, payment_method) = payments::build_mint_req(setup.wallet_handle,
                                                                 Some(IDENTIFIER),
                                                                 CORRECT_OUTPUTS,
                                                                 None,
            ).unwrap();

            assert_eq!(req, TEST_RES_STRING.to_string());
            assert_eq!(PAYMENT_METHOD_NAME, payment_method);
        }

        #[test]
        fn build_mint_req_works_for_extra() {
            let setup = Setup::payment_wallet();

            payments::mock_method::build_mint_req::inject_mock(ErrorCode::Success, TEST_RES_STRING);

            let (req, payment_method) = payments::build_mint_req(setup.wallet_handle,
                                                                 Some(IDENTIFIER),
                                                                 CORRECT_OUTPUTS,
                                                                 Some(EXTRA),
            ).unwrap();

            assert_eq!(req, TEST_RES_STRING.to_string());
            assert_eq!(PAYMENT_METHOD_NAME, payment_method);
        }

        #[test]
        fn build_mint_req_works_for_empty_submitter_did() {
            let setup = Setup::payment_wallet();

            payments::mock_method::build_mint_req::inject_mock(ErrorCode::Success, TEST_RES_STRING);

            let (req, payment_method) = payments::build_mint_req(setup.wallet_handle,
                                                                 None,
                                                                 CORRECT_OUTPUTS,
                                                                 None,
            ).unwrap();

            assert_eq!(req, TEST_RES_STRING.to_string());
            assert_eq!(PAYMENT_METHOD_NAME, payment_method);
        }
    }

    mod set_txn_fees_request {
        use super::*;

        #[test]
        fn build_set_txn_fees_request_works() {
            let setup = Setup::payment_wallet();

            payments::mock_method::build_set_txn_fees_req::inject_mock(ErrorCode::Success, TEST_RES_STRING);

            let req = payments::build_set_txn_fees_req(setup.wallet_handle,
                                                       Some(IDENTIFIER),
                                                       PAYMENT_METHOD_NAME,
                                                       CORRECT_FEES,
            ).unwrap();

            assert_eq!(req, TEST_RES_STRING.to_string());
        }

        #[test]
        fn build_set_txn_fees_request_works_for_empty_submitter_did() {
            let setup = Setup::payment_wallet();

            payments::mock_method::build_set_txn_fees_req::inject_mock(ErrorCode::Success, TEST_RES_STRING);

            let req = payments::build_set_txn_fees_req(setup.wallet_handle,
                                                       None,
                                                       PAYMENT_METHOD_NAME,
                                                       CORRECT_FEES,
            ).unwrap();

            assert_eq!(req, TEST_RES_STRING.to_string());
        }
    }

    mod get_txn_fees_request {
        use super::*;

        #[test]
        fn build_get_txn_fees_request_for_generic_result() {
            let setup = Setup::payment_wallet();

            payments::mock_method::build_get_txn_fees_req::inject_mock(ErrorCode::Success, TEST_RES_STRING);

            let req = payments::build_get_txn_fees_req(setup.wallet_handle,
                                                       Some(IDENTIFIER),
                                                       PAYMENT_METHOD_NAME,
            ).unwrap();

            assert_eq!(req, TEST_RES_STRING.to_string());
        }

        #[test]
        fn build_get_txn_fees_request_for_empty_submitter_did() {
            let setup = Setup::payment_wallet();

            payments::mock_method::build_get_txn_fees_req::inject_mock(ErrorCode::Success, TEST_RES_STRING);

            let req = payments::build_get_txn_fees_req(setup.wallet_handle,
                                                       None,
                                                       PAYMENT_METHOD_NAME,
            ).unwrap();

            assert_eq!(req, TEST_RES_STRING.to_string());
        }
    }

    mod parse_get_txn_fees_response {
        use super::*;

        #[test]
        fn parse_get_txn_fees_response_works() {
            Setup::payment();

            payments::mock_method::parse_get_txn_fees_response::inject_mock(ErrorCode::Success, TEST_RES_STRING);

            let res_plugin = payments::parse_get_txn_fees_response(PAYMENT_METHOD_NAME, EMPTY_OBJECT).unwrap();

            assert_eq!(res_plugin, TEST_RES_STRING);
        }
    }

    mod build_verify_payment_req {
        use super::*;

        #[test]
        pub fn build_verify_payment_req_works() {
            let setup = Setup::payment_wallet();

            payments::mock_method::build_verify_payment_req::inject_mock(ErrorCode::Success, TEST_RES_STRING);

            let (req, pm) = payments::build_verify_payment_req(setup.wallet_handle, Some(IDENTIFIER), "pay:null:test").unwrap();

            assert_eq!(req, TEST_RES_STRING);
            assert_eq!(pm, PAYMENT_METHOD_NAME);
        }

        #[test]
        pub fn build_verify_payment_req_works_for_empty_submitter_did() {
            let setup = Setup::payment_wallet();

            payments::mock_method::build_verify_payment_req::inject_mock(ErrorCode::Success, TEST_RES_STRING);

            let (req, pm) = payments::build_verify_payment_req(setup.wallet_handle, None, "pay:null:test").unwrap();

            assert_eq!(req, TEST_RES_STRING);
            assert_eq!(pm, PAYMENT_METHOD_NAME);
        }
    }

    mod parse_verify_payment_response {
        use super::*;

        #[test]
        fn parse_verify_payment_response_works() {
            Setup::payment();

            payments::mock_method::parse_verify_payment_response::inject_mock(ErrorCode::Success, TEST_RES_STRING);

            let res_plugin = payments::parse_verify_payment_response(PAYMENT_METHOD_NAME, EMPTY_OBJECT).unwrap();

            assert_eq!(res_plugin, TEST_RES_STRING);
        }
    }

    mod indy_get_request_info {
        use super::*;

        fn _fees() -> String {
            json!({
                "1": 100
            }).to_string()
        }

        fn _auth_rule() -> String {
            json!({
                "result":{
                    "data":[{
                        "new_value":"0",
                        "constraint":{
                            "need_to_be_owner":false,
                            "sig_count":1,
                            "metadata":{
                                "fees": "1"
                            },
                            "role":"0",
                            "constraint_id":"ROLE"
                        },
                        "field":"role",
                        "auth_type":"1",
                        "auth_action":"ADD"
                    }],
                    "identifier":"LibindyDid111111111111",
                    "auth_action":"ADD",
                    "new_value":"0",
                    "reqId":15616,
                    "auth_type":"1",
                    "type":"121",
                    "field":"role"
                },
                "op":"REPLY"
            }).to_string()
        }

        fn _requester_info() -> String {
            json!({
                "role": "0",
                "need_to_be_owner":false,
                "sig_count":1,
            }).to_string()
        }

        #[test]
        fn indy_get_request_info_for_requester_match_to_constraint() {
            Setup::empty();

            let req_info = payments::get_request_info(&_auth_rule(), &_requester_info(), &_fees()).unwrap();
            let req_info: serde_json::Value = serde_json::from_str(&req_info).unwrap();

            let expected_req_info = json!({
                "price": 100,
                "requirements": [{
                    "role": "0",
                    "need_to_be_owner":false,
                    "sig_count":1,
                }]
            });

            assert_eq!(expected_req_info, req_info);
        }
<<<<<<< HEAD

        #[test]
        fn indy_get_request_info_for_requester_not_match_to_constraint() {
            Setup::empty();

            let requester_info = json!({
                "role": "101",
                "need_to_be_owner":false,
                "sig_count":1,
            }).to_string();

            let res = payments::get_request_info(&_auth_rule(), &requester_info, &_fees());
            assert_code!(ErrorCode::TransactionNotAllowed, res);
        }

        #[test]
        fn indy_get_request_info_for_no_fee() {
            Setup::empty();

            let req_info = payments::get_request_info(&_auth_rule(), &_requester_info(), "{}").unwrap();
            let req_info: serde_json::Value = serde_json::from_str(&req_info).unwrap();

            let expected_req_info = json!({
                "price": 0,
                "requirements": [{
                    "role": "0",
                    "need_to_be_owner":false,
                    "sig_count":1,
                }]
            });

            assert_eq!(expected_req_info, req_info);
        }
    }
    
    mod sign_with_address {
        use super::*;
        use sha2::Digest;

        #[test]
        fn sign_with_address_works() {
            let setup = Setup::payment_wallet();

            let test_vec = vec![0u8; 32];

            let test_sig = sha2::Sha256::digest(test_vec.as_slice()).as_slice().to_vec();

=======

        #[test]
        fn indy_get_request_info_for_requester_not_match_to_constraint() {
            Setup::empty();

            let requester_info = json!({
                "role": "101",
                "need_to_be_owner":false,
                "sig_count":1,
            }).to_string();

            let res = payments::get_request_info(&_auth_rule(), &requester_info, &_fees());
            assert_code!(ErrorCode::TransactionNotAllowed, res);
        }

        #[test]
        fn indy_get_request_info_for_no_fee() {
            Setup::empty();

            let req_info = payments::get_request_info(&_auth_rule(), &_requester_info(), "{}").unwrap();
            let req_info: serde_json::Value = serde_json::from_str(&req_info).unwrap();

            let expected_req_info = json!({
                "price": 0,
                "requirements": [{
                    "role": "0",
                    "need_to_be_owner":false,
                    "sig_count":1,
                }]
            });

            assert_eq!(expected_req_info, req_info);
        }
    }
    
    mod sign_with_address {
        use super::*;
        use sha2::Digest;

        #[test]
        fn sign_with_address_works() {
            let setup = Setup::payment_wallet();

            let test_vec = vec![0u8; 32];

            let test_sig = sha2::Sha256::digest(test_vec.as_slice()).as_slice().to_vec();

>>>>>>> 55b77ec7
            payments::mock_method::create_payment_address::inject_mock(ErrorCode::Success, PAYMENT_METHOD_NAME);
            payments::create_payment_address(setup.wallet_handle, EMPTY_OBJECT, PAYMENT_METHOD_NAME).unwrap();
            payments::mock_method::sign_with_address::inject_mock(ErrorCode::Success, test_sig);

            let res = payments::sign_with_address(setup.wallet_handle, CORRECT_PAYMENT_ADDRESS, test_vec.as_slice()).unwrap();

            assert_eq!(res, vec![ 102, 104, 122, 173, 248, 98, 189, 119, 108, 143, 193, 139, 142, 159, 142, 32, 8, 151, 20, 133, 110, 226, 51, 179, 144, 42, 89, 29, 13, 95, 41, 37 ]);
        }
    }
}

#[cfg(not(feature="only_high_cases"))]
mod medium_cases {
    use super::*;
    use api::INVALID_WALLET_HANDLE;
    static WRONG_PAYMENT_METHOD_NAME: &str = "null_payment_handler";
    static INPUTS_UNKNOWN_METHOD: &str = r#"["pay:unknown_payment_method:1"]"#;
    static OUTPUTS_UNKNOWN_METHOD: &str = r#"[{"recipient": "pay:unknown_payment_method:1", "amount":1}]"#;
    static INPUTS_INVALID_FORMAT: &str = r#"pay:null:1"#;
    static OUTPUTS_INVALID_FORMAT: &str = r#"["pay:null:1",1]"#;
    static INCOMPATIBLE_INPUTS: &str = r#"["pay:PAYMENT_METHOD_1:1", "pay:PAYMENT_METHOD_2:1"]"#;
    static INCOMPATIBLE_OUTPUTS: &str = r#"[{"recipient": "pay:PAYMENT_METHOD_1:1", "amount":1}, {"recipient": "pay:PAYMENT_METHOD_2:1", "amount":1}]"#;
    static EQUAL_INPUTS: &str = r#"["pay:null1:1", "pay:null1:1", "pay:null1:2"]"#;
    static EQUAL_OUTPUTS: &str = r#"[{"paymentAddress": "pay:null:1", "amount":1}, {"paymentAddress": "pay:null:1", "amount":2}, {"paymentAddress": "pay:null:2", "amount":2, "extra":"2"}]"#;
    static PAYMENT_RESPONSE: &str = r#"{"reqId":1, "sources":[{"input": "pay:null:1", "amount":1}, {"input": "pay:null:2", "amount":2}]}"#;
    static GET_TXN_FEES_RESPONSE: &str = r#"{"reqId":1, fees:{"txnType1":1, "txnType2":2}}"#;

    mod register_payment_method {
        use super::*;

        #[test]
        fn register_payment_method_works_for_no_first_method() {
            Setup::empty();

            let err = payments::register_payment_method(PAYMENT_METHOD_NAME,
                                                        None,
                                                        None,
                                                        None,
                                                        None,
                                                        None,
                                                        None,
                                                        None,
                                                        None,
                                                        None,
                                                        None,
                                                        None,
                                                        None,
                                                        None,
                                                        None,
                                                        None
            ).unwrap_err();

            assert_eq!(ErrorCode::CommonInvalidParam3, err);
        }
    }

    mod create_payment_address {
        use super::*;

        #[test]
        fn create_payment_address_works_for_non_existent_plugin() {
            let setup = Setup::payment_wallet();

            let res = payments::create_payment_address(setup.wallet_handle, EMPTY_OBJECT, WRONG_PAYMENT_METHOD_NAME);
            assert_code!(ErrorCode::UnknownPaymentMethod, res);
        }

        #[test]
        fn create_payment_address_works_for_generic_error() {
            let setup = Setup::payment_wallet();

            payments::mock_method::create_payment_address::inject_mock(ErrorCode::WalletAccessFailed, "");

            let err = payments::create_payment_address(setup.wallet_handle, EMPTY_OBJECT, PAYMENT_METHOD_NAME);
            assert_code!(ErrorCode::WalletAccessFailed, err);
        }
    }

    mod list_payment_address {
        use super::*;

        #[test]
        fn list_payment_addresses_works_for_nonexistent_wallet() {
            Setup::payment();

            let err = payments::list_payment_addresses(INVALID_WALLET_HANDLE);
            assert_code!(ErrorCode::WalletInvalidHandle, err);
        }
    }

    mod add_request_fees {
        use super::*;

        #[test]
        fn add_request_fees_works_for_non_existent_plugin_name() {
            let setup = Setup::payment_wallet();
            let err = payments::add_request_fees(setup.wallet_handle,
                                                 Some(IDENTIFIER),
                                                 EMPTY_OBJECT,
                                                 INPUTS_UNKNOWN_METHOD,
                                                 EMPTY_ARRAY,
                                                 None,
            );
            assert_code!(ErrorCode::UnknownPaymentMethod, err);
        }

        #[test]
        fn add_request_fees_works_for_empty_inputs() {
            let setup = Setup::payment_wallet();

            let err = payments::add_request_fees(setup.wallet_handle,
                                                 Some(IDENTIFIER),
                                                 EMPTY_OBJECT,
                                                 EMPTY_ARRAY,
                                                 CORRECT_OUTPUTS,
                                                 None,
            );
            assert_code!( ErrorCode::CommonInvalidStructure, err);
        }

        #[test]
        fn add_request_fees_works_for_no_method() {
            let setup = Setup::payment_wallet();
            let err = payments::add_request_fees(setup.wallet_handle,
                                                 Some(IDENTIFIER),
                                                 EMPTY_OBJECT,
                                                 r#"["pay"]"#,
                                                 EMPTY_ARRAY,
                                                 None,
            );

            assert_code!(ErrorCode::CommonInvalidStructure, err);
        }

        #[test]
        fn add_request_fees_works_for_several_methods_in_outputs() {
            let setup = Setup::payment_wallet();
            let err = payments::add_request_fees(setup.wallet_handle,
                                                 Some(IDENTIFIER),
                                                 EMPTY_OBJECT,
                                                 CORRECT_INPUTS,
                                                 INCOMPATIBLE_OUTPUTS,
                                                 None,
            );

            assert_code!(ErrorCode::IncompatiblePaymentError, err);
        }

        #[test]
        fn add_request_fees_works_for_several_methods_in_inputs() {
            let setup = Setup::payment_wallet();
            let err = payments::add_request_fees(setup.wallet_handle,
                                                 Some(IDENTIFIER),
                                                 EMPTY_OBJECT,
                                                 INCOMPATIBLE_INPUTS,
                                                 EMPTY_ARRAY,
                                                 None,
            );

            assert_code!(ErrorCode::IncompatiblePaymentError, err);
        }

        #[test]
        fn add_request_fees_works_for_several_methods_with_inputs_and_outputs() {
            let setup = Setup::payment_wallet();

            let err = payments::add_request_fees(setup.wallet_handle,
                                                 Some(IDENTIFIER),
                                                 EMPTY_OBJECT,
                                                 r#"["pay:null1:1"]"#,
                                                 r#"[{"recipient": "pay:null2:1", "amount":1, "extra":"1"}]"#,
                                                 None,
            );

            assert_code!(ErrorCode::IncompatiblePaymentError, err);
        }

        #[test]
        fn add_request_fees_works_for_malformed_input() {
            let setup = Setup::payment_wallet();

            let err = payments::add_request_fees(setup.wallet_handle,
                                                 Some(IDENTIFIER),
                                                 EMPTY_OBJECT,
                                                 r#"["pay:null1:1", 1]"#,
                                                 EMPTY_ARRAY,
                                                 None,
            );

            assert_code!(ErrorCode::CommonInvalidStructure, err);
        }

        #[test]
        fn add_request_fees_works_for_incorrect_payment_address() {
            let setup = Setup::payment_wallet();

            let err = payments::add_request_fees(setup.wallet_handle,
                                                 Some(IDENTIFIER),
                                                 EMPTY_OBJECT,
                                                 r#"["pay:null1"]"#,
                                                 EMPTY_ARRAY,
                                                 None,
            );
            assert_code!(ErrorCode::CommonInvalidStructure, err);
        }

        #[test]
        fn add_request_fees_works_for_invalid_submitter_did() {
            let setup = Setup::payment_wallet();

            let err = payments::add_request_fees(setup.wallet_handle,
                                                 Some(INVALID_IDENTIFIER),
                                                 EMPTY_OBJECT,
                                                 CORRECT_INPUTS,
                                                 EMPTY_ARRAY,
                                                 None,
            );

            assert_code!(ErrorCode::CommonInvalidStructure, err);
        }


        #[test]
        fn add_request_fees_works_for_several_equal_inputs() {
            let setup = Setup::payment_wallet();
            let err = payments::add_request_fees(setup.wallet_handle,
                                                 Some(IDENTIFIER),
                                                 EMPTY_OBJECT,
                                                 EQUAL_INPUTS,
                                                 EMPTY_ARRAY,
                                                 None,
            );

            assert_code!(ErrorCode::CommonInvalidStructure, err);
        }

        #[test]
        fn add_request_fees_works_for_several_equal_outputs() {
            let setup = Setup::payment_wallet();
            let err = payments::add_request_fees(setup.wallet_handle,
                                                 Some(IDENTIFIER),
                                                 EMPTY_OBJECT,
                                                 CORRECT_INPUTS,
                                                 EQUAL_OUTPUTS,
                                                 None,
            );
            assert_code!(ErrorCode::CommonInvalidStructure, err);
        }

        #[test]
        fn add_request_fees_works_for_generic_error() {
            let setup = Setup::payment_wallet();

            payments::mock_method::add_request_fees::inject_mock(ErrorCode::WalletAccessFailed, "");

            let err = payments::add_request_fees(setup.wallet_handle,
                                                 Some(IDENTIFIER),
                                                 EMPTY_OBJECT,
                                                 CORRECT_INPUTS,
                                                 CORRECT_OUTPUTS,
                                                 None);

            assert_code!(ErrorCode::WalletAccessFailed, err);
        }
    }

    mod parse_response_with_fees {
        use super::*;

        #[test]
        pub fn parse_response_with_fees_works_for_nonexistent_plugin() {
            Setup::payment();

            let err = payments::parse_response_with_fees(WRONG_PAYMENT_METHOD_NAME, CORRECT_OUTPUTS);
            assert_code!(ErrorCode::UnknownPaymentMethod, err);
        }

        #[test]
        fn parse_response_with_fees_works_for_generic_error() {
            Setup::payment();

            payments::mock_method::parse_response_with_fees::inject_mock(ErrorCode::WalletAccessFailed, "");

            let err = payments::parse_response_with_fees(PAYMENT_METHOD_NAME, EMPTY_OBJECT);
            assert_code!(ErrorCode::WalletAccessFailed, err);
        }
    }

    mod build_get_payment_sources_request {
        use super::*;

        #[test]
        pub fn build_get_payment_sources_request_works_for_nonexistent_plugin() {
            let setup = Setup::payment_wallet();

            let err = payments::build_get_payment_sources_request(setup.wallet_handle, Some(IDENTIFIER), "pay:null1:test");
            assert_code!(ErrorCode::UnknownPaymentMethod, err);
        }

        #[test]
        pub fn build_get_payment_sources_request_works_for_malformed_payment_address() {
            let setup = Setup::payment_wallet();

            let err = payments::build_get_payment_sources_request(setup.wallet_handle, Some(IDENTIFIER), "pay:null1");
            assert_code!(ErrorCode::IncompatiblePaymentError, err);
        }
<<<<<<< HEAD

        #[test]
        pub fn build_get_payment_sources_request_works_for_invalid_submitter_did() {
            let setup = Setup::payment_wallet();

=======

        #[test]
        pub fn build_get_payment_sources_request_works_for_invalid_submitter_did() {
            let setup = Setup::payment_wallet();

>>>>>>> 55b77ec7
            let err = payments::build_get_payment_sources_request(setup.wallet_handle, Some(INVALID_IDENTIFIER), CORRECT_PAYMENT_ADDRESS);
            assert_code!(ErrorCode::CommonInvalidStructure, err);
        }

        #[test]
        fn build_get_payment_sources_request_works_for_generic_error() {
            let setup = Setup::payment_wallet();

            payments::mock_method::build_get_payment_sources_request::inject_mock(ErrorCode::WalletAccessFailed, "");
<<<<<<< HEAD

            let err = payments::build_get_payment_sources_request(setup.wallet_handle,
                                                                  Some(IDENTIFIER),
                                                                  CORRECT_PAYMENT_ADDRESS,
            );

            assert_code!(ErrorCode::WalletAccessFailed, err);
=======

            let err = payments::build_get_payment_sources_request(setup.wallet_handle,
                                                                  Some(IDENTIFIER),
                                                                  CORRECT_PAYMENT_ADDRESS,
            );

            assert_code!(ErrorCode::WalletAccessFailed, err);
        }
    }

    mod build_get_payment_sources_with_from_request {
        use super::*;

        #[test]
        pub fn build_get_payment_sources_with_from_request_works_for_nonexistent_plugin() {
            let setup = Setup::payment_wallet();

            let err = payments::build_get_payment_sources_with_from_request(setup.wallet_handle, Some(IDENTIFIER), "pay:null1:test", Some(1));
            assert_code!(ErrorCode::UnknownPaymentMethod, err);
>>>>>>> 55b77ec7
        }
    }

    mod build_get_payment_sources_with_from_request {
        use super::*;

        #[test]
<<<<<<< HEAD
        pub fn build_get_payment_sources_with_from_request_works_for_nonexistent_plugin() {
            let setup = Setup::payment_wallet();

            let err = payments::build_get_payment_sources_with_from_request(setup.wallet_handle, Some(IDENTIFIER), "pay:null1:test", Some(1));
            assert_code!(ErrorCode::UnknownPaymentMethod, err);
        }

        #[test]
        pub fn build_get_payment_sources_with_from_request_works_for_malformed_payment_address() {
            let setup = Setup::payment_wallet();

            let err = payments::build_get_payment_sources_with_from_request(setup.wallet_handle, Some(IDENTIFIER), "pay:null1", Some(1));

            assert_code!(ErrorCode::IncompatiblePaymentError, err);
        }

        #[test]
        pub fn build_get_payment_sources_with_from_request_works_for_invalid_wallet_handle() {
            Setup::payment();

            payments::mock_method::build_get_payment_sources_request::inject_mock(ErrorCode::WalletInvalidHandle, "");

            let err = payments::build_get_payment_sources_with_from_request(INVALID_WALLET_HANDLE, Some(IDENTIFIER), CORRECT_PAYMENT_ADDRESS, Some(1));
            assert_code!(ErrorCode::WalletInvalidHandle, err);
        }

        #[test]
=======
        pub fn build_get_payment_sources_with_from_request_works_for_malformed_payment_address() {
            let setup = Setup::payment_wallet();

            let err = payments::build_get_payment_sources_with_from_request(setup.wallet_handle, Some(IDENTIFIER), "pay:null1", Some(1));

            assert_code!(ErrorCode::IncompatiblePaymentError, err);
        }

        #[test]
        pub fn build_get_payment_sources_with_from_request_works_for_invalid_wallet_handle() {
            Setup::payment();

            payments::mock_method::build_get_payment_sources_request::inject_mock(ErrorCode::WalletInvalidHandle, "");

            let err = payments::build_get_payment_sources_with_from_request(INVALID_WALLET_HANDLE, Some(IDENTIFIER), CORRECT_PAYMENT_ADDRESS, Some(1));
            assert_code!(ErrorCode::WalletInvalidHandle, err);
        }

        #[test]
>>>>>>> 55b77ec7
        pub fn build_get_payment_sources_with_from_request_works_for_invalid_submitter_did() {
            let setup = Setup::payment_wallet();

            let err = payments::build_get_payment_sources_with_from_request(setup.wallet_handle, Some(INVALID_IDENTIFIER), CORRECT_PAYMENT_ADDRESS, Some(1));
            assert_code!(ErrorCode::CommonInvalidStructure, err);
        }

        #[test]
        fn build_get_payment_sources_with_from_request_works_for_generic_error() {
            let setup = Setup::payment_wallet();

            payments::mock_method::build_get_payment_sources_request::inject_mock(ErrorCode::WalletAccessFailed, "");

            let err = payments::build_get_payment_sources_with_from_request(setup.wallet_handle,
                                                                            Some(IDENTIFIER),
                                                                            CORRECT_PAYMENT_ADDRESS,
                                                                            Some(1),
            );
            assert_code!(ErrorCode::WalletAccessFailed, err);
        }
    }

    mod parse_get_payment_sources_request {
        use super::*;

        #[test]
        pub fn parse_get_payment_sources_response_works_for_nonexistent_plugin() {
            Setup::payment();

            let err = payments::parse_get_payment_sources_response(WRONG_PAYMENT_METHOD_NAME, CORRECT_OUTPUTS);
            assert_code!(ErrorCode::UnknownPaymentMethod, err);
        }

        #[test]
        fn parse_get_payment_sources_response_works_for_generic_error() {
            Setup::payment();

            payments::mock_method::parse_get_payment_sources_response::inject_mock(ErrorCode::WalletAccessFailed, "", -1);

            let err = payments::parse_get_payment_sources_response(PAYMENT_METHOD_NAME, EMPTY_OBJECT);
            assert_code!(ErrorCode::WalletAccessFailed, err);
        }
    }

    mod parse_get_payment_sources_with_from_response {
        use super::*;

        #[test]
        pub fn parse_get_payment_sources_with_from_response_works_for_nonexistent_plugin() {
            Setup::payment();

            let err = payments::parse_get_payment_sources_with_from_response(WRONG_PAYMENT_METHOD_NAME, CORRECT_OUTPUTS);
<<<<<<< HEAD

            assert_code!(ErrorCode::UnknownPaymentMethod, err);
        }

        #[test]
        fn parse_get_payment_sources_with_from_response_works_for_generic_error() {
            Setup::payment();

            payments::mock_method::parse_get_payment_sources_response::inject_mock(ErrorCode::WalletAccessFailed, "", -1);

            let err = payments::parse_get_payment_sources_with_from_response(PAYMENT_METHOD_NAME, EMPTY_OBJECT);

=======

            assert_code!(ErrorCode::UnknownPaymentMethod, err);
        }

        #[test]
        fn parse_get_payment_sources_with_from_response_works_for_generic_error() {
            Setup::payment();

            payments::mock_method::parse_get_payment_sources_response::inject_mock(ErrorCode::WalletAccessFailed, "", -1);

            let err = payments::parse_get_payment_sources_with_from_response(PAYMENT_METHOD_NAME, EMPTY_OBJECT);

>>>>>>> 55b77ec7
            assert_code!(ErrorCode::WalletAccessFailed, err);
        }
    }

    mod payment_request {
        use super::*;

        #[test]
        fn build_payment_request_works_for_invalid_submitter_did() {
            let setup = Setup::payment_wallet();

            let res = payments::build_payment_req(setup.wallet_handle,
                                                  Some(INVALID_IDENTIFIER),
                                                  CORRECT_INPUTS,
                                                  CORRECT_OUTPUTS,
                                                  None);

            assert_code!(ErrorCode::CommonInvalidStructure, res);
        }

        #[test]
        fn build_payment_request_works_for_empty_inputs() {
            let setup = Setup::payment_wallet();

            let err = payments::build_payment_req(setup.wallet_handle,
                                                  Some(IDENTIFIER),
                                                  EMPTY_ARRAY,
                                                  CORRECT_OUTPUTS,
                                                  None,
            );
            assert_code!(ErrorCode::CommonInvalidStructure, err);
        }

        #[test]
        fn build_payment_request_works_for_empty_outputs() {
            let setup = Setup::payment_wallet();

            let err = payments::build_payment_req(setup.wallet_handle,
                                                  Some(IDENTIFIER),
                                                  CORRECT_INPUTS,
                                                  EMPTY_ARRAY,
                                                  None,
            );
            assert_code!(ErrorCode::CommonInvalidStructure, err);
        }

        #[test]
        fn build_payment_request_works_for_unknown_payment_method() {
            let setup = Setup::payment_wallet();

            let res = payments::build_payment_req(setup.wallet_handle,
                                                  Some(IDENTIFIER),
                                                  INPUTS_UNKNOWN_METHOD,
                                                  OUTPUTS_UNKNOWN_METHOD,
                                                  None);
            assert_code!(ErrorCode::UnknownPaymentMethod, res);
        }

        #[test]
        fn build_payment_request_works_for_invalid_input_payment_address() {
            let setup = Setup::payment_wallet();

            let inputs = r#"["pay:null"]"#;
            let res = payments::build_payment_req(setup.wallet_handle,
                                                  Some(IDENTIFIER),
                                                  inputs,
                                                  CORRECT_OUTPUTS,
                                                  None);
            assert_code!(ErrorCode::CommonInvalidStructure, res);
        }

        #[test]
        fn build_payment_request_works_for_incompatible_input_payment_methods() {
            let setup = Setup::payment_wallet();

            let res = payments::build_payment_req(setup.wallet_handle,
                                                  Some(IDENTIFIER),
                                                  INCOMPATIBLE_INPUTS,
                                                  CORRECT_OUTPUTS,
                                                  None);
            assert_code!(ErrorCode::IncompatiblePaymentError, res);
        }

        #[test]
        fn build_payment_request_works_for_incompatible_output_payment_methods() {
            let setup = Setup::payment_wallet();

            let res = payments::build_payment_req(setup.wallet_handle,
                                                  Some(IDENTIFIER),
                                                  CORRECT_INPUTS,
                                                  INCOMPATIBLE_OUTPUTS,
                                                  None);
            assert_code!(ErrorCode::IncompatiblePaymentError, res);
        }

        #[test]
        fn build_payment_request_works_for_incompatible_input_output_payment_methods() {
            let setup = Setup::payment_wallet();
            let inputs = r#"["pay:PAYMENT_METHOD_1:1"]"#;
            let outputs = r#"[{"recipient": "pay:PAYMENT_METHOD_2:1", "amount": 1}]"#;

            let res = payments::build_payment_req(setup.wallet_handle,
                                                  Some(IDENTIFIER),
                                                  inputs,
                                                  outputs,
                                                  None);
            assert_code!(ErrorCode::IncompatiblePaymentError, res);
        }

        #[test]
        fn build_payment_request_works_for_invalid_inputs_format() {
            let setup = Setup::payment_wallet();

            let res = payments::build_payment_req(setup.wallet_handle,
                                                  Some(IDENTIFIER),
                                                  INPUTS_INVALID_FORMAT,
                                                  CORRECT_OUTPUTS,
                                                  None);
            assert_code!(ErrorCode::CommonInvalidStructure, res);
        }

        #[test]
        fn build_payment_request_works_for_invalid_outputs_format() {
            let setup = Setup::payment_wallet();

            let res = payments::build_payment_req(setup.wallet_handle,
                                                  Some(IDENTIFIER),
                                                  CORRECT_INPUTS,
                                                  OUTPUTS_INVALID_FORMAT,
                                                  None);
            assert_code!(ErrorCode::CommonInvalidStructure, res);
        }

        #[test]
        fn build_payment_request_works_for_several_equal_inputs() {
            let setup = Setup::payment_wallet();

            let res = payments::build_payment_req(setup.wallet_handle,
                                                  Some(IDENTIFIER),
                                                  EQUAL_INPUTS,
                                                  CORRECT_OUTPUTS,
                                                  None,
            );
            assert_code!(ErrorCode::CommonInvalidStructure, res);

        }

        #[test]
        fn build_payment_request_works_for_several_equal_outputs() {
            let setup = Setup::payment_wallet();

            let res = payments::build_payment_req(setup.wallet_handle,
                                                  Some(IDENTIFIER),
                                                  CORRECT_INPUTS,
                                                  EQUAL_OUTPUTS,
                                                  None,
            );
            assert_code!(ErrorCode::CommonInvalidStructure, res);
        }

        #[test]
        fn build_payment_request_works_for_generic_error() {
            let setup = Setup::payment_wallet();

            payments::mock_method::build_payment_req::inject_mock(ErrorCode::WalletAccessFailed, "");

            let err = payments::build_payment_req(setup.wallet_handle,
                                                  Some(IDENTIFIER),
                                                  CORRECT_INPUTS,
                                                  CORRECT_OUTPUTS,
                                                  None,
            );

            assert_code!(ErrorCode::WalletAccessFailed, err);
        }
    }

    mod parse_payment_response {
        use super::*;

        #[test]
        fn parse_payment_response_works_for_unknown_payment_method() {
            Setup::payment();

            let res = payments::parse_payment_response(WRONG_PAYMENT_METHOD_NAME,
                                                       PAYMENT_RESPONSE);
            assert_code!(ErrorCode::UnknownPaymentMethod, res);
        }

        #[test]
        fn parse_payment_response_works_for_generic_error() {
            Setup::payment();

            payments::mock_method::parse_payment_response::inject_mock(ErrorCode::WalletAccessFailed, "");

            let err = payments::parse_payment_response(PAYMENT_METHOD_NAME, EMPTY_OBJECT);
            assert_code!(ErrorCode::WalletAccessFailed, err);
        }
    }

    mod mint_request {
        use super::*;

        #[test]
        fn build_mint_request_works_for_empty_outputs() {
            let setup = Setup::payment_wallet();

            let res = payments::build_mint_req(setup.wallet_handle,
                                               Some(IDENTIFIER),
                                               EMPTY_ARRAY,
                                               None);

            assert_code!(ErrorCode::CommonInvalidStructure, res);
        }

        #[test]
        fn build_mint_request_works_for_unknown_payment_method() {
            let setup = Setup::payment_wallet();

            let res = payments::build_mint_req(setup.wallet_handle,
                                               Some(IDENTIFIER),
                                               OUTPUTS_UNKNOWN_METHOD,
                                               None);

            assert_code!(ErrorCode::UnknownPaymentMethod, res);
        }

        #[test]
        fn build_mint_request_works_for_invalid_submitter_did() {
            let setup = Setup::payment_wallet();

            let res = payments::build_mint_req(setup.wallet_handle,
                                               Some(INVALID_IDENTIFIER),
                                               CORRECT_OUTPUTS,
                                               None);

            assert_code!(ErrorCode::CommonInvalidStructure, res);
        }

        #[test]
        fn build_mint_request_works_for_invalid_outputs_format() {
            let setup = Setup::payment_wallet();

            let res = payments::build_mint_req(setup.wallet_handle,
                                               Some(IDENTIFIER),
                                               OUTPUTS_INVALID_FORMAT,
                                               None);

            assert_code!(ErrorCode::CommonInvalidStructure, res);
        }

        #[test]
        fn build_mint_request_works_for_invalid_output_payment_address() {
            let setup = Setup::payment_wallet();
            let outputs = r#"[{"recipient": "pay:null", "amount":1, "extra":"1"}]"#;

            let res = payments::build_mint_req(setup.wallet_handle,
                                               Some(IDENTIFIER),
                                               outputs,
                                               None);

            assert_code!(ErrorCode::CommonInvalidStructure, res);
        }

        #[test]
        fn build_mint_request_works_for_several_equal_outputs() {
            let setup = Setup::payment_wallet();

            let res = payments::build_mint_req(setup.wallet_handle,
                                               Some(IDENTIFIER),
                                               EQUAL_OUTPUTS,
                                               None);
            assert_code!(ErrorCode::CommonInvalidStructure, res);
        }

        #[test]
        fn build_mint_request_works_for_incompatible_output_payment_methods() {
            let setup = Setup::payment_wallet();
            let err = payments::build_mint_req(setup.wallet_handle,
                                               Some(IDENTIFIER),
                                               INCOMPATIBLE_OUTPUTS,
                                               None);
            assert_code!(ErrorCode::IncompatiblePaymentError, err);
        }

        #[test]
        fn build_mint_request_works_for_generic_error() {
            let setup = Setup::payment_wallet();
            payments::mock_method::build_mint_req::inject_mock(ErrorCode::WalletAccessFailed, "");

            let err = payments::build_mint_req(setup.wallet_handle,
                                               Some(IDENTIFIER),
                                               CORRECT_OUTPUTS,
                                               None,
            );

            assert_code!(ErrorCode::WalletAccessFailed, err);
        }
    }

    mod set_txn_fees_request {
        use super::*;

        #[test]
        fn build_set_txn_fees_request_works_for_unknown_payment_method() {
            let setup = Setup::payment_wallet();

            let res = payments::build_set_txn_fees_req(setup.wallet_handle,
                                                       Some(IDENTIFIER),
                                                       WRONG_PAYMENT_METHOD_NAME,
                                                       CORRECT_FEES);

            assert_code!(ErrorCode::UnknownPaymentMethod, res);
        }

        #[test]
        fn build_set_txn_fees_request_works_for_invalid_submitter_did() {
            let setup = Setup::payment_wallet();

            let res = payments::build_set_txn_fees_req(setup.wallet_handle,
                                                       Some(INVALID_IDENTIFIER),
                                                       PAYMENT_METHOD_NAME,
                                                       CORRECT_FEES);

            assert_code!(ErrorCode::CommonInvalidStructure, res);
        }

        #[test]
        fn build_set_txn_fees_request_works_for_invalid_fees_format() {
            let setup = Setup::payment_wallet();
            let fees = r#"[txnType1:1, txnType2:2]"#;

            let res = payments::build_set_txn_fees_req(setup.wallet_handle,
                                                       Some(IDENTIFIER),
                                                       PAYMENT_METHOD_NAME,
                                                       fees);

            assert_code!(ErrorCode::CommonInvalidStructure, res);
        }

        #[test]
        fn build_set_txn_fees_request_works_for_generic_error() {
            let setup = Setup::payment_wallet();

            payments::mock_method::build_set_txn_fees_req::inject_mock(ErrorCode::WalletAccessFailed, "");

            let err = payments::build_set_txn_fees_req(setup.wallet_handle,
                                                       Some(IDENTIFIER),
                                                       PAYMENT_METHOD_NAME,
                                                       CORRECT_FEES,
            );

            assert_code!(ErrorCode::WalletAccessFailed, err);
        }
    }

    mod get_txn_fees_request {
        use super::*;

        #[test]
        fn build_get_txn_fees_request_works_for_invalid_submitter_did() {
            let setup = Setup::payment_wallet();

            let res = payments::build_get_txn_fees_req(setup.wallet_handle,
                                                       Some(INVALID_IDENTIFIER),
                                                       PAYMENT_METHOD_NAME);

            assert_code!(ErrorCode::CommonInvalidStructure, res);
        }

        #[test]
        fn build_get_txn_fees_request_works_for_unknown_payment_method() {
            let setup = Setup::payment_wallet();

            let res = payments::build_get_txn_fees_req(setup.wallet_handle,
                                                       Some(IDENTIFIER),
                                                       WRONG_PAYMENT_METHOD_NAME);

            assert_code!(ErrorCode::UnknownPaymentMethod, res);
        }

        #[test]
        fn build_get_txn_fees_request_works_for_generic_error() {
            let setup = Setup::payment_wallet();

            payments::mock_method::build_get_txn_fees_req::inject_mock(ErrorCode::WalletAccessFailed, "");

            let err = payments::build_get_txn_fees_req(setup.wallet_handle,
                                                       Some(IDENTIFIER),
                                                       PAYMENT_METHOD_NAME,
            );

            assert_code!(ErrorCode::WalletAccessFailed, err);
        }
    }

    mod parse_get_txn_fees_response {
        use super::*;

        #[test]
        fn parse_get_txn_fees_response_works_for_unknown_payment_method() {
            Setup::payment();

            let res = payments::parse_get_txn_fees_response(WRONG_PAYMENT_METHOD_NAME,
                                                            GET_TXN_FEES_RESPONSE);

            assert_code!(ErrorCode::UnknownPaymentMethod, res);
        }

        #[test]
        fn parse_get_txn_fees_response_works_for_generic_error() {
            Setup::payment();

            payments::mock_method::parse_get_txn_fees_response::inject_mock(ErrorCode::WalletAccessFailed, "");

            let err = payments::parse_get_txn_fees_response(PAYMENT_METHOD_NAME, EMPTY_OBJECT);

            assert_code!(ErrorCode::WalletAccessFailed, err);
        }
    }

    mod build_verify_payment_req {
        use super::*;

        #[test]
        pub fn build_verify_payment_req_works_for_incorrect_payment_method() {
            let setup = Setup::payment_wallet();

            payments::mock_method::build_verify_payment_req::inject_mock(ErrorCode::Success, TEST_RES_STRING);

            let ec = payments::build_verify_payment_req(setup.wallet_handle, Some(IDENTIFIER), "pay:null1:test");

            assert_code!(ErrorCode::UnknownPaymentMethod, ec);
        }

        #[test]
        pub fn build_verify_payment_req_works_for_incorrect_payment_address() {
            let setup = Setup::payment_wallet();

            payments::mock_method::build_verify_payment_req::inject_mock(ErrorCode::Success, TEST_RES_STRING);

            let ec = payments::build_verify_payment_req(setup.wallet_handle, Some(IDENTIFIER), "pay:null1");

            assert_code!(ErrorCode::IncompatiblePaymentError, ec);
        }

        #[test]
        pub fn build_verify_payment_req_works_for_invalid_submitter_did() {
            let setup = Setup::payment_wallet();

            let err = payments::build_verify_payment_req(setup.wallet_handle, Some(INVALID_IDENTIFIER), CORRECT_PAYMENT_ADDRESS);

            assert_code!(ErrorCode::CommonInvalidStructure, err);
        }

        #[test]
        fn build_verify_payment_req_works_for_generic_error() {
            Setup::payment();

            payments::mock_method::build_verify_payment_req::inject_mock(ErrorCode::WalletAccessFailed, "");

            let err = payments::build_verify_payment_req(INVALID_WALLET_HANDLE,
                                                         Some(IDENTIFIER),
                                                         CORRECT_PAYMENT_ADDRESS,
            );

            assert_code!(ErrorCode::WalletAccessFailed, err);
        }
    }

    mod parse_verify_payment_response {
        use super::*;

        #[test]
        pub fn parse_verify_payment_response_works_for_nonexistent_plugin() {
            Setup::payment();

            let err = payments::parse_verify_payment_response(WRONG_PAYMENT_METHOD_NAME, CORRECT_OUTPUTS);

            assert_code!(ErrorCode::UnknownPaymentMethod, err);
        }

        #[test]
        fn parse_verify_payment_response_works_for_generic_error() {
            Setup::payment();

            payments::mock_method::parse_verify_payment_response::inject_mock(ErrorCode::WalletAccessFailed, "");

            let err = payments::parse_verify_payment_response(PAYMENT_METHOD_NAME, EMPTY_OBJECT);

            assert_code!(ErrorCode::WalletAccessFailed, err);
        }
    }

    mod sign_with_address {
        use super::*;

        #[test]
        pub fn sign_with_address_fails_for_nonexistent_plugin() {
            let setup = Setup::payment_wallet();

            let err = payments::sign_with_address(setup.wallet_handle, "pay:123:kill", vec![33].as_slice());

            assert_code!(ErrorCode::UnknownPaymentMethod, err);
        }

        #[test]
        pub fn sign_with_address_fails_for_no_payment_address() {
            let setup = Setup::payment_wallet();

            let err = payments::sign_with_address(setup.wallet_handle, "", vec![33].as_slice());

            assert_code!(ErrorCode::CommonInvalidParam3, err);
        }

        #[test]
        pub fn sign_with_address_fails_for_no_message() {
            let setup = Setup::payment_wallet();

            let err = payments::sign_with_address(setup.wallet_handle, CORRECT_PAYMENT_ADDRESS, vec![].as_slice());

            assert_code!(ErrorCode::CommonInvalidParam5, err);
        }
        
        #[test]
        pub fn sign_with_address_for_incorrect_payment_address() {
            let setup = Setup::payment_wallet();

            let ec = payments::sign_with_address(setup.wallet_handle, "pay:null1", vec![33].as_slice());

            assert_code!(ErrorCode::IncompatiblePaymentError, ec);
        }
    }

    mod verify_with_address {
        use super::*;

        #[test]
        pub fn verify_with_address_fails_for_nonexistent_plugin() {
            Setup::payment();

            let err = payments::verify_with_address("pay:123:kill", vec![33].as_slice(), vec![33].as_slice());

            assert_code!(ErrorCode::UnknownPaymentMethod, err);
        }

        #[test]
        pub fn verify_with_address_for_incorrect_payment_address() {
            Setup::payment();

            payments::mock_method::verify_with_address::inject_mock(ErrorCode::Success, true);

            let ec = payments::verify_with_address("pay:null1", vec![33].as_slice(), vec![33].as_slice());

            assert_code!(ErrorCode::IncompatiblePaymentError, ec);
        }

        #[test]
        pub fn verify_with_address_for_no_payment_address() {
            Setup::payment();

            payments::mock_method::verify_with_address::inject_mock(ErrorCode::Success, true);

            let ec = payments::verify_with_address("", vec![33].as_slice(), vec![33].as_slice());

            assert_code!(ErrorCode::CommonInvalidParam2, ec);
        }

        #[test]
        pub fn verify_with_address_for_no_message() {
            Setup::payment();

            payments::mock_method::verify_with_address::inject_mock(ErrorCode::Success, true);

            let ec = payments::verify_with_address(CORRECT_PAYMENT_ADDRESS, vec![].as_slice(), vec![33].as_slice());

            assert_code!(ErrorCode::CommonInvalidParam4, ec);
        }

        #[test]
        pub fn verify_with_address_for_no_signature() {
            Setup::payment();

            payments::mock_method::verify_with_address::inject_mock(ErrorCode::Success, true);

            let ec = payments::verify_with_address(CORRECT_PAYMENT_ADDRESS, vec![33].as_slice(), vec![].as_slice());

            assert_code!(ErrorCode::CommonInvalidParam6, ec);
        }
    }
}<|MERGE_RESOLUTION|>--- conflicted
+++ resolved
@@ -5,21 +5,7 @@
 
 extern crate indyrs as indy;
 extern crate indyrs as api;
-<<<<<<< HEAD
-extern crate ursa;
-extern crate uuid;
-extern crate named_type;
-extern crate rmp_serde;
-extern crate rust_base58;
-extern crate time;
-extern crate serde;
 extern crate sha2;
-
-#[macro_use]
-mod utils;
-=======
-extern crate sha2;
->>>>>>> 55b77ec7
 
 use self::indy::ErrorCode;
 use utils::payments;
@@ -218,7 +204,6 @@
             assert_eq!(PAYMENT_METHOD_NAME, payment_method);
         }
     }
-<<<<<<< HEAD
 
     mod build_get_payment_sources_with_from_request {
         use super::*;
@@ -247,48 +232,18 @@
             assert_eq!(PAYMENT_METHOD_NAME, payment_method);
         }
 
-=======
-
-    mod build_get_payment_sources_with_from_request {
-        use super::*;
-
-        #[test]
-        fn build_get_payment_sources_with_from_request_works() {
+
+        #[test]
+        fn build_get_payment_sources_request_works_with_from_for_empty_submitter_did() {
             let setup = Setup::payment_wallet();
 
             payments::mock_method::build_get_payment_sources_request::inject_mock(ErrorCode::Success, TEST_RES_STRING);
 
-            let (req, payment_method) = payments::build_get_payment_sources_with_from_request(setup.wallet_handle, Some(IDENTIFIER), CORRECT_PAYMENT_ADDRESS, Some(1)).unwrap();
+            let (req, payment_method) = payments::build_get_payment_sources_with_from_request(setup.wallet_handle, None, CORRECT_PAYMENT_ADDRESS, Some(1)).unwrap();
 
             assert_eq!(req, TEST_RES_STRING.to_string());
             assert_eq!(PAYMENT_METHOD_NAME, payment_method);
         }
-
-        #[test]
-        fn build_get_payment_sources_with_from_request_works_for_no_from() {
-            let setup = Setup::payment_wallet();
-
-            payments::mock_method::build_get_payment_sources_request::inject_mock(ErrorCode::Success, TEST_RES_STRING);
-
-            let (req, payment_method) = payments::build_get_payment_sources_with_from_request(setup.wallet_handle, Some(IDENTIFIER), CORRECT_PAYMENT_ADDRESS, None).unwrap();
-
-            assert_eq!(req, TEST_RES_STRING.to_string());
-            assert_eq!(PAYMENT_METHOD_NAME, payment_method);
-        }
-
->>>>>>> 55b77ec7
-
-        #[test]
-        fn build_get_payment_sources_request_works_with_from_for_empty_submitter_did() {
-            let setup = Setup::payment_wallet();
-
-            payments::mock_method::build_get_payment_sources_request::inject_mock(ErrorCode::Success, TEST_RES_STRING);
-
-            let (req, payment_method) = payments::build_get_payment_sources_with_from_request(setup.wallet_handle, None, CORRECT_PAYMENT_ADDRESS, Some(1)).unwrap();
-
-            assert_eq!(req, TEST_RES_STRING.to_string());
-            assert_eq!(PAYMENT_METHOD_NAME, payment_method);
-        }
     }
 
     mod parse_get_payment_sources_response {
@@ -305,7 +260,6 @@
             assert_eq!(res_plugin, TEST_RES_STRING);
         }
     }
-<<<<<<< HEAD
 
     mod parse_get_payment_sources_with_from_response {
         use super::*;
@@ -329,31 +283,6 @@
 
             payments::mock_method::parse_get_payment_sources_response::inject_mock(ErrorCode::Success, TEST_RES_STRING, 1);
 
-=======
-
-    mod parse_get_payment_sources_with_from_response {
-        use super::*;
-
-        #[test]
-        fn parse_get_payment_sources_with_from_response_works() {
-            Setup::payment();
-
-            payments::mock_method::parse_get_payment_sources_response::inject_mock(ErrorCode::Success, TEST_RES_STRING, -1);
-
-            let (res_plugin, num) = payments::parse_get_payment_sources_with_from_response(PAYMENT_METHOD_NAME, EMPTY_OBJECT).unwrap();
-
-            assert_eq!(res_plugin, TEST_RES_STRING);
-            assert_eq!(num, None);
-        }
-
-
-        #[test]
-        fn parse_get_payment_sources_with_from_response_works_has_next() {
-            Setup::payment();
-
-            payments::mock_method::parse_get_payment_sources_response::inject_mock(ErrorCode::Success, TEST_RES_STRING, 1);
-
->>>>>>> 55b77ec7
             let (res_plugin, num) = payments::parse_get_payment_sources_with_from_response(PAYMENT_METHOD_NAME, EMPTY_OBJECT).unwrap();
 
             assert_eq!(res_plugin, TEST_RES_STRING);
@@ -757,7 +686,6 @@
 
             assert_eq!(expected_req_info, req_info);
         }
-<<<<<<< HEAD
 
         #[test]
         fn indy_get_request_info_for_requester_not_match_to_constraint() {
@@ -805,55 +733,6 @@
 
             let test_sig = sha2::Sha256::digest(test_vec.as_slice()).as_slice().to_vec();
 
-=======
-
-        #[test]
-        fn indy_get_request_info_for_requester_not_match_to_constraint() {
-            Setup::empty();
-
-            let requester_info = json!({
-                "role": "101",
-                "need_to_be_owner":false,
-                "sig_count":1,
-            }).to_string();
-
-            let res = payments::get_request_info(&_auth_rule(), &requester_info, &_fees());
-            assert_code!(ErrorCode::TransactionNotAllowed, res);
-        }
-
-        #[test]
-        fn indy_get_request_info_for_no_fee() {
-            Setup::empty();
-
-            let req_info = payments::get_request_info(&_auth_rule(), &_requester_info(), "{}").unwrap();
-            let req_info: serde_json::Value = serde_json::from_str(&req_info).unwrap();
-
-            let expected_req_info = json!({
-                "price": 0,
-                "requirements": [{
-                    "role": "0",
-                    "need_to_be_owner":false,
-                    "sig_count":1,
-                }]
-            });
-
-            assert_eq!(expected_req_info, req_info);
-        }
-    }
-    
-    mod sign_with_address {
-        use super::*;
-        use sha2::Digest;
-
-        #[test]
-        fn sign_with_address_works() {
-            let setup = Setup::payment_wallet();
-
-            let test_vec = vec![0u8; 32];
-
-            let test_sig = sha2::Sha256::digest(test_vec.as_slice()).as_slice().to_vec();
-
->>>>>>> 55b77ec7
             payments::mock_method::create_payment_address::inject_mock(ErrorCode::Success, PAYMENT_METHOD_NAME);
             payments::create_payment_address(setup.wallet_handle, EMPTY_OBJECT, PAYMENT_METHOD_NAME).unwrap();
             payments::mock_method::sign_with_address::inject_mock(ErrorCode::Success, test_sig);
@@ -1160,19 +1039,11 @@
             let err = payments::build_get_payment_sources_request(setup.wallet_handle, Some(IDENTIFIER), "pay:null1");
             assert_code!(ErrorCode::IncompatiblePaymentError, err);
         }
-<<<<<<< HEAD
 
         #[test]
         pub fn build_get_payment_sources_request_works_for_invalid_submitter_did() {
             let setup = Setup::payment_wallet();
 
-=======
-
-        #[test]
-        pub fn build_get_payment_sources_request_works_for_invalid_submitter_did() {
-            let setup = Setup::payment_wallet();
-
->>>>>>> 55b77ec7
             let err = payments::build_get_payment_sources_request(setup.wallet_handle, Some(INVALID_IDENTIFIER), CORRECT_PAYMENT_ADDRESS);
             assert_code!(ErrorCode::CommonInvalidStructure, err);
         }
@@ -1182,7 +1053,6 @@
             let setup = Setup::payment_wallet();
 
             payments::mock_method::build_get_payment_sources_request::inject_mock(ErrorCode::WalletAccessFailed, "");
-<<<<<<< HEAD
 
             let err = payments::build_get_payment_sources_request(setup.wallet_handle,
                                                                   Some(IDENTIFIER),
@@ -1190,14 +1060,6 @@
             );
 
             assert_code!(ErrorCode::WalletAccessFailed, err);
-=======
-
-            let err = payments::build_get_payment_sources_request(setup.wallet_handle,
-                                                                  Some(IDENTIFIER),
-                                                                  CORRECT_PAYMENT_ADDRESS,
-            );
-
-            assert_code!(ErrorCode::WalletAccessFailed, err);
         }
     }
 
@@ -1210,20 +1072,6 @@
 
             let err = payments::build_get_payment_sources_with_from_request(setup.wallet_handle, Some(IDENTIFIER), "pay:null1:test", Some(1));
             assert_code!(ErrorCode::UnknownPaymentMethod, err);
->>>>>>> 55b77ec7
-        }
-    }
-
-    mod build_get_payment_sources_with_from_request {
-        use super::*;
-
-        #[test]
-<<<<<<< HEAD
-        pub fn build_get_payment_sources_with_from_request_works_for_nonexistent_plugin() {
-            let setup = Setup::payment_wallet();
-
-            let err = payments::build_get_payment_sources_with_from_request(setup.wallet_handle, Some(IDENTIFIER), "pay:null1:test", Some(1));
-            assert_code!(ErrorCode::UnknownPaymentMethod, err);
         }
 
         #[test]
@@ -1246,27 +1094,6 @@
         }
 
         #[test]
-=======
-        pub fn build_get_payment_sources_with_from_request_works_for_malformed_payment_address() {
-            let setup = Setup::payment_wallet();
-
-            let err = payments::build_get_payment_sources_with_from_request(setup.wallet_handle, Some(IDENTIFIER), "pay:null1", Some(1));
-
-            assert_code!(ErrorCode::IncompatiblePaymentError, err);
-        }
-
-        #[test]
-        pub fn build_get_payment_sources_with_from_request_works_for_invalid_wallet_handle() {
-            Setup::payment();
-
-            payments::mock_method::build_get_payment_sources_request::inject_mock(ErrorCode::WalletInvalidHandle, "");
-
-            let err = payments::build_get_payment_sources_with_from_request(INVALID_WALLET_HANDLE, Some(IDENTIFIER), CORRECT_PAYMENT_ADDRESS, Some(1));
-            assert_code!(ErrorCode::WalletInvalidHandle, err);
-        }
-
-        #[test]
->>>>>>> 55b77ec7
         pub fn build_get_payment_sources_with_from_request_works_for_invalid_submitter_did() {
             let setup = Setup::payment_wallet();
 
@@ -1319,7 +1146,6 @@
             Setup::payment();
 
             let err = payments::parse_get_payment_sources_with_from_response(WRONG_PAYMENT_METHOD_NAME, CORRECT_OUTPUTS);
-<<<<<<< HEAD
 
             assert_code!(ErrorCode::UnknownPaymentMethod, err);
         }
@@ -1332,20 +1158,6 @@
 
             let err = payments::parse_get_payment_sources_with_from_response(PAYMENT_METHOD_NAME, EMPTY_OBJECT);
 
-=======
-
-            assert_code!(ErrorCode::UnknownPaymentMethod, err);
-        }
-
-        #[test]
-        fn parse_get_payment_sources_with_from_response_works_for_generic_error() {
-            Setup::payment();
-
-            payments::mock_method::parse_get_payment_sources_response::inject_mock(ErrorCode::WalletAccessFailed, "", -1);
-
-            let err = payments::parse_get_payment_sources_with_from_response(PAYMENT_METHOD_NAME, EMPTY_OBJECT);
-
->>>>>>> 55b77ec7
             assert_code!(ErrorCode::WalletAccessFailed, err);
         }
     }
