#[macro_use]
mod utils;

inject_indy_dependencies!();

extern crate indyrs as indy;
extern crate indyrs as api;

use utils::cache::*;
use utils::Setup;
<<<<<<< HEAD
=======
use utils::domain::crypto::did::DidValue;
>>>>>>> 55b77ec7

use self::indy::ErrorCode;

pub const FORBIDDEN_TYPE: &'static str = "Indy::Test";

mod high_cases {
    use super::*;

    mod schema_cache {
        use super::*;
        use utils::domain::anoncreds::schema::{SchemaV1, SchemaId};
        use utils::constants::*;
        use std::thread::sleep;

        #[test]
        fn indy_get_schema_empty_options() {
            let setup = Setup::wallet_and_pool();

            let (schema_id, _, _) = utils::ledger::post_entities();

            let options_json = json!({}).to_string();

            let schema_json = get_schema_cache(
                setup.pool_handle,
                setup.wallet_handle,
                DID_MY1,
                schema_id,
                &options_json).unwrap();

            let _schema: SchemaV1 = serde_json::from_str(&schema_json).unwrap();
        }

        #[test]
        fn indy_get_schema_empty_options_for_unknown_id() {
            let setup = Setup::wallet_and_pool();

            let options_json = json!({}).to_string();

            let res = get_schema_cache(
                setup.pool_handle,
                setup.wallet_handle,
                DID_MY1,
<<<<<<< HEAD
                &SchemaId::new(DID, "other_schema", "1.0").0,
=======
                &SchemaId::new(&DidValue(DID.to_string()), "other_schema", "1.0").0,
>>>>>>> 55b77ec7
                &options_json);

            assert_code!(ErrorCode::LedgerNotFound, res);
        }

        #[test]
        fn indy_get_schema_only_cache_no_cached_data() {
            let setup = Setup::wallet_and_pool();

            let (schema_id, _, _) = utils::ledger::post_entities();

            let options_json = json!({"noUpdate": true}).to_string();

            let res = get_schema_cache(
                setup.pool_handle,
                setup.wallet_handle,
                DID_MY1,
                schema_id,
                &options_json);

            assert_code!(ErrorCode::LedgerNotFound, res);
        }

        #[test]
        fn indy_get_schema_cache_works() {
            let setup = Setup::wallet_and_pool();

            let (schema_id, _, _) = utils::ledger::post_entities();

            let options_json = json!({}).to_string();
            let schema_json1 = get_schema_cache(
                setup.pool_handle,
                setup.wallet_handle,
                DID_MY1,
                schema_id,
                &options_json
            ).unwrap();
            let _schema: SchemaV1 = serde_json::from_str(&schema_json1).unwrap();

            // now retrieve it from cache
            let options_json = json!({"noUpdate": true}).to_string();
            let schema_json2 = get_schema_cache(
                setup.pool_handle,
                setup.wallet_handle,
                DID_MY1,
                schema_id,
                &options_json
            ).unwrap();
            let _schema: SchemaV1 = serde_json::from_str(&schema_json2).unwrap();

            assert_eq!(schema_json1, schema_json2);
        }

        #[test]
        fn indy_get_schema_no_store_works() {
            let setup = Setup::wallet_and_pool();

            let (schema_id, _, _) = utils::ledger::post_entities();

            let options_json = json!({"noStore": true}).to_string();
            let schema_json1 = get_schema_cache(
                setup.pool_handle,
                setup.wallet_handle,
                DID_MY1,
                schema_id,
                &options_json
            ).unwrap();
            let _schema: SchemaV1 = serde_json::from_str(&schema_json1).unwrap();

            // it should not be present inside of cache, because of noStore option in previous request.
            let options_json = json!({"noUpdate": true}).to_string();
            let res = get_schema_cache(
                setup.pool_handle,
                setup.wallet_handle,
                DID_MY1,
                schema_id,
                &options_json
            );
            assert_code!(ErrorCode::LedgerNotFound, res);
        }

        #[test]
        fn indy_get_schema_no_cache_works() {
            let setup = Setup::wallet_and_pool();

            let (schema_id, _, _) = utils::ledger::post_entities();

            let options_json = json!({}).to_string();
            let schema_json1 = get_schema_cache(
                setup.pool_handle,
                setup.wallet_handle,
                DID_MY1,
                schema_id,
                &options_json
            ).unwrap();
            let _schema: SchemaV1 = serde_json::from_str(&schema_json1).unwrap();

            // it should not be present inside of cache, because of noStore option in previous request.
            let options_json = json!({"noUpdate": true, "noCache": true}).to_string();
            let res = get_schema_cache(
                setup.pool_handle,
                setup.wallet_handle,
                DID_MY1,
                schema_id,
                &options_json
            );
            assert_code!(ErrorCode::LedgerNotFound, res);
<<<<<<< HEAD
=======
        }

        #[test]
        fn indy_get_schema_fully_qualified_ids() {
            let setup = Setup::wallet_and_pool();

            let (schema_id, _) = utils::ledger::post_qualified_entities();

            let options_json = json!({}).to_string();

            let schema_json = get_schema_cache(
                setup.pool_handle,
                setup.wallet_handle,
                DID_MY1_V1,
                &schema_id,
                &options_json).unwrap();

            let schema: SchemaV1 = serde_json::from_str(&schema_json).unwrap();
            assert_eq!(schema_id, schema.id.0);
>>>>>>> 55b77ec7
        }

        #[test]
        fn indy_get_schema_min_fresh_works() {
            let setup = Setup::wallet_and_pool();

            let (schema_id, _, _) = utils::ledger::post_entities();

            let options_json = json!({}).to_string();
            let schema_json1 = get_schema_cache(
                setup.pool_handle,
                setup.wallet_handle,
                DID_MY1,
                schema_id,
                &options_json
            ).unwrap();
            let _schema: SchemaV1 = serde_json::from_str(&schema_json1).unwrap();

            sleep(std::time::Duration::from_secs(2));

            // it should not be present inside of cache, because of noStore option in previous request.
            let options_json = json!({"noUpdate": true, "minFresh": 1}).to_string();
            let res = get_schema_cache(
                setup.pool_handle,
                setup.wallet_handle,
                DID_MY1,
                schema_id,
                &options_json
            );
            assert_code!(ErrorCode::LedgerNotFound, res);
        }

        #[test]
        fn indy_purge_schema_cache_no_options() {
            let setup = Setup::wallet();
            purge_schema_cache(setup.wallet_handle, "{}").unwrap();
        }

        #[test]
        fn indy_purge_schema_cache_all_data() {
            let setup = Setup::wallet();
            purge_schema_cache(setup.wallet_handle, &json!({"minFresh": -1}).to_string()).unwrap();
        }

        #[test]
        fn indy_purge_schema_cache_older_than_1000_seconds() {
            let setup = Setup::wallet();
            purge_schema_cache(setup.wallet_handle, &json!({"minFresh": 1000}).to_string()).unwrap();
        }
    }

    mod cred_def_cache {
        use super::*;
        use utils::domain::anoncreds::credential_definition::{CredentialDefinition, CredentialDefinitionV1};
        use utils::constants::*;
        use std::thread::sleep;


        #[test]
        fn indy_get_cred_def_empty_options() {
            let setup = Setup::wallet_and_pool();

            let (_, cred_def_id, _) = utils::ledger::post_entities();

            let options_json = json!({}).to_string();

            let cred_def_json = get_cred_def_cache(
                setup.pool_handle,
                setup.wallet_handle,
                DID_MY1,
                cred_def_id,
                &options_json).unwrap();

            let _cred_def: CredentialDefinition = serde_json::from_str(&cred_def_json).unwrap();
        }

        #[test]
        fn indy_get_cred_def_only_cache_no_cached_data() {
            let setup = Setup::wallet_and_pool();

            let (_, cred_def_id, _) = utils::ledger::post_entities();

            let options_json = json!({"noUpdate": true}).to_string();

            let res = get_cred_def_cache(
                setup.pool_handle,
                setup.wallet_handle,
                DID_MY1,
                cred_def_id,
                &options_json);

            assert_code!(ErrorCode::LedgerNotFound, res);
        }

        #[test]
        fn indy_get_cred_def_cache_works() {
            let setup = Setup::wallet_and_pool();

            let (_, cred_def_id, _) = utils::ledger::post_entities();

            let options_json = json!({}).to_string();
            let cred_def_json1 = get_cred_def_cache(
                setup.pool_handle,
                setup.wallet_handle,
                DID_MY1,
                cred_def_id,
                &options_json
            ).unwrap();
            let _cred_def: CredentialDefinition = serde_json::from_str(&cred_def_json1).unwrap();

            // now retrieve it from cache
            let options_json = json!({"noUpdate": true}).to_string();
            let cred_def_json2 = get_cred_def_cache(
                setup.pool_handle,
                setup.wallet_handle,
                DID_MY1,
                cred_def_id,
                &options_json
            ).unwrap();
            let _cred_def: CredentialDefinition = serde_json::from_str(&cred_def_json2).unwrap();

            assert_eq!(cred_def_json1, cred_def_json2);
        }

        #[test]
        fn indy_get_cred_def_no_store_works() {
            let setup = Setup::wallet_and_pool();

            let (_, cred_def_id, _) = utils::ledger::post_entities();

            let options_json = json!({"noStore": true}).to_string();
            let cred_def_json1 = get_cred_def_cache(
                setup.pool_handle,
                setup.wallet_handle,
                DID_MY1,
                cred_def_id,
                &options_json
            ).unwrap();
            let _cred_def: CredentialDefinition = serde_json::from_str(&cred_def_json1).unwrap();

            // it should not be present inside of cache, because of noStore option in previous request.
            let options_json = json!({"noUpdate": true}).to_string();
            let res = get_cred_def_cache(
                setup.pool_handle,
                setup.wallet_handle,
                DID_MY1,
                cred_def_id,
                &options_json
            );
            assert_code!(ErrorCode::LedgerNotFound, res);
        }

        #[test]
        fn indy_get_cred_def_no_cache_works() {
            let setup = Setup::wallet_and_pool();

            let (_, cred_def_id, _) = utils::ledger::post_entities();

            let options_json = json!({}).to_string();
            let cred_def_json1 = get_cred_def_cache(
                setup.pool_handle,
                setup.wallet_handle,
                DID_MY1,
                cred_def_id,
                &options_json
            ).unwrap();
            let _cred_def: CredentialDefinition = serde_json::from_str(&cred_def_json1).unwrap();

            // it should not be present inside of cache, because of noStore option in previous request.
            let options_json = json!({"noUpdate": true, "noCache": true}).to_string();
            let res = get_cred_def_cache(
                setup.pool_handle,
                setup.wallet_handle,
                DID_MY1,
                cred_def_id,
                &options_json
            );
            assert_code!(ErrorCode::LedgerNotFound, res);
        }

        #[test]
        fn indy_get_cred_def_min_fresh_works() {
            let setup = Setup::wallet_and_pool();

            let (_, cred_def_id, _) = utils::ledger::post_entities();

            let options_json = json!({}).to_string();
            let cred_def_json1 = get_cred_def_cache(
                setup.pool_handle,
                setup.wallet_handle,
                DID_MY1,
                cred_def_id,
                &options_json
            ).unwrap();
            let _cred_def: CredentialDefinition = serde_json::from_str(&cred_def_json1).unwrap();

            sleep(std::time::Duration::from_secs(2));

            // it should not be present inside of cache, because of noStore option in previous request.
            let options_json = json!({"noUpdate": true, "minFresh": 1}).to_string();
            let res = get_cred_def_cache(
                setup.pool_handle,
                setup.wallet_handle,
                DID_MY1,
                cred_def_id,
                &options_json
            );
            assert_code!(ErrorCode::LedgerNotFound, res);
        }

        #[test]
<<<<<<< HEAD
        fn indy_purge_cred_def_cache_no_options() {
            let setup = Setup::wallet();
            purge_cred_def_cache(setup.wallet_handle, "{}").unwrap();
        }

        #[test]
        fn indy_purge_cred_def_cache_all_data() {
            let setup = Setup::wallet();
            purge_cred_def_cache(setup.wallet_handle, &json!({"minFresh": -1}).to_string()).unwrap();
        }

        #[test]
=======
        fn indy_get_cred_def_fully_qualified_ids() {
            let setup = Setup::wallet_and_pool();

            let (_, cred_def_id) = utils::ledger::post_qualified_entities();

            let options_json = json!({}).to_string();

            let cred_def_json = get_cred_def_cache(
                setup.pool_handle,
                setup.wallet_handle,
                DID_MY1_V1,
                &cred_def_id,
                &options_json).unwrap();

            let cred_def: CredentialDefinitionV1 = serde_json::from_str(&cred_def_json).unwrap();
            assert_eq!(cred_def_id, cred_def.id.0);

        }

        #[test]
        fn indy_purge_cred_def_cache_no_options() {
            let setup = Setup::wallet();
            purge_cred_def_cache(setup.wallet_handle, "{}").unwrap();
        }

        #[test]
        fn indy_purge_cred_def_cache_all_data() {
            let setup = Setup::wallet();
            purge_cred_def_cache(setup.wallet_handle, &json!({"minFresh": -1}).to_string()).unwrap();
        }

        #[test]
>>>>>>> 55b77ec7
        fn indy_purge_cred_def_cache_older_than_1000_seconds() {
            let setup = Setup::wallet();
            purge_cred_def_cache(setup.wallet_handle, &json!({"minFresh": 1000}).to_string()).unwrap();
        }
    }
}<|MERGE_RESOLUTION|>--- conflicted
+++ resolved
@@ -8,10 +8,7 @@
 
 use utils::cache::*;
 use utils::Setup;
-<<<<<<< HEAD
-=======
 use utils::domain::crypto::did::DidValue;
->>>>>>> 55b77ec7
 
 use self::indy::ErrorCode;
 
@@ -54,11 +51,7 @@
                 setup.pool_handle,
                 setup.wallet_handle,
                 DID_MY1,
-<<<<<<< HEAD
-                &SchemaId::new(DID, "other_schema", "1.0").0,
-=======
                 &SchemaId::new(&DidValue(DID.to_string()), "other_schema", "1.0").0,
->>>>>>> 55b77ec7
                 &options_json);
 
             assert_code!(ErrorCode::LedgerNotFound, res);
@@ -166,8 +159,6 @@
                 &options_json
             );
             assert_code!(ErrorCode::LedgerNotFound, res);
-<<<<<<< HEAD
-=======
         }
 
         #[test]
@@ -187,7 +178,6 @@
 
             let schema: SchemaV1 = serde_json::from_str(&schema_json).unwrap();
             assert_eq!(schema_id, schema.id.0);
->>>>>>> 55b77ec7
         }
 
         #[test]
@@ -399,20 +389,6 @@
         }
 
         #[test]
-<<<<<<< HEAD
-        fn indy_purge_cred_def_cache_no_options() {
-            let setup = Setup::wallet();
-            purge_cred_def_cache(setup.wallet_handle, "{}").unwrap();
-        }
-
-        #[test]
-        fn indy_purge_cred_def_cache_all_data() {
-            let setup = Setup::wallet();
-            purge_cred_def_cache(setup.wallet_handle, &json!({"minFresh": -1}).to_string()).unwrap();
-        }
-
-        #[test]
-=======
         fn indy_get_cred_def_fully_qualified_ids() {
             let setup = Setup::wallet_and_pool();
 
@@ -445,7 +421,6 @@
         }
 
         #[test]
->>>>>>> 55b77ec7
         fn indy_purge_cred_def_cache_older_than_1000_seconds() {
             let setup = Setup::wallet();
             purge_cred_def_cache(setup.wallet_handle, &json!({"minFresh": 1000}).to_string()).unwrap();
