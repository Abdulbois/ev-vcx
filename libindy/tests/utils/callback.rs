extern crate libc;

use indy::api::ErrorCode;

use self::libc::c_char;
use std::ffi::CStr;
use std::collections::HashMap;
use std::sync::atomic::{AtomicUsize, Ordering, ATOMIC_USIZE_INIT};
use std::sync::Mutex;
use std::slice;
use std::sync::mpsc::{channel, Receiver};

lazy_static! {
    static ref COMMAND_HANDLE_COUNTER: AtomicUsize = ATOMIC_USIZE_INIT;
}

lazy_static! {
    static ref CLOSURE_CB_MAP: Mutex<HashMap<i32, i32>> = Default::default();
}

pub struct CallbackUtils {}

impl CallbackUtils {
    pub fn _closure_to_cb_ec() -> (Receiver<ErrorCode>, i32,
                                   Option<extern fn(command_handle: i32,
                                                    err: ErrorCode)>) {
        let (sender, receiver) = channel();

        lazy_static! {
        static ref CALLBACKS: Mutex<HashMap<i32, Box<FnMut(ErrorCode) + Send>>> = Default::default();
    }

        let closure = Box::new(move |err| {
            sender.send(err).unwrap();
        });

        extern "C" fn _callback(command_handle: i32, err: ErrorCode) {
            let mut callbacks = CALLBACKS.lock().unwrap();
            let mut cb = callbacks.remove(&command_handle).unwrap();
            cb(err)
        }

        let mut callbacks = CALLBACKS.lock().unwrap();
        let command_handle = (COMMAND_HANDLE_COUNTER.fetch_add(1, Ordering::SeqCst) + 1) as i32;
        callbacks.insert(command_handle, closure);

        (receiver, command_handle, Some(_callback))
    }

    pub fn _closure_to_cb_ec_i32() -> (Receiver<(ErrorCode, i32)>, i32,
                                       Option<extern fn(command_handle: i32, err: ErrorCode,
                                                        c_i32: i32)>) {
        let (sender, receiver) = channel();

        lazy_static! {
        static ref CALLBACKS: Mutex<HashMap<i32, Box<FnMut(ErrorCode, i32) + Send>>> = Default::default();
    }

        let closure = Box::new(move |err, val| {
            sender.send((err, val)).unwrap();
        });

        extern "C" fn _callback(command_handle: i32, err: ErrorCode, c_i32: i32) {
            let mut callbacks = CALLBACKS.lock().unwrap();
            let mut cb = callbacks.remove(&command_handle).unwrap();
            cb(err, c_i32)
        }

        let mut callbacks = CALLBACKS.lock().unwrap();
        let command_handle = (COMMAND_HANDLE_COUNTER.fetch_add(1, Ordering::SeqCst) + 1) as i32;
        callbacks.insert(command_handle, closure);

        (receiver, command_handle, Some(_callback))
    }

    pub fn _closure_to_cb_ec_bool() -> (Receiver<(ErrorCode, bool)>, i32,
                                        Option<extern fn(command_handle: i32, err: ErrorCode,
                                                         valid: bool)>) {
        let (sender, receiver) = channel();

        lazy_static! {
        static ref CALLBACKS: Mutex<HashMap<i32, Box<FnMut(ErrorCode, bool) + Send>>> = Default::default();
    }

        let closure = Box::new(move |err, val| {
            sender.send((err, val)).unwrap();
        });

        extern "C" fn _callback(command_handle: i32, err: ErrorCode, valid: bool) {
            let mut callbacks = CALLBACKS.lock().unwrap();
            let mut cb = callbacks.remove(&command_handle).unwrap();
            cb(err, valid)
        }

        let mut callbacks = CALLBACKS.lock().unwrap();
        let command_handle = (COMMAND_HANDLE_COUNTER.fetch_add(1, Ordering::SeqCst) + 1) as i32;
        callbacks.insert(command_handle, closure);

        (receiver, command_handle, Some(_callback))
    }

<<<<<<< HEAD
    pub fn closure_to_issuer_create_claim_cb(closure: Box<FnMut(ErrorCode, Option<String>, String) + Send>) -> (i32,
                                                                                                                Option<extern fn(command_handle: i32,
                                                                                                                                 err: ErrorCode,
                                                                                                                                 revoc_reg_delta_json: *const c_char,
                                                                                                                                 xclaim_json: *const c_char)>) {
        lazy_static! {
            static ref CREATE_CLAIM_CALLBACKS: Mutex < HashMap < i32, Box < FnMut(ErrorCode, Option<String>, String) + Send > >> = Default::default();
        }

        extern "C" fn create_claim_callback(command_handle: i32, err: ErrorCode, revoc_reg_delta_json: *const c_char, xclaim_json: *const c_char) {
            let mut callbacks = CREATE_CLAIM_CALLBACKS.lock().unwrap();
            let mut cb = callbacks.remove(&command_handle).unwrap();
            let revoc_reg_delta_json = if !revoc_reg_delta_json.is_null() {
                unsafe { Some(CStr::from_ptr(revoc_reg_delta_json).to_str().unwrap().to_string()) }
            } else { None };
            let xclaim_json = unsafe { CStr::from_ptr(xclaim_json).to_str().unwrap().to_string() };
            cb(err, revoc_reg_delta_json, xclaim_json)
        }

        let mut callbacks = CREATE_CLAIM_CALLBACKS.lock().unwrap();
        let command_handle = (COMMAND_HANDLE_COUNTER.fetch_add(1, Ordering::SeqCst) + 1) as i32;
        callbacks.insert(command_handle, closure);

        (command_handle, Some(create_claim_callback))
    }
=======
    pub fn _closure_to_cb_ec_string() -> (Receiver<(ErrorCode, String)>, i32,
                                          Option<extern fn(command_handle: i32,
                                                           err: ErrorCode,
                                                           c_str: *const c_char)>) {
        let (sender, receiver) = channel();
>>>>>>> 913a2c77

        lazy_static! {
        static ref CALLBACKS: Mutex < HashMap < i32, Box < FnMut(ErrorCode, String) + Send > >> = Default::default();
    }

        let closure = Box::new(move |err, val| {
            sender.send((err, val)).unwrap();
        });

        extern "C" fn _callback(command_handle: i32, err: ErrorCode, c_str: *const c_char) {
            let mut callbacks = CALLBACKS.lock().unwrap();
            let mut cb = callbacks.remove(&command_handle).unwrap();
            let metadata = unsafe { CStr::from_ptr(c_str).to_str().unwrap().to_string() };
            cb(err, metadata)
        }

        let mut callbacks = CALLBACKS.lock().unwrap();
        let command_handle = (COMMAND_HANDLE_COUNTER.fetch_add(1, Ordering::SeqCst) + 1) as i32;
        callbacks.insert(command_handle, closure);

        (receiver, command_handle, Some(_callback))
    }

    pub fn _closure_to_cb_ec_string_string() -> (Receiver<(ErrorCode, String, String)>, i32,
                                                 Option<extern fn(command_handle: i32,
                                                                  err: ErrorCode,
                                                                  str1: *const c_char,
                                                                  str2: *const c_char)>) {
        let (sender, receiver) = channel();

        lazy_static! {
            static ref CALLBACKS: Mutex < HashMap < i32, Box < FnMut(ErrorCode, String, String) + Send > >> = Default::default();
    }

        let closure = Box::new(move |err, val1, val2| {
            sender.send((err, val1, val2)).unwrap();
        });

        extern "C" fn _callback(command_handle: i32, err: ErrorCode, str1: *const c_char, str2: *const c_char) {
            let mut callbacks = CALLBACKS.lock().unwrap();
            let mut cb = callbacks.remove(&command_handle).unwrap();
            let str1 = unsafe { CStr::from_ptr(str1).to_str().unwrap().to_string() };
            let str2 = unsafe { CStr::from_ptr(str2).to_str().unwrap().to_string() };
            cb(err, str1, str2)
        }

        let mut callbacks = CALLBACKS.lock().unwrap();
        let command_handle = (COMMAND_HANDLE_COUNTER.fetch_add(1, Ordering::SeqCst) + 1) as i32;
        callbacks.insert(command_handle, closure);

        (receiver, command_handle, Some(_callback))
    }

    pub fn _closure_to_cb_ec_string_opt_string() -> (Receiver<(ErrorCode, String, Option<String>)>, i32,
                                                     Option<extern fn(command_handle: i32,
                                                                      err: ErrorCode,
                                                                      str1: *const c_char,
                                                                      str2: *const c_char)>) {
        let (sender, receiver) = channel();

        lazy_static! {
            static ref CALLBACKS: Mutex < HashMap < i32, Box < FnMut(ErrorCode, String, Option<String>) + Send > >> = Default::default();
    }

        let closure = Box::new(move |err, val1, val2| {
            sender.send((err, val1, val2)).unwrap();
        });

        extern "C" fn _callback(command_handle: i32, err: ErrorCode, str1: *const c_char, str2: *const c_char) {
            let mut callbacks = CALLBACKS.lock().unwrap();
            let mut cb = callbacks.remove(&command_handle).unwrap();
            let str1 = unsafe { CStr::from_ptr(str1).to_str().unwrap().to_string() };
            let str2 = if !str2.is_null() {
                unsafe { Some(CStr::from_ptr(str2).to_str().unwrap().to_string()) }
            } else { None };
            cb(err, str1, str2)
        }

        let mut callbacks = CALLBACKS.lock().unwrap();
        let command_handle = (COMMAND_HANDLE_COUNTER.fetch_add(1, Ordering::SeqCst) + 1) as i32;
        callbacks.insert(command_handle, closure);

        (receiver, command_handle, Some(_callback))
    }

    pub fn _closure_to_cb_ec_vec_u8() -> (Receiver<(ErrorCode, Vec<u8>)>, i32,
                                          Option<extern fn(command_handle: i32,
                                                           err: ErrorCode,
                                                           raw: *const u8,
                                                           len: u32)>) {
        let (sender, receiver) = channel();

        lazy_static! {
            static ref CALLBACKS: Mutex < HashMap < i32, Box < FnMut(ErrorCode, Vec<u8>) + Send > >> = Default::default();
        }

        let closure = Box::new(move |err, val1| {
            sender.send((err, val1)).unwrap();
        });

        extern "C" fn _callback(command_handle: i32, err: ErrorCode, raw: *const u8, len: u32) {
            let mut callbacks = CALLBACKS.lock().unwrap();
            let mut cb = callbacks.remove(&command_handle).unwrap();
            let vec = unsafe { slice::from_raw_parts(raw, len as usize) };
            cb(err, vec.to_vec())
        }

        let mut callbacks = CALLBACKS.lock().unwrap();
        let command_handle = (COMMAND_HANDLE_COUNTER.fetch_add(1, Ordering::SeqCst) + 1) as i32;
        callbacks.insert(command_handle, closure);

        (receiver, command_handle, Some(_callback))
    }

    pub fn _closure_to_cb_ec_string_vec_u8() -> (Receiver<(ErrorCode, String, Vec<u8>)>, i32,
                                                 Option<extern fn(command_handle: i32,
                                                                  err: ErrorCode,
                                                                  str: *const c_char,
                                                                  raw: *const u8,
                                                                  len: u32)>) {
        let (sender, receiver) = channel();

        lazy_static! {
            static ref CALLBACKS: Mutex < HashMap < i32, Box < FnMut(ErrorCode, String, Vec<u8>) + Send > >> = Default::default();
        }

        let closure = Box::new(move |err, val1, val2| {
            sender.send((err, val1, val2)).unwrap();
        });

        extern "C" fn _callback(command_handle: i32, err: ErrorCode, str: *const c_char, raw: *const u8, len: u32) {
            let mut callbacks = CALLBACKS.lock().unwrap();
            let mut cb = callbacks.remove(&command_handle).unwrap();
            let str = unsafe { CStr::from_ptr(str).to_str().unwrap().to_string() };
            let vec = unsafe { slice::from_raw_parts(raw, len as usize) };
            cb(err, str, vec.to_vec())
        }

        let mut callbacks = CALLBACKS.lock().unwrap();
        let command_handle = (COMMAND_HANDLE_COUNTER.fetch_add(1, Ordering::SeqCst) + 1) as i32;
        callbacks.insert(command_handle, closure);

<<<<<<< HEAD
        (command_handle, Some(callback))
    }

    pub fn closure_to_agent_add_identity_cb(closure: Box<FnMut(ErrorCode) + Send>) -> (i32,
                                                                                       Option<extern fn(command_handle: i32,
                                                                                                        err: ErrorCode)>) {
        lazy_static! {
            static ref CALLBACKS: Mutex<HashMap<i32, Box<FnMut(ErrorCode) + Send>>> = Default::default();
        }

        extern "C" fn callback(command_handle: i32, err: ErrorCode) {
            let mut callbacks = CALLBACKS.lock().unwrap();
            let mut cb = callbacks.remove(&command_handle).unwrap();
            cb(err)
        }

        let mut callbacks = CALLBACKS.lock().unwrap();
        let command_handle = (COMMAND_HANDLE_COUNTER.fetch_add(1, Ordering::SeqCst) + 1) as i32;
        callbacks.insert(command_handle, closure);

        (command_handle, Some(callback))
    }

    pub fn closure_to_agent_rm_identity_cb(closure: Box<FnMut(ErrorCode) + Send>) -> (i32,
                                                                                      Option<extern fn(command_handle: i32,
                                                                                                       err: ErrorCode)>) {
        lazy_static! {
            static ref CALLBACKS: Mutex<HashMap<i32, Box<FnMut(ErrorCode) + Send>>> = Default::default();
        }

        extern "C" fn callback(command_handle: i32, err: ErrorCode) {
            let mut callbacks = CALLBACKS.lock().unwrap();
            let mut cb = callbacks.remove(&command_handle).unwrap();
            cb(err)
        }

        let mut callbacks = CALLBACKS.lock().unwrap();
        let command_handle = (COMMAND_HANDLE_COUNTER.fetch_add(1, Ordering::SeqCst) + 1) as i32;
        callbacks.insert(command_handle, closure);

        (command_handle, Some(callback))
    }

    pub fn closure_to_agent_send_cb(closure: Box<FnMut(ErrorCode) + Send>) -> (i32,
                                                                               Option<extern fn(command_handle: i32,
                                                                                                err: ErrorCode)>) {
        lazy_static! {
            static ref CALLBACKS: Mutex<HashMap<i32, Box<FnMut(ErrorCode) + Send>>> = Default::default();
        }

        extern "C" fn callback(command_handle: i32, err: ErrorCode) {
            let mut callbacks = CALLBACKS.lock().unwrap();
            let mut cb = callbacks.remove(&command_handle).unwrap();
            cb(err)
        }

        let mut callbacks = CALLBACKS.lock().unwrap();
        let command_handle = (COMMAND_HANDLE_COUNTER.fetch_add(1, Ordering::SeqCst) + 1) as i32;
        callbacks.insert(command_handle, closure);

        (command_handle, Some(callback))
    }

    pub fn closure_to_agent_close_cb(closure: Box<FnMut(ErrorCode) + Send>) -> (i32,
                                                                                Option<extern fn(command_handle: i32,
                                                                                                 err: ErrorCode)>) {
        lazy_static! {
            static ref CALLBACKS: Mutex<HashMap<i32, Box<FnMut(ErrorCode) + Send>>> = Default::default();
        }

        extern "C" fn agent_close_connection_callback(command_handle: i32, err: ErrorCode) {
            let mut callbacks = CALLBACKS.lock().unwrap();
            let mut cb = callbacks.remove(&command_handle).unwrap();
            cb(err)
        }

        let mut callbacks = CALLBACKS.lock().unwrap();
        let command_handle = (COMMAND_HANDLE_COUNTER.fetch_add(1, Ordering::SeqCst) + 1) as i32;
        callbacks.insert(command_handle, closure);

        (command_handle, Some(agent_close_connection_callback))
    }


    pub fn closure_to_sign_and_submit_request_cb(closure: Box<FnMut(ErrorCode, String) + Send>) -> (i32,
                                                                                                    Option<extern fn(command_handle: i32,
                                                                                                                     err: ErrorCode,
                                                                                                                     request_result_json: *const c_char)>) {
        lazy_static! {
            static ref SIGN_AND_SUBMIT_REQUEST_CALLBACKS: Mutex < HashMap < i32, Box < FnMut(ErrorCode, String) + Send > >> = Default::default();
        }

        extern "C" fn closure_to_sign_and_submit_request_callback(command_handle: i32, err: ErrorCode, request_result_json: *const c_char) {
            let mut callbacks = SIGN_AND_SUBMIT_REQUEST_CALLBACKS.lock().unwrap();
            let mut cb = callbacks.remove(&command_handle).unwrap();
            let request_result_json = unsafe { CStr::from_ptr(request_result_json).to_str().unwrap().to_string() };
            cb(err, request_result_json)
        }

        let mut callbacks = SIGN_AND_SUBMIT_REQUEST_CALLBACKS.lock().unwrap();
        let command_handle = (COMMAND_HANDLE_COUNTER.fetch_add(1, Ordering::SeqCst) + 1) as i32;
        callbacks.insert(command_handle, closure);

        (command_handle, Some(closure_to_sign_and_submit_request_callback))
    }

    pub fn closure_to_submit_request_cb(closure: Box<FnMut(ErrorCode, String) + Send>) -> (i32,
                                                                                           Option<extern fn(command_handle: i32,
                                                                                                            err: ErrorCode,
                                                                                                            request_result_json: *const c_char)>) {
        lazy_static! {
            static ref SUBMIT_REQUEST_CALLBACKS: Mutex < HashMap < i32, Box < FnMut(ErrorCode, String) + Send > >> = Default::default();
        }

        extern "C" fn closure_to_submit_request_callback(command_handle: i32, err: ErrorCode, request_result_json: *const c_char) {
            let mut callbacks = SUBMIT_REQUEST_CALLBACKS.lock().unwrap();
            let mut cb = callbacks.remove(&command_handle).unwrap();
            let request_result_json = unsafe { CStr::from_ptr(request_result_json).to_str().unwrap().to_string() };
            cb(err, request_result_json)
        }

        let mut callbacks = SUBMIT_REQUEST_CALLBACKS.lock().unwrap();
        let command_handle = (COMMAND_HANDLE_COUNTER.fetch_add(1, Ordering::SeqCst) + 1) as i32;
        callbacks.insert(command_handle, closure);

        (command_handle, Some(closure_to_submit_request_callback))
    }

    pub fn closure_to_build_request_cb(closure: Box<FnMut(ErrorCode, String) + Send>) -> (i32,
                                                                                          Option<extern fn(command_handle: i32,
                                                                                                           err: ErrorCode,
                                                                                                           request_json: *const c_char)>) {
        lazy_static! {
            static ref BUILD_REQUEST_CALLBACKS: Mutex < HashMap < i32, Box < FnMut(ErrorCode, String) + Send > >> = Default::default();
        }

        extern "C" fn closure_to_build_request_callback(command_handle: i32, err: ErrorCode, request_json: *const c_char) {
            let mut callbacks = BUILD_REQUEST_CALLBACKS.lock().unwrap();
            let mut cb = callbacks.remove(&command_handle).unwrap();
            let request_json = unsafe { CStr::from_ptr(request_json).to_str().unwrap().to_string() };
            cb(err, request_json)
        }

        let mut callbacks = BUILD_REQUEST_CALLBACKS.lock().unwrap();
        let command_handle = (COMMAND_HANDLE_COUNTER.fetch_add(1, Ordering::SeqCst) + 1) as i32;
        callbacks.insert(command_handle, closure);

        (command_handle, Some(closure_to_build_request_callback))
    }

    pub fn closure_to_delete_wallet_cb(closure: Box<FnMut(ErrorCode) + Send>) -> (i32,
                                                                                  Option<extern fn(command_handle: i32,
                                                                                                   err: ErrorCode)>) {
        lazy_static! {
            static ref DELETE_WALLET_CALLBACKS: Mutex<HashMap<i32, Box<FnMut(ErrorCode) + Send>>> = Default::default();
        }

        extern "C" fn delete_wallet_callback(command_handle: i32, err: ErrorCode) {
            let mut callbacks = DELETE_WALLET_CALLBACKS.lock().unwrap();
            let mut cb = callbacks.remove(&command_handle).unwrap();
            cb(err)
        }

        let mut callbacks = DELETE_WALLET_CALLBACKS.lock().unwrap();
        let command_handle = (COMMAND_HANDLE_COUNTER.fetch_add(1, Ordering::SeqCst) + 1) as i32;
        callbacks.insert(command_handle, closure);

        (command_handle, Some(delete_wallet_callback))
    }

    pub fn closure_to_replace_keys_start_cb(closure: Box<FnMut(ErrorCode, String) + Send>) -> (i32,
                                                                                               Option<extern fn(command_handle: i32,
                                                                                                                err: ErrorCode,
                                                                                                                verkey: *const c_char)>) {
        lazy_static! {
            static ref REPLACE_KEYS_START_CALLBACKS: Mutex < HashMap < i32, Box < FnMut(ErrorCode, String) + Send > >> = Default::default();
        }

        extern "C" fn replace_keys_start_callback(command_handle: i32, err: ErrorCode, verkey: *const c_char) {
            let mut callbacks = REPLACE_KEYS_START_CALLBACKS.lock().unwrap();
            let mut cb = callbacks.remove(&command_handle).unwrap();
            let verkey = unsafe { CStr::from_ptr(verkey).to_str().unwrap().to_string() };
            cb(err, verkey)
        }

        let mut callbacks = REPLACE_KEYS_START_CALLBACKS.lock().unwrap();
        let command_handle = (COMMAND_HANDLE_COUNTER.fetch_add(1, Ordering::SeqCst) + 1) as i32;
        callbacks.insert(command_handle, closure);

        (command_handle, Some(replace_keys_start_callback))
    }

    pub fn closure_to_replace_keys_apply_cb(closure: Box<FnMut(ErrorCode) + Send>) -> (i32,
                                                                                       Option<extern fn(command_handle: i32,
                                                                                                        err: ErrorCode)>) {
        lazy_static! {
            static ref REPLACE_KEYS_APPLY_CALLBACKS: Mutex<HashMap<i32, Box<FnMut(ErrorCode) + Send>>> = Default::default();
        }

        extern "C" fn replace_keys_apply_callback(command_handle: i32, err: ErrorCode) {
            let mut callbacks = REPLACE_KEYS_APPLY_CALLBACKS.lock().unwrap();
            let mut cb = callbacks.remove(&command_handle).unwrap();
            cb(err)
        }

        let mut callbacks = REPLACE_KEYS_APPLY_CALLBACKS.lock().unwrap();
        let command_handle = (COMMAND_HANDLE_COUNTER.fetch_add(1, Ordering::SeqCst) + 1) as i32;
        callbacks.insert(command_handle, closure);

        (command_handle, Some(replace_keys_apply_callback))
    }

    pub fn closure_to_encrypt_cb(closure: Box<FnMut(ErrorCode, Vec<u8>) + Send>) -> (i32,
                                                                                     Option<extern fn(command_handle: i32,
                                                                                                      err: ErrorCode,
                                                                                                      encrypted_msg_raw: *const u8, encrypted_msg_len: u32)>) {
        lazy_static! {
            static ref ENCRYPT_CALLBACKS: Mutex < HashMap < i32, Box < FnMut(ErrorCode, Vec<u8>) + Send > >> = Default::default();
        }

        extern "C" fn encrypt_callback(command_handle: i32, err: ErrorCode, encrypted_msg_raw: *const u8, encrypted_msg_len: u32) {
            let mut callbacks = ENCRYPT_CALLBACKS.lock().unwrap();
            let mut cb = callbacks.remove(&command_handle).unwrap();
            let encrypted_msg = unsafe { slice::from_raw_parts(encrypted_msg_raw, encrypted_msg_len as usize) };
            cb(err, encrypted_msg.to_vec());
        }

        let mut callbacks = ENCRYPT_CALLBACKS.lock().unwrap();
        let command_handle = (COMMAND_HANDLE_COUNTER.fetch_add(1, Ordering::SeqCst) + 1) as i32;
        callbacks.insert(command_handle, closure);

        (command_handle, Some(encrypt_callback))
    }

    pub fn closure_to_decrypt_cb(closure: Box<FnMut(ErrorCode, String, Vec<u8>) + Send>) -> (i32,
                                                                                             Option<extern fn(command_handle: i32,
                                                                                                              err: ErrorCode,
                                                                                                              sender_vk: *const c_char,
                                                                                                              decrypted_msg_raw: *const u8, decrypted_msg_len: u32)>) {
        lazy_static! {
            static ref DECRYPT_CALLBACKS: Mutex < HashMap < i32, Box < FnMut(ErrorCode, String, Vec<u8>) + Send > >> = Default::default();
        }

        extern "C" fn decrypt_callback(command_handle: i32, err: ErrorCode, sender_vk: *const c_char, decrypted_msg_raw: *const u8, decrypted_msg_len: u32) {
            let mut callbacks = DECRYPT_CALLBACKS.lock().unwrap();
            let mut cb = callbacks.remove(&command_handle).unwrap();
            let sender_vk = unsafe { CStr::from_ptr(sender_vk).to_str().unwrap().to_string() };
            let decrypted_msg = unsafe { slice::from_raw_parts(decrypted_msg_raw, decrypted_msg_len as usize) };
            cb(err, sender_vk, decrypted_msg.to_vec())
        }

        let mut callbacks = DECRYPT_CALLBACKS.lock().unwrap();
        let command_handle = (COMMAND_HANDLE_COUNTER.fetch_add(1, Ordering::SeqCst) + 1) as i32;
        callbacks.insert(command_handle, closure);

        (command_handle, Some(decrypt_callback))
    }

    pub fn closure_to_sign_request_cb(closure: Box<FnMut(ErrorCode, String) + Send>) -> (i32,
                                                                                         Option<extern fn(command_handle: i32,
                                                                                                          err: ErrorCode,
                                                                                                          signed_request_json: *const c_char)>) {
        lazy_static! {
            static ref SIGN_REQUEST_CALLBACKS: Mutex < HashMap < i32, Box < FnMut(ErrorCode, String) + Send > >> = Default::default();
        }

        extern "C" fn sign_request_callback(command_handle: i32, err: ErrorCode, signed_request_json: *const c_char) {
            let mut callbacks = SIGN_REQUEST_CALLBACKS.lock().unwrap();
            let mut cb = callbacks.remove(&command_handle).unwrap();
            let signed_request_json = unsafe { CStr::from_ptr(signed_request_json).to_str().unwrap().to_string() };
            cb(err, signed_request_json)
        }

        let mut callbacks = SIGN_REQUEST_CALLBACKS.lock().unwrap();
        let command_handle = (COMMAND_HANDLE_COUNTER.fetch_add(1, Ordering::SeqCst) + 1) as i32;
        callbacks.insert(command_handle, closure);

        (command_handle, Some(sign_request_callback))
    }


    pub fn closure_to_issuer_revoke_claim_cb(closure: Box<FnMut(ErrorCode, String) + Send>) -> (i32,
                                                                                                Option<extern fn(command_handle: i32,
                                                                                                                 err: ErrorCode,
                                                                                                                 revoc_reg_update_json: *const c_char)>) {
        lazy_static! {
            static ref ISSUER_REVOKE_CLAIM_CALLBACKS: Mutex < HashMap < i32, Box < FnMut(ErrorCode, String) + Send > >> = Default::default();
        }

        extern "C" fn issuer_revoke_claim_callback(command_handle: i32, err: ErrorCode, revoc_reg_update_json: *const c_char) {
            let mut callbacks = ISSUER_REVOKE_CLAIM_CALLBACKS.lock().unwrap();
            let mut cb = callbacks.remove(&command_handle).unwrap();
            let revoc_reg_update_json = unsafe { CStr::from_ptr(revoc_reg_update_json).to_str().unwrap().to_string() };
            cb(err, revoc_reg_update_json)
        }

        let mut callbacks = ISSUER_REVOKE_CLAIM_CALLBACKS.lock().unwrap();
        let command_handle = (COMMAND_HANDLE_COUNTER.fetch_add(1, Ordering::SeqCst) + 1) as i32;
        callbacks.insert(command_handle, closure);

        (command_handle, Some(issuer_revoke_claim_callback))
    }

    pub fn closure_to_issuer_create_and_store_revoc_reg_cb(closure: Box<FnMut(ErrorCode, String, String) + Send>) -> (i32,
                                                                                                                              Option<extern fn(command_handle: i32,
                                                                                                                                               err: ErrorCode,
                                                                                                                                               revoc_reg_def_json: *const c_char,
                                                                                                                                               revoc_reg_json: *const c_char)>) {
        lazy_static! {
            static ref ISSUER_CREATE_REVOC_REG_CALLBACKS: Mutex < HashMap < i32, Box < FnMut(ErrorCode, String, String) + Send > >> = Default::default();
        }

        extern "C" fn issuer_create_and_store_revoc_reg_callback(command_handle: i32, err: ErrorCode, revoc_reg_def_json: *const c_char,
                                                                 revoc_reg_json: *const c_char) {
            let mut callbacks = ISSUER_CREATE_REVOC_REG_CALLBACKS.lock().unwrap();
            let mut cb = callbacks.remove(&command_handle).unwrap();
            let revoc_reg_def_json = unsafe { CStr::from_ptr(revoc_reg_def_json).to_str().unwrap().to_string() };
            let revoc_reg_json = unsafe { CStr::from_ptr(revoc_reg_json).to_str().unwrap().to_string() };
            cb(err, revoc_reg_def_json, revoc_reg_json)
        }

        let mut callbacks = ISSUER_CREATE_REVOC_REG_CALLBACKS.lock().unwrap();
        let command_handle = (COMMAND_HANDLE_COUNTER.fetch_add(1, Ordering::SeqCst) + 1) as i32;
        callbacks.insert(command_handle, closure);

        (command_handle, Some(issuer_create_and_store_revoc_reg_callback))
    }

    pub fn closure_to_encrypt_sealed_cb(closure: Box<FnMut(ErrorCode, Vec<u8>) + Send>) -> (i32,
                                                                                            Option<extern fn(command_handle: i32,
                                                                                                             err: ErrorCode,
                                                                                                             encrypted_msg_raw: *const u8, encrypted_msg_len: u32)>) {
        lazy_static! {
            static ref ENCRYPT_SEALED_CALLBACKS: Mutex < HashMap < i32, Box < FnMut(ErrorCode, Vec<u8>) + Send > >> = Default::default();
        }

        extern "C" fn encrypt_sealed_callback(command_handle: i32, err: ErrorCode, encrypted_msg_raw: *const u8, encrypted_msg_len: u32) {
            let mut callbacks = ENCRYPT_SEALED_CALLBACKS.lock().unwrap();
            let mut cb = callbacks.remove(&command_handle).unwrap();
            let encrypted_msg = unsafe { slice::from_raw_parts(encrypted_msg_raw, encrypted_msg_len as usize) };
            cb(err, encrypted_msg.to_vec())
        }

        let mut callbacks = ENCRYPT_SEALED_CALLBACKS.lock().unwrap();
        let command_handle = (COMMAND_HANDLE_COUNTER.fetch_add(1, Ordering::SeqCst) + 1) as i32;
        callbacks.insert(command_handle, closure);

        (command_handle, Some(encrypt_sealed_callback))
    }

    pub fn closure_to_decrypt_sealed_cb(closure: Box<FnMut(ErrorCode, Vec<u8>) + Send>) -> (i32,
                                                                                            Option<extern fn(command_handle: i32,
                                                                                                             err: ErrorCode,
                                                                                                             decrypted_msg_raw: *const u8, decrypted_msg_len: u32)>) {
        lazy_static! {
            static ref DECRYPT_SEALED_CALLBACKS: Mutex < HashMap < i32, Box < FnMut(ErrorCode, Vec<u8>) + Send > >> = Default::default();
        }

        extern "C" fn encrypt_sealed_callback(command_handle: i32, err: ErrorCode, decrypted_msg_raw: *const u8, decrypted_msg_len: u32) {
            let mut callbacks = DECRYPT_SEALED_CALLBACKS.lock().unwrap();
            let mut cb = callbacks.remove(&command_handle).unwrap();
            let decrypted_msg = unsafe { slice::from_raw_parts(decrypted_msg_raw, decrypted_msg_len as usize) };
            cb(err, decrypted_msg.to_vec())
        }

        let mut callbacks = DECRYPT_SEALED_CALLBACKS.lock().unwrap();
        let command_handle = (COMMAND_HANDLE_COUNTER.fetch_add(1, Ordering::SeqCst) + 1) as i32;
        callbacks.insert(command_handle, closure);

        (command_handle, Some(encrypt_sealed_callback))
    }

    pub fn closure_to_pairwise_exists_cb(closure: Box<FnMut(ErrorCode, bool) + Send>) -> (i32,
                                                                                          Option<extern fn(command_handle: i32,
                                                                                                           err: ErrorCode,
                                                                                                           valid: bool)>) {
        lazy_static! {
            static ref PAIRWISE_EXISTS_CALLBACKS: Mutex < HashMap < i32, Box < FnMut(ErrorCode, bool) + Send > >> = Default::default();
        }

        extern "C" fn pairwise_exists_callback(command_handle: i32, err: ErrorCode, exists: bool) {
            let mut callbacks = PAIRWISE_EXISTS_CALLBACKS.lock().unwrap();
            let mut cb = callbacks.remove(&command_handle).unwrap();
            cb(err, exists)
        }

        let mut callbacks = PAIRWISE_EXISTS_CALLBACKS.lock().unwrap();
        let command_handle = (COMMAND_HANDLE_COUNTER.fetch_add(1, Ordering::SeqCst) + 1) as i32;
        callbacks.insert(command_handle, closure);

        (command_handle, Some(pairwise_exists_callback))
    }

    pub fn closure_to_pairwise_create_cb(closure: Box<FnMut(ErrorCode) + Send>) -> (i32,
                                                                                    Option<extern fn(command_handle: i32,
                                                                                                     err: ErrorCode)>) {
        lazy_static! {
            static ref PAIRWISE_CREATE_CALLBACKS: Mutex<HashMap<i32, Box<FnMut(ErrorCode) + Send>>> = Default::default();
        }

        extern "C" fn pairwise_create_callback(command_handle: i32, err: ErrorCode) {
            let mut callbacks = PAIRWISE_CREATE_CALLBACKS.lock().unwrap();
            let mut cb = callbacks.remove(&command_handle).unwrap();
            cb(err)
        }

        let mut callbacks = PAIRWISE_CREATE_CALLBACKS.lock().unwrap();
        let command_handle = (COMMAND_HANDLE_COUNTER.fetch_add(1, Ordering::SeqCst) + 1) as i32;
        callbacks.insert(command_handle, closure);

        (command_handle, Some(pairwise_create_callback))
    }

    pub fn closure_to_pairwise_list_cb(closure: Box<FnMut(ErrorCode, String) + Send>) -> (i32,
                                                                                          Option<extern fn(command_handle: i32,
                                                                                                           err: ErrorCode,
                                                                                                           pairwise_list: *const c_char)>) {
        lazy_static! {
            static ref PAIRWISE_LIST_CALLBACKS: Mutex < HashMap < i32, Box < FnMut(ErrorCode, String) + Send > >> = Default::default();
        }

        extern "C" fn pairwise_list_callback(command_handle: i32, err: ErrorCode, pairwise_list: *const c_char) {
            let mut callbacks = PAIRWISE_LIST_CALLBACKS.lock().unwrap();
            let mut cb = callbacks.remove(&command_handle).unwrap();
            let pairwise_list = unsafe { CStr::from_ptr(pairwise_list).to_str().unwrap().to_string() };
            cb(err, pairwise_list)
        }

        let mut callbacks = PAIRWISE_LIST_CALLBACKS.lock().unwrap();
        let command_handle = (COMMAND_HANDLE_COUNTER.fetch_add(1, Ordering::SeqCst) + 1) as i32;
        callbacks.insert(command_handle, closure);

        (command_handle, Some(pairwise_list_callback))
    }

    pub fn closure_to_get_pairwise_cb(closure: Box<FnMut(ErrorCode, String) + Send>) -> (i32,
                                                                                         Option<extern fn(command_handle: i32,
                                                                                                          err: ErrorCode,
                                                                                                          pairwise_info_json: *const c_char)>) {
        lazy_static! {
            static ref GET_PAIRWISE_CALLBACKS: Mutex < HashMap < i32, Box < FnMut(ErrorCode, String) + Send > >> = Default::default();
        }

        extern "C" fn get_pairwise_callback(command_handle: i32, err: ErrorCode, pairwise_info_json: *const c_char) {
            let mut callbacks = GET_PAIRWISE_CALLBACKS.lock().unwrap();
            let mut cb = callbacks.remove(&command_handle).unwrap();
            let pairwise_info_json = unsafe { CStr::from_ptr(pairwise_info_json).to_str().unwrap().to_string() };
            cb(err, pairwise_info_json)
        }

        let mut callbacks = GET_PAIRWISE_CALLBACKS.lock().unwrap();
        let command_handle = (COMMAND_HANDLE_COUNTER.fetch_add(1, Ordering::SeqCst) + 1) as i32;
        callbacks.insert(command_handle, closure);

        (command_handle, Some(get_pairwise_callback))
    }

    pub fn closure_to_set_pairwise_metadata_cb(closure: Box<FnMut(ErrorCode) + Send>) -> (i32,
                                                                                          Option<extern fn(command_handle: i32,
                                                                                                           err: ErrorCode)>) {
        lazy_static! {
            static ref SET_PAIRWISE_METADATA_CALLBACKS: Mutex<HashMap<i32, Box<FnMut(ErrorCode) + Send>>> = Default::default();
        }

        extern "C" fn set_pairwise_metadata_callback(command_handle: i32, err: ErrorCode) {
            let mut callbacks = SET_PAIRWISE_METADATA_CALLBACKS.lock().unwrap();
            let mut cb = callbacks.remove(&command_handle).unwrap();
            cb(err)
        }

        let mut callbacks = SET_PAIRWISE_METADATA_CALLBACKS.lock().unwrap();
        let command_handle = (COMMAND_HANDLE_COUNTER.fetch_add(1, Ordering::SeqCst) + 1) as i32;
        callbacks.insert(command_handle, closure);

        (command_handle, Some(set_pairwise_metadata_callback))
    }

    pub fn closure_to_create_key_cb(closure: Box<FnMut(ErrorCode, String) + Send>) -> (i32,
                                                                                       Option<extern fn(command_handle: i32,
                                                                                                        err: ErrorCode,
                                                                                                        verkey: *const c_char)>) {
        lazy_static! {
            static ref CREATE_KEY_CALLBACKS: Mutex < HashMap < i32, Box < FnMut(ErrorCode, String) + Send > >> = Default::default();
        }

        extern "C" fn create_key_callback(command_handle: i32, err: ErrorCode, verkey: *const c_char) {
            let mut callbacks = CREATE_KEY_CALLBACKS.lock().unwrap();
            let mut cb = callbacks.remove(&command_handle).unwrap();
            let verkey = unsafe { CStr::from_ptr(verkey).to_str().unwrap().to_string() };
            cb(err, verkey)
        }

        let mut callbacks = CREATE_KEY_CALLBACKS.lock().unwrap();
        let command_handle = (COMMAND_HANDLE_COUNTER.fetch_add(1, Ordering::SeqCst) + 1) as i32;
        callbacks.insert(command_handle, closure);

        (command_handle, Some(create_key_callback))
    }

    pub fn closure_to_store_key_metadata_cb(closure: Box<FnMut(ErrorCode) + Send>) -> (i32,
                                                                                       Option<extern fn(command_handle: i32,
                                                                                                        err: ErrorCode)>) {
        lazy_static! {
            static ref STORE_KEY_METADATA_CALLBACKS: Mutex<HashMap<i32, Box<FnMut(ErrorCode) + Send>>> = Default::default();
        }

        extern "C" fn store_key_metadata_callback(command_handle: i32, err: ErrorCode) {
            let mut callbacks = STORE_KEY_METADATA_CALLBACKS.lock().unwrap();
            let mut cb = callbacks.remove(&command_handle).unwrap();
            cb(err)
        }

        let mut callbacks = STORE_KEY_METADATA_CALLBACKS.lock().unwrap();
        let command_handle = (COMMAND_HANDLE_COUNTER.fetch_add(1, Ordering::SeqCst) + 1) as i32;
        callbacks.insert(command_handle, closure);

        (command_handle, Some(store_key_metadata_callback))
    }

    pub fn closure_to_get_key_metadata_cb(closure: Box<FnMut(ErrorCode, String) + Send>) -> (i32,
                                                                                             Option<extern fn(command_handle: i32,
                                                                                                              err: ErrorCode,
                                                                                                              metadata: *const c_char)>) {
        lazy_static! {
            static ref GET_KEY_META_CALLBACKS: Mutex < HashMap < i32, Box < FnMut(ErrorCode, String) + Send > >> = Default::default();
        }

        extern "C" fn get_key_metadata_callback(command_handle: i32, err: ErrorCode, metadata: *const c_char) {
            let mut callbacks = GET_KEY_META_CALLBACKS.lock().unwrap();
            let mut cb = callbacks.remove(&command_handle).unwrap();
            let metadata = unsafe { CStr::from_ptr(metadata).to_str().unwrap().to_string() };
            cb(err, metadata)
        }

        let mut callbacks = GET_KEY_META_CALLBACKS.lock().unwrap();
        let command_handle = (COMMAND_HANDLE_COUNTER.fetch_add(1, Ordering::SeqCst) + 1) as i32;
        callbacks.insert(command_handle, closure);

        (command_handle, Some(get_key_metadata_callback))
    }

    pub fn closure_to_prep_msg_cb(closure: Box<FnMut(ErrorCode, Vec<u8>) + Send>) -> (i32,
                                                                                      Option<extern fn(command_handle: i32,
                                                                                                       err: ErrorCode,
                                                                                                       encrypted_msg_raw: *const u8, encrypted_msg_len: u32)>) {
        lazy_static! {
            static ref PREP_MSG_CALLBACKS: Mutex < HashMap < i32, Box < FnMut(ErrorCode, Vec<u8>) + Send > >> = Default::default();
        }

        extern "C" fn prep_msg_callback(command_handle: i32, err: ErrorCode, encrypted_msg_raw: *const u8, encrypted_msg_len: u32) {
            let mut callbacks = PREP_MSG_CALLBACKS.lock().unwrap();
            let mut cb = callbacks.remove(&command_handle).unwrap();
            let encrypted_msg = unsafe { slice::from_raw_parts(encrypted_msg_raw, encrypted_msg_len as usize) };
            cb(err, encrypted_msg.to_vec())
        }

        let mut callbacks = PREP_MSG_CALLBACKS.lock().unwrap();
        let command_handle = (COMMAND_HANDLE_COUNTER.fetch_add(1, Ordering::SeqCst) + 1) as i32;
        callbacks.insert(command_handle, closure);

        (command_handle, Some(prep_msg_callback))
    }

    pub fn closure_to_prep_anonymous_msg_cb(closure: Box<FnMut(ErrorCode, Vec<u8>) + Send>) -> (i32,
                                                                                                Option<extern fn(command_handle: i32,
                                                                                                                 err: ErrorCode,
                                                                                                                 encrypted_msg_raw: *const u8, encrypted_msg_len: u32)>) {
        lazy_static! {
            static ref PREP_ANONYMOUS_MSG_CALLBACKS: Mutex < HashMap < i32, Box < FnMut(ErrorCode, Vec<u8>) + Send > >> = Default::default();
        }

        extern "C" fn prep_anonymous_msg_callback(command_handle: i32, err: ErrorCode, encrypted_msg_raw: *const u8, encrypted_msg_len: u32) {
            let mut callbacks = PREP_ANONYMOUS_MSG_CALLBACKS.lock().unwrap();
            let mut cb = callbacks.remove(&command_handle).unwrap();
            let encrypted_msg = unsafe { slice::from_raw_parts(encrypted_msg_raw, encrypted_msg_len as usize) };
            cb(err, encrypted_msg.to_vec())
        }

        let mut callbacks = PREP_ANONYMOUS_MSG_CALLBACKS.lock().unwrap();
        let command_handle = (COMMAND_HANDLE_COUNTER.fetch_add(1, Ordering::SeqCst) + 1) as i32;
        callbacks.insert(command_handle, closure);

        (command_handle, Some(prep_anonymous_msg_callback))
    }

    pub fn closure_to_parse_msg_cb(closure: Box<FnMut(ErrorCode, Option<String>, Vec<u8>) + Send>) -> (i32,
                                                                                                       Option<extern fn(command_handle: i32,
                                                                                                                        err: ErrorCode,
                                                                                                                        verkey: *const c_char,
                                                                                                                        msg_raw: *const u8, msg_len: u32)>) {
        lazy_static! {
            static ref PARSE_MSG_CALLBACKS: Mutex < HashMap < i32, Box < FnMut(ErrorCode, Option<String>, Vec<u8>) + Send > >> = Default::default();
        }

        extern "C" fn parse_msg_callback(command_handle: i32, err: ErrorCode, verkey: *const c_char, msg_raw: *const u8, msg_len: u32) {
            let mut callbacks = PARSE_MSG_CALLBACKS.lock().unwrap();
            let mut cb = callbacks.remove(&command_handle).unwrap();
            let msg = unsafe { slice::from_raw_parts(msg_raw, msg_len as usize) };

            let verkey =
                if verkey.is_null() { None } else {
                    unsafe { Some(CStr::from_ptr(verkey).to_str().unwrap().to_string()) }
                };

            cb(err, verkey, msg.to_vec())
        }

        let mut callbacks = PARSE_MSG_CALLBACKS.lock().unwrap();
        let command_handle = (COMMAND_HANDLE_COUNTER.fetch_add(1, Ordering::SeqCst) + 1) as i32;
        callbacks.insert(command_handle, closure);

        (command_handle, Some(parse_msg_callback))
    }

    pub fn closure_to_key_for_did_cb(closure: Box<FnMut(ErrorCode, String) + Send>) -> (i32,
                                                                                        Option<extern fn(command_handle: i32,
                                                                                                         err: ErrorCode,
                                                                                                         verkey: *const c_char)>) {
        lazy_static! {
            static ref KEY_FOR_DID_CALLBACKS: Mutex < HashMap < i32, Box < FnMut(ErrorCode, String) + Send > >> = Default::default();
        }

        extern "C" fn key_for_did_callback(command_handle: i32, err: ErrorCode, verkey: *const c_char) {
            let mut callbacks = KEY_FOR_DID_CALLBACKS.lock().unwrap();
            let mut cb = callbacks.remove(&command_handle).unwrap();
            let verkey = unsafe { CStr::from_ptr(verkey).to_str().unwrap().to_string() };
            cb(err, verkey)
        }

        let mut callbacks = KEY_FOR_DID_CALLBACKS.lock().unwrap();
        let command_handle = (COMMAND_HANDLE_COUNTER.fetch_add(1, Ordering::SeqCst) + 1) as i32;
        callbacks.insert(command_handle, closure);

        (command_handle, Some(key_for_did_callback))
    }

    pub fn closure_to_key_for_local_did_cb(closure: Box<FnMut(ErrorCode, String) + Send>) -> (i32,
                                                                                              Option<extern fn(command_handle: i32,
                                                                                                               err: ErrorCode,
                                                                                                               verkey: *const c_char)>) {
        lazy_static! {
            static ref KEY_FOR_LOCAL_DID_CALLBACKS: Mutex < HashMap < i32, Box < FnMut(ErrorCode, String) + Send > >> = Default::default();
        }

        extern "C" fn key_for_local_did_callback(command_handle: i32, err: ErrorCode, verkey: *const c_char) {
            let mut callbacks = KEY_FOR_LOCAL_DID_CALLBACKS.lock().unwrap();
            let mut cb = callbacks.remove(&command_handle).unwrap();
            let verkey = unsafe { CStr::from_ptr(verkey).to_str().unwrap().to_string() };
            cb(err, verkey)
        }

        let mut callbacks = KEY_FOR_LOCAL_DID_CALLBACKS.lock().unwrap();
        let command_handle = (COMMAND_HANDLE_COUNTER.fetch_add(1, Ordering::SeqCst) + 1) as i32;
        callbacks.insert(command_handle, closure);

        (command_handle, Some(key_for_local_did_callback))
    }

    pub fn closure_to_set_endpoint_for_did_cb(closure: Box<FnMut(ErrorCode) + Send>) -> (i32,
                                                                                         Option<extern fn(command_handle: i32,
                                                                                                          err: ErrorCode)>) {
        lazy_static! {
            static ref SET_ENDPOINT_FOR_DID_CALLBACKS: Mutex<HashMap<i32, Box<FnMut(ErrorCode) + Send>>> = Default::default();
        }

        extern "C" fn set_endpoint_for_did_callback(command_handle: i32, err: ErrorCode) {
            let mut callbacks = SET_ENDPOINT_FOR_DID_CALLBACKS.lock().unwrap();
            let mut cb = callbacks.remove(&command_handle).unwrap();
            cb(err)
        }

        let mut callbacks = SET_ENDPOINT_FOR_DID_CALLBACKS.lock().unwrap();
        let command_handle = (COMMAND_HANDLE_COUNTER.fetch_add(1, Ordering::SeqCst) + 1) as i32;
        callbacks.insert(command_handle, closure);

        (command_handle, Some(set_endpoint_for_did_callback))
    }

    pub fn closure_to_get_endpoint_for_did_cb(closure: Box<FnMut(ErrorCode, String, Option<String>) + Send>) -> (i32,
                                                                                                                 Option<extern fn(command_handle: i32,
                                                                                                                                  err: ErrorCode,
                                                                                                                                  endpoint: *const c_char,
                                                                                                                                  transport_vk: *const c_char)>) {
        lazy_static! {
            static ref ENDPOINT_FOR_DID_CALLBACKS: Mutex < HashMap < i32, Box < FnMut(ErrorCode, String, Option<String>) + Send > >> = Default::default();
        }

        extern "C" fn endpoint_for_did_callback(command_handle: i32, err: ErrorCode, endpoint: *const c_char, transport_vk: *const c_char) {
            let mut callbacks = ENDPOINT_FOR_DID_CALLBACKS.lock().unwrap();
            let mut cb = callbacks.remove(&command_handle).unwrap();
            let endpoint = unsafe { CStr::from_ptr(endpoint).to_str().unwrap().to_string() };
            let transport_vk = if !transport_vk.is_null() {
                unsafe { Some(CStr::from_ptr(transport_vk).to_str().unwrap().to_string()) }
            } else { None };
            cb(err, endpoint, transport_vk)
        }

        let mut callbacks = ENDPOINT_FOR_DID_CALLBACKS.lock().unwrap();
        let command_handle = (COMMAND_HANDLE_COUNTER.fetch_add(1, Ordering::SeqCst) + 1) as i32;
        callbacks.insert(command_handle, closure);

        (command_handle, Some(endpoint_for_did_callback))
    }

    pub fn closure_to_store_did_metadata_cb(closure: Box<FnMut(ErrorCode) + Send>) -> (i32,
                                                                                       Option<extern fn(command_handle: i32,
                                                                                                        err: ErrorCode)>) {
        lazy_static! {
            static ref STORE_KEY_METADATA_CALLBACKS: Mutex<HashMap<i32, Box<FnMut(ErrorCode) + Send>>> = Default::default();
        }

        extern "C" fn store_key_metadata_callback(command_handle: i32, err: ErrorCode) {
            let mut callbacks = STORE_KEY_METADATA_CALLBACKS.lock().unwrap();
            let mut cb = callbacks.remove(&command_handle).unwrap();
            cb(err)
        }

        let mut callbacks = STORE_KEY_METADATA_CALLBACKS.lock().unwrap();
        let command_handle = (COMMAND_HANDLE_COUNTER.fetch_add(1, Ordering::SeqCst) + 1) as i32;
        callbacks.insert(command_handle, closure);

        (command_handle, Some(store_key_metadata_callback))
    }

    pub fn closure_to_get_did_metadata_cb(closure: Box<FnMut(ErrorCode, String) + Send>) -> (i32,
                                                                                             Option<extern fn(command_handle: i32,
                                                                                                              err: ErrorCode,
                                                                                                              metadata: *const c_char)>) {
        lazy_static! {
            static ref GET_KEY_META_CALLBACKS: Mutex < HashMap < i32, Box < FnMut(ErrorCode, String) + Send > >> = Default::default();
        }

        extern "C" fn get_key_metadata_callback(command_handle: i32, err: ErrorCode, metadata: *const c_char) {
            let mut callbacks = GET_KEY_META_CALLBACKS.lock().unwrap();
            let mut cb = callbacks.remove(&command_handle).unwrap();
            let metadata = unsafe { CStr::from_ptr(metadata).to_str().unwrap().to_string() };
            cb(err, metadata)
        }

        let mut callbacks = GET_KEY_META_CALLBACKS.lock().unwrap();
        let command_handle = (COMMAND_HANDLE_COUNTER.fetch_add(1, Ordering::SeqCst) + 1) as i32;
        callbacks.insert(command_handle, closure);

        (command_handle, Some(get_key_metadata_callback))
    }

    pub fn closure_to_get_abbr_verkey_cb(closure: Box<FnMut(ErrorCode, String) + Send>) -> (i32,
                                                                                            Option<extern fn(command_handle: i32,
                                                                                                             err: ErrorCode,
                                                                                                             verkey: *const c_char)>) {
        lazy_static! {
            static ref GET_ABBR_VERKEY_CALLBACKS: Mutex < HashMap < i32, Box < FnMut(ErrorCode, String) + Send > >> = Default::default();
        }

        extern "C" fn get_abbr_verkey_callback(command_handle: i32, err: ErrorCode, verkey: *const c_char) {
            let mut callbacks = GET_ABBR_VERKEY_CALLBACKS.lock().unwrap();
            let mut cb = callbacks.remove(&command_handle).unwrap();
            let verkey = unsafe { CStr::from_ptr(verkey).to_str().unwrap().to_string() };
            cb(err, verkey)
        }

        let mut callbacks = GET_ABBR_VERKEY_CALLBACKS.lock().unwrap();
        let command_handle = (COMMAND_HANDLE_COUNTER.fetch_add(1, Ordering::SeqCst) + 1) as i32;
        callbacks.insert(command_handle, closure);

        (command_handle, Some(get_abbr_verkey_callback))
=======
        (receiver, command_handle, Some(_callback))
>>>>>>> 913a2c77
    }

    pub fn closure_to_open_reader_cb(closure: Box<FnMut(ErrorCode, i32) + Send>)
                                     -> (i32,
                                         Option<extern fn(command_handle: i32, err: ErrorCode,
                                                          handle: i32)>) {
        lazy_static! {
            static ref OPEN_READER_CALLBACKS: Mutex<HashMap<i32, Box<FnMut(ErrorCode, i32) + Send>>> = Default::default();
        }

        extern "C" fn open_wallet_callback(command_handle: i32, err: ErrorCode, handle: i32) {
            let mut callbacks = OPEN_READER_CALLBACKS.lock().unwrap();
            let mut cb = callbacks.remove(&command_handle).unwrap();
            cb(err, handle)
        }

        let mut callbacks = OPEN_READER_CALLBACKS.lock().unwrap();
        let command_handle = (COMMAND_HANDLE_COUNTER.fetch_add(1, Ordering::SeqCst) + 1) as i32;
        callbacks.insert(command_handle, closure);

        (command_handle, Some(open_wallet_callback))
    }
}<|MERGE_RESOLUTION|>--- conflicted
+++ resolved
@@ -99,39 +99,11 @@
         (receiver, command_handle, Some(_callback))
     }
 
-<<<<<<< HEAD
-    pub fn closure_to_issuer_create_claim_cb(closure: Box<FnMut(ErrorCode, Option<String>, String) + Send>) -> (i32,
-                                                                                                                Option<extern fn(command_handle: i32,
-                                                                                                                                 err: ErrorCode,
-                                                                                                                                 revoc_reg_delta_json: *const c_char,
-                                                                                                                                 xclaim_json: *const c_char)>) {
-        lazy_static! {
-            static ref CREATE_CLAIM_CALLBACKS: Mutex < HashMap < i32, Box < FnMut(ErrorCode, Option<String>, String) + Send > >> = Default::default();
-        }
-
-        extern "C" fn create_claim_callback(command_handle: i32, err: ErrorCode, revoc_reg_delta_json: *const c_char, xclaim_json: *const c_char) {
-            let mut callbacks = CREATE_CLAIM_CALLBACKS.lock().unwrap();
-            let mut cb = callbacks.remove(&command_handle).unwrap();
-            let revoc_reg_delta_json = if !revoc_reg_delta_json.is_null() {
-                unsafe { Some(CStr::from_ptr(revoc_reg_delta_json).to_str().unwrap().to_string()) }
-            } else { None };
-            let xclaim_json = unsafe { CStr::from_ptr(xclaim_json).to_str().unwrap().to_string() };
-            cb(err, revoc_reg_delta_json, xclaim_json)
-        }
-
-        let mut callbacks = CREATE_CLAIM_CALLBACKS.lock().unwrap();
-        let command_handle = (COMMAND_HANDLE_COUNTER.fetch_add(1, Ordering::SeqCst) + 1) as i32;
-        callbacks.insert(command_handle, closure);
-
-        (command_handle, Some(create_claim_callback))
-    }
-=======
     pub fn _closure_to_cb_ec_string() -> (Receiver<(ErrorCode, String)>, i32,
                                           Option<extern fn(command_handle: i32,
                                                            err: ErrorCode,
                                                            c_str: *const c_char)>) {
         let (sender, receiver) = channel();
->>>>>>> 913a2c77
 
         lazy_static! {
         static ref CALLBACKS: Mutex < HashMap < i32, Box < FnMut(ErrorCode, String) + Send > >> = Default::default();
@@ -274,796 +246,6 @@
         let command_handle = (COMMAND_HANDLE_COUNTER.fetch_add(1, Ordering::SeqCst) + 1) as i32;
         callbacks.insert(command_handle, closure);
 
-<<<<<<< HEAD
-        (command_handle, Some(callback))
-    }
-
-    pub fn closure_to_agent_add_identity_cb(closure: Box<FnMut(ErrorCode) + Send>) -> (i32,
-                                                                                       Option<extern fn(command_handle: i32,
-                                                                                                        err: ErrorCode)>) {
-        lazy_static! {
-            static ref CALLBACKS: Mutex<HashMap<i32, Box<FnMut(ErrorCode) + Send>>> = Default::default();
-        }
-
-        extern "C" fn callback(command_handle: i32, err: ErrorCode) {
-            let mut callbacks = CALLBACKS.lock().unwrap();
-            let mut cb = callbacks.remove(&command_handle).unwrap();
-            cb(err)
-        }
-
-        let mut callbacks = CALLBACKS.lock().unwrap();
-        let command_handle = (COMMAND_HANDLE_COUNTER.fetch_add(1, Ordering::SeqCst) + 1) as i32;
-        callbacks.insert(command_handle, closure);
-
-        (command_handle, Some(callback))
-    }
-
-    pub fn closure_to_agent_rm_identity_cb(closure: Box<FnMut(ErrorCode) + Send>) -> (i32,
-                                                                                      Option<extern fn(command_handle: i32,
-                                                                                                       err: ErrorCode)>) {
-        lazy_static! {
-            static ref CALLBACKS: Mutex<HashMap<i32, Box<FnMut(ErrorCode) + Send>>> = Default::default();
-        }
-
-        extern "C" fn callback(command_handle: i32, err: ErrorCode) {
-            let mut callbacks = CALLBACKS.lock().unwrap();
-            let mut cb = callbacks.remove(&command_handle).unwrap();
-            cb(err)
-        }
-
-        let mut callbacks = CALLBACKS.lock().unwrap();
-        let command_handle = (COMMAND_HANDLE_COUNTER.fetch_add(1, Ordering::SeqCst) + 1) as i32;
-        callbacks.insert(command_handle, closure);
-
-        (command_handle, Some(callback))
-    }
-
-    pub fn closure_to_agent_send_cb(closure: Box<FnMut(ErrorCode) + Send>) -> (i32,
-                                                                               Option<extern fn(command_handle: i32,
-                                                                                                err: ErrorCode)>) {
-        lazy_static! {
-            static ref CALLBACKS: Mutex<HashMap<i32, Box<FnMut(ErrorCode) + Send>>> = Default::default();
-        }
-
-        extern "C" fn callback(command_handle: i32, err: ErrorCode) {
-            let mut callbacks = CALLBACKS.lock().unwrap();
-            let mut cb = callbacks.remove(&command_handle).unwrap();
-            cb(err)
-        }
-
-        let mut callbacks = CALLBACKS.lock().unwrap();
-        let command_handle = (COMMAND_HANDLE_COUNTER.fetch_add(1, Ordering::SeqCst) + 1) as i32;
-        callbacks.insert(command_handle, closure);
-
-        (command_handle, Some(callback))
-    }
-
-    pub fn closure_to_agent_close_cb(closure: Box<FnMut(ErrorCode) + Send>) -> (i32,
-                                                                                Option<extern fn(command_handle: i32,
-                                                                                                 err: ErrorCode)>) {
-        lazy_static! {
-            static ref CALLBACKS: Mutex<HashMap<i32, Box<FnMut(ErrorCode) + Send>>> = Default::default();
-        }
-
-        extern "C" fn agent_close_connection_callback(command_handle: i32, err: ErrorCode) {
-            let mut callbacks = CALLBACKS.lock().unwrap();
-            let mut cb = callbacks.remove(&command_handle).unwrap();
-            cb(err)
-        }
-
-        let mut callbacks = CALLBACKS.lock().unwrap();
-        let command_handle = (COMMAND_HANDLE_COUNTER.fetch_add(1, Ordering::SeqCst) + 1) as i32;
-        callbacks.insert(command_handle, closure);
-
-        (command_handle, Some(agent_close_connection_callback))
-    }
-
-
-    pub fn closure_to_sign_and_submit_request_cb(closure: Box<FnMut(ErrorCode, String) + Send>) -> (i32,
-                                                                                                    Option<extern fn(command_handle: i32,
-                                                                                                                     err: ErrorCode,
-                                                                                                                     request_result_json: *const c_char)>) {
-        lazy_static! {
-            static ref SIGN_AND_SUBMIT_REQUEST_CALLBACKS: Mutex < HashMap < i32, Box < FnMut(ErrorCode, String) + Send > >> = Default::default();
-        }
-
-        extern "C" fn closure_to_sign_and_submit_request_callback(command_handle: i32, err: ErrorCode, request_result_json: *const c_char) {
-            let mut callbacks = SIGN_AND_SUBMIT_REQUEST_CALLBACKS.lock().unwrap();
-            let mut cb = callbacks.remove(&command_handle).unwrap();
-            let request_result_json = unsafe { CStr::from_ptr(request_result_json).to_str().unwrap().to_string() };
-            cb(err, request_result_json)
-        }
-
-        let mut callbacks = SIGN_AND_SUBMIT_REQUEST_CALLBACKS.lock().unwrap();
-        let command_handle = (COMMAND_HANDLE_COUNTER.fetch_add(1, Ordering::SeqCst) + 1) as i32;
-        callbacks.insert(command_handle, closure);
-
-        (command_handle, Some(closure_to_sign_and_submit_request_callback))
-    }
-
-    pub fn closure_to_submit_request_cb(closure: Box<FnMut(ErrorCode, String) + Send>) -> (i32,
-                                                                                           Option<extern fn(command_handle: i32,
-                                                                                                            err: ErrorCode,
-                                                                                                            request_result_json: *const c_char)>) {
-        lazy_static! {
-            static ref SUBMIT_REQUEST_CALLBACKS: Mutex < HashMap < i32, Box < FnMut(ErrorCode, String) + Send > >> = Default::default();
-        }
-
-        extern "C" fn closure_to_submit_request_callback(command_handle: i32, err: ErrorCode, request_result_json: *const c_char) {
-            let mut callbacks = SUBMIT_REQUEST_CALLBACKS.lock().unwrap();
-            let mut cb = callbacks.remove(&command_handle).unwrap();
-            let request_result_json = unsafe { CStr::from_ptr(request_result_json).to_str().unwrap().to_string() };
-            cb(err, request_result_json)
-        }
-
-        let mut callbacks = SUBMIT_REQUEST_CALLBACKS.lock().unwrap();
-        let command_handle = (COMMAND_HANDLE_COUNTER.fetch_add(1, Ordering::SeqCst) + 1) as i32;
-        callbacks.insert(command_handle, closure);
-
-        (command_handle, Some(closure_to_submit_request_callback))
-    }
-
-    pub fn closure_to_build_request_cb(closure: Box<FnMut(ErrorCode, String) + Send>) -> (i32,
-                                                                                          Option<extern fn(command_handle: i32,
-                                                                                                           err: ErrorCode,
-                                                                                                           request_json: *const c_char)>) {
-        lazy_static! {
-            static ref BUILD_REQUEST_CALLBACKS: Mutex < HashMap < i32, Box < FnMut(ErrorCode, String) + Send > >> = Default::default();
-        }
-
-        extern "C" fn closure_to_build_request_callback(command_handle: i32, err: ErrorCode, request_json: *const c_char) {
-            let mut callbacks = BUILD_REQUEST_CALLBACKS.lock().unwrap();
-            let mut cb = callbacks.remove(&command_handle).unwrap();
-            let request_json = unsafe { CStr::from_ptr(request_json).to_str().unwrap().to_string() };
-            cb(err, request_json)
-        }
-
-        let mut callbacks = BUILD_REQUEST_CALLBACKS.lock().unwrap();
-        let command_handle = (COMMAND_HANDLE_COUNTER.fetch_add(1, Ordering::SeqCst) + 1) as i32;
-        callbacks.insert(command_handle, closure);
-
-        (command_handle, Some(closure_to_build_request_callback))
-    }
-
-    pub fn closure_to_delete_wallet_cb(closure: Box<FnMut(ErrorCode) + Send>) -> (i32,
-                                                                                  Option<extern fn(command_handle: i32,
-                                                                                                   err: ErrorCode)>) {
-        lazy_static! {
-            static ref DELETE_WALLET_CALLBACKS: Mutex<HashMap<i32, Box<FnMut(ErrorCode) + Send>>> = Default::default();
-        }
-
-        extern "C" fn delete_wallet_callback(command_handle: i32, err: ErrorCode) {
-            let mut callbacks = DELETE_WALLET_CALLBACKS.lock().unwrap();
-            let mut cb = callbacks.remove(&command_handle).unwrap();
-            cb(err)
-        }
-
-        let mut callbacks = DELETE_WALLET_CALLBACKS.lock().unwrap();
-        let command_handle = (COMMAND_HANDLE_COUNTER.fetch_add(1, Ordering::SeqCst) + 1) as i32;
-        callbacks.insert(command_handle, closure);
-
-        (command_handle, Some(delete_wallet_callback))
-    }
-
-    pub fn closure_to_replace_keys_start_cb(closure: Box<FnMut(ErrorCode, String) + Send>) -> (i32,
-                                                                                               Option<extern fn(command_handle: i32,
-                                                                                                                err: ErrorCode,
-                                                                                                                verkey: *const c_char)>) {
-        lazy_static! {
-            static ref REPLACE_KEYS_START_CALLBACKS: Mutex < HashMap < i32, Box < FnMut(ErrorCode, String) + Send > >> = Default::default();
-        }
-
-        extern "C" fn replace_keys_start_callback(command_handle: i32, err: ErrorCode, verkey: *const c_char) {
-            let mut callbacks = REPLACE_KEYS_START_CALLBACKS.lock().unwrap();
-            let mut cb = callbacks.remove(&command_handle).unwrap();
-            let verkey = unsafe { CStr::from_ptr(verkey).to_str().unwrap().to_string() };
-            cb(err, verkey)
-        }
-
-        let mut callbacks = REPLACE_KEYS_START_CALLBACKS.lock().unwrap();
-        let command_handle = (COMMAND_HANDLE_COUNTER.fetch_add(1, Ordering::SeqCst) + 1) as i32;
-        callbacks.insert(command_handle, closure);
-
-        (command_handle, Some(replace_keys_start_callback))
-    }
-
-    pub fn closure_to_replace_keys_apply_cb(closure: Box<FnMut(ErrorCode) + Send>) -> (i32,
-                                                                                       Option<extern fn(command_handle: i32,
-                                                                                                        err: ErrorCode)>) {
-        lazy_static! {
-            static ref REPLACE_KEYS_APPLY_CALLBACKS: Mutex<HashMap<i32, Box<FnMut(ErrorCode) + Send>>> = Default::default();
-        }
-
-        extern "C" fn replace_keys_apply_callback(command_handle: i32, err: ErrorCode) {
-            let mut callbacks = REPLACE_KEYS_APPLY_CALLBACKS.lock().unwrap();
-            let mut cb = callbacks.remove(&command_handle).unwrap();
-            cb(err)
-        }
-
-        let mut callbacks = REPLACE_KEYS_APPLY_CALLBACKS.lock().unwrap();
-        let command_handle = (COMMAND_HANDLE_COUNTER.fetch_add(1, Ordering::SeqCst) + 1) as i32;
-        callbacks.insert(command_handle, closure);
-
-        (command_handle, Some(replace_keys_apply_callback))
-    }
-
-    pub fn closure_to_encrypt_cb(closure: Box<FnMut(ErrorCode, Vec<u8>) + Send>) -> (i32,
-                                                                                     Option<extern fn(command_handle: i32,
-                                                                                                      err: ErrorCode,
-                                                                                                      encrypted_msg_raw: *const u8, encrypted_msg_len: u32)>) {
-        lazy_static! {
-            static ref ENCRYPT_CALLBACKS: Mutex < HashMap < i32, Box < FnMut(ErrorCode, Vec<u8>) + Send > >> = Default::default();
-        }
-
-        extern "C" fn encrypt_callback(command_handle: i32, err: ErrorCode, encrypted_msg_raw: *const u8, encrypted_msg_len: u32) {
-            let mut callbacks = ENCRYPT_CALLBACKS.lock().unwrap();
-            let mut cb = callbacks.remove(&command_handle).unwrap();
-            let encrypted_msg = unsafe { slice::from_raw_parts(encrypted_msg_raw, encrypted_msg_len as usize) };
-            cb(err, encrypted_msg.to_vec());
-        }
-
-        let mut callbacks = ENCRYPT_CALLBACKS.lock().unwrap();
-        let command_handle = (COMMAND_HANDLE_COUNTER.fetch_add(1, Ordering::SeqCst) + 1) as i32;
-        callbacks.insert(command_handle, closure);
-
-        (command_handle, Some(encrypt_callback))
-    }
-
-    pub fn closure_to_decrypt_cb(closure: Box<FnMut(ErrorCode, String, Vec<u8>) + Send>) -> (i32,
-                                                                                             Option<extern fn(command_handle: i32,
-                                                                                                              err: ErrorCode,
-                                                                                                              sender_vk: *const c_char,
-                                                                                                              decrypted_msg_raw: *const u8, decrypted_msg_len: u32)>) {
-        lazy_static! {
-            static ref DECRYPT_CALLBACKS: Mutex < HashMap < i32, Box < FnMut(ErrorCode, String, Vec<u8>) + Send > >> = Default::default();
-        }
-
-        extern "C" fn decrypt_callback(command_handle: i32, err: ErrorCode, sender_vk: *const c_char, decrypted_msg_raw: *const u8, decrypted_msg_len: u32) {
-            let mut callbacks = DECRYPT_CALLBACKS.lock().unwrap();
-            let mut cb = callbacks.remove(&command_handle).unwrap();
-            let sender_vk = unsafe { CStr::from_ptr(sender_vk).to_str().unwrap().to_string() };
-            let decrypted_msg = unsafe { slice::from_raw_parts(decrypted_msg_raw, decrypted_msg_len as usize) };
-            cb(err, sender_vk, decrypted_msg.to_vec())
-        }
-
-        let mut callbacks = DECRYPT_CALLBACKS.lock().unwrap();
-        let command_handle = (COMMAND_HANDLE_COUNTER.fetch_add(1, Ordering::SeqCst) + 1) as i32;
-        callbacks.insert(command_handle, closure);
-
-        (command_handle, Some(decrypt_callback))
-    }
-
-    pub fn closure_to_sign_request_cb(closure: Box<FnMut(ErrorCode, String) + Send>) -> (i32,
-                                                                                         Option<extern fn(command_handle: i32,
-                                                                                                          err: ErrorCode,
-                                                                                                          signed_request_json: *const c_char)>) {
-        lazy_static! {
-            static ref SIGN_REQUEST_CALLBACKS: Mutex < HashMap < i32, Box < FnMut(ErrorCode, String) + Send > >> = Default::default();
-        }
-
-        extern "C" fn sign_request_callback(command_handle: i32, err: ErrorCode, signed_request_json: *const c_char) {
-            let mut callbacks = SIGN_REQUEST_CALLBACKS.lock().unwrap();
-            let mut cb = callbacks.remove(&command_handle).unwrap();
-            let signed_request_json = unsafe { CStr::from_ptr(signed_request_json).to_str().unwrap().to_string() };
-            cb(err, signed_request_json)
-        }
-
-        let mut callbacks = SIGN_REQUEST_CALLBACKS.lock().unwrap();
-        let command_handle = (COMMAND_HANDLE_COUNTER.fetch_add(1, Ordering::SeqCst) + 1) as i32;
-        callbacks.insert(command_handle, closure);
-
-        (command_handle, Some(sign_request_callback))
-    }
-
-
-    pub fn closure_to_issuer_revoke_claim_cb(closure: Box<FnMut(ErrorCode, String) + Send>) -> (i32,
-                                                                                                Option<extern fn(command_handle: i32,
-                                                                                                                 err: ErrorCode,
-                                                                                                                 revoc_reg_update_json: *const c_char)>) {
-        lazy_static! {
-            static ref ISSUER_REVOKE_CLAIM_CALLBACKS: Mutex < HashMap < i32, Box < FnMut(ErrorCode, String) + Send > >> = Default::default();
-        }
-
-        extern "C" fn issuer_revoke_claim_callback(command_handle: i32, err: ErrorCode, revoc_reg_update_json: *const c_char) {
-            let mut callbacks = ISSUER_REVOKE_CLAIM_CALLBACKS.lock().unwrap();
-            let mut cb = callbacks.remove(&command_handle).unwrap();
-            let revoc_reg_update_json = unsafe { CStr::from_ptr(revoc_reg_update_json).to_str().unwrap().to_string() };
-            cb(err, revoc_reg_update_json)
-        }
-
-        let mut callbacks = ISSUER_REVOKE_CLAIM_CALLBACKS.lock().unwrap();
-        let command_handle = (COMMAND_HANDLE_COUNTER.fetch_add(1, Ordering::SeqCst) + 1) as i32;
-        callbacks.insert(command_handle, closure);
-
-        (command_handle, Some(issuer_revoke_claim_callback))
-    }
-
-    pub fn closure_to_issuer_create_and_store_revoc_reg_cb(closure: Box<FnMut(ErrorCode, String, String) + Send>) -> (i32,
-                                                                                                                              Option<extern fn(command_handle: i32,
-                                                                                                                                               err: ErrorCode,
-                                                                                                                                               revoc_reg_def_json: *const c_char,
-                                                                                                                                               revoc_reg_json: *const c_char)>) {
-        lazy_static! {
-            static ref ISSUER_CREATE_REVOC_REG_CALLBACKS: Mutex < HashMap < i32, Box < FnMut(ErrorCode, String, String) + Send > >> = Default::default();
-        }
-
-        extern "C" fn issuer_create_and_store_revoc_reg_callback(command_handle: i32, err: ErrorCode, revoc_reg_def_json: *const c_char,
-                                                                 revoc_reg_json: *const c_char) {
-            let mut callbacks = ISSUER_CREATE_REVOC_REG_CALLBACKS.lock().unwrap();
-            let mut cb = callbacks.remove(&command_handle).unwrap();
-            let revoc_reg_def_json = unsafe { CStr::from_ptr(revoc_reg_def_json).to_str().unwrap().to_string() };
-            let revoc_reg_json = unsafe { CStr::from_ptr(revoc_reg_json).to_str().unwrap().to_string() };
-            cb(err, revoc_reg_def_json, revoc_reg_json)
-        }
-
-        let mut callbacks = ISSUER_CREATE_REVOC_REG_CALLBACKS.lock().unwrap();
-        let command_handle = (COMMAND_HANDLE_COUNTER.fetch_add(1, Ordering::SeqCst) + 1) as i32;
-        callbacks.insert(command_handle, closure);
-
-        (command_handle, Some(issuer_create_and_store_revoc_reg_callback))
-    }
-
-    pub fn closure_to_encrypt_sealed_cb(closure: Box<FnMut(ErrorCode, Vec<u8>) + Send>) -> (i32,
-                                                                                            Option<extern fn(command_handle: i32,
-                                                                                                             err: ErrorCode,
-                                                                                                             encrypted_msg_raw: *const u8, encrypted_msg_len: u32)>) {
-        lazy_static! {
-            static ref ENCRYPT_SEALED_CALLBACKS: Mutex < HashMap < i32, Box < FnMut(ErrorCode, Vec<u8>) + Send > >> = Default::default();
-        }
-
-        extern "C" fn encrypt_sealed_callback(command_handle: i32, err: ErrorCode, encrypted_msg_raw: *const u8, encrypted_msg_len: u32) {
-            let mut callbacks = ENCRYPT_SEALED_CALLBACKS.lock().unwrap();
-            let mut cb = callbacks.remove(&command_handle).unwrap();
-            let encrypted_msg = unsafe { slice::from_raw_parts(encrypted_msg_raw, encrypted_msg_len as usize) };
-            cb(err, encrypted_msg.to_vec())
-        }
-
-        let mut callbacks = ENCRYPT_SEALED_CALLBACKS.lock().unwrap();
-        let command_handle = (COMMAND_HANDLE_COUNTER.fetch_add(1, Ordering::SeqCst) + 1) as i32;
-        callbacks.insert(command_handle, closure);
-
-        (command_handle, Some(encrypt_sealed_callback))
-    }
-
-    pub fn closure_to_decrypt_sealed_cb(closure: Box<FnMut(ErrorCode, Vec<u8>) + Send>) -> (i32,
-                                                                                            Option<extern fn(command_handle: i32,
-                                                                                                             err: ErrorCode,
-                                                                                                             decrypted_msg_raw: *const u8, decrypted_msg_len: u32)>) {
-        lazy_static! {
-            static ref DECRYPT_SEALED_CALLBACKS: Mutex < HashMap < i32, Box < FnMut(ErrorCode, Vec<u8>) + Send > >> = Default::default();
-        }
-
-        extern "C" fn encrypt_sealed_callback(command_handle: i32, err: ErrorCode, decrypted_msg_raw: *const u8, decrypted_msg_len: u32) {
-            let mut callbacks = DECRYPT_SEALED_CALLBACKS.lock().unwrap();
-            let mut cb = callbacks.remove(&command_handle).unwrap();
-            let decrypted_msg = unsafe { slice::from_raw_parts(decrypted_msg_raw, decrypted_msg_len as usize) };
-            cb(err, decrypted_msg.to_vec())
-        }
-
-        let mut callbacks = DECRYPT_SEALED_CALLBACKS.lock().unwrap();
-        let command_handle = (COMMAND_HANDLE_COUNTER.fetch_add(1, Ordering::SeqCst) + 1) as i32;
-        callbacks.insert(command_handle, closure);
-
-        (command_handle, Some(encrypt_sealed_callback))
-    }
-
-    pub fn closure_to_pairwise_exists_cb(closure: Box<FnMut(ErrorCode, bool) + Send>) -> (i32,
-                                                                                          Option<extern fn(command_handle: i32,
-                                                                                                           err: ErrorCode,
-                                                                                                           valid: bool)>) {
-        lazy_static! {
-            static ref PAIRWISE_EXISTS_CALLBACKS: Mutex < HashMap < i32, Box < FnMut(ErrorCode, bool) + Send > >> = Default::default();
-        }
-
-        extern "C" fn pairwise_exists_callback(command_handle: i32, err: ErrorCode, exists: bool) {
-            let mut callbacks = PAIRWISE_EXISTS_CALLBACKS.lock().unwrap();
-            let mut cb = callbacks.remove(&command_handle).unwrap();
-            cb(err, exists)
-        }
-
-        let mut callbacks = PAIRWISE_EXISTS_CALLBACKS.lock().unwrap();
-        let command_handle = (COMMAND_HANDLE_COUNTER.fetch_add(1, Ordering::SeqCst) + 1) as i32;
-        callbacks.insert(command_handle, closure);
-
-        (command_handle, Some(pairwise_exists_callback))
-    }
-
-    pub fn closure_to_pairwise_create_cb(closure: Box<FnMut(ErrorCode) + Send>) -> (i32,
-                                                                                    Option<extern fn(command_handle: i32,
-                                                                                                     err: ErrorCode)>) {
-        lazy_static! {
-            static ref PAIRWISE_CREATE_CALLBACKS: Mutex<HashMap<i32, Box<FnMut(ErrorCode) + Send>>> = Default::default();
-        }
-
-        extern "C" fn pairwise_create_callback(command_handle: i32, err: ErrorCode) {
-            let mut callbacks = PAIRWISE_CREATE_CALLBACKS.lock().unwrap();
-            let mut cb = callbacks.remove(&command_handle).unwrap();
-            cb(err)
-        }
-
-        let mut callbacks = PAIRWISE_CREATE_CALLBACKS.lock().unwrap();
-        let command_handle = (COMMAND_HANDLE_COUNTER.fetch_add(1, Ordering::SeqCst) + 1) as i32;
-        callbacks.insert(command_handle, closure);
-
-        (command_handle, Some(pairwise_create_callback))
-    }
-
-    pub fn closure_to_pairwise_list_cb(closure: Box<FnMut(ErrorCode, String) + Send>) -> (i32,
-                                                                                          Option<extern fn(command_handle: i32,
-                                                                                                           err: ErrorCode,
-                                                                                                           pairwise_list: *const c_char)>) {
-        lazy_static! {
-            static ref PAIRWISE_LIST_CALLBACKS: Mutex < HashMap < i32, Box < FnMut(ErrorCode, String) + Send > >> = Default::default();
-        }
-
-        extern "C" fn pairwise_list_callback(command_handle: i32, err: ErrorCode, pairwise_list: *const c_char) {
-            let mut callbacks = PAIRWISE_LIST_CALLBACKS.lock().unwrap();
-            let mut cb = callbacks.remove(&command_handle).unwrap();
-            let pairwise_list = unsafe { CStr::from_ptr(pairwise_list).to_str().unwrap().to_string() };
-            cb(err, pairwise_list)
-        }
-
-        let mut callbacks = PAIRWISE_LIST_CALLBACKS.lock().unwrap();
-        let command_handle = (COMMAND_HANDLE_COUNTER.fetch_add(1, Ordering::SeqCst) + 1) as i32;
-        callbacks.insert(command_handle, closure);
-
-        (command_handle, Some(pairwise_list_callback))
-    }
-
-    pub fn closure_to_get_pairwise_cb(closure: Box<FnMut(ErrorCode, String) + Send>) -> (i32,
-                                                                                         Option<extern fn(command_handle: i32,
-                                                                                                          err: ErrorCode,
-                                                                                                          pairwise_info_json: *const c_char)>) {
-        lazy_static! {
-            static ref GET_PAIRWISE_CALLBACKS: Mutex < HashMap < i32, Box < FnMut(ErrorCode, String) + Send > >> = Default::default();
-        }
-
-        extern "C" fn get_pairwise_callback(command_handle: i32, err: ErrorCode, pairwise_info_json: *const c_char) {
-            let mut callbacks = GET_PAIRWISE_CALLBACKS.lock().unwrap();
-            let mut cb = callbacks.remove(&command_handle).unwrap();
-            let pairwise_info_json = unsafe { CStr::from_ptr(pairwise_info_json).to_str().unwrap().to_string() };
-            cb(err, pairwise_info_json)
-        }
-
-        let mut callbacks = GET_PAIRWISE_CALLBACKS.lock().unwrap();
-        let command_handle = (COMMAND_HANDLE_COUNTER.fetch_add(1, Ordering::SeqCst) + 1) as i32;
-        callbacks.insert(command_handle, closure);
-
-        (command_handle, Some(get_pairwise_callback))
-    }
-
-    pub fn closure_to_set_pairwise_metadata_cb(closure: Box<FnMut(ErrorCode) + Send>) -> (i32,
-                                                                                          Option<extern fn(command_handle: i32,
-                                                                                                           err: ErrorCode)>) {
-        lazy_static! {
-            static ref SET_PAIRWISE_METADATA_CALLBACKS: Mutex<HashMap<i32, Box<FnMut(ErrorCode) + Send>>> = Default::default();
-        }
-
-        extern "C" fn set_pairwise_metadata_callback(command_handle: i32, err: ErrorCode) {
-            let mut callbacks = SET_PAIRWISE_METADATA_CALLBACKS.lock().unwrap();
-            let mut cb = callbacks.remove(&command_handle).unwrap();
-            cb(err)
-        }
-
-        let mut callbacks = SET_PAIRWISE_METADATA_CALLBACKS.lock().unwrap();
-        let command_handle = (COMMAND_HANDLE_COUNTER.fetch_add(1, Ordering::SeqCst) + 1) as i32;
-        callbacks.insert(command_handle, closure);
-
-        (command_handle, Some(set_pairwise_metadata_callback))
-    }
-
-    pub fn closure_to_create_key_cb(closure: Box<FnMut(ErrorCode, String) + Send>) -> (i32,
-                                                                                       Option<extern fn(command_handle: i32,
-                                                                                                        err: ErrorCode,
-                                                                                                        verkey: *const c_char)>) {
-        lazy_static! {
-            static ref CREATE_KEY_CALLBACKS: Mutex < HashMap < i32, Box < FnMut(ErrorCode, String) + Send > >> = Default::default();
-        }
-
-        extern "C" fn create_key_callback(command_handle: i32, err: ErrorCode, verkey: *const c_char) {
-            let mut callbacks = CREATE_KEY_CALLBACKS.lock().unwrap();
-            let mut cb = callbacks.remove(&command_handle).unwrap();
-            let verkey = unsafe { CStr::from_ptr(verkey).to_str().unwrap().to_string() };
-            cb(err, verkey)
-        }
-
-        let mut callbacks = CREATE_KEY_CALLBACKS.lock().unwrap();
-        let command_handle = (COMMAND_HANDLE_COUNTER.fetch_add(1, Ordering::SeqCst) + 1) as i32;
-        callbacks.insert(command_handle, closure);
-
-        (command_handle, Some(create_key_callback))
-    }
-
-    pub fn closure_to_store_key_metadata_cb(closure: Box<FnMut(ErrorCode) + Send>) -> (i32,
-                                                                                       Option<extern fn(command_handle: i32,
-                                                                                                        err: ErrorCode)>) {
-        lazy_static! {
-            static ref STORE_KEY_METADATA_CALLBACKS: Mutex<HashMap<i32, Box<FnMut(ErrorCode) + Send>>> = Default::default();
-        }
-
-        extern "C" fn store_key_metadata_callback(command_handle: i32, err: ErrorCode) {
-            let mut callbacks = STORE_KEY_METADATA_CALLBACKS.lock().unwrap();
-            let mut cb = callbacks.remove(&command_handle).unwrap();
-            cb(err)
-        }
-
-        let mut callbacks = STORE_KEY_METADATA_CALLBACKS.lock().unwrap();
-        let command_handle = (COMMAND_HANDLE_COUNTER.fetch_add(1, Ordering::SeqCst) + 1) as i32;
-        callbacks.insert(command_handle, closure);
-
-        (command_handle, Some(store_key_metadata_callback))
-    }
-
-    pub fn closure_to_get_key_metadata_cb(closure: Box<FnMut(ErrorCode, String) + Send>) -> (i32,
-                                                                                             Option<extern fn(command_handle: i32,
-                                                                                                              err: ErrorCode,
-                                                                                                              metadata: *const c_char)>) {
-        lazy_static! {
-            static ref GET_KEY_META_CALLBACKS: Mutex < HashMap < i32, Box < FnMut(ErrorCode, String) + Send > >> = Default::default();
-        }
-
-        extern "C" fn get_key_metadata_callback(command_handle: i32, err: ErrorCode, metadata: *const c_char) {
-            let mut callbacks = GET_KEY_META_CALLBACKS.lock().unwrap();
-            let mut cb = callbacks.remove(&command_handle).unwrap();
-            let metadata = unsafe { CStr::from_ptr(metadata).to_str().unwrap().to_string() };
-            cb(err, metadata)
-        }
-
-        let mut callbacks = GET_KEY_META_CALLBACKS.lock().unwrap();
-        let command_handle = (COMMAND_HANDLE_COUNTER.fetch_add(1, Ordering::SeqCst) + 1) as i32;
-        callbacks.insert(command_handle, closure);
-
-        (command_handle, Some(get_key_metadata_callback))
-    }
-
-    pub fn closure_to_prep_msg_cb(closure: Box<FnMut(ErrorCode, Vec<u8>) + Send>) -> (i32,
-                                                                                      Option<extern fn(command_handle: i32,
-                                                                                                       err: ErrorCode,
-                                                                                                       encrypted_msg_raw: *const u8, encrypted_msg_len: u32)>) {
-        lazy_static! {
-            static ref PREP_MSG_CALLBACKS: Mutex < HashMap < i32, Box < FnMut(ErrorCode, Vec<u8>) + Send > >> = Default::default();
-        }
-
-        extern "C" fn prep_msg_callback(command_handle: i32, err: ErrorCode, encrypted_msg_raw: *const u8, encrypted_msg_len: u32) {
-            let mut callbacks = PREP_MSG_CALLBACKS.lock().unwrap();
-            let mut cb = callbacks.remove(&command_handle).unwrap();
-            let encrypted_msg = unsafe { slice::from_raw_parts(encrypted_msg_raw, encrypted_msg_len as usize) };
-            cb(err, encrypted_msg.to_vec())
-        }
-
-        let mut callbacks = PREP_MSG_CALLBACKS.lock().unwrap();
-        let command_handle = (COMMAND_HANDLE_COUNTER.fetch_add(1, Ordering::SeqCst) + 1) as i32;
-        callbacks.insert(command_handle, closure);
-
-        (command_handle, Some(prep_msg_callback))
-    }
-
-    pub fn closure_to_prep_anonymous_msg_cb(closure: Box<FnMut(ErrorCode, Vec<u8>) + Send>) -> (i32,
-                                                                                                Option<extern fn(command_handle: i32,
-                                                                                                                 err: ErrorCode,
-                                                                                                                 encrypted_msg_raw: *const u8, encrypted_msg_len: u32)>) {
-        lazy_static! {
-            static ref PREP_ANONYMOUS_MSG_CALLBACKS: Mutex < HashMap < i32, Box < FnMut(ErrorCode, Vec<u8>) + Send > >> = Default::default();
-        }
-
-        extern "C" fn prep_anonymous_msg_callback(command_handle: i32, err: ErrorCode, encrypted_msg_raw: *const u8, encrypted_msg_len: u32) {
-            let mut callbacks = PREP_ANONYMOUS_MSG_CALLBACKS.lock().unwrap();
-            let mut cb = callbacks.remove(&command_handle).unwrap();
-            let encrypted_msg = unsafe { slice::from_raw_parts(encrypted_msg_raw, encrypted_msg_len as usize) };
-            cb(err, encrypted_msg.to_vec())
-        }
-
-        let mut callbacks = PREP_ANONYMOUS_MSG_CALLBACKS.lock().unwrap();
-        let command_handle = (COMMAND_HANDLE_COUNTER.fetch_add(1, Ordering::SeqCst) + 1) as i32;
-        callbacks.insert(command_handle, closure);
-
-        (command_handle, Some(prep_anonymous_msg_callback))
-    }
-
-    pub fn closure_to_parse_msg_cb(closure: Box<FnMut(ErrorCode, Option<String>, Vec<u8>) + Send>) -> (i32,
-                                                                                                       Option<extern fn(command_handle: i32,
-                                                                                                                        err: ErrorCode,
-                                                                                                                        verkey: *const c_char,
-                                                                                                                        msg_raw: *const u8, msg_len: u32)>) {
-        lazy_static! {
-            static ref PARSE_MSG_CALLBACKS: Mutex < HashMap < i32, Box < FnMut(ErrorCode, Option<String>, Vec<u8>) + Send > >> = Default::default();
-        }
-
-        extern "C" fn parse_msg_callback(command_handle: i32, err: ErrorCode, verkey: *const c_char, msg_raw: *const u8, msg_len: u32) {
-            let mut callbacks = PARSE_MSG_CALLBACKS.lock().unwrap();
-            let mut cb = callbacks.remove(&command_handle).unwrap();
-            let msg = unsafe { slice::from_raw_parts(msg_raw, msg_len as usize) };
-
-            let verkey =
-                if verkey.is_null() { None } else {
-                    unsafe { Some(CStr::from_ptr(verkey).to_str().unwrap().to_string()) }
-                };
-
-            cb(err, verkey, msg.to_vec())
-        }
-
-        let mut callbacks = PARSE_MSG_CALLBACKS.lock().unwrap();
-        let command_handle = (COMMAND_HANDLE_COUNTER.fetch_add(1, Ordering::SeqCst) + 1) as i32;
-        callbacks.insert(command_handle, closure);
-
-        (command_handle, Some(parse_msg_callback))
-    }
-
-    pub fn closure_to_key_for_did_cb(closure: Box<FnMut(ErrorCode, String) + Send>) -> (i32,
-                                                                                        Option<extern fn(command_handle: i32,
-                                                                                                         err: ErrorCode,
-                                                                                                         verkey: *const c_char)>) {
-        lazy_static! {
-            static ref KEY_FOR_DID_CALLBACKS: Mutex < HashMap < i32, Box < FnMut(ErrorCode, String) + Send > >> = Default::default();
-        }
-
-        extern "C" fn key_for_did_callback(command_handle: i32, err: ErrorCode, verkey: *const c_char) {
-            let mut callbacks = KEY_FOR_DID_CALLBACKS.lock().unwrap();
-            let mut cb = callbacks.remove(&command_handle).unwrap();
-            let verkey = unsafe { CStr::from_ptr(verkey).to_str().unwrap().to_string() };
-            cb(err, verkey)
-        }
-
-        let mut callbacks = KEY_FOR_DID_CALLBACKS.lock().unwrap();
-        let command_handle = (COMMAND_HANDLE_COUNTER.fetch_add(1, Ordering::SeqCst) + 1) as i32;
-        callbacks.insert(command_handle, closure);
-
-        (command_handle, Some(key_for_did_callback))
-    }
-
-    pub fn closure_to_key_for_local_did_cb(closure: Box<FnMut(ErrorCode, String) + Send>) -> (i32,
-                                                                                              Option<extern fn(command_handle: i32,
-                                                                                                               err: ErrorCode,
-                                                                                                               verkey: *const c_char)>) {
-        lazy_static! {
-            static ref KEY_FOR_LOCAL_DID_CALLBACKS: Mutex < HashMap < i32, Box < FnMut(ErrorCode, String) + Send > >> = Default::default();
-        }
-
-        extern "C" fn key_for_local_did_callback(command_handle: i32, err: ErrorCode, verkey: *const c_char) {
-            let mut callbacks = KEY_FOR_LOCAL_DID_CALLBACKS.lock().unwrap();
-            let mut cb = callbacks.remove(&command_handle).unwrap();
-            let verkey = unsafe { CStr::from_ptr(verkey).to_str().unwrap().to_string() };
-            cb(err, verkey)
-        }
-
-        let mut callbacks = KEY_FOR_LOCAL_DID_CALLBACKS.lock().unwrap();
-        let command_handle = (COMMAND_HANDLE_COUNTER.fetch_add(1, Ordering::SeqCst) + 1) as i32;
-        callbacks.insert(command_handle, closure);
-
-        (command_handle, Some(key_for_local_did_callback))
-    }
-
-    pub fn closure_to_set_endpoint_for_did_cb(closure: Box<FnMut(ErrorCode) + Send>) -> (i32,
-                                                                                         Option<extern fn(command_handle: i32,
-                                                                                                          err: ErrorCode)>) {
-        lazy_static! {
-            static ref SET_ENDPOINT_FOR_DID_CALLBACKS: Mutex<HashMap<i32, Box<FnMut(ErrorCode) + Send>>> = Default::default();
-        }
-
-        extern "C" fn set_endpoint_for_did_callback(command_handle: i32, err: ErrorCode) {
-            let mut callbacks = SET_ENDPOINT_FOR_DID_CALLBACKS.lock().unwrap();
-            let mut cb = callbacks.remove(&command_handle).unwrap();
-            cb(err)
-        }
-
-        let mut callbacks = SET_ENDPOINT_FOR_DID_CALLBACKS.lock().unwrap();
-        let command_handle = (COMMAND_HANDLE_COUNTER.fetch_add(1, Ordering::SeqCst) + 1) as i32;
-        callbacks.insert(command_handle, closure);
-
-        (command_handle, Some(set_endpoint_for_did_callback))
-    }
-
-    pub fn closure_to_get_endpoint_for_did_cb(closure: Box<FnMut(ErrorCode, String, Option<String>) + Send>) -> (i32,
-                                                                                                                 Option<extern fn(command_handle: i32,
-                                                                                                                                  err: ErrorCode,
-                                                                                                                                  endpoint: *const c_char,
-                                                                                                                                  transport_vk: *const c_char)>) {
-        lazy_static! {
-            static ref ENDPOINT_FOR_DID_CALLBACKS: Mutex < HashMap < i32, Box < FnMut(ErrorCode, String, Option<String>) + Send > >> = Default::default();
-        }
-
-        extern "C" fn endpoint_for_did_callback(command_handle: i32, err: ErrorCode, endpoint: *const c_char, transport_vk: *const c_char) {
-            let mut callbacks = ENDPOINT_FOR_DID_CALLBACKS.lock().unwrap();
-            let mut cb = callbacks.remove(&command_handle).unwrap();
-            let endpoint = unsafe { CStr::from_ptr(endpoint).to_str().unwrap().to_string() };
-            let transport_vk = if !transport_vk.is_null() {
-                unsafe { Some(CStr::from_ptr(transport_vk).to_str().unwrap().to_string()) }
-            } else { None };
-            cb(err, endpoint, transport_vk)
-        }
-
-        let mut callbacks = ENDPOINT_FOR_DID_CALLBACKS.lock().unwrap();
-        let command_handle = (COMMAND_HANDLE_COUNTER.fetch_add(1, Ordering::SeqCst) + 1) as i32;
-        callbacks.insert(command_handle, closure);
-
-        (command_handle, Some(endpoint_for_did_callback))
-    }
-
-    pub fn closure_to_store_did_metadata_cb(closure: Box<FnMut(ErrorCode) + Send>) -> (i32,
-                                                                                       Option<extern fn(command_handle: i32,
-                                                                                                        err: ErrorCode)>) {
-        lazy_static! {
-            static ref STORE_KEY_METADATA_CALLBACKS: Mutex<HashMap<i32, Box<FnMut(ErrorCode) + Send>>> = Default::default();
-        }
-
-        extern "C" fn store_key_metadata_callback(command_handle: i32, err: ErrorCode) {
-            let mut callbacks = STORE_KEY_METADATA_CALLBACKS.lock().unwrap();
-            let mut cb = callbacks.remove(&command_handle).unwrap();
-            cb(err)
-        }
-
-        let mut callbacks = STORE_KEY_METADATA_CALLBACKS.lock().unwrap();
-        let command_handle = (COMMAND_HANDLE_COUNTER.fetch_add(1, Ordering::SeqCst) + 1) as i32;
-        callbacks.insert(command_handle, closure);
-
-        (command_handle, Some(store_key_metadata_callback))
-    }
-
-    pub fn closure_to_get_did_metadata_cb(closure: Box<FnMut(ErrorCode, String) + Send>) -> (i32,
-                                                                                             Option<extern fn(command_handle: i32,
-                                                                                                              err: ErrorCode,
-                                                                                                              metadata: *const c_char)>) {
-        lazy_static! {
-            static ref GET_KEY_META_CALLBACKS: Mutex < HashMap < i32, Box < FnMut(ErrorCode, String) + Send > >> = Default::default();
-        }
-
-        extern "C" fn get_key_metadata_callback(command_handle: i32, err: ErrorCode, metadata: *const c_char) {
-            let mut callbacks = GET_KEY_META_CALLBACKS.lock().unwrap();
-            let mut cb = callbacks.remove(&command_handle).unwrap();
-            let metadata = unsafe { CStr::from_ptr(metadata).to_str().unwrap().to_string() };
-            cb(err, metadata)
-        }
-
-        let mut callbacks = GET_KEY_META_CALLBACKS.lock().unwrap();
-        let command_handle = (COMMAND_HANDLE_COUNTER.fetch_add(1, Ordering::SeqCst) + 1) as i32;
-        callbacks.insert(command_handle, closure);
-
-        (command_handle, Some(get_key_metadata_callback))
-    }
-
-    pub fn closure_to_get_abbr_verkey_cb(closure: Box<FnMut(ErrorCode, String) + Send>) -> (i32,
-                                                                                            Option<extern fn(command_handle: i32,
-                                                                                                             err: ErrorCode,
-                                                                                                             verkey: *const c_char)>) {
-        lazy_static! {
-            static ref GET_ABBR_VERKEY_CALLBACKS: Mutex < HashMap < i32, Box < FnMut(ErrorCode, String) + Send > >> = Default::default();
-        }
-
-        extern "C" fn get_abbr_verkey_callback(command_handle: i32, err: ErrorCode, verkey: *const c_char) {
-            let mut callbacks = GET_ABBR_VERKEY_CALLBACKS.lock().unwrap();
-            let mut cb = callbacks.remove(&command_handle).unwrap();
-            let verkey = unsafe { CStr::from_ptr(verkey).to_str().unwrap().to_string() };
-            cb(err, verkey)
-        }
-
-        let mut callbacks = GET_ABBR_VERKEY_CALLBACKS.lock().unwrap();
-        let command_handle = (COMMAND_HANDLE_COUNTER.fetch_add(1, Ordering::SeqCst) + 1) as i32;
-        callbacks.insert(command_handle, closure);
-
-        (command_handle, Some(get_abbr_verkey_callback))
-=======
-        (receiver, command_handle, Some(_callback))
->>>>>>> 913a2c77
-    }
-
-    pub fn closure_to_open_reader_cb(closure: Box<FnMut(ErrorCode, i32) + Send>)
-                                     -> (i32,
-                                         Option<extern fn(command_handle: i32, err: ErrorCode,
-                                                          handle: i32)>) {
-        lazy_static! {
-            static ref OPEN_READER_CALLBACKS: Mutex<HashMap<i32, Box<FnMut(ErrorCode, i32) + Send>>> = Default::default();
-        }
-
-        extern "C" fn open_wallet_callback(command_handle: i32, err: ErrorCode, handle: i32) {
-            let mut callbacks = OPEN_READER_CALLBACKS.lock().unwrap();
-            let mut cb = callbacks.remove(&command_handle).unwrap();
-            cb(err, handle)
-        }
-
-        let mut callbacks = OPEN_READER_CALLBACKS.lock().unwrap();
-        let command_handle = (COMMAND_HANDLE_COUNTER.fetch_add(1, Ordering::SeqCst) + 1) as i32;
-        callbacks.insert(command_handle, closure);
-
-        (command_handle, Some(open_wallet_callback))
+        (receiver, command_handle, Some(_callback))
     }
 }