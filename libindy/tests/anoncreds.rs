#[macro_use]
mod utils;

inject_indy_dependencies!();

extern crate indyrs as indy;
extern crate indyrs as api;
<<<<<<< HEAD
extern crate ursa;
extern crate uuid;
extern crate named_type;
extern crate rmp_serde;
extern crate rust_base58;
extern crate time;
extern crate serde;
extern crate indy_sys;

#[macro_use]
mod utils;
=======
extern crate indy_sys;
>>>>>>> 55b77ec7

use utils::{wallet, anoncreds};
use utils::anoncreds::{COMMON_MASTER_SECRET, CREDENTIAL1_ID, ANONCREDS_WALLET_CONFIG};

use indy::ErrorCode;
use utils::constants::*;
use utils::Setup;

<<<<<<< HEAD
use utils::domain::anoncreds::schema::Schema;
use utils::domain::anoncreds::credential_definition::CredentialDefinition;
use utils::domain::anoncreds::credential::CredentialInfo;
use utils::domain::anoncreds::credential_for_proof_request::{CredentialsForProofRequest, RequestedCredential};
use utils::domain::anoncreds::proof::Proof;

=======
use utils::domain::anoncreds::credential::CredentialInfo;
use utils::domain::anoncreds::credential_for_proof_request::{CredentialsForProofRequest, RequestedCredential};
use utils::domain::anoncreds::proof::Proof;
use utils::domain::crypto::did::DidValue;
>>>>>>> 55b77ec7

mod high_cases {
    use super::*;

    mod issuer_create_schema {
        use super::*;
        use utils::domain::anoncreds::schema::SchemaId;

        #[test]
        fn issuer_create_schema_works() {
            let (schema_id, _) = anoncreds::issuer_create_schema(ISSUER_DID,
                                                                 GVT_SCHEMA_NAME,
                                                                 SCHEMA_VERSION,
                                                                 GVT_SCHEMA_ATTRIBUTES).unwrap();
            assert_eq!(anoncreds::gvt_schema_id(), schema_id);
        }

        #[test]
        fn issuer_create_schema_works_for_fully_qualified_did() {
            let (schema_id, _) = anoncreds::issuer_create_schema(ISSUER_DID_V1,
                                                                 GVT_SCHEMA_NAME,
                                                                 SCHEMA_VERSION,
                                                                 GVT_SCHEMA_ATTRIBUTES).unwrap();
            assert_eq!(SchemaId(anoncreds::gvt_schema_id_fully_qualified()).0, schema_id);
        }
    }

    mod issuer_create_and_store_credential_def {
        use super::*;

        #[test]
        fn issuer_create_and_store_credential_def_works() {
            anoncreds::init_common_wallet();
        }
    }

    mod issuer_create_credential_offer {
        use super::*;

        #[test]
        fn issuer_create_credential_offer_works() {
            anoncreds::init_common_wallet();
        }
    }

    mod prover_create_master_secret {
        use super::*;

        #[test]
        fn prover_create_master_secret_works() {
            anoncreds::init_common_wallet();
        }
    }

    mod prover_create_credential_req {
        use super::*;

        #[test]
        fn prover_create_credential_req_works() {
            anoncreds::init_common_wallet();
        }
    }

    mod issuer_create_credential {
        use super::*;

        #[test]
        fn issuer_create_credential_works() {
            anoncreds::init_common_wallet();
        }
    }

    mod prover_store_credential {
        use super::*;

        #[test]
        fn prover_store_credential_works() {
            anoncreds::init_common_wallet();
        }
    }

    mod prover_get_credentials {
        use super::*;

        #[test]
        fn prover_get_credentials_works_for_empty_filter() {
            anoncreds::init_common_wallet();

            let wallet_handle = wallet::open_wallet(ANONCREDS_WALLET_CONFIG, WALLET_CREDENTIALS).unwrap();

            let credentials = anoncreds::prover_get_credentials(wallet_handle, r#"{}"#).unwrap();
            println!("!!!!\n{}", credentials);
            let credentials: Vec<CredentialInfo> = serde_json::from_str(&credentials).unwrap();

            assert_eq!(credentials.len(), 3);
            assert!(credentials.contains(&anoncreds::issuer_1_gvt_credential()));
            assert!(credentials.contains(&anoncreds::issuer_1_xyz_credential()));
            assert!(credentials.contains(&anoncreds::issuer_2_gvt_credential()));

            wallet::close_wallet(wallet_handle).unwrap();
        }


        #[test]
        fn prover_get_credentials_works_for_filter_by_issuer_did() {
            anoncreds::init_common_wallet();

            let wallet_handle = wallet::open_wallet(ANONCREDS_WALLET_CONFIG, WALLET_CREDENTIALS).unwrap();

            let filter_json = json!({"issuer_did": ISSUER_DID}).to_string();
            let credentials = anoncreds::prover_get_credentials(wallet_handle, &filter_json).unwrap();
            let credentials: Vec<CredentialInfo> = serde_json::from_str(&credentials).unwrap();

            assert_eq!(credentials.len(), 2);
            assert!(credentials.contains(&anoncreds::issuer_1_gvt_credential()));
            assert!(credentials.contains(&anoncreds::issuer_1_xyz_credential()));

            wallet::close_wallet(wallet_handle).unwrap();
        }

        #[test]
        fn prover_get_credentials_works_for_filter_by_schema_id() {
            anoncreds::init_common_wallet();

            let wallet_handle = wallet::open_wallet(ANONCREDS_WALLET_CONFIG, WALLET_CREDENTIALS).unwrap();

            let filter = json!({"schema_id": anoncreds::gvt_schema_id()}).to_string();

            let credentials = anoncreds::prover_get_credentials(wallet_handle, &filter).unwrap();
            let credentials: Vec<CredentialInfo> = serde_json::from_str(&credentials).unwrap();

            assert_eq!(credentials.len(), 2);
            assert!(credentials.contains(&anoncreds::issuer_1_gvt_credential()));
            assert!(credentials.contains(&anoncreds::issuer_2_gvt_credential()));

            wallet::close_wallet(wallet_handle).unwrap();
        }

        #[test]
        fn prover_get_credentials_works_for_filter_by_schema_name() {
            anoncreds::init_common_wallet();

            let wallet_handle = wallet::open_wallet(ANONCREDS_WALLET_CONFIG, WALLET_CREDENTIALS).unwrap();

            let credentials = anoncreds::prover_get_credentials(wallet_handle, &format!(r#"{{"schema_name":"{}"}}"#, GVT_SCHEMA_NAME)).unwrap();
            let credentials: Vec<CredentialInfo> = serde_json::from_str(&credentials).unwrap();

            assert_eq!(credentials.len(), 2);
            assert!(credentials.contains(&anoncreds::issuer_1_gvt_credential()));
            assert!(credentials.contains(&anoncreds::issuer_2_gvt_credential()));

            wallet::close_wallet(wallet_handle).unwrap();
        }

        #[test]
        fn prover_get_credentials_works_for_filter_by_schema_version() {
            anoncreds::init_common_wallet();

            let wallet_handle = wallet::open_wallet(ANONCREDS_WALLET_CONFIG, WALLET_CREDENTIALS).unwrap();

            let credentials = anoncreds::prover_get_credentials(wallet_handle, &format!(r#"{{"schema_version":"{}"}}"#, SCHEMA_VERSION)).unwrap();
            let credentials: Vec<CredentialInfo> = serde_json::from_str(&credentials).unwrap();

            assert_eq!(credentials.len(), 3);
            assert!(credentials.contains(&anoncreds::issuer_1_gvt_credential()));
            assert!(credentials.contains(&anoncreds::issuer_1_xyz_credential()));
            assert!(credentials.contains(&anoncreds::issuer_2_gvt_credential()));

            wallet::close_wallet(wallet_handle).unwrap();
        }

        #[test]
        fn prover_get_credentials_works_for_filter_by_schema_issuer_did() {
            anoncreds::init_common_wallet();

            let wallet_handle = wallet::open_wallet(ANONCREDS_WALLET_CONFIG, WALLET_CREDENTIALS).unwrap();

            let credentials = anoncreds::prover_get_credentials(wallet_handle, &format!(r#"{{"schema_issuer_did":"{}"}}"#, ISSUER_DID)).unwrap();
            let credentials: Vec<CredentialInfo> = serde_json::from_str(&credentials).unwrap();

            assert_eq!(credentials.len(), 3);
            assert!(credentials.contains(&anoncreds::issuer_1_gvt_credential()));
            assert!(credentials.contains(&anoncreds::issuer_1_xyz_credential()));
            assert!(credentials.contains(&anoncreds::issuer_2_gvt_credential()));

            wallet::close_wallet(wallet_handle).unwrap();
        }

        #[test]
        fn prover_get_credentials_works_for_filter_by_cred_def_id() {
            anoncreds::init_common_wallet();

            let wallet_handle = wallet::open_wallet(ANONCREDS_WALLET_CONFIG, WALLET_CREDENTIALS).unwrap();

            let filter = json!({"cred_def_id": anoncreds::issuer_1_gvt_cred_def_id()}).to_string();

            let credentials = anoncreds::prover_get_credentials(wallet_handle, &filter).unwrap();
            let credentials: Vec<CredentialInfo> = serde_json::from_str(&credentials).unwrap();

            assert_eq!(credentials.len(), 1);
            assert!(credentials.contains(&anoncreds::issuer_1_gvt_credential()));

            wallet::close_wallet(wallet_handle).unwrap();
        }

        #[test]
        fn prover_get_credentials_works_for_empty_result() {
            anoncreds::init_common_wallet();

            let wallet_handle = wallet::open_wallet(ANONCREDS_WALLET_CONFIG, WALLET_CREDENTIALS).unwrap();

            let credentials = anoncreds::prover_get_credentials(wallet_handle, r#"{"cred_def_id":"other_cred_def_id"}"#).unwrap();
            let credentials: Vec<CredentialInfo> = serde_json::from_str(&credentials).unwrap();

            assert_eq!(credentials.len(), 0);

            wallet::close_wallet(wallet_handle).unwrap();
        }

        #[test]
        fn prover_get_credentials_works_for_invalid_wallet_handle() {
            anoncreds::init_common_wallet();

            let wallet_handle = wallet::open_wallet(ANONCREDS_WALLET_CONFIG, WALLET_CREDENTIALS).unwrap();

            let invalid_wallet_handle = wallet_handle + 100;
            let res = anoncreds::prover_get_credentials(invalid_wallet_handle, r#"{}"#);
            assert_code!(ErrorCode::WalletInvalidHandle, res);

            wallet::close_wallet(wallet_handle).unwrap();
        }
    }

    mod prover_get_credential {
        use super::*;

        #[test]
        fn prover_get_credential_works() {
            anoncreds::init_common_wallet();

            let wallet_handle = wallet::open_wallet(ANONCREDS_WALLET_CONFIG, WALLET_CREDENTIALS).unwrap();

            let credential = anoncreds::prover_get_credential(wallet_handle, CREDENTIAL1_ID).unwrap();
            let credential: CredentialInfo = serde_json::from_str(&credential).unwrap();
            assert_eq!(credential, anoncreds::issuer_1_gvt_credential());

            wallet::close_wallet(wallet_handle).unwrap();
        }

        #[test]
        fn prover_get_credential_works_for_not_found() {
            anoncreds::init_common_wallet();

            let wallet_handle = wallet::open_wallet(ANONCREDS_WALLET_CONFIG, WALLET_CREDENTIALS).unwrap();

            let res = anoncreds::prover_get_credential(wallet_handle, "other_cred_id");
            assert_code!(ErrorCode::WalletItemNotFound, res);

            wallet::close_wallet(wallet_handle).unwrap();
        }
    }

    mod prover_credentials_search {
        use super::*;

        #[test]
        fn credentials_search_works() {
            anoncreds::init_common_wallet();

            let wallet_handle = wallet::open_wallet(ANONCREDS_WALLET_CONFIG, WALLET_CREDENTIALS).unwrap();

            let (search_handle, count) = anoncreds::prover_search_credentials(wallet_handle, "{}").unwrap();
            assert_eq!(count, 3);

            let credentials = anoncreds::prover_fetch_credentials(search_handle, count).unwrap();
            let credentials: Vec<CredentialInfo> = serde_json::from_str(&credentials).unwrap();

            assert_eq!(credentials.len(), 3);
            assert!(credentials.contains(&anoncreds::issuer_1_gvt_credential()));
            assert!(credentials.contains(&anoncreds::issuer_1_xyz_credential()));
            assert!(credentials.contains(&anoncreds::issuer_2_gvt_credential()));

            anoncreds::prover_close_credentials_search(search_handle).unwrap();
            wallet::close_wallet(wallet_handle).unwrap();
        }

        #[test]
        fn credentials_search_works_for_filter_by_issuer_did() {
            anoncreds::init_common_wallet();

            let wallet_handle = wallet::open_wallet(ANONCREDS_WALLET_CONFIG, WALLET_CREDENTIALS).unwrap();

            let filter_json = json!({"issuer_did": ISSUER_DID}).to_string();
            let (search_handle, count) = anoncreds::prover_search_credentials(wallet_handle, &filter_json).unwrap();
            assert_eq!(count, 2);

            let credentials = anoncreds::prover_fetch_credentials(search_handle, count).unwrap();
            let credentials: Vec<CredentialInfo> = serde_json::from_str(&credentials).unwrap();

            assert_eq!(credentials.len(), 2);
            assert!(credentials.contains(&anoncreds::issuer_1_gvt_credential()));
            assert!(credentials.contains(&anoncreds::issuer_1_xyz_credential()));

            anoncreds::prover_close_credentials_search(search_handle).unwrap();
            wallet::close_wallet(wallet_handle).unwrap();
        }

        #[test]
        fn credentials_search_works_for_filter_by_schema_id() {
            anoncreds::init_common_wallet();

            let wallet_handle = wallet::open_wallet(ANONCREDS_WALLET_CONFIG, WALLET_CREDENTIALS).unwrap();

            let filter_json = json!({"schema_id": anoncreds::gvt_schema_id()}).to_string();
            let (search_handle, count) = anoncreds::prover_search_credentials(wallet_handle, &filter_json).unwrap();
            assert_eq!(count, 2);

            let credentials = anoncreds::prover_fetch_credentials(search_handle, count).unwrap();
            let credentials: Vec<CredentialInfo> = serde_json::from_str(&credentials).unwrap();

            assert_eq!(credentials.len(), 2);
            assert!(credentials.contains(&anoncreds::issuer_1_gvt_credential()));
            assert!(credentials.contains(&anoncreds::issuer_2_gvt_credential()));

            anoncreds::prover_close_credentials_search(search_handle).unwrap();
            wallet::close_wallet(wallet_handle).unwrap();
        }

        #[test]
        fn credentials_search_works_for_filter_by_schema_id_and_cred_def_id() {
            anoncreds::init_common_wallet();

            let wallet_handle = wallet::open_wallet(ANONCREDS_WALLET_CONFIG, WALLET_CREDENTIALS).unwrap();

            let filter_json = json!({
                "schema_id": anoncreds::gvt_schema_id(),
                "cred_def_id": anoncreds::issuer_1_gvt_cred_def_id()
            }).to_string();

            let (search_handle, count) = anoncreds::prover_search_credentials(wallet_handle, &filter_json).unwrap();
            assert_eq!(count, 1);

            let credentials = anoncreds::prover_fetch_credentials(search_handle, count).unwrap();
            let credentials: Vec<CredentialInfo> = serde_json::from_str(&credentials).unwrap();

            assert_eq!(credentials.len(), 1);
            assert!(credentials.contains(&anoncreds::issuer_1_gvt_credential()));

            anoncreds::prover_close_credentials_search(search_handle).unwrap();
            wallet::close_wallet(wallet_handle).unwrap();
        }

        #[test]
        fn credentials_search_works_for_filter_by_multiple_schema_ids() {
            anoncreds::init_common_wallet();

            let wallet_handle = wallet::open_wallet(ANONCREDS_WALLET_CONFIG, WALLET_CREDENTIALS).unwrap();

            let filter_json = json!({
                "schema_id": json!({
                    "$in": vec![anoncreds::gvt_schema_id(), anoncreds::xyz_schema_id()]
                })
            }).to_string();

            let (search_handle, count) = anoncreds::prover_search_credentials(wallet_handle, &filter_json).unwrap();
            assert_eq!(count, 3);

            let credentials = anoncreds::prover_fetch_credentials(search_handle, count).unwrap();
            let credentials: Vec<CredentialInfo> = serde_json::from_str(&credentials).unwrap();

            assert_eq!(credentials.len(), 3);
            assert!(credentials.contains(&anoncreds::issuer_1_gvt_credential()));
            assert!(credentials.contains(&anoncreds::issuer_1_xyz_credential()));
            assert!(credentials.contains(&anoncreds::issuer_2_gvt_credential()));

            anoncreds::prover_close_credentials_search(search_handle).unwrap();
            wallet::close_wallet(wallet_handle).unwrap();
        }

        #[test]
        fn credentials_search_works_for_filter_by_schema_id_or_cred_def_id() {
            anoncreds::init_common_wallet();

            let wallet_handle = wallet::open_wallet(ANONCREDS_WALLET_CONFIG, WALLET_CREDENTIALS).unwrap();

            let filter_json = json!({
                "$or": vec![
                    json!({"schema_id": anoncreds::gvt_schema_id()}),
                    json!({"cred_def_id": anoncreds::issuer_1_xyz_cred_def_id()}),
                ]
            }).to_string();

            let (search_handle, count) = anoncreds::prover_search_credentials(wallet_handle, &filter_json).unwrap();
            assert_eq!(count, 3);

            let credentials = anoncreds::prover_fetch_credentials(search_handle, count).unwrap();
            let credentials: Vec<CredentialInfo> = serde_json::from_str(&credentials).unwrap();

            assert_eq!(credentials.len(), 3);
            assert!(credentials.contains(&anoncreds::issuer_1_gvt_credential()));
            assert!(credentials.contains(&anoncreds::issuer_1_xyz_credential()));
            assert!(credentials.contains(&anoncreds::issuer_2_gvt_credential()));

            anoncreds::prover_close_credentials_search(search_handle).unwrap();
            wallet::close_wallet(wallet_handle).unwrap();
        }

        #[test]
        fn credentials_search_works_for_no_results() {
            anoncreds::init_common_wallet();

            let wallet_handle = wallet::open_wallet(ANONCREDS_WALLET_CONFIG, WALLET_CREDENTIALS).unwrap();

            let filter_json = json!({"other_field": "other_value"}).to_string();

            let (search_handle, count) = anoncreds::prover_search_credentials(wallet_handle, &filter_json).unwrap();
            assert_eq!(count, 0);

            let credentials = anoncreds::prover_fetch_credentials(search_handle, 100).unwrap();
            let credentials: Vec<CredentialInfo> = serde_json::from_str(&credentials).unwrap();
            assert_eq!(credentials.len(), 0);

            anoncreds::prover_close_credentials_search(search_handle).unwrap();
            wallet::close_wallet(wallet_handle).unwrap();
        }
    }

    //NOTE: There are following credential stored in wallet:
    // {"issuer_did": ISSUER_DID, "schema_id": gvt_schema_id}
    // {"issuer_did": ISSUER_DID, "schema_id": xyz_schema_id}
    // {"issuer_did": DID, "schema_id": gvt_schema_id}
    mod prover_get_credentials_for_proof_req {
        use super::*;
        use utils::domain::anoncreds::schema::SchemaId;
        use utils::domain::anoncreds::credential_definition::CredentialDefinitionId;

        #[test]
        fn prover_get_credentials_for_proof_req_works_for_empty_req() {
            anoncreds::init_common_wallet();

            let wallet_handle = wallet::open_wallet(ANONCREDS_WALLET_CONFIG, WALLET_CREDENTIALS).unwrap();

            let proof_req = json!({
               "nonce":"123432421212",
               "name":"proof_req_1",
               "version":"0.1",
               "requested_attributes": json!({}),
               "requested_predicates": json!({}),
            }).to_string();

            let res = anoncreds::prover_get_credentials_for_proof_req(wallet_handle, &proof_req);
            assert_code!(ErrorCode::CommonInvalidStructure, res);

            wallet::close_wallet(wallet_handle).unwrap();
        }

        #[test]
        fn prover_get_credentials_for_proof_req_works_for_revealed_attr_only() {
            anoncreds::init_common_wallet();

            let wallet_handle = wallet::open_wallet(ANONCREDS_WALLET_CONFIG, WALLET_CREDENTIALS).unwrap();

            let proof_req = json!({
               "nonce":"123432421212",
               "name":"proof_req_1",
               "version":"0.1",
               "requested_attributes": json!({
                   "attr1_referent": json!({
                       "name":"name"
                   })
               }),
               "requested_predicates": json!({ }),
            }).to_string();

            let credentials_json = anoncreds::prover_get_credentials_for_proof_req(wallet_handle, &proof_req).unwrap();
            println!("credentials_json:\n{}", credentials_json);

            let credentials: CredentialsForProofRequest = serde_json::from_str(&credentials_json).unwrap();
            assert_eq!(credentials.attrs.len(), 1);

            let credentials_for_attr_1 = credentials.attrs.get("attr1_referent").unwrap();
            assert_eq!(credentials_for_attr_1.len(), 2);

            wallet::close_wallet(wallet_handle).unwrap();
        }

        #[test]
        fn prover_get_credentials_for_proof_req_works_for_revealed_attr_in_upper_case() {
            anoncreds::init_common_wallet();

            let wallet_handle = wallet::open_wallet(ANONCREDS_WALLET_CONFIG, WALLET_CREDENTIALS).unwrap();

            let proof_req = json!({
               "nonce":"123432421212",
               "name":"proof_req_1",
               "version":"0.1",
               "requested_attributes": json!({
                   "attr1_referent": json!({
                       "name":"NAME"
                   })
               }),
               "requested_predicates": json!({ }),
            }).to_string();

            let credentials_json = anoncreds::prover_get_credentials_for_proof_req(wallet_handle, &proof_req).unwrap();

            let credentials: CredentialsForProofRequest = serde_json::from_str(&credentials_json).unwrap();
            assert_eq!(credentials.attrs.len(), 1);

            let credentials_for_attr_1 = credentials.attrs.get("attr1_referent").unwrap();
            assert_eq!(credentials_for_attr_1.len(), 2);

            wallet::close_wallet(wallet_handle).unwrap();
        }

        #[test]
        fn prover_get_credentials_for_proof_req_works_for_revealed_attr_contains_spaces() {
            anoncreds::init_common_wallet();

            let wallet_handle = wallet::open_wallet(ANONCREDS_WALLET_CONFIG, WALLET_CREDENTIALS).unwrap();

            let proof_req = json!({
               "nonce":"123432421212",
               "name":"proof_req_1",
               "version":"0.1",
               "requested_attributes": json!({
                   "attr1_referent": json!({
                       "name":" name"
                   })
               }),
               "requested_predicates": json!({ }),
            }).to_string();

            let credentials_json = anoncreds::prover_get_credentials_for_proof_req(wallet_handle, &proof_req).unwrap();

            let credentials: CredentialsForProofRequest = serde_json::from_str(&credentials_json).unwrap();
            assert_eq!(credentials.attrs.len(), 1);

            let credentials_for_attr_1 = credentials.attrs.get("attr1_referent").unwrap();
            assert_eq!(credentials_for_attr_1.len(), 2);

            wallet::close_wallet(wallet_handle).unwrap();
        }

        mod attribute_restrictions_libindy_1_5_format {
            use super::*;

            #[test]
            fn prover_get_credentials_for_proof_req_works_for_revealed_attr_for_specific_issuer() {
                anoncreds::init_common_wallet();

                let wallet_handle = wallet::open_wallet(ANONCREDS_WALLET_CONFIG, WALLET_CREDENTIALS).unwrap();

                let proof_req = json!({
                   "nonce":"123432421212",
                   "name":"proof_req_1",
                   "version":"0.1",
                   "requested_attributes": json!({
                       "attr1_referent": json!({
                           "name":"name",
                           "restrictions": [json!({ "issuer_did": ISSUER_DID })]
                       })
                   }),
                   "requested_predicates": json!({
                   }),
                }).to_string();

                let credentials_json = anoncreds::prover_get_credentials_for_proof_req(wallet_handle, &proof_req).unwrap();

                let credentials: CredentialsForProofRequest = serde_json::from_str(&credentials_json).unwrap();
                assert_eq!(credentials.attrs.len(), 1);

                let credentials_for_attr_1 = credentials.attrs.get("attr1_referent").unwrap();
                assert_eq!(credentials_for_attr_1.len(), 1);

                wallet::close_wallet(wallet_handle).unwrap();
            }

            #[test]
            fn prover_get_credentials_for_proof_rea_works_for_revealed_attr_for_multiple_issuers() {
                anoncreds::init_common_wallet();

                let wallet_handle = wallet::open_wallet(ANONCREDS_WALLET_CONFIG, WALLET_CREDENTIALS).unwrap();

                let proof_req = json!({
                   "nonce":"123432421212",
                   "name":"proof_req_1",
                   "version":"0.1",
                   "requested_attributes": json!({
                       "attr1_referent": json!({
                           "name":"name",
                           "restrictions": [json!({ "issuer_did": ISSUER_DID }), json!({ "issuer_did": ISSUER_DID_2 })]
                       })
                   }),
                   "requested_predicates": json!({}),
                }).to_string();

                let credentials_json = anoncreds::prover_get_credentials_for_proof_req(wallet_handle, &proof_req).unwrap();

                let credentials: CredentialsForProofRequest = serde_json::from_str(&credentials_json).unwrap();
                assert_eq!(credentials.attrs.len(), 1);

                let credentials_for_attr_1 = credentials.attrs.get("attr1_referent").unwrap();
                assert_eq!(credentials_for_attr_1.len(), 2);

                wallet::close_wallet(wallet_handle).unwrap();
            }

            #[test]
            fn prover_get_credentials_for_proof_req_works_for_revealed_attr_for_specific_schema() {
                anoncreds::init_common_wallet();

                let wallet_handle = wallet::open_wallet(ANONCREDS_WALLET_CONFIG, WALLET_CREDENTIALS).unwrap();

                let proof_req = json!({
                   "nonce":"123432421212",
                   "name":"proof_req_1",
                   "version":"0.1",
                   "requested_attributes": json!({
                       "attr1_referent": json!({
                           "name":"name",
                           "restrictions": [json!({ "schema_id": anoncreds::gvt_schema_id() })]
                       })
                   }),
                   "requested_predicates": json!({}),
                }).to_string();

                let credentials_json = anoncreds::prover_get_credentials_for_proof_req(wallet_handle, &proof_req).unwrap();

                let credentials: CredentialsForProofRequest = serde_json::from_str(&credentials_json).unwrap();
                assert_eq!(credentials.attrs.len(), 1);

                let credentials_for_attr_1 = credentials.attrs.get("attr1_referent").unwrap();
                assert_eq!(credentials_for_attr_1.len(), 2);

                wallet::close_wallet(wallet_handle).unwrap();
            }

            #[test]
            fn prover_get_credentials_for_proof_req_works_for_revealed_attr_for_schema_name() {
                anoncreds::init_common_wallet();

                let wallet_handle = wallet::open_wallet(ANONCREDS_WALLET_CONFIG, WALLET_CREDENTIALS).unwrap();

                let proof_req = json!({
                   "nonce":"123432421212",
                   "name":"proof_req_1",
                   "version":"0.1",
                   "requested_attributes": json!({
                       "attr1_referent": json!({
                           "name":"name",
                           "restrictions": [json!({ "schema_name": GVT_SCHEMA_NAME })]
                       })
                   }),
                   "requested_predicates": json!({}),
                }).to_string();

                let credentials_json = anoncreds::prover_get_credentials_for_proof_req(wallet_handle, &proof_req).unwrap();

                let credentials: CredentialsForProofRequest = serde_json::from_str(&credentials_json).unwrap();
                assert_eq!(credentials.attrs.len(), 1);

                let credentials_for_attr_1 = credentials.attrs.get("attr1_referent").unwrap();
                assert_eq!(credentials_for_attr_1.len(), 2);

                wallet::close_wallet(wallet_handle).unwrap();
            }

            #[test]
            fn prover_get_credentials_for_proof_req_works_for_revealed_attr_for_schema_version() {
                anoncreds::init_common_wallet();

                let wallet_handle = wallet::open_wallet(ANONCREDS_WALLET_CONFIG, WALLET_CREDENTIALS).unwrap();

                let proof_req = json!({
                   "nonce":"123432421212",
                   "name":"proof_req_1",
                   "version":"0.1",
                   "requested_attributes": json!({
                       "attr1_referent": json!({
                           "name":"name",
                           "restrictions": [json!({ "schema_version": SCHEMA_VERSION })]
                       })
                   }),
                   "requested_predicates": json!({}),
                }).to_string();

                let credentials_json = anoncreds::prover_get_credentials_for_proof_req(wallet_handle, &proof_req).unwrap();

                let credentials: CredentialsForProofRequest = serde_json::from_str(&credentials_json).unwrap();
                assert_eq!(credentials.attrs.len(), 1);

                let credentials_for_attr_1 = credentials.attrs.get("attr1_referent").unwrap();
                assert_eq!(credentials_for_attr_1.len(), 2);

                wallet::close_wallet(wallet_handle).unwrap();
            }

            #[test]
            fn prover_get_credentials_for_proof_req_works_for_revealed_attr_for_schema_issuer_did() {
                anoncreds::init_common_wallet();

                let wallet_handle = wallet::open_wallet(ANONCREDS_WALLET_CONFIG, WALLET_CREDENTIALS).unwrap();

                let proof_req = json!({
                   "nonce":"123432421212",
                   "name":"proof_req_1",
                   "version":"0.1",
                   "requested_attributes": json!({
                       "attr1_referent": json!({
                           "name":"name",
                           "restrictions": [json!({ "schema_issuer_did": ISSUER_DID })]
                       })
                   }),
                   "requested_predicates": json!({}),
                }).to_string();

                let credentials_json = anoncreds::prover_get_credentials_for_proof_req(wallet_handle, &proof_req).unwrap();

                let credentials: CredentialsForProofRequest = serde_json::from_str(&credentials_json).unwrap();
                assert_eq!(credentials.attrs.len(), 1);

                let credentials_for_attr_1 = credentials.attrs.get("attr1_referent").unwrap();
                assert_eq!(credentials_for_attr_1.len(), 2);

                wallet::close_wallet(wallet_handle).unwrap();
            }

            #[test]
            fn prover_get_credentials_for_proof_req_works_for_revealed_attr_for_specific_schema_id_or_specific_cred_def_id() {
                anoncreds::init_common_wallet();

                let wallet_handle = wallet::open_wallet(ANONCREDS_WALLET_CONFIG, WALLET_CREDENTIALS).unwrap();

                let proof_req = json!({
                   "nonce":"123432421212",
                   "name":"proof_req_1",
                   "version":"0.1",
                   "requested_attributes": json!({
                       "attr1_referent": json!({
                           "name":"name",
                           "restrictions": [json!({ "schema_id": anoncreds::gvt_schema_id() }), json!({ "cred_def_id": anoncreds::issuer_1_gvt_cred_def_id() })]
                       })
                   }),
                   "requested_predicates": json!({}),
                }).to_string();

                let credentials_json = anoncreds::prover_get_credentials_for_proof_req(wallet_handle, &proof_req).unwrap();

                let credentials: CredentialsForProofRequest = serde_json::from_str(&credentials_json).unwrap();
                assert_eq!(credentials.attrs.len(), 1);

                let credentials_for_attr_1 = credentials.attrs.get("attr1_referent").unwrap();
                assert_eq!(credentials_for_attr_1.len(), 2);

                wallet::close_wallet(wallet_handle).unwrap();
            }

            #[test]
            fn prover_get_credentials_for_proof_rea_works_for_revealed_attr_for_multiple_schemas() {
                anoncreds::init_common_wallet();

                let wallet_handle = wallet::open_wallet(ANONCREDS_WALLET_CONFIG, WALLET_CREDENTIALS).unwrap();

                let proof_req = json!({
                   "nonce":"123432421212",
                   "name":"proof_req_1",
                   "version":"0.1",
                   "requested_attributes": json!({
                       "attr1_referent": json!({
                           "name":"name",
                           "restrictions": [json!({ "schema_id":  anoncreds::gvt_schema_id() }), json!({ "schema_id": anoncreds::xyz_schema_id() })]
                       })
                   }),
                   "requested_predicates": json!({}),
                }).to_string();

                let credentials_json = anoncreds::prover_get_credentials_for_proof_req(wallet_handle, &proof_req).unwrap();

                let credentials: CredentialsForProofRequest = serde_json::from_str(&credentials_json).unwrap();
                assert_eq!(credentials.attrs.len(), 1);

                let credentials_for_attr_1 = credentials.attrs.get("attr1_referent").unwrap();
                assert_eq!(credentials_for_attr_1.len(), 2);

                wallet::close_wallet(wallet_handle).unwrap();
            }

            #[test]
            fn prover_get_credentials_for_proof_req_works_for_revealed_attr_for_specific_cred_def_id() {
                anoncreds::init_common_wallet();

                let wallet_handle = wallet::open_wallet(ANONCREDS_WALLET_CONFIG, WALLET_CREDENTIALS).unwrap();

                let proof_req = json!({
                   "nonce":"123432421212",
                   "name":"proof_req_1",
                   "version":"0.1",
                   "requested_attributes": json!({
                       "attr1_referent": json!({
                           "name":"name",
                           "restrictions": [json!({ "cred_def_id": anoncreds::issuer_1_gvt_cred_def_id() })]
                       })
                   }),
                   "requested_predicates": json!({}),
                }).to_string();

                let credentials_json = anoncreds::prover_get_credentials_for_proof_req(wallet_handle, &proof_req).unwrap();

                let credentials: CredentialsForProofRequest = serde_json::from_str(&credentials_json).unwrap();
                let credentials_for_attr_1 = credentials.attrs.get("attr1_referent").unwrap();

                wallet::close_wallet(wallet_handle).unwrap();

                assert_eq!(credentials.attrs.len(), 1);
                assert_eq!(credentials_for_attr_1.len(), 1);
            }

            #[test]
            fn prover_get_credentials_for_proof_rea_works_for_revealed_attr_for_multiple_cred_def_ids() {
                anoncreds::init_common_wallet();

                let wallet_handle = wallet::open_wallet(ANONCREDS_WALLET_CONFIG, WALLET_CREDENTIALS).unwrap();

                let proof_req = json!({
                   "nonce":"123432421212",
                   "name":"proof_req_1",
                   "version":"0.1",
                   "requested_attributes": json!({
                       "attr1_referent": json!({
                           "name":"name",
                           "restrictions": [json!({ "cred_def_id": anoncreds::issuer_1_gvt_cred_def_id() }), json!({ "cred_def_id": anoncreds::issuer_2_gvt_cred_def_id() })]
                       })
                   }),
                   "requested_predicates": json!({}),
                }).to_string();

                let credentials_json = anoncreds::prover_get_credentials_for_proof_req(wallet_handle, &proof_req).unwrap();

                let credentials: CredentialsForProofRequest = serde_json::from_str(&credentials_json).unwrap();
                assert_eq!(credentials.attrs.len(), 1);

                let credentials_for_attr_1 = credentials.attrs.get("attr1_referent").unwrap();
                assert_eq!(credentials_for_attr_1.len(), 2);

                wallet::close_wallet(wallet_handle).unwrap();
            }

            #[test]
            fn prover_get_credentials_for_proof_req_works_for_revealed_attr_for_cred_def_id_or_issuer_did() {
                anoncreds::init_common_wallet();

                let wallet_handle = wallet::open_wallet(ANONCREDS_WALLET_CONFIG, WALLET_CREDENTIALS).unwrap();

                let proof_req = json!({
                   "nonce":"123432421212",
                   "name":"proof_req_1",
                   "version":"0.1",
                   "requested_attributes": json!({
                       "attr1_referent": json!({
                           "name":"name",
                           "restrictions": [json!({ "cred_def_id": anoncreds::issuer_1_gvt_cred_def_id() }), json!({ "issuer_did": ISSUER_DID_2 })]
                       })
                   }),
                   "requested_predicates": json!({}),
                }).to_string();

                let credentials_json = anoncreds::prover_get_credentials_for_proof_req(wallet_handle, &proof_req).unwrap();

                let credentials: CredentialsForProofRequest = serde_json::from_str(&credentials_json).unwrap();
                assert_eq!(credentials.attrs.len(), 1);

                let credentials_for_attr_1 = credentials.attrs.get("attr1_referent").unwrap();
                assert_eq!(credentials_for_attr_1.len(), 2);

                wallet::close_wallet(wallet_handle).unwrap();
            }

            #[test]
            fn prover_get_credentials_for_proof_req_works_for_revealed_attr_for_other_issuer() {
                anoncreds::init_common_wallet();

                let wallet_handle = wallet::open_wallet(ANONCREDS_WALLET_CONFIG, WALLET_CREDENTIALS).unwrap();

                let proof_req = json!({
                   "nonce":"123432421212",
                   "name":"proof_req_1",
                   "version":"0.1",
                   "requested_attributes": json!({
                       "attr1_referent": json!({
                           "name":"name",
                           "restrictions": [json!({ "issuer_did": DID_TRUSTEE })]
                       })
                   }),
                   "requested_predicates": json!({
                   }),
                }).to_string();

                let credentials_json = anoncreds::prover_get_credentials_for_proof_req(wallet_handle, &proof_req).unwrap();

                let credentials: CredentialsForProofRequest = serde_json::from_str(&credentials_json).unwrap();
                assert_eq!(credentials.attrs.len(), 1);

                let credentials_for_attr_1 = credentials.attrs.get("attr1_referent").unwrap();
                assert_eq!(credentials_for_attr_1.len(), 0);

                wallet::close_wallet(wallet_handle).unwrap();
            }

            #[test]
            fn prover_get_credentials_for_proof_req_works_for_revealed_attr_for_other_schema_id() {
                anoncreds::init_common_wallet();

                let wallet_handle = wallet::open_wallet(ANONCREDS_WALLET_CONFIG, WALLET_CREDENTIALS).unwrap();

                let proof_req = json!({
                   "nonce":"123432421212",
                   "name":"proof_req_1",
                   "version":"0.1",
                   "requested_attributes": json!({
                       "attr1_referent": json!({
                           "name":"name",
<<<<<<< HEAD
                           "restrictions": [json!({ "schema_id": SchemaId::new(DID_TRUSTEE, GVT_SCHEMA_NAME, SCHEMA_VERSION) })]
=======
                           "restrictions": [json!({ "schema_id": SchemaId::new(&DidValue(DID_TRUSTEE.to_string()), GVT_SCHEMA_NAME, SCHEMA_VERSION) })]
>>>>>>> 55b77ec7
                       })
                   }),
                   "requested_predicates": json!({
                   }),
                }).to_string();

                let credentials_json = anoncreds::prover_get_credentials_for_proof_req(wallet_handle, &proof_req).unwrap();

                let credentials: CredentialsForProofRequest = serde_json::from_str(&credentials_json).unwrap();
                assert_eq!(credentials.attrs.len(), 1);

                let credentials_for_attr_1 = credentials.attrs.get("attr1_referent").unwrap();
                assert_eq!(credentials_for_attr_1.len(), 0);

                wallet::close_wallet(wallet_handle).unwrap();
            }

            #[test]
            fn prover_get_credentials_for_proof_req_works_for_revealed_attr_for_other_cred_def_id() {
                anoncreds::init_common_wallet();

                let wallet_handle = wallet::open_wallet(ANONCREDS_WALLET_CONFIG, WALLET_CREDENTIALS).unwrap();

                let proof_req = json!({
                   "nonce":"123432421212",
                   "name":"proof_req_1",
                   "version":"0.1",
                   "requested_attributes": json!({
                       "attr1_referent": json!({
                           "name":"name",
<<<<<<< HEAD
                           "restrictions": [json!({ "cred_def_id": CredentialDefinitionId::new(DID_TRUSTEE, &SchemaId(anoncreds::gvt_schema_id()), "CL", TAG_1) })]
=======
                           "restrictions": [json!({ "cred_def_id": CredentialDefinitionId::new(&DidValue(DID_TRUSTEE.to_string()), &SchemaId(anoncreds::gvt_schema_id()), "CL", TAG_1) })]
>>>>>>> 55b77ec7
                       })
                   }),
                   "requested_predicates": json!({
                   }),
                }).to_string();

                let credentials_json = anoncreds::prover_get_credentials_for_proof_req(wallet_handle, &proof_req).unwrap();

                let credentials: CredentialsForProofRequest = serde_json::from_str(&credentials_json).unwrap();
                assert_eq!(credentials.attrs.len(), 1);

                let credentials_for_attr_1 = credentials.attrs.get("attr1_referent").unwrap();
                assert_eq!(credentials_for_attr_1.len(), 0);

                wallet::close_wallet(wallet_handle).unwrap();
            }

            #[test]
            fn prover_get_credentials_for_proof_req_works_for_null_restrictions() {
                anoncreds::init_common_wallet();

                let wallet_handle = wallet::open_wallet(ANONCREDS_WALLET_CONFIG, WALLET_CREDENTIALS).unwrap();

                let proof_req = r#"{
                   "nonce":"123432421212",
                   "name":"proof_req_1",
                   "version":"0.1",
                   "requested_attributes":{
                      "attr1_referent":{
                         "name":"name",
                         "restrictions":[
                            {
                               "schema_id":null,
                               "schema_issuer_did":null,
                               "schema_name":null,
                               "schema_version":null,
                               "issuer_did":"NcYxiDXkpYi6ov5FcYDi1e",
                               "cred_def_id":null
                            }
                         ]
                      }
                   },
                   "requested_predicates":{
                   }
                }"#;

                let credentials_json = anoncreds::prover_get_credentials_for_proof_req(wallet_handle, &proof_req).unwrap();

                let credentials: CredentialsForProofRequest = serde_json::from_str(&credentials_json).unwrap();
                assert_eq!(credentials.attrs.len(), 1);

                let credentials_for_attr_1 = credentials.attrs.get("attr1_referent").unwrap();
                assert_eq!(credentials_for_attr_1.len(), 1);

                wallet::close_wallet(wallet_handle).unwrap();
            }
        }

        mod attribute_restrictions_wql_format {
            use super::*;

            #[test]
            fn prover_get_credentials_for_proof_req_works_for_revealed_attr_for_specific_issuer() {
                anoncreds::init_common_wallet();

                let wallet_handle = wallet::open_wallet(ANONCREDS_WALLET_CONFIG, WALLET_CREDENTIALS).unwrap();

                let proof_req = json!({
                   "nonce":"123432421212",
                   "name":"proof_req_1",
                   "version":"0.1",
                   "requested_attributes": json!({
                       "attr1_referent": json!({
                           "name":"name",
                           "restrictions": json!({ "issuer_did": ISSUER_DID })
                       })
                   }),
                   "requested_predicates": json!({
                   }),
                }).to_string();

                let credentials_json = anoncreds::prover_get_credentials_for_proof_req(wallet_handle, &proof_req).unwrap();

                let credentials: CredentialsForProofRequest = serde_json::from_str(&credentials_json).unwrap();
                assert_eq!(credentials.attrs.len(), 1);

                let credentials_for_attr_1 = credentials.attrs.get("attr1_referent").unwrap();
                assert_eq!(credentials_for_attr_1.len(), 1);

                wallet::close_wallet(wallet_handle).unwrap();
            }

            #[test]
            fn prover_get_credentials_for_proof_rea_works_for_revealed_attr_for_multiple_issuers() {
                anoncreds::init_common_wallet();

                let wallet_handle = wallet::open_wallet(ANONCREDS_WALLET_CONFIG, WALLET_CREDENTIALS).unwrap();

                let proof_req = json!({
                   "nonce":"123432421212",
                   "name":"proof_req_1",
                   "version":"0.1",
                   "requested_attributes": json!({
                       "attr1_referent": json!({
                           "name":"name",
                           "restrictions": json!({
                               "issuer_did": json!({
                                    "$in": vec![ISSUER_DID, ISSUER_DID_2]
                               })
                           })
                       })
                   }),
                   "requested_predicates": json!({}),
                }).to_string();

                let credentials_json = anoncreds::prover_get_credentials_for_proof_req(wallet_handle, &proof_req).unwrap();

                let credentials: CredentialsForProofRequest = serde_json::from_str(&credentials_json).unwrap();
                assert_eq!(credentials.attrs.len(), 1);

                let credentials_for_attr_1 = credentials.attrs.get("attr1_referent").unwrap();
                assert_eq!(credentials_for_attr_1.len(), 2);

                wallet::close_wallet(wallet_handle).unwrap();
            }

            #[test]
            fn prover_get_credentials_for_proof_req_works_for_revealed_attr_for_specific_schema() {
                anoncreds::init_common_wallet();

                let wallet_handle = wallet::open_wallet(ANONCREDS_WALLET_CONFIG, WALLET_CREDENTIALS).unwrap();

                let proof_req = json!({
                   "nonce":"123432421212",
                   "name":"proof_req_1",
                   "version":"0.1",
                   "requested_attributes": json!({
                       "attr1_referent": json!({
                           "name":"name",
                           "restrictions": json!({ "schema_id": anoncreds::gvt_schema_id() })
                       })
                   }),
                   "requested_predicates": json!({}),
                }).to_string();

                let credentials_json = anoncreds::prover_get_credentials_for_proof_req(wallet_handle, &proof_req).unwrap();

                let credentials: CredentialsForProofRequest = serde_json::from_str(&credentials_json).unwrap();
                assert_eq!(credentials.attrs.len(), 1);

                let credentials_for_attr_1 = credentials.attrs.get("attr1_referent").unwrap();
                assert_eq!(credentials_for_attr_1.len(), 2);

                wallet::close_wallet(wallet_handle).unwrap();
            }

            #[test]
            fn prover_get_credentials_for_proof_req_works_for_revealed_attr_for_schema_name() {
                anoncreds::init_common_wallet();

                let wallet_handle = wallet::open_wallet(ANONCREDS_WALLET_CONFIG, WALLET_CREDENTIALS).unwrap();

                let proof_req = json!({
                   "nonce":"123432421212",
                   "name":"proof_req_1",
                   "version":"0.1",
                   "requested_attributes": json!({
                       "attr1_referent": json!({
                           "name":"name",
                           "restrictions": json!({ "schema_name": GVT_SCHEMA_NAME })
                       })
                   }),
                   "requested_predicates": json!({}),
                }).to_string();

                let credentials_json = anoncreds::prover_get_credentials_for_proof_req(wallet_handle, &proof_req).unwrap();

                let credentials: CredentialsForProofRequest = serde_json::from_str(&credentials_json).unwrap();
                assert_eq!(credentials.attrs.len(), 1);

                let credentials_for_attr_1 = credentials.attrs.get("attr1_referent").unwrap();
                assert_eq!(credentials_for_attr_1.len(), 2);

                wallet::close_wallet(wallet_handle).unwrap();
            }

            #[test]
            fn prover_get_credentials_for_proof_req_works_for_revealed_attr_for_schema_version() {
                anoncreds::init_common_wallet();

                let wallet_handle = wallet::open_wallet(ANONCREDS_WALLET_CONFIG, WALLET_CREDENTIALS).unwrap();

                let proof_req = json!({
                   "nonce":"123432421212",
                   "name":"proof_req_1",
                   "version":"0.1",
                   "requested_attributes": json!({
                       "attr1_referent": json!({
                           "name":"name",
                           "restrictions": json!({ "schema_version": SCHEMA_VERSION })
                       })
                   }),
                   "requested_predicates": json!({}),
                }).to_string();

                let credentials_json = anoncreds::prover_get_credentials_for_proof_req(wallet_handle, &proof_req).unwrap();

                let credentials: CredentialsForProofRequest = serde_json::from_str(&credentials_json).unwrap();
                assert_eq!(credentials.attrs.len(), 1);

                let credentials_for_attr_1 = credentials.attrs.get("attr1_referent").unwrap();
                assert_eq!(credentials_for_attr_1.len(), 2);

                wallet::close_wallet(wallet_handle).unwrap();
            }

            #[test]
            fn prover_get_credentials_for_proof_req_works_for_revealed_attr_for_schema_issuer_did() {
                anoncreds::init_common_wallet();

                let wallet_handle = wallet::open_wallet(ANONCREDS_WALLET_CONFIG, WALLET_CREDENTIALS).unwrap();

                let proof_req = json!({
                   "nonce":"123432421212",
                   "name":"proof_req_1",
                   "version":"0.1",
                   "requested_attributes": json!({
                       "attr1_referent": json!({
                           "name":"name",
                           "restrictions": json!({ "schema_issuer_did": ISSUER_DID })
                       })
                   }),
                   "requested_predicates": json!({}),
                }).to_string();

                let credentials_json = anoncreds::prover_get_credentials_for_proof_req(wallet_handle, &proof_req).unwrap();

                let credentials: CredentialsForProofRequest = serde_json::from_str(&credentials_json).unwrap();
                assert_eq!(credentials.attrs.len(), 1);

                let credentials_for_attr_1 = credentials.attrs.get("attr1_referent").unwrap();
                assert_eq!(credentials_for_attr_1.len(), 2);

                wallet::close_wallet(wallet_handle).unwrap();
            }

            #[test]
            fn prover_get_credentials_for_proof_req_works_for_revealed_attr_for_specific_schema_id_or_specific_cred_def_id() {
                anoncreds::init_common_wallet();

                let wallet_handle = wallet::open_wallet(ANONCREDS_WALLET_CONFIG, WALLET_CREDENTIALS).unwrap();

                let proof_req = json!({
                   "nonce":"123432421212",
                   "name":"proof_req_1",
                   "version":"0.1",
                   "requested_attributes": json!({
                       "attr1_referent": json!({
                           "name":"name",
                           "restrictions": json!({
                                "$or": vec![
                                    json!({ "schema_id": anoncreds::gvt_schema_id() }),
                                    json!({ "cred_def_id": anoncreds::issuer_1_gvt_cred_def_id() })
                                ]
                           })
                       })
                   }),
                   "requested_predicates": json!({}),
                }).to_string();

                let credentials_json = anoncreds::prover_get_credentials_for_proof_req(wallet_handle, &proof_req).unwrap();

                let credentials: CredentialsForProofRequest = serde_json::from_str(&credentials_json).unwrap();
                assert_eq!(credentials.attrs.len(), 1);

                let credentials_for_attr_1 = credentials.attrs.get("attr1_referent").unwrap();
                assert_eq!(credentials_for_attr_1.len(), 2);

                wallet::close_wallet(wallet_handle).unwrap();
            }

            #[test]
            fn prover_get_credentials_for_proof_rea_works_for_revealed_attr_for_multiple_schemas() {
                anoncreds::init_common_wallet();

                let wallet_handle = wallet::open_wallet(ANONCREDS_WALLET_CONFIG, WALLET_CREDENTIALS).unwrap();

                let proof_req = json!({
                   "nonce":"123432421212",
                   "name":"proof_req_1",
                   "version":"0.1",
                   "requested_attributes": json!({
                       "attr1_referent": json!({
                           "name":"name",
                           "restrictions": json!({
                               "schema_id": json!({
                                    "$in": vec![anoncreds::gvt_schema_id(), anoncreds::xyz_schema_id()]
                               })
                           })
                       })
                   }),
                   "requested_predicates": json!({}),
                }).to_string();

                let credentials_json = anoncreds::prover_get_credentials_for_proof_req(wallet_handle, &proof_req).unwrap();

                let credentials: CredentialsForProofRequest = serde_json::from_str(&credentials_json).unwrap();
                assert_eq!(credentials.attrs.len(), 1);

                let credentials_for_attr_1 = credentials.attrs.get("attr1_referent").unwrap();
                assert_eq!(credentials_for_attr_1.len(), 2);

                wallet::close_wallet(wallet_handle).unwrap();
            }

            #[test]
            fn prover_get_credentials_for_proof_req_works_for_revealed_attr_for_specific_cred_def_id() {
                anoncreds::init_common_wallet();

                let wallet_handle = wallet::open_wallet(ANONCREDS_WALLET_CONFIG, WALLET_CREDENTIALS).unwrap();

                let proof_req = json!({
                   "nonce":"123432421212",
                   "name":"proof_req_1",
                   "version":"0.1",
                   "requested_attributes": json!({
                       "attr1_referent": json!({
                           "name":"name",
                           "restrictions": json!({ "cred_def_id": anoncreds::issuer_1_gvt_cred_def_id() })
                       })
                   }),
                   "requested_predicates": json!({}),
                }).to_string();

                let credentials_json = anoncreds::prover_get_credentials_for_proof_req(wallet_handle, &proof_req).unwrap();

                let credentials: CredentialsForProofRequest = serde_json::from_str(&credentials_json).unwrap();
                assert_eq!(credentials.attrs.len(), 1);

                let credentials_for_attr_1 = credentials.attrs.get("attr1_referent").unwrap();
                assert_eq!(credentials_for_attr_1.len(), 1);

                wallet::close_wallet(wallet_handle).unwrap();
            }

            #[test]
            fn prover_get_credentials_for_proof_rea_works_for_revealed_attr_for_multiple_cred_def_ids() {
                anoncreds::init_common_wallet();

                let wallet_handle = wallet::open_wallet(ANONCREDS_WALLET_CONFIG, WALLET_CREDENTIALS).unwrap();

                let proof_req = json!({
                   "nonce":"123432421212",
                   "name":"proof_req_1",
                   "version":"0.1",
                   "requested_attributes": json!({
                       "attr1_referent": json!({
                           "name":"name",
                           "restrictions": json!({
                               "cred_def_id": json!({
                                    "$in": vec![anoncreds::issuer_1_gvt_cred_def_id(), anoncreds::issuer_2_gvt_cred_def_id()]
                               })
                           })
                       })
                   }),
                   "requested_predicates": json!({}),
                }).to_string();

                let credentials_json = anoncreds::prover_get_credentials_for_proof_req(wallet_handle, &proof_req).unwrap();

                let credentials: CredentialsForProofRequest = serde_json::from_str(&credentials_json).unwrap();
                assert_eq!(credentials.attrs.len(), 1);

                let credentials_for_attr_1 = credentials.attrs.get("attr1_referent").unwrap();
                assert_eq!(credentials_for_attr_1.len(), 2);

                wallet::close_wallet(wallet_handle).unwrap();
            }

            #[test]
            fn prover_get_credentials_for_proof_rea_works_for_revealed_attr_for_specific_schema_id_and_cred_def_id() {
                anoncreds::init_common_wallet();

                let wallet_handle = wallet::open_wallet(ANONCREDS_WALLET_CONFIG, WALLET_CREDENTIALS).unwrap();

                let proof_req = json!({
                   "nonce":"123432421212",
                   "name":"proof_req_1",
                   "version":"0.1",
                   "requested_attributes": json!({
                       "attr1_referent": json!({
                           "name":"name",
                           "restrictions": json!({
                                "schema_id":  anoncreds::gvt_schema_id(),
                                "cred_def_id": anoncreds::issuer_1_gvt_cred_def_id()
                           })
                       })
                   }),
                   "requested_predicates": json!({}),
                }).to_string();

                let credentials_json = anoncreds::prover_get_credentials_for_proof_req(wallet_handle, &proof_req).unwrap();

                let credentials: CredentialsForProofRequest = serde_json::from_str(&credentials_json).unwrap();
                assert_eq!(credentials.attrs.len(), 1);

                let credentials_for_attr_1 = credentials.attrs.get("attr1_referent").unwrap();
                assert_eq!(credentials_for_attr_1.len(), 1);

                wallet::close_wallet(wallet_handle).unwrap();
            }

            #[test]
            fn prover_get_credentials_for_proof_req_works_for_revealed_attr_for_cred_def_id_or_issuer_did() {
                anoncreds::init_common_wallet();

                let wallet_handle = wallet::open_wallet(ANONCREDS_WALLET_CONFIG, WALLET_CREDENTIALS).unwrap();

                let proof_req = json!({
                   "nonce":"123432421212",
                   "name":"proof_req_1",
                   "version":"0.1",
                   "requested_attributes": json!({
                       "attr1_referent": json!({
                           "name":"name",
                           "restrictions": json!({
                                "$or": vec![
                                    json!({ "cred_def_id": anoncreds::issuer_1_gvt_cred_def_id() }),
                                    json!({ "issuer_did": ISSUER_DID_2 })
                                ]
                           })
                       })
                   }),
                   "requested_predicates": json!({}),
                }).to_string();

                let credentials_json = anoncreds::prover_get_credentials_for_proof_req(wallet_handle, &proof_req).unwrap();

                let credentials: CredentialsForProofRequest = serde_json::from_str(&credentials_json).unwrap();
                assert_eq!(credentials.attrs.len(), 1);

                let credentials_for_attr_1 = credentials.attrs.get("attr1_referent").unwrap();
                assert_eq!(credentials_for_attr_1.len(), 2);

                wallet::close_wallet(wallet_handle).unwrap();
            }

            #[test]
            fn prover_get_credentials_for_proof_req_works_for_revealed_attr_for_other_issuer() {
                anoncreds::init_common_wallet();

                let wallet_handle = wallet::open_wallet(ANONCREDS_WALLET_CONFIG, WALLET_CREDENTIALS).unwrap();

                let proof_req = json!({
                   "nonce":"123432421212",
                   "name":"proof_req_1",
                   "version":"0.1",
                   "requested_attributes": json!({
                       "attr1_referent": json!({
                           "name":"name",
                           "restrictions": json!({ "issuer_did": DID_TRUSTEE })
                       })
                   }),
                   "requested_predicates": json!({
                   }),
                }).to_string();

                let credentials_json = anoncreds::prover_get_credentials_for_proof_req(wallet_handle, &proof_req).unwrap();

                let credentials: CredentialsForProofRequest = serde_json::from_str(&credentials_json).unwrap();
                assert_eq!(credentials.attrs.len(), 1);

                let credentials_for_attr_1 = credentials.attrs.get("attr1_referent").unwrap();
                assert_eq!(credentials_for_attr_1.len(), 0);

                wallet::close_wallet(wallet_handle).unwrap();
            }

            #[test]
            fn prover_get_credentials_for_proof_req_works_for_revealed_attr_for_other_schema_id() {
                anoncreds::init_common_wallet();

                let wallet_handle = wallet::open_wallet(ANONCREDS_WALLET_CONFIG, WALLET_CREDENTIALS).unwrap();

                let proof_req = json!({
                   "nonce":"123432421212",
                   "name":"proof_req_1",
                   "version":"0.1",
                   "requested_attributes": json!({
                       "attr1_referent": json!({
                           "name":"name",
<<<<<<< HEAD
                           "restrictions": json!({ "schema_id": SchemaId::new(DID_TRUSTEE, GVT_SCHEMA_NAME, SCHEMA_VERSION) })
=======
                           "restrictions": json!({ "schema_id": SchemaId::new(&DidValue(DID_TRUSTEE.to_string()), GVT_SCHEMA_NAME, SCHEMA_VERSION) })
>>>>>>> 55b77ec7
                       })
                   }),
                   "requested_predicates": json!({
                   }),
                }).to_string();

                let credentials_json = anoncreds::prover_get_credentials_for_proof_req(wallet_handle, &proof_req).unwrap();

                let credentials: CredentialsForProofRequest = serde_json::from_str(&credentials_json).unwrap();
                assert_eq!(credentials.attrs.len(), 1);

                let credentials_for_attr_1 = credentials.attrs.get("attr1_referent").unwrap();
                assert_eq!(credentials_for_attr_1.len(), 0);

                wallet::close_wallet(wallet_handle).unwrap();
            }

            #[test]
            fn prover_get_credentials_for_proof_req_works_for_revealed_attr_for_other_cred_def_id() {
                anoncreds::init_common_wallet();

                let wallet_handle = wallet::open_wallet(ANONCREDS_WALLET_CONFIG, WALLET_CREDENTIALS).unwrap();

                let proof_req = json!({
                   "nonce":"123432421212",
                   "name":"proof_req_1",
                   "version":"0.1",
                   "requested_attributes": json!({
                       "attr1_referent": json!({
                           "name":"name",
<<<<<<< HEAD
                           "restrictions": json!({ "cred_def_id": CredentialDefinitionId::new(DID_TRUSTEE, &SchemaId(anoncreds::gvt_schema_id()), "CL", TAG_1) })
=======
                           "restrictions": json!({ "cred_def_id": CredentialDefinitionId::new(&DidValue(DID_TRUSTEE.to_string()), &SchemaId(anoncreds::gvt_schema_id()), "CL", TAG_1) })
>>>>>>> 55b77ec7
                       })
                   }),
                   "requested_predicates": json!({
                   }),
                }).to_string();

                let credentials_json = anoncreds::prover_get_credentials_for_proof_req(wallet_handle, &proof_req).unwrap();

                let credentials: CredentialsForProofRequest = serde_json::from_str(&credentials_json).unwrap();
                assert_eq!(credentials.attrs.len(), 1);

                let credentials_for_attr_1 = credentials.attrs.get("attr1_referent").unwrap();
                assert_eq!(credentials_for_attr_1.len(), 0);

                wallet::close_wallet(wallet_handle).unwrap();
            }
        }

        #[test]
        fn prover_get_credentials_for_proof_req_works_for_predicate() {
            anoncreds::init_common_wallet();

            let wallet_handle = wallet::open_wallet(ANONCREDS_WALLET_CONFIG, WALLET_CREDENTIALS).unwrap();

            let proof_req = json!({
               "nonce":"123432421212",
               "name":"proof_req_1",
               "version":"0.1",
               "requested_attributes": json!({}),
               "requested_predicates": json!({
                   "predicate1_referent": json!({ "name":"age", "p_type":">=", "p_value":18 })
               }),
            }).to_string();

            let credentials_json = anoncreds::prover_get_credentials_for_proof_req(wallet_handle, &proof_req).unwrap();
            println!("!!!\n{}", credentials_json);

            let credentials: CredentialsForProofRequest = serde_json::from_str(&credentials_json).unwrap();
            assert_eq!(credentials.predicates.len(), 1);

            let credentials_for_predicate_1 = credentials.predicates.get("predicate1_referent").unwrap();
            assert_eq!(credentials_for_predicate_1.len(), 2);

            wallet::close_wallet(wallet_handle).unwrap();
        }

        #[test]
        fn prover_get_credentials_for_proof_req_works_for_predicate_attribute_in_upper_case() {
            anoncreds::init_common_wallet();

            let wallet_handle = wallet::open_wallet(ANONCREDS_WALLET_CONFIG, WALLET_CREDENTIALS).unwrap();

            let proof_req = json!({
               "nonce":"123432421212",
               "name":"proof_req_1",
               "version":"0.1",
               "requested_attributes": json!({}),
               "requested_predicates": json!({
                   "predicate1_referent": json!({ "name":"AGE", "p_type":">=", "p_value":18 })
               }),
            }).to_string();

            let credentials_json = anoncreds::prover_get_credentials_for_proof_req(wallet_handle, &proof_req).unwrap();

            let credentials: CredentialsForProofRequest = serde_json::from_str(&credentials_json).unwrap();
            assert_eq!(credentials.predicates.len(), 1);

            let credentials_for_predicate_1 = credentials.predicates.get("predicate1_referent").unwrap();
            assert_eq!(credentials_for_predicate_1.len(), 2);

            wallet::close_wallet(wallet_handle).unwrap();
        }

        #[test]
        fn prover_get_credentials_for_proof_req_works_for_predicate_attribute_contains_spaces() {
            anoncreds::init_common_wallet();

            let wallet_handle = wallet::open_wallet(ANONCREDS_WALLET_CONFIG, WALLET_CREDENTIALS).unwrap();

            let proof_req = json!({
               "nonce":"123432421212",
               "name":"proof_req_1",
               "version":"0.1",
               "requested_attributes": json!({}),
               "requested_predicates": json!({
                   "predicate1_referent": json!({ "name":"   age", "p_type":">=", "p_value":18 })
               }),
            }).to_string();

            let credentials_json = anoncreds::prover_get_credentials_for_proof_req(wallet_handle, &proof_req).unwrap();

            let credentials: CredentialsForProofRequest = serde_json::from_str(&credentials_json).unwrap();
            assert_eq!(credentials.predicates.len(), 1);

            let credentials_for_predicate_1 = credentials.predicates.get("predicate1_referent").unwrap();
            assert_eq!(credentials_for_predicate_1.len(), 2);

            wallet::close_wallet(wallet_handle).unwrap();
        }

        mod predicate_restrictions_libindy_1_5_format {
            use super::*;

            #[test]
            fn prover_get_credentials_for_proof_req_works_for_predicate_for_issuer_did() {
                anoncreds::init_common_wallet();

                let wallet_handle = wallet::open_wallet(ANONCREDS_WALLET_CONFIG, WALLET_CREDENTIALS).unwrap();

                let proof_req = json!({
                   "nonce":"123432421212",
                   "name":"proof_req_1",
                   "version":"0.1",
                   "requested_attributes": json!({}),
                   "requested_predicates": json!({
                       "predicate1_referent": json!({ "name":"age", "p_type":">=", "p_value":18, "restrictions": [json!({ "issuer_did": ISSUER_DID })] })
                   }),
                }).to_string();

                let credentials_json = anoncreds::prover_get_credentials_for_proof_req(wallet_handle, &proof_req).unwrap();

                let credentials: CredentialsForProofRequest = serde_json::from_str(&credentials_json).unwrap();
                assert_eq!(credentials.predicates.len(), 1);

                let credentials_for_predicate_1 = credentials.predicates.get("predicate1_referent").unwrap();
                assert_eq!(credentials_for_predicate_1.len(), 1);

                wallet::close_wallet(wallet_handle).unwrap();
            }

            #[test]
            fn prover_get_credentials_for_proof_req_works_for_predicate_for_multiple_issuers() {
                anoncreds::init_common_wallet();

                let wallet_handle = wallet::open_wallet(ANONCREDS_WALLET_CONFIG, WALLET_CREDENTIALS).unwrap();

                let proof_req = json!({
                   "nonce":"123432421212",
                   "name":"proof_req_1",
                   "version":"0.1",
                   "requested_attributes": json!({}),
                   "requested_predicates": json!({
                       "predicate1_referent": json!({ "name":"age", "p_type":">=", "p_value":18,
                       "restrictions": [json!({ "issuer_did": ISSUER_DID }), json!({ "issuer_did": ISSUER_DID_2 })] })
                   }),
                }).to_string();

                let credentials_json = anoncreds::prover_get_credentials_for_proof_req(wallet_handle, &proof_req).unwrap();

                let credentials: CredentialsForProofRequest = serde_json::from_str(&credentials_json).unwrap();
                assert_eq!(credentials.predicates.len(), 1);

                let credentials_for_predicate_1 = credentials.predicates.get("predicate1_referent").unwrap();
                assert_eq!(credentials_for_predicate_1.len(), 2);

                wallet::close_wallet(wallet_handle).unwrap();
            }

            #[test]
            fn prover_get_credentials_for_proof_req_works_for_predicate_for_schema_id() {
                anoncreds::init_common_wallet();

                let wallet_handle = wallet::open_wallet(ANONCREDS_WALLET_CONFIG, WALLET_CREDENTIALS).unwrap();

                let proof_req = json!({
                   "nonce":"123432421212",
                   "name":"proof_req_1",
                   "version":"0.1",
                   "requested_attributes": json!({}),
                   "requested_predicates": json!({
                       "predicate1_referent": json!({ "name":"age", "p_type":">=", "p_value":18,
                       "restrictions": [json!({ "schema_id": anoncreds::gvt_schema_id() })] })
                   }),
                }).to_string();

                let credentials_json = anoncreds::prover_get_credentials_for_proof_req(wallet_handle, &proof_req).unwrap();

                let credentials: CredentialsForProofRequest = serde_json::from_str(&credentials_json).unwrap();
                assert_eq!(credentials.predicates.len(), 1);

                let credentials_for_predicate_1 = credentials.predicates.get("predicate1_referent").unwrap();
                assert_eq!(credentials_for_predicate_1.len(), 2);

                wallet::close_wallet(wallet_handle).unwrap();
            }

            #[test]
            fn prover_get_credentials_for_proof_req_works_for_predicate_for_multiple_schema_ids() {
                anoncreds::init_common_wallet();

                let wallet_handle = wallet::open_wallet(ANONCREDS_WALLET_CONFIG, WALLET_CREDENTIALS).unwrap();

                let proof_req = json!({
                   "nonce":"123432421212",
                   "name":"proof_req_1",
                   "version":"0.1",
                   "requested_attributes": json!({}),
                   "requested_predicates": json!({
                       "predicate1_referent": json!({ "name":"age", "p_type":">=", "p_value":18,
                       "restrictions": [json!({ "schema_id": anoncreds::gvt_schema_id() }), json!({ "schema_id": anoncreds::xyz_schema_id() })] })
                   }),
                }).to_string();

                let credentials_json = anoncreds::prover_get_credentials_for_proof_req(wallet_handle, &proof_req).unwrap();

                let credentials: CredentialsForProofRequest = serde_json::from_str(&credentials_json).unwrap();
                assert_eq!(credentials.predicates.len(), 1);

                let credentials_for_predicate_1 = credentials.predicates.get("predicate1_referent").unwrap();
                assert_eq!(credentials_for_predicate_1.len(), 2);

                wallet::close_wallet(wallet_handle).unwrap();
            }

            #[test]
            fn prover_get_credentials_for_proof_req_works_for_predicate_for_cred_def_id() {
                anoncreds::init_common_wallet();

                let wallet_handle = wallet::open_wallet(ANONCREDS_WALLET_CONFIG, WALLET_CREDENTIALS).unwrap();

                let proof_req = json!({
                   "nonce":"123432421212",
                   "name":"proof_req_1",
                   "version":"0.1",
                   "requested_attributes": json!({}),
                   "requested_predicates": json!({
                       "predicate1_referent": json!({ "name":"age", "p_type":">=", "p_value":18,
                       "restrictions": [json!({ "cred_def_id": anoncreds::issuer_1_gvt_cred_def_id() })] })
                   }),
                }).to_string();

                let credentials_json = anoncreds::prover_get_credentials_for_proof_req(wallet_handle, &proof_req).unwrap();

                let credentials: CredentialsForProofRequest = serde_json::from_str(&credentials_json).unwrap();
                assert_eq!(credentials.predicates.len(), 1);

                let credentials_for_predicate_1 = credentials.predicates.get("predicate1_referent").unwrap();
                assert_eq!(credentials_for_predicate_1.len(), 1);

                wallet::close_wallet(wallet_handle).unwrap();
            }

            #[test]
            fn prover_get_credentials_for_proof_req_works_for_predicate_for_multiple_cred_def_ids() {
                anoncreds::init_common_wallet();

                let wallet_handle = wallet::open_wallet(ANONCREDS_WALLET_CONFIG, WALLET_CREDENTIALS).unwrap();

                let proof_req = json!({
                   "nonce":"123432421212",
                   "name":"proof_req_1",
                   "version":"0.1",
                   "requested_attributes": json!({}),
                   "requested_predicates": json!({
                       "predicate1_referent": json!({ "name":"age", "p_type":">=", "p_value":18,
                       "restrictions": [json!({ "cred_def_id": anoncreds::issuer_1_gvt_cred_def_id() }), json!({ "cred_def_id": anoncreds::issuer_2_gvt_cred_def_id() })] })
                   }),
                }).to_string();

                let credentials_json = anoncreds::prover_get_credentials_for_proof_req(wallet_handle, &proof_req).unwrap();

                let credentials: CredentialsForProofRequest = serde_json::from_str(&credentials_json).unwrap();
                assert_eq!(credentials.predicates.len(), 1);

                let credentials_for_predicate_1 = credentials.predicates.get("predicate1_referent").unwrap();
                assert_eq!(credentials_for_predicate_1.len(), 2);

                wallet::close_wallet(wallet_handle).unwrap();
            }

            #[test]
            fn prover_get_credentials_for_proof_req_works_for_predicate_for_other_issuer() {
                anoncreds::init_common_wallet();

                let wallet_handle = wallet::open_wallet(ANONCREDS_WALLET_CONFIG, WALLET_CREDENTIALS).unwrap();

                let proof_req = json!({
                   "nonce":"123432421212",
                   "name":"proof_req_1",
                   "version":"0.1",
                   "requested_attributes": json!({}),
                   "requested_predicates": json!({
                       "predicate1_referent": json!({ "name":"age", "p_type":">=", "p_value":18,
                       "restrictions": [ json!({ "issuer_did":DID_MY2 })] })
                   }),
                }).to_string();

                let credentials_json = anoncreds::prover_get_credentials_for_proof_req(wallet_handle, &proof_req).unwrap();

                let credentials: CredentialsForProofRequest = serde_json::from_str(&credentials_json).unwrap();
                assert_eq!(credentials.predicates.len(), 1);

                let credentials_for_predicate_1 = credentials.predicates.get("predicate1_referent").unwrap();
                assert_eq!(credentials_for_predicate_1.len(), 0);

                wallet::close_wallet(wallet_handle).unwrap();
            }

            #[test]
            fn prover_get_credentials_for_proof_req_works_for_predicate_for_other_schema_id() {
                anoncreds::init_common_wallet();

                let wallet_handle = wallet::open_wallet(ANONCREDS_WALLET_CONFIG, WALLET_CREDENTIALS).unwrap();

                let proof_req = json!({
                   "nonce":"123432421212",
                   "name":"proof_req_1",
                   "version":"0.1",
                   "requested_attributes": json!({}),
                   "requested_predicates": json!({
                       "predicate1_referent": json!({ "name":"age", "p_type":">=", "p_value":18,
<<<<<<< HEAD
                       "restrictions": [ json!({ "schema_id": SchemaId::new(DID_TRUSTEE, "other_schema_name", SCHEMA_VERSION) })] })
=======
                       "restrictions": [ json!({ "schema_id": SchemaId::new(&DidValue(DID_TRUSTEE.to_string()), "other_schema_name", SCHEMA_VERSION) })] })
>>>>>>> 55b77ec7
                   }),
                }).to_string();

                let credentials_json = anoncreds::prover_get_credentials_for_proof_req(wallet_handle, &proof_req).unwrap();

                let credentials: CredentialsForProofRequest = serde_json::from_str(&credentials_json).unwrap();
                assert_eq!(credentials.predicates.len(), 1);

                let credentials_for_predicate_1 = credentials.predicates.get("predicate1_referent").unwrap();
                assert_eq!(credentials_for_predicate_1.len(), 0);

                wallet::close_wallet(wallet_handle).unwrap();
            }

            #[test]
            fn prover_get_credentials_for_proof_req_works_for_predicate_uppercase() {
                anoncreds::init_common_wallet();

                let wallet_handle = wallet::open_wallet(ANONCREDS_WALLET_CONFIG, WALLET_CREDENTIALS).unwrap();

                let proof_req = json!({
                   "nonce":"123432421212",
                   "name":"proof_req_1",
                   "version":"0.1",
                   "requested_attributes": json!({}),
                   "requested_predicates": json!({
                       "predicate1_referent": json!({ "name":"AGe", "p_type":">=", "p_value":18 })
                   }),
                }).to_string();

                let credentials_json = anoncreds::prover_get_credentials_for_proof_req(wallet_handle, &proof_req).unwrap();

                let credentials: CredentialsForProofRequest = serde_json::from_str(&credentials_json).unwrap();
                assert_eq!(credentials.predicates.len(), 1);

                let credentials_for_predicate_1 = credentials.predicates.get("predicate1_referent").unwrap();
                assert_eq!(credentials_for_predicate_1.len(), 2);

                wallet::close_wallet(wallet_handle).unwrap();
            }
        }

        mod predicate_restrictions_wql_format {
            use super::*;

            #[test]
            fn prover_get_credentials_for_proof_req_works_for_predicate_for_issuer_did() {
                anoncreds::init_common_wallet();

                let wallet_handle = wallet::open_wallet(ANONCREDS_WALLET_CONFIG, WALLET_CREDENTIALS).unwrap();

                let proof_req = json!({
                   "nonce":"123432421212",
                   "name":"proof_req_1",
                   "version":"0.1",
                   "requested_attributes": json!({}),
                   "requested_predicates": json!({
                       "predicate1_referent": json!({
                            "name":"age",
                            "p_type":">=",
                            "p_value":18,
                            "restrictions": json!({ "issuer_did": ISSUER_DID })
                         })
                   }),
                }).to_string();

                let credentials_json = anoncreds::prover_get_credentials_for_proof_req(wallet_handle, &proof_req).unwrap();

                let credentials: CredentialsForProofRequest = serde_json::from_str(&credentials_json).unwrap();
                assert_eq!(credentials.predicates.len(), 1);

                let credentials_for_predicate_1 = credentials.predicates.get("predicate1_referent").unwrap();
                assert_eq!(credentials_for_predicate_1.len(), 1);

                wallet::close_wallet(wallet_handle).unwrap();
            }

            #[test]
            fn prover_get_credentials_for_proof_req_works_for_predicate_for_multiple_issuers() {
                anoncreds::init_common_wallet();

                let wallet_handle = wallet::open_wallet(ANONCREDS_WALLET_CONFIG, WALLET_CREDENTIALS).unwrap();

                let proof_req = json!({
                   "nonce":"123432421212",
                   "name":"proof_req_1",
                   "version":"0.1",
                   "requested_attributes": json!({}),
                   "requested_predicates": json!({
                       "predicate1_referent": json!({
                            "name":"age",
                            "p_type":">=",
                            "p_value":18,
                            "restrictions": json!({
                               "issuer_did": json!({
                                    "$in": vec![ISSUER_DID, ISSUER_DID_2]
                               })
                            })
                        })
                   }),
                }).to_string();

                let credentials_json = anoncreds::prover_get_credentials_for_proof_req(wallet_handle, &proof_req).unwrap();

                let credentials: CredentialsForProofRequest = serde_json::from_str(&credentials_json).unwrap();
                assert_eq!(credentials.predicates.len(), 1);

                let credentials_for_predicate_1 = credentials.predicates.get("predicate1_referent").unwrap();
                assert_eq!(credentials_for_predicate_1.len(), 2);

                wallet::close_wallet(wallet_handle).unwrap();
            }

            #[test]
            fn prover_get_credentials_for_proof_req_works_for_predicate_for_schema_id() {
                anoncreds::init_common_wallet();

                let wallet_handle = wallet::open_wallet(ANONCREDS_WALLET_CONFIG, WALLET_CREDENTIALS).unwrap();

                let proof_req = json!({
                   "nonce":"123432421212",
                   "name":"proof_req_1",
                   "version":"0.1",
                   "requested_attributes": json!({}),
                   "requested_predicates": json!({
                       "predicate1_referent": json!({
                            "name":"age",
                            "p_type":">=",
                            "p_value":18,
                            "restrictions": json!({ "schema_id": anoncreds::gvt_schema_id() })
                         })
                   }),
                }).to_string();

                let credentials_json = anoncreds::prover_get_credentials_for_proof_req(wallet_handle, &proof_req).unwrap();

                let credentials: CredentialsForProofRequest = serde_json::from_str(&credentials_json).unwrap();
                assert_eq!(credentials.predicates.len(), 1);

                let credentials_for_predicate_1 = credentials.predicates.get("predicate1_referent").unwrap();
                assert_eq!(credentials_for_predicate_1.len(), 2);

                wallet::close_wallet(wallet_handle).unwrap();
            }

            #[test]
            fn prover_get_credentials_for_proof_req_works_for_predicate_for_multiple_schema_ids() {
                anoncreds::init_common_wallet();

                let wallet_handle = wallet::open_wallet(ANONCREDS_WALLET_CONFIG, WALLET_CREDENTIALS).unwrap();

                let proof_req = json!({
                   "nonce":"123432421212",
                   "name":"proof_req_1",
                   "version":"0.1",
                   "requested_attributes": json!({}),
                   "requested_predicates": json!({
                       "predicate1_referent": json!({
                            "name":"age",
                             "p_type":">=",
                             "p_value":18,
                             "restrictions": json!({
                               "schema_id": json!({
                                    "$in": vec![anoncreds::gvt_schema_id(), anoncreds::xyz_schema_id()]
                               })
                             })
                         })
                   }),
                }).to_string();

                let credentials_json = anoncreds::prover_get_credentials_for_proof_req(wallet_handle, &proof_req).unwrap();

                let credentials: CredentialsForProofRequest = serde_json::from_str(&credentials_json).unwrap();
                assert_eq!(credentials.predicates.len(), 1);

                let credentials_for_predicate_1 = credentials.predicates.get("predicate1_referent").unwrap();
                assert_eq!(credentials_for_predicate_1.len(), 2);

                wallet::close_wallet(wallet_handle).unwrap();
            }

            #[test]
            fn prover_get_credentials_for_proof_req_works_for_predicate_for_cred_def_id() {
                anoncreds::init_common_wallet();

                let wallet_handle = wallet::open_wallet(ANONCREDS_WALLET_CONFIG, WALLET_CREDENTIALS).unwrap();

                let proof_req = json!({
                   "nonce":"123432421212",
                   "name":"proof_req_1",
                   "version":"0.1",
                   "requested_attributes": json!({}),
                   "requested_predicates": json!({
                       "predicate1_referent": json!({
                            "name":"age",
                            "p_type":">=",
                            "p_value":18,
                            "restrictions": json!({ "cred_def_id": anoncreds::issuer_1_gvt_cred_def_id() })
                         })
                   }),
                }).to_string();

                let credentials_json = anoncreds::prover_get_credentials_for_proof_req(wallet_handle, &proof_req).unwrap();

                let credentials: CredentialsForProofRequest = serde_json::from_str(&credentials_json).unwrap();
                assert_eq!(credentials.predicates.len(), 1);

                let credentials_for_predicate_1 = credentials.predicates.get("predicate1_referent").unwrap();
                assert_eq!(credentials_for_predicate_1.len(), 1);

                wallet::close_wallet(wallet_handle).unwrap();
            }

            #[test]
            fn prover_get_credentials_for_proof_req_works_for_predicate_for_multiple_cred_def_ids() {
                anoncreds::init_common_wallet();

                let wallet_handle = wallet::open_wallet(ANONCREDS_WALLET_CONFIG, WALLET_CREDENTIALS).unwrap();

                let proof_req = json!({
                   "nonce":"123432421212",
                   "name":"proof_req_1",
                   "version":"0.1",
                   "requested_attributes": json!({}),
                   "requested_predicates": json!({
                       "predicate1_referent": json!({
                            "name":"age",
                            "p_type":">=",
                             "p_value":18,
                            "restrictions": json!({
                               "cred_def_id": json!({
                                    "$in": vec![anoncreds::issuer_1_gvt_cred_def_id(), anoncreds::issuer_2_gvt_cred_def_id()]
                               })
                            })
                        })
                   }),
                }).to_string();

                let credentials_json = anoncreds::prover_get_credentials_for_proof_req(wallet_handle, &proof_req).unwrap();

                let credentials: CredentialsForProofRequest = serde_json::from_str(&credentials_json).unwrap();
                assert_eq!(credentials.predicates.len(), 1);

                let credentials_for_predicate_1 = credentials.predicates.get("predicate1_referent").unwrap();
                assert_eq!(credentials_for_predicate_1.len(), 2);

                wallet::close_wallet(wallet_handle).unwrap();
            }

            #[test]
            fn prover_get_credentials_for_proof_req_works_for_predicate_for_specific_schema_id_and_cred_def_id() {
                anoncreds::init_common_wallet();

                let wallet_handle = wallet::open_wallet(ANONCREDS_WALLET_CONFIG, WALLET_CREDENTIALS).unwrap();

                let proof_req = json!({
                   "nonce":"123432421212",
                   "name":"proof_req_1",
                   "version":"0.1",
                   "requested_attributes": json!({}),
                   "requested_predicates": json!({
                       "predicate1_referent": json!({
                            "name":"age",
                            "p_type":">=",
                            "p_value":18,
                            "restrictions": json!({
                                "schema_id": anoncreds::gvt_schema_id(),
                                "cred_def_id": anoncreds::issuer_1_gvt_cred_def_id()
                            })
                        })
                   }),
                }).to_string();

                let credentials_json = anoncreds::prover_get_credentials_for_proof_req(wallet_handle, &proof_req).unwrap();

                let credentials: CredentialsForProofRequest = serde_json::from_str(&credentials_json).unwrap();
                assert_eq!(credentials.predicates.len(), 1);

                let credentials_for_predicate_1 = credentials.predicates.get("predicate1_referent").unwrap();
                assert_eq!(credentials_for_predicate_1.len(), 1);

                wallet::close_wallet(wallet_handle).unwrap();
            }

            #[test]
            fn prover_get_credentials_for_proof_req_works_for_predicate_for_other_issuer() {
                anoncreds::init_common_wallet();

                let wallet_handle = wallet::open_wallet(ANONCREDS_WALLET_CONFIG, WALLET_CREDENTIALS).unwrap();

                let proof_req = json!({
                   "nonce":"123432421212",
                   "name":"proof_req_1",
                   "version":"0.1",
                   "requested_attributes": json!({}),
                   "requested_predicates": json!({
                       "predicate1_referent": json!({
                            "name":"age",
                            "p_type":">=",
                            "p_value":18,
                            "restrictions": json!({ "issuer_did":DID_MY2 })
                         })
                   }),
                }).to_string();

                let credentials_json = anoncreds::prover_get_credentials_for_proof_req(wallet_handle, &proof_req).unwrap();

                let credentials: CredentialsForProofRequest = serde_json::from_str(&credentials_json).unwrap();
                assert_eq!(credentials.predicates.len(), 1);

                let credentials_for_predicate_1 = credentials.predicates.get("predicate1_referent").unwrap();
                assert_eq!(credentials_for_predicate_1.len(), 0);

                wallet::close_wallet(wallet_handle).unwrap();
            }

            #[test]
            fn prover_get_credentials_for_proof_req_works_for_predicate_for_other_schema_id() {
                anoncreds::init_common_wallet();

                let wallet_handle = wallet::open_wallet(ANONCREDS_WALLET_CONFIG, WALLET_CREDENTIALS).unwrap();

                let proof_req = json!({
                   "nonce":"123432421212",
                   "name":"proof_req_1",
                   "version":"0.1",
                   "requested_attributes": json!({}),
                   "requested_predicates": json!({
                       "predicate1_referent": json!({
                            "name":"age",
                            "p_type":">=",
                            "p_value":18,
<<<<<<< HEAD
                            "restrictions": json!({ "schema_id": SchemaId::new(DID_TRUSTEE, "other_schema_name", SCHEMA_VERSION) })
=======
                            "restrictions": json!({ "schema_id": SchemaId::new(&DidValue(DID_TRUSTEE.to_string()), "other_schema_name", SCHEMA_VERSION) })
>>>>>>> 55b77ec7
                         })
                   }),
                }).to_string();

                let credentials_json = anoncreds::prover_get_credentials_for_proof_req(wallet_handle, &proof_req).unwrap();

                let credentials: CredentialsForProofRequest = serde_json::from_str(&credentials_json).unwrap();
                assert_eq!(credentials.predicates.len(), 1);

                let credentials_for_predicate_1 = credentials.predicates.get("predicate1_referent").unwrap();
                assert_eq!(credentials_for_predicate_1.len(), 0);

                wallet::close_wallet(wallet_handle).unwrap();
            }
        }

        #[test]
        fn prover_get_credentials_for_proof_req_works_for_multiple_revealed_attrs_and_predicates() {
            anoncreds::init_common_wallet();

            let wallet_handle = wallet::open_wallet(ANONCREDS_WALLET_CONFIG, WALLET_CREDENTIALS).unwrap();

            let proof_req = json!({
               "nonce":"123432421212",
               "name":"proof_req_1",
               "version":"0.1",
               "requested_attributes": json!({
                   "attr1_referent": json!({
                       "name":"name"
                   }),
                   "attr2_referent": json!({
                       "name":"status"
                   })
               }),
               "requested_predicates": json!({
                   "predicate1_referent": json!({ "name":"age", "p_type":">=", "p_value":18 }),
                   "predicate2_referent": json!({ "name":"height", "p_type":">=", "p_value":160 }),
               }),
            }).to_string();

            let credentials_json = anoncreds::prover_get_credentials_for_proof_req(wallet_handle, &proof_req).unwrap();

            let credentials: CredentialsForProofRequest = serde_json::from_str(&credentials_json).unwrap();

            assert_eq!(credentials.attrs.len(), 2);
            assert_eq!(credentials.predicates.len(), 2);

            let credentials_for_attr_1 = credentials.attrs.get("attr1_referent").unwrap();
            assert_eq!(credentials_for_attr_1.len(), 2);

            let credentials_for_attr_2 = credentials.attrs.get("attr2_referent").unwrap();
            assert_eq!(credentials_for_attr_2.len(), 1);

            let credentials_for_predicate_1 = credentials.predicates.get("predicate1_referent").unwrap();
            assert_eq!(credentials_for_predicate_1.len(), 2);

            let credentials_for_predicate_2 = credentials.predicates.get("predicate2_referent").unwrap();
            assert_eq!(credentials_for_predicate_2.len(), 2);

            wallet::close_wallet(wallet_handle).unwrap();
        }

        #[test]
        fn prover_get_credentials_for_proof_req_works_for_not_found_attribute() {
            anoncreds::init_common_wallet();

            let wallet_handle = wallet::open_wallet(ANONCREDS_WALLET_CONFIG, WALLET_CREDENTIALS).unwrap();

            let proof_req = json!({
               "nonce":"123432421212",
               "name":"proof_req_1",
               "version":"0.1",
               "requested_attributes": json!({
                   "attr1_referent": json!({
                       "name":"some_attr"
                   })
               }),
               "requested_predicates": json!({}),
            }).to_string();

            let credentials_json = anoncreds::prover_get_credentials_for_proof_req(wallet_handle, &proof_req).unwrap();

            let credentials: CredentialsForProofRequest = serde_json::from_str(&credentials_json).unwrap();
            assert_eq!(credentials.attrs.len(), 1);

            let credentials_for_attr_1 = credentials.attrs.get("attr1_referent").unwrap();
            assert_eq!(credentials_for_attr_1.len(), 0);

            wallet::close_wallet(wallet_handle).unwrap();
        }

        #[test]
        fn prover_get_credentials_for_proof_req_works_for_not_found_predicate_attribute() {
            anoncreds::init_common_wallet();

            let wallet_handle = wallet::open_wallet(ANONCREDS_WALLET_CONFIG, WALLET_CREDENTIALS).unwrap();

            let proof_req = json!({
               "nonce":"123432421212",
               "name":"proof_req_1",
               "version":"0.1",
               "requested_attributes": json!({}),
               "requested_predicates": json!({
                   "predicate1_referent": json!({ "name":"weight", "p_type":">=", "p_value":58 })
               }),
            }).to_string();

            let credentials_json = anoncreds::prover_get_credentials_for_proof_req(wallet_handle, &proof_req).unwrap();

            let credentials: CredentialsForProofRequest = serde_json::from_str(&credentials_json).unwrap();

            assert_eq!(credentials.attrs.len(), 0);
            assert_eq!(credentials.predicates.len(), 1);

            let credentials_for_predicate_1 = credentials.predicates.get("predicate1_referent").unwrap();
            assert_eq!(credentials_for_predicate_1.len(), 0);

            wallet::close_wallet(wallet_handle).unwrap();
        }

        #[test]
        fn prover_get_credentials_for_proof_req_works_for_not_satisfied_predicate() {
            anoncreds::init_common_wallet();

            let wallet_handle = wallet::open_wallet(ANONCREDS_WALLET_CONFIG, WALLET_CREDENTIALS).unwrap();

            let proof_req = json!({
               "nonce":"123432421212",
               "name":"proof_req_1",
               "version":"0.1",
               "requested_attributes": json!({}),
               "requested_predicates": json!({
                   "predicate1_referent": json!({ "name":"age", "p_type":">=", "p_value":58 })
               }),
            }).to_string();

            let credentials_json = anoncreds::prover_get_credentials_for_proof_req(wallet_handle, &proof_req).unwrap();

            let credentials: CredentialsForProofRequest = serde_json::from_str(&credentials_json).unwrap();

            assert_eq!(credentials.attrs.len(), 0);
            assert_eq!(credentials.predicates.len(), 1);

            let credentials_for_predicate_1 = credentials.predicates.get("predicate1_referent").unwrap();
            assert_eq!(credentials_for_predicate_1.len(), 0);

            wallet::close_wallet(wallet_handle).unwrap();
        }

        #[test]
        fn prover_get_credentials_for_proof_req_works_for_invalid_wallet_handle() {
            anoncreds::init_common_wallet();

            let wallet_handle = wallet::open_wallet(ANONCREDS_WALLET_CONFIG, WALLET_CREDENTIALS).unwrap();

            let invalid_wallet_handle = wallet_handle + 100;
            let res = anoncreds::prover_get_credentials_for_proof_req(invalid_wallet_handle, &anoncreds::proof_request_attr());
            assert_code!(ErrorCode::WalletInvalidHandle, res);

            wallet::close_wallet(wallet_handle).unwrap();
        }
    }

    mod prover_search_credentials_for_proof_req {
        use super::*;

        #[test]
        fn prover_search_credentials_for_proof_req_works_for_revealed_attr_only() {
            anoncreds::init_common_wallet();

            let wallet_handle = wallet::open_wallet(ANONCREDS_WALLET_CONFIG, WALLET_CREDENTIALS).unwrap();

            let proof_req = json!({
               "nonce":"123432421212",
               "name":"proof_req_1",
               "version":"0.1",
               "requested_attributes": json!({
                   "attr1_referent": json!({
                       "name":"name"
                   })
               }),
               "requested_predicates": json!({ }),
            }).to_string();

            let search_handle = anoncreds::prover_search_credentials_for_proof_req(wallet_handle, &proof_req, None).unwrap();

            let credentials_json = anoncreds::prover_fetch_next_credentials_for_proof_req(
                search_handle, "attr1_referent", 100).unwrap();

            let credentials: Vec<RequestedCredential> = serde_json::from_str(&credentials_json).unwrap();
            assert_eq!(credentials.len(), 2);

            anoncreds::prover_close_credentials_search_for_proof_req(search_handle).unwrap();

            wallet::close_wallet(wallet_handle).unwrap();
        }

        #[test]
        fn prover_search_credentials_for_proof_req_works_for_non_significant_predicate() {
            anoncreds::init_common_wallet();

            let wallet_handle = wallet::open_wallet(ANONCREDS_WALLET_CONFIG, WALLET_CREDENTIALS).unwrap();

            let proof_req = json!({
               "nonce":"123432421212",
               "name":"proof_req_1",
               "version":"0.1",
               "requested_attributes": {},
               "requested_predicates": {
                   "predicate1_referent": { "name":"height", "p_type":">=", "p_value":170 }
               },
            }).to_string();

            let search_handle = anoncreds::prover_search_credentials_for_proof_req(wallet_handle, &proof_req, None).unwrap();
            println!("search_handle:\n{}", search_handle);

            let credentials_json = anoncreds::prover_fetch_next_credentials_for_proof_req(
                search_handle, "predicate1_referent", 1).unwrap();

            let credentials: Vec<RequestedCredential> = serde_json::from_str(&credentials_json).unwrap();
            assert_eq!(credentials.len(), 1);

            let credentials_json = anoncreds::prover_fetch_next_credentials_for_proof_req(
                search_handle, "predicate1_referent", 100).unwrap();

            let credentials: Vec<RequestedCredential> = serde_json::from_str(&credentials_json).unwrap();
            assert_eq!(credentials.len(), 1);

            anoncreds::prover_close_credentials_search_for_proof_req(search_handle).unwrap();

            wallet::close_wallet(wallet_handle).unwrap();
        }

        #[test]
        fn prover_search_credentials_for_proof_req_works_for_predicate() {
            anoncreds::init_common_wallet();

            let wallet_handle = wallet::open_wallet(ANONCREDS_WALLET_CONFIG, WALLET_CREDENTIALS).unwrap();

            let proof_req = json!({
               "nonce":"123432421212",
               "name":"proof_req_1",
               "version":"0.1",
               "requested_attributes": {},
               "requested_predicates": {
                   "predicate1_referent": { "name":"height", "p_type":">=", "p_value":171 }
               },
            }).to_string();

            let search_handle = anoncreds::prover_search_credentials_for_proof_req(wallet_handle, &proof_req, None).unwrap();
            println!("search_handle:\n{}", search_handle);

            let credentials_json = anoncreds::prover_fetch_next_credentials_for_proof_req(
                search_handle, "predicate1_referent", 1).unwrap();

            let credentials: Vec<RequestedCredential> = serde_json::from_str(&credentials_json).unwrap();
            assert_eq!(credentials.len(), 1);

            let credentials_json = anoncreds::prover_fetch_next_credentials_for_proof_req(
                search_handle, "predicate1_referent", 100).unwrap();

            let credentials: Vec<RequestedCredential> = serde_json::from_str(&credentials_json).unwrap();
            assert_eq!(credentials.len(), 0);

            anoncreds::prover_close_credentials_search_for_proof_req(search_handle).unwrap();

            wallet::close_wallet(wallet_handle).unwrap();
        }

        mod extra_query {
            use super::*;

            #[test]
            fn prover_get_credentials_for_proof_req_works_for_requested_attribute_and_extra_query() {
                anoncreds::init_common_wallet();

                let wallet_handle = wallet::open_wallet(ANONCREDS_WALLET_CONFIG, WALLET_CREDENTIALS).unwrap();

                let proof_req = json!({
                       "nonce":"123432421212",
                       "name":"proof_req_1",
                       "version":"0.1",
                       "requested_attributes": json!({
                           "attr1_referent": json!({
                               "name":"name",
                               "restrictions": json!({ "issuer_did": ISSUER_DID })
                           })
                       }),
                       "requested_predicates": json!({
                       }),
                    }).to_string();

                let extra_query = json!({
                        "attr1_referent": json!({
                            "attr::name::value": "Alex"
                        })
                    }).to_string();

                let search_handle = anoncreds::prover_search_credentials_for_proof_req(wallet_handle, &proof_req, Some(&extra_query)).unwrap();

                let credentials_json = anoncreds::prover_fetch_next_credentials_for_proof_req(search_handle, "attr1_referent", 100).unwrap();

                let credentials: Vec<serde_json::Value> = serde_json::from_str(&credentials_json).unwrap();
                assert_eq!(credentials.len(), 1);

                anoncreds::prover_close_credentials_search_for_proof_req(search_handle).unwrap();

                wallet::close_wallet(wallet_handle).unwrap();
            }

            #[test]
            fn prover_get_credentials_for_proof_req_works_for_requested_attribute_and_multiple_extra_queries() {
                anoncreds::init_common_wallet();

                let wallet_handle = wallet::open_wallet(ANONCREDS_WALLET_CONFIG, WALLET_CREDENTIALS).unwrap();

                let proof_req = json!({
                       "nonce":"123432421212",
                       "name":"proof_req_1",
                       "version":"0.1",
                       "requested_attributes": json!({
                           "attr1_referent": json!({
                               "name":"name",
                               "restrictions": json!({ "issuer_did": ISSUER_DID })
                           })
                       }),
                       "requested_predicates": json!({
                       }),
                    }).to_string();

                let extra_query = json!({
                        "attr1_referent": json!({
                            "attr::name::value": "Alex",
                            "schema_id": anoncreds::gvt_schema_id(),
                            "cred_def_id": anoncreds::issuer_1_gvt_cred_def_id()
                        })
                    }).to_string();

                let search_handle = anoncreds::prover_search_credentials_for_proof_req(wallet_handle, &proof_req, Some(&extra_query)).unwrap();

                let credentials_json = anoncreds::prover_fetch_next_credentials_for_proof_req(search_handle, "attr1_referent", 100).unwrap();

                let credentials: Vec<serde_json::Value> = serde_json::from_str(&credentials_json).unwrap();
                assert_eq!(credentials.len(), 1);

                anoncreds::prover_close_credentials_search_for_proof_req(search_handle).unwrap();

                wallet::close_wallet(wallet_handle).unwrap();
            }

            #[test]
            fn prover_get_credentials_for_proof_req_works_for_requested_attribute_and_extra_query_no_results() {
                anoncreds::init_common_wallet();

                let wallet_handle = wallet::open_wallet(ANONCREDS_WALLET_CONFIG, WALLET_CREDENTIALS).unwrap();

                let proof_req = json!({
                       "nonce":"123432421212",
                       "name":"proof_req_1",
                       "version":"0.1",
                       "requested_attributes": json!({
                           "attr1_referent": json!({
                               "name":"name",
                               "restrictions": json!({ "issuer_did": ISSUER_DID })
                           })
                       }),
                       "requested_predicates": json!({
                       }),
                    }).to_string();

                let extra_query = json!({
                        "attr1_referent": json!({
                            "attr::name::value": "AlexOther"
                        })
                    }).to_string();

                let search_handle = anoncreds::prover_search_credentials_for_proof_req(wallet_handle, &proof_req, Some(&extra_query)).unwrap();

                let credentials_json = anoncreds::prover_fetch_next_credentials_for_proof_req(search_handle, "attr1_referent", 100).unwrap();

                let credentials: Vec<serde_json::Value> = serde_json::from_str(&credentials_json).unwrap();
                assert_eq!(credentials.len(), 0);

                anoncreds::prover_close_credentials_search_for_proof_req(search_handle).unwrap();

                wallet::close_wallet(wallet_handle).unwrap();
            }

            #[test]
            fn prover_get_credentials_for_proof_req_works_for_requested_attribute_and_extra_query_with_other_attribute_referent() {
                anoncreds::init_common_wallet();

                let wallet_handle = wallet::open_wallet(ANONCREDS_WALLET_CONFIG, WALLET_CREDENTIALS).unwrap();

                let proof_req = json!({
                       "nonce":"123432421212",
                       "name":"proof_req_1",
                       "version":"0.1",
                       "requested_attributes": json!({
                           "attr1_referent": json!({
                               "name":"name",
                               "restrictions": json!({ "issuer_did": ISSUER_DID })
                           })
                       }),
                       "requested_predicates": json!({
                       }),
                    }).to_string();

                let extra_query = json!({
                        "other_attribute_referent": json!({
                            "attr::name::value": "AlexOtherValue"
                        })
                    }).to_string();

                let search_handle = anoncreds::prover_search_credentials_for_proof_req(wallet_handle, &proof_req, Some(&extra_query)).unwrap();

                let credentials_json = anoncreds::prover_fetch_next_credentials_for_proof_req(search_handle, "attr1_referent", 100).unwrap();

                let credentials: Vec<serde_json::Value> = serde_json::from_str(&credentials_json).unwrap();
                assert_eq!(credentials.len(), 1);

                anoncreds::prover_close_credentials_search_for_proof_req(search_handle).unwrap();

                wallet::close_wallet(wallet_handle).unwrap();
            }

            #[test]
            fn prover_get_credentials_for_proof_req_works_for_requested_predicate_and_extra_query() {
                anoncreds::init_common_wallet();

                let wallet_handle = wallet::open_wallet(ANONCREDS_WALLET_CONFIG, WALLET_CREDENTIALS).unwrap();

                let proof_req = json!({
                   "nonce":"123432421212",
                   "name":"proof_req_1",
                   "version":"0.1",
                   "requested_attributes": json!({}),
                   "requested_predicates": json!({
                       "predicate1_referent": json!({
                            "name":"age",
                            "p_type":">=",
                            "p_value":18,
                            "restrictions": json!({ "issuer_did": ISSUER_DID })
                         })
                   }),
                }).to_string();

                let extra_query = json!({
                    "attr1_referent": json!({
                        "attr::age::value": "28"
                    })
                }).to_string();

                let search_handle = anoncreds::prover_search_credentials_for_proof_req(wallet_handle, &proof_req, Some(&extra_query)).unwrap();

                let credentials_json = anoncreds::prover_fetch_next_credentials_for_proof_req(search_handle, "predicate1_referent", 100).unwrap();

                let credentials: Vec<serde_json::Value> = serde_json::from_str(&credentials_json).unwrap();
                assert_eq!(credentials.len(), 1);

                anoncreds::prover_close_credentials_search_for_proof_req(search_handle).unwrap();

                wallet::close_wallet(wallet_handle).unwrap();
            }

            #[test]
            fn prover_get_credentials_for_proof_req_works_for_requested_predicate_and_extra_query_no_results() {
                anoncreds::init_common_wallet();

                let wallet_handle = wallet::open_wallet(ANONCREDS_WALLET_CONFIG, WALLET_CREDENTIALS).unwrap();

                let proof_req = json!({
                   "nonce":"123432421212",
                   "name":"proof_req_1",
                   "version":"0.1",
                   "requested_attributes": json!({}),
                   "requested_predicates": json!({
                       "predicate1_referent": json!({
                            "name":"age",
                            "p_type":">=",
                            "p_value":18,
                            "restrictions": json!({ "issuer_did": ISSUER_DID })
                         })
                   }),
                }).to_string();

                let extra_query = json!({
                    "predicate1_referent": json!({
                        "attr::age::value": "0"
                    })
                }).to_string();

                let search_handle = anoncreds::prover_search_credentials_for_proof_req(wallet_handle, &proof_req, Some(&extra_query)).unwrap();

                let credentials_json = anoncreds::prover_fetch_next_credentials_for_proof_req(search_handle, "predicate1_referent", 100).unwrap();

                let credentials: Vec<serde_json::Value> = serde_json::from_str(&credentials_json).unwrap();
                assert_eq!(credentials.len(), 0);

                anoncreds::prover_close_credentials_search_for_proof_req(search_handle).unwrap();

                wallet::close_wallet(wallet_handle).unwrap();
            }

            #[test]
            fn prover_get_credentials_for_proof_req_works_for_multiple_revealed_attrs_and_predicates_and_extra_queries() {
                anoncreds::init_common_wallet();

                let wallet_handle = wallet::open_wallet(ANONCREDS_WALLET_CONFIG, WALLET_CREDENTIALS).unwrap();

                let proof_req = json!({
                   "nonce":"123432421212",
                   "name":"proof_req_1",
                   "version":"0.1",
                   "requested_attributes": json!({
                       "attr1_referent": json!({
                           "name":"name"
                       }),
                       "attr2_referent": json!({
                           "name":"status"
                       })
                   }),
                   "requested_predicates": json!({
                       "predicate1_referent": json!({ "name":"age", "p_type":">=", "p_value":18 }),
                       "predicate2_referent": json!({ "name":"height", "p_type":">=", "p_value":160 }),
                   }),
                }).to_string();

                let extra_query = json!({
                    "attr1_referent": json!({
                        "attr::name::value": "Alex"
                    }),
                    "attr2_referent": json!({
                        "attr::status::value": "partial"
                    }),
                    "predicate1_referent": json!({
                        "attr::age::value": "28"
                    }),
                    "predicate2_referent": json!({
                        "attr::height::value": "175"
                    })
                }).to_string();

                let search_handle = anoncreds::prover_search_credentials_for_proof_req(wallet_handle, &proof_req, Some(&extra_query)).unwrap();

                let credentials_json = anoncreds::prover_fetch_next_credentials_for_proof_req(search_handle, "attr1_referent", 100).unwrap();
                let credentials: Vec<serde_json::Value> = serde_json::from_str(&credentials_json).unwrap();
                assert_eq!(credentials.len(), 1);

                let credentials_json = anoncreds::prover_fetch_next_credentials_for_proof_req(search_handle, "attr2_referent", 100).unwrap();
                let credentials: Vec<serde_json::Value> = serde_json::from_str(&credentials_json).unwrap();
                assert_eq!(credentials.len(), 1);

                let credentials_json = anoncreds::prover_fetch_next_credentials_for_proof_req(search_handle, "predicate1_referent", 100).unwrap();
                let credentials: Vec<serde_json::Value> = serde_json::from_str(&credentials_json).unwrap();
                assert_eq!(credentials.len(), 2);

                let credentials_json = anoncreds::prover_fetch_next_credentials_for_proof_req(search_handle, "predicate2_referent", 100).unwrap();
                let credentials: Vec<serde_json::Value> = serde_json::from_str(&credentials_json).unwrap();
                assert_eq!(credentials.len(), 1);

                anoncreds::prover_close_credentials_search_for_proof_req(search_handle).unwrap();

                wallet::close_wallet(wallet_handle).unwrap();
            }

            #[test]
            fn prover_get_credentials_for_proof_req_works_for_requested_attribute_restriction_old_format_and_extra_query_contains_or_operator() {
                anoncreds::init_common_wallet();

                let wallet_handle = wallet::open_wallet(ANONCREDS_WALLET_CONFIG, WALLET_CREDENTIALS).unwrap();

                let proof_req = json!({
                       "nonce":"123432421212",
                       "name":"proof_req_1",
                       "version":"0.1",
                       "requested_attributes": json!({
                           "attr1_referent": json!({
                               "name":"name",
                               "restrictions": [json!({ "cred_def_id": anoncreds::issuer_1_gvt_cred_def_id() })]
                           })
                       }),
                       "requested_predicates": json!({
                       }),
                    }).to_string();

                let extra_query = json!({
                        "attr1_referent": json!({
                            "$or": [
                                {
                                     "attr::name::value": "Alex",
                                },
                                {
                                     "attr::name::value": "Alexander",
                                }
                            ]
                        })
                    }).to_string();

                let search_handle = anoncreds::prover_search_credentials_for_proof_req(wallet_handle, &proof_req, Some(&extra_query)).unwrap();

                let credentials_json = anoncreds::prover_fetch_next_credentials_for_proof_req(search_handle, "attr1_referent", 100).unwrap();

                let credentials: Vec<serde_json::Value> = serde_json::from_str(&credentials_json).unwrap();
                assert_eq!(credentials.len(), 1);

                anoncreds::prover_close_credentials_search_for_proof_req(search_handle).unwrap();

                wallet::close_wallet(wallet_handle).unwrap();
            }

            #[test]
            fn prover_get_credentials_for_proof_req_works_for_requested_attribute_restriction_and_extra_query_contain_the_same_operator() {
                anoncreds::init_common_wallet();

                let wallet_handle = wallet::open_wallet(ANONCREDS_WALLET_CONFIG, WALLET_CREDENTIALS).unwrap();

                let proof_req = json!({
                       "nonce":"123432421212",
                       "name":"proof_req_1",
                       "version":"0.1",
                       "requested_attributes": json!({
                           "attr1_referent": json!({
                               "name":"name",
                               "restrictions": json!({
                                    "$or": vec![
                                        json!({ "cred_def_id": anoncreds::issuer_1_gvt_cred_def_id() })
                                    ]
                               })
                           })
                       }),
                       "requested_predicates": json!({
                       }),
                    }).to_string();

                let extra_query = json!({
                        "attr1_referent": json!({
                            "$or": [
                                {
                                     "attr::name::value": "Alex",
                                },
                                {
                                     "attr::name::value": "Alexander",
                                }
                            ]
                        })
                    }).to_string();

                let search_handle = anoncreds::prover_search_credentials_for_proof_req(wallet_handle, &proof_req, Some(&extra_query)).unwrap();

                let credentials_json = anoncreds::prover_fetch_next_credentials_for_proof_req(search_handle, "attr1_referent", 100).unwrap();

                let credentials: Vec<serde_json::Value> = serde_json::from_str(&credentials_json).unwrap();
                assert_eq!(credentials.len(), 1);

                anoncreds::prover_close_credentials_search_for_proof_req(search_handle).unwrap();

                wallet::close_wallet(wallet_handle).unwrap();
            }
        }

        mod validation {
            use super::*;

            #[test]
            fn prover_search_credentials_for_proof_req_works_for_proof_req_v1_contains_fully_qualified_restrictions() {
                anoncreds::init_common_wallet();

                let wallet_handle = wallet::open_wallet(ANONCREDS_WALLET_CONFIG, WALLET_CREDENTIALS).unwrap();

                let proof_req = json!({
                   "nonce":"123432421212",
                   "name":"proof_req_1",
                   "version":"0.1",
                   "requested_attributes": json!({
                       "attr1_referent": json!({
                           "name":"name",
                           "restrictions": {
                                "issuer_did": ISSUER_DID_V1
                           }
                       })
                   }),
                   "requested_predicates": json!({ }),
                }).to_string();

                let res = anoncreds::prover_search_credentials_for_proof_req(wallet_handle, &proof_req, None);
                assert_code!(ErrorCode::CommonInvalidStructure, res);

                wallet::close_wallet(wallet_handle).unwrap();
            }

            #[test]
            fn prover_search_credentials_for_proof_req_works_for_fully_qualified_restrictions() {
                anoncreds::init_common_wallet();

                let wallet_handle = wallet::open_wallet(ANONCREDS_WALLET_CONFIG, WALLET_CREDENTIALS).unwrap();

                let proof_req = json!({
                   "nonce":"123432421212",
                   "name":"proof_req_1",
                   "version":"0.1",
                   "requested_attributes": json!({
                       "attr1_referent": json!({
                           "name":"name",
                           "restrictions": {
                                "issuer_did": ISSUER_DID_V1
                           }
                       })
                   }),
                   "requested_predicates": json!({ }),
                   "ver": "2.0"
                }).to_string();

                let search_handle = anoncreds::prover_search_credentials_for_proof_req(wallet_handle, &proof_req, None).unwrap();

                let credentials_json = anoncreds::prover_fetch_next_credentials_for_proof_req(
                    search_handle, "attr1_referent", 100).unwrap();

                let credentials: Vec<RequestedCredential> = serde_json::from_str(&credentials_json).unwrap();
                assert_eq!(credentials.len(), 0);

                anoncreds::prover_close_credentials_search_for_proof_req(search_handle).unwrap();

                wallet::close_wallet(wallet_handle).unwrap();
            }
        }
    }

    mod prover_create_proof_works {
        use super::*;

        #[test]
        fn prover_create_proof_works() {
            anoncreds::init_common_wallet();

            let wallet_handle = wallet::open_wallet(ANONCREDS_WALLET_CONFIG, WALLET_CREDENTIALS).unwrap();

            let requested_credentials_json = json!({
                 "self_attested_attributes": json!({}),
                 "requested_attributes": json!({
                    "attr1_referent": json!({ "cred_id": CREDENTIAL1_ID, "revealed":true })
                 }),
                 "requested_predicates": json!({
                    "predicate1_referent": json!({ "cred_id": CREDENTIAL1_ID })
                 })
            }).to_string();

            anoncreds::prover_create_proof(wallet_handle,
                                           &anoncreds::proof_request_attr_and_predicate(),
                                           &requested_credentials_json,
                                           COMMON_MASTER_SECRET,
                                           &anoncreds::schemas_for_proof(),
                                           &anoncreds::cred_defs_for_proof(),
                                           "{}").unwrap();

            wallet::close_wallet(wallet_handle).unwrap();
        }

        #[test]
        fn prover_create_proof_works_for_using_not_satisfy_credential() {
            anoncreds::init_common_wallet();

            let wallet_handle = wallet::open_wallet(ANONCREDS_WALLET_CONFIG, WALLET_CREDENTIALS).unwrap();

            let proof_req = json!({
               "nonce":"123432421212",
               "name":"proof_req_1",
               "version":"0.1",
               "requested_attributes": json!({
                   "attr1_referent": json!({
                       "name":"some_attr"
                   })
               }),
               "requested_predicates": json!({}),
            }).to_string();

            let requested_credentials_json = json!({
                 "self_attested_attributes": json!({}),
                 "requested_attributes": json!({
                    "attr1_referent": json!({ "cred_id": CREDENTIAL1_ID, "revealed":true })
                 }),
                 "requested_predicates": json!({})
            }).to_string();

            let res = anoncreds::prover_create_proof(wallet_handle,
                                                     &proof_req,
                                                     &requested_credentials_json,
                                                     COMMON_MASTER_SECRET,
                                                     &anoncreds::schemas_for_proof(),
                                                     &anoncreds::cred_defs_for_proof(),
                                                     "{}");
            assert_code!(ErrorCode::CommonInvalidStructure, res);

            wallet::close_wallet(wallet_handle).unwrap();
        }
    }

    mod verifier_verify_proof {
        use super::*;

        #[test]
        fn verifier_verify_proof_works_for_correct_proof() {
            let valid = anoncreds::verifier_verify_proof(&anoncreds::proof_request_attr(),
                                                         &anoncreds::proof_json(),
                                                         &anoncreds::schemas_for_proof(),
                                                         &anoncreds::cred_defs_for_proof(),
                                                         "{}",
                                                         "{}").unwrap();
            assert!(valid);
        }

        #[test]
        fn verifier_verify_proof_works_for_proof_does_not_correspond_to_request() {
            let other_proof_req_json = json!({
               "nonce":"123432421212",
               "name":"proof_req_1",
               "version":"0.1",
               "requested_attributes": json!({
                   "attr1_referent": json!({
                       "name":"sex"
                   })
               }),
               "requested_predicates": json!({
                   "predicate1_referent": json!({ "name":"age", "p_type":">=", "p_value":18 })
               }),
            }).to_string();

            let res = anoncreds::verifier_verify_proof(&other_proof_req_json,
                                                       &anoncreds::proof_json(),
                                                       &anoncreds::schemas_for_proof(),
                                                       &anoncreds::cred_defs_for_proof(),
                                                       "{}",
                                                       "{}");
            assert_code!(ErrorCode::CommonInvalidStructure, res);
        }

        #[test]
        fn verifier_verify_proof_works_for_proof_does_not_correspond_to_request_attribute() {
            let other_proof_req_json = json!({
               "nonce":"123432421212",
               "name":"proof_req_1",
               "version":"0.1",
               "requested_attributes": json!({
                   "attr1_referent": json!({
                       "name":"sex"
                   })
               }),
               "requested_predicates": json!({}),
            }).to_string();
            let res = anoncreds::verifier_verify_proof(&other_proof_req_json,
                                                       &anoncreds::proof_json(),
                                                       &anoncreds::schemas_for_proof(),
                                                       &anoncreds::cred_defs_for_proof(),
                                                       "{}",
                                                       "{}");
            assert_code!(ErrorCode::AnoncredsProofRejected, res);
        }

        #[test]
        fn verifier_verify_proof_works_for_wrong_revealed_attr_value() {
            let proof_json = anoncreds::proof_json().replace(r#"name":"1139481716457488690172217916278103335"#, r#"name":"1111111111111111111111111111111111111"#);

            let res = anoncreds::verifier_verify_proof(&anoncreds::proof_request_attr(),
                                                       &proof_json,
                                                       &anoncreds::schemas_for_proof(),
                                                       &anoncreds::cred_defs_for_proof(),
                                                       "{}",
                                                       "{}");
            assert_code!(ErrorCode::AnoncredsProofRejected, res);
        }

        #[test]
        fn verifier_verify_proof_works_for_wrong_encoded() {
            let proof_json = anoncreds::proof_json().replace(r#"encoded":"1139481716457488690172217916278103335"#, r#"encoded":"1111111111111111111111111111111111111"#);

            let res = anoncreds::verifier_verify_proof(&anoncreds::proof_request_attr(),
                                                       &proof_json,
                                                       &anoncreds::schemas_for_proof(),
                                                       &anoncreds::cred_defs_for_proof(),
                                                       "{}",
                                                       "{}");
            assert_code!(ErrorCode::AnoncredsProofRejected, res);
        }

        #[test]
        #[ignore] // TODO: Libindy doesn't aware about algorithm used for encoding of attribute values. We can do this check only on application level.
        fn verifier_verify_proof_works_for_wrong_raw() {
            let proof_json = anoncreds::proof_json().replace(r#"raw":"Alex"#, r#"raw":"Bob"#);

            let res = anoncreds::verifier_verify_proof(&anoncreds::proof_request_attr(),
                                                       &proof_json,
                                                       &anoncreds::schemas_for_proof(),
                                                       &anoncreds::cred_defs_for_proof(),
                                                       "{}",
                                                       "{}");
            assert_code!(ErrorCode::AnoncredsProofRejected, res);
        }

        #[test]
        fn verifier_verify_proof_works_for_revealed_attr_case_insensitive() {
            let proof_req_json = anoncreds::proof_request_attr().replace(r#""name":"name""#, r#""name":"NAME""#);

            let valid = anoncreds::verifier_verify_proof(&proof_req_json,
<<<<<<< HEAD
                                                       &anoncreds::proof_json(),
                                                       &anoncreds::schemas_for_proof(),
                                                       &anoncreds::cred_defs_for_proof(),
                                                       "{}",
                                                       "{}").unwrap();
=======
                                                         &anoncreds::proof_json(),
                                                         &anoncreds::schemas_for_proof(),
                                                         &anoncreds::cred_defs_for_proof(),
                                                         "{}",
                                                         "{}").unwrap();
>>>>>>> 55b77ec7
            assert!(valid);
        }
    }

    mod verifier_verify_proof_with_proof_req_restrictions {
        use super::*;

        #[test]
        fn verifier_verify_proof_successful() {
            let valid = anoncreds::verifier_verify_proof(&anoncreds::proof_request_restrictions(),
                                                         &anoncreds::proof_json_restrictions(),
                                                         &anoncreds::schemas_for_proof_restrictions(),
                                                         &anoncreds::cred_defs_for_proof_restrictions(),
                                                         "{}",
                                                         "{}").unwrap();
            assert!(valid);
        }

        #[test]
        fn verifier_verify_proof_success_for_valid_issuer_did() {
            let proof_req = json!({
                   "nonce":"123432421212",
                   "name":"proof_req_1",
                   "version":"0.1",
                   "requested_attributes": {
                       "attr1_referent": {
                           "name":"name",
                           "restrictions": { "issuer_did": { "$in": [ISSUER_DID] } }
                       }
                   },
                   "requested_predicates": {},
                }).to_string();

            let valid = anoncreds::verifier_verify_proof(&proof_req,
                                                         &anoncreds::proof_json(),
                                                         &anoncreds::schemas_for_proof(),
                                                         &anoncreds::cred_defs_for_proof(),
                                                         "{}",
                                                         "{}").unwrap();
            assert!(valid);
        }

        #[test]
        fn verifier_verify_proof_fails_for_missing_issuer_did() {
            let proof_req = json!({
                   "nonce":"123432421212",
                   "name":"proof_req_1",
                   "version":"0.1",
                   "requested_attributes": {
                       "attr1_referent": {
                           "name":"name",
                           "restrictions": { "issuer_did": { "$in": ["NO DID"] } }
                       }
                   },
                   "requested_predicates": {},
                }).to_string();

            let valid = anoncreds::verifier_verify_proof(&proof_req,
                                                         &anoncreds::proof_json(),
                                                         &anoncreds::schemas_for_proof(),
                                                         &anoncreds::cred_defs_for_proof(),
                                                         "{}",
                                                         "{}");
            assert_code!(ErrorCode::AnoncredsProofRejected , valid);
        }

        #[test]
        fn verifier_verify_proof_fails_for_missing_predicate_restriction() {
            let proof_req = json!({
               "nonce":"123432421212",
               "name":"proof_req_1",
               "version":"0.1",
               "requested_attributes": {},
               "requested_predicates": {
                    "attr1_referent": {
                    "name":"age", "p_type":">=", "p_value":18, "restrictions": { "schema_id": "Not HERE" }}

               },
            }).to_string();

            let mut proof: Proof = serde_json::from_str(&anoncreds::proof_json()).unwrap();
            proof.requested_proof.revealed_attrs.remove("attr1_referent").unwrap();
            proof.requested_proof.predicates.insert(
                "attr1_referent".to_string(),
                serde_json::from_str(&json!({ "sub_proof_index": 0 }).to_string()).unwrap()
            );


            let valid = anoncreds::verifier_verify_proof(&proof_req,
                                                         &serde_json::to_string(&proof).unwrap(),
                                                         &anoncreds::schemas_for_proof(),
                                                         &anoncreds::cred_defs_for_proof(),
                                                         "{}",
                                                         "{}");
            assert_code!(ErrorCode::AnoncredsProofRejected , valid);
        }

        #[test]
        fn verifier_verify_proof_success_for_valid_schema_id() {
            let proof_req = json!({
                   "nonce":"123432421212",
                   "name":"proof_req_1",
                   "version":"0.1",
                   "requested_attributes": {
                       "attr1_referent": {
                           "name":"name",
                           "restrictions": { "schema_id": anoncreds::gvt_schema_id() },
                       }
                   },
                   "requested_predicates": {},
                }).to_string();

            let valid = anoncreds::verifier_verify_proof(&proof_req,
                                                         &anoncreds::proof_json(),
                                                         &anoncreds::schemas_for_proof(),
                                                         &anoncreds::cred_defs_for_proof(),
                                                         "{}",
                                                         "{}").unwrap();
            assert!(valid);
        }

        #[test]
        fn verifier_verify_proof_fails_for_missing_schema_id() {
            let proof_req = json!({
                   "nonce":"123432421212",
                   "name":"proof_req_1",
                   "version":"0.1",
                   "requested_attributes": {
                       "attr1_referent": {
                           "name":"name",
                           "restrictions": { "schema_id": "Not HERE" },
                       }
                   },
                   "requested_predicates": {},
                }).to_string();

            let valid = anoncreds::verifier_verify_proof(&proof_req,
                                                         &anoncreds::proof_json(),
                                                         &anoncreds::schemas_for_proof(),
                                                         &anoncreds::cred_defs_for_proof(),
                                                         "{}",
                                                         "{}");
            assert_code!(ErrorCode::AnoncredsProofRejected , valid);
        }

        #[test]
        fn verifier_verify_proof_success_for_valid_schema_issuer_did() {
            let proof_req = json!({
                   "nonce":"123432421212",
                   "name":"proof_req_1",
                   "version":"0.1",
                   "requested_attributes": {
                       "attr1_referent": {
                           "name":"name",
                           "restrictions": { "schema_issuer_did": ISSUER_DID },
                       }
                   },
                   "requested_predicates": {},
                }).to_string();

            let valid = anoncreds::verifier_verify_proof(&proof_req,
                                                         &anoncreds::proof_json(),
                                                         &anoncreds::schemas_for_proof(),
                                                         &anoncreds::cred_defs_for_proof(),
                                                         "{}",
                                                         "{}").unwrap();
            assert!(valid);
        }

        #[test]
        fn verifier_verify_proof_fails_for_missing_schema_issuer_did() {
            let proof_req = json!({
                   "nonce":"123432421212",
                   "name":"proof_req_1",
                   "version":"0.1",
                   "requested_attributes": {
                       "attr1_referent": {
                           "name":"name",
                           "restrictions": { "schema_issuer_did": "Not HERE" },
                       }
                   },
                   "requested_predicates": {},
                }).to_string();

            let valid = anoncreds::verifier_verify_proof(&proof_req,
                                                         &anoncreds::proof_json(),
                                                         &anoncreds::schemas_for_proof(),
                                                         &anoncreds::cred_defs_for_proof(),
                                                         "{}",
                                                         "{}");
            assert_code!(ErrorCode::AnoncredsProofRejected , valid);
        }

        #[test]
        fn verifier_verify_proof_success_for_valid_schema_name() {
            let proof_req = json!({
                   "nonce":"123432421212",
                   "name":"proof_req_1",
                   "version":"0.1",
                   "requested_attributes": {
                       "attr1_referent": {
                           "name":"name",
                           "restrictions": { "schema_name": GVT_SCHEMA_NAME },
                       }
                   },
                   "requested_predicates": {},
                }).to_string();

            let valid = anoncreds::verifier_verify_proof(&proof_req,
                                                         &anoncreds::proof_json(),
                                                         &anoncreds::schemas_for_proof(),
                                                         &anoncreds::cred_defs_for_proof(),
                                                         "{}",
                                                         "{}").unwrap();
            assert!(valid);
        }

        #[test]
        fn verifier_verify_proof_fails_for_missing_schema_name() {
            let proof_req = json!({
                   "nonce":"123432421212",
                   "name":"proof_req_1",
                   "version":"0.1",
                   "requested_attributes": {
                       "attr1_referent": {
                           "name":"name",
                           "restrictions": { "schema_name": "Not HERE" },
                       }
                   },
                   "requested_predicates": {},
                }).to_string();

            let valid = anoncreds::verifier_verify_proof(&proof_req,
                                                         &anoncreds::proof_json(),
                                                         &anoncreds::schemas_for_proof(),
                                                         &anoncreds::cred_defs_for_proof(),
                                                         "{}",
                                                         "{}");
            assert_code!(ErrorCode::AnoncredsProofRejected , valid);
        }

        #[test]
        fn verifier_verify_proof_success_for_valid_schema_version() {
            let proof_req = json!({
                   "nonce":"123432421212",
                   "name":"proof_req_1",
                   "version":"0.1",
                   "requested_attributes": {
                       "attr1_referent": {
                           "name":"name",
                           "restrictions": { "schema_version": SCHEMA_VERSION },
                       }
                   },
                   "requested_predicates": {},
                }).to_string();

            let valid = anoncreds::verifier_verify_proof(&proof_req,
                                                         &anoncreds::proof_json(),
                                                         &anoncreds::schemas_for_proof(),
                                                         &anoncreds::cred_defs_for_proof(),
                                                         "{}",
                                                         "{}").unwrap();
            assert!(valid);
        }

        #[test]
        fn verifier_verify_proof_fails_for_missing_schema_version() {
            let proof_req = json!({
                   "nonce":"123432421212",
                   "name":"proof_req_1",
                   "version":"0.1",
                   "requested_attributes": {
                       "attr1_referent": {
                           "name":"name",
                           "restrictions": { "schema_version": "Not HERE" },
                       }
                   },
                   "requested_predicates": {},
                }).to_string();

            let valid = anoncreds::verifier_verify_proof(&proof_req,
                                                         &anoncreds::proof_json(),
                                                         &anoncreds::schemas_for_proof(),
                                                         &anoncreds::cred_defs_for_proof(),
                                                         "{}",
                                                         "{}");
            assert_code!(ErrorCode::AnoncredsProofRejected , valid);
        }

        #[test]
        fn verifier_verify_proof_success_for_valid_cred_def_id() {
            let proof_req = json!({
                   "nonce":"123432421212",
                   "name":"proof_req_1",
                   "version":"0.1",
                   "requested_attributes": {
                       "attr1_referent": {
                           "name":"name",
                           "restrictions": { "cred_def_id": anoncreds::issuer_1_gvt_cred_def_id() },
                       }
                   },
                   "requested_predicates": {},
                }).to_string();

            let valid = anoncreds::verifier_verify_proof(&proof_req,
                                                         &anoncreds::proof_json(),
                                                         &anoncreds::schemas_for_proof(),
                                                         &anoncreds::cred_defs_for_proof(),
                                                         "{}",
                                                         "{}").unwrap();
            assert!(valid);
        }

        #[test]
        fn verifier_verify_proof_fails_for_missing_cred_def_id() {
            let proof_req = json!({
                   "nonce":"123432421212",
                   "name":"proof_req_1",
                   "version":"0.1",
                   "requested_attributes": {
                       "attr1_referent": {
                           "name":"name",
                           "restrictions": { "cred_def_id": "Not HERE" },
                       }
                   },
                   "requested_predicates": {},
                }).to_string();

            let valid = anoncreds::verifier_verify_proof(&proof_req,
                                                         &anoncreds::proof_json(),
                                                         &anoncreds::schemas_for_proof(),
                                                         &anoncreds::cred_defs_for_proof(),
                                                         "{}",
                                                         "{}");
            assert_code!(ErrorCode::AnoncredsProofRejected , valid);
        }

        #[test]
        fn verifier_verify_proof_fails_for_unknown_restriction() {
            let proof_req = json!({
                   "nonce":"123432421212",
                   "name":"proof_req_1",
                   "version":"0.1",
                   "requested_attributes": {
                       "attr1_referent": {
                           "name":"name",
                           "restrictions": { "UNKNOWN": "Not HERE" },
                       }
                   },
                   "requested_predicates": {},
                }).to_string();

            let res = anoncreds::verifier_verify_proof(&proof_req,
                                                       &anoncreds::proof_json(),
                                                       &anoncreds::schemas_for_proof(),
                                                       &anoncreds::cred_defs_for_proof(),
                                                       "{}",
                                                       "{}");
            assert_code!(ErrorCode::CommonInvalidStructure, res);
        }
    }

    mod issuer_rotate_credential_def {
        use super::*;

        #[test]
        fn issuer_rotate_credential_def_works() {
            let setup = Setup::wallet();

            let (cred_def_id, cred_def_json) = anoncreds::issuer_create_credential_definition(setup.wallet_handle,
                                                                                              ISSUER_DID,
                                                                                              &anoncreds::gvt_schema_json(),
                                                                                              TAG_1,
                                                                                              Some(SIGNATURE_TYPE),
                                                                                              Some(&anoncreds::default_cred_def_config()))
                .unwrap();

            let temp_cred_def_json = anoncreds::issuer_rotate_credential_def_start(setup.wallet_handle, &cred_def_id, None).unwrap();

            assert_ne!(serde_json::from_str::<serde_json::Value>(&cred_def_json).unwrap(),
                       serde_json::from_str::<serde_json::Value>(&temp_cred_def_json).unwrap());

            anoncreds::issuer_rotate_credential_def_apply(setup.wallet_handle, &cred_def_id).unwrap();
        }

        #[test]
        fn issuer_rotate_credential_def_works_no_cred_def() {
            let setup = Setup::wallet();

            let res = anoncreds::issuer_rotate_credential_def_start(setup.wallet_handle, &anoncreds::issuer_1_gvt_cred_def_id(), None);
            assert_code!(ErrorCode::WalletItemNotFound, res);
        }

        #[test]
        fn issuer_rotate_credential_def_apply_works_for_no_temporary_cred_def() {
            let setup = Setup::wallet();

            let res = anoncreds::issuer_rotate_credential_def_apply(setup.wallet_handle, &anoncreds::issuer_1_gvt_cred_def_id());
            assert_code!(ErrorCode::WalletItemNotFound, res);
        }
    }
<<<<<<< HEAD
=======

    mod to_unqualified {
        use super::*;
        use utils::domain::anoncreds::schema::SchemaV1;
        use utils::domain::anoncreds::credential_definition::CredentialDefinitionV1;
        use utils::domain::anoncreds::credential_offer::CredentialOffer;
        use utils::domain::anoncreds::credential_request::CredentialRequest;

        #[test]
        fn to_unqualified_ids() {
            assert_eq!(DID_MY1, anoncreds::to_unqualified(DID_MY1_V1).unwrap());
            assert_eq!(DID_MY1, anoncreds::to_unqualified(DID_MY1).unwrap());

            assert_eq!(anoncreds::gvt_schema_id(), anoncreds::to_unqualified(&anoncreds::gvt_schema_id_fully_qualified()).unwrap());
            assert_eq!(anoncreds::gvt_cred_def_id(), anoncreds::to_unqualified(&anoncreds::gvt_cred_def_id_fully_qualified()).unwrap());
            assert_eq!(anoncreds::local_gvt_cred_def_id(), anoncreds::to_unqualified(&anoncreds::local_gvt_cred_def_id_fully_qualified()).unwrap());
        }

        #[test]
        fn to_unqualified_objects() {
            let setup = Setup::wallet();

            let (schema_id, schema_json) = anoncreds::issuer_create_schema(ISSUER_DID_V1, GVT_SCHEMA_NAME, SCHEMA_VERSION, GVT_SCHEMA_ATTRIBUTES).unwrap();

            assert_eq!(anoncreds::gvt_schema_id(), anoncreds::to_unqualified(&schema_id).unwrap());

            let schema_json_un = anoncreds::to_unqualified(&schema_json).unwrap();
            let schema: SchemaV1 = ::serde_json::from_str(&schema_json_un).unwrap();
            assert_eq!(anoncreds::gvt_schema_id(), schema.id.0);

            let (cred_def_id, cred_def_json) = anoncreds::issuer_create_credential_definition(setup.wallet_handle, ISSUER_DID_V1, &schema_json, TAG_1, None, None).unwrap();

            assert_eq!(anoncreds::local_gvt_cred_def_id(), anoncreds::to_unqualified(&cred_def_id).unwrap());

            let cred_def_json_un = anoncreds::to_unqualified(&cred_def_json).unwrap();
            let cred_def: CredentialDefinitionV1 = ::serde_json::from_str(&cred_def_json_un).unwrap();
            assert_eq!(anoncreds::local_gvt_cred_def_id(), cred_def.id.0);
            assert_eq!(anoncreds::gvt_schema_id(), cred_def.schema_id.0);

            let cred_offer_json = anoncreds::issuer_create_credential_offer(setup.wallet_handle, &cred_def_id).unwrap();

            let cred_offer_json_un = anoncreds::to_unqualified(&cred_offer_json).unwrap();
            let cred_offer: CredentialOffer = ::serde_json::from_str(&cred_offer_json_un).unwrap();
            assert_eq!(anoncreds::local_gvt_cred_def_id(), cred_offer.cred_def_id.0);
            assert_eq!(anoncreds::gvt_schema_id(), cred_offer.schema_id.0);

            anoncreds::prover_create_master_secret(setup.wallet_handle, COMMON_MASTER_SECRET).unwrap();

            let (cred_req_json, _) = anoncreds::prover_create_credential_req(setup.wallet_handle, DID_MY1_V1, &cred_offer_json, &cred_def_json_un, COMMON_MASTER_SECRET).unwrap();

            let cred_req_json_un = anoncreds::to_unqualified(&cred_req_json).unwrap();
            let cred_req: CredentialRequest = ::serde_json::from_str(&cred_req_json_un).unwrap();
            assert_eq!(DID_MY1.to_string(), cred_req.prover_did.0);
            assert_eq!(anoncreds::local_gvt_cred_def_id(), cred_req.cred_def_id.0);
        }
    }
>>>>>>> 55b77ec7
}

#[cfg(not(feature = "only_high_cases"))]
mod medium_cases {
    use super::*;
    use std::collections::HashSet;
    use utils::domain::anoncreds::schema::{AttributeNames, MAX_ATTRIBUTES_COUNT};
<<<<<<< HEAD
    use utils::domain::anoncreds::proof_request::{AttributeInfo, ProofRequest};
=======
    use utils::domain::anoncreds::proof_request::{AttributeInfo, ProofRequestPayload};
>>>>>>> 55b77ec7

    mod issuer_create_schema {
        use super::*;

        #[test]
        fn issuer_create_schema_works_for_empty_attrs() {
            let res = anoncreds::issuer_create_schema(ISSUER_DID,
                                                      GVT_SCHEMA_NAME,
                                                      SCHEMA_VERSION,
                                                      "[]");
            assert_code!(ErrorCode::CommonInvalidStructure, res);
        }

        #[test]
        fn issuer_create_schema_works_for_invalid_issuer_did() {
            let res = anoncreds::issuer_create_schema(INVALID_BASE58_DID,
                                                      GVT_SCHEMA_NAME,
                                                      SCHEMA_VERSION,
                                                      GVT_SCHEMA_ATTRIBUTES);
            assert_code!(ErrorCode::CommonInvalidStructure, res);
        }

        #[test]
        fn issuer_create_schema_works_for_attrs_count_more_than_acceptable() {
            let attr_names: AttributeNames = (0..MAX_ATTRIBUTES_COUNT + 1).map(|i| i.to_string()).collect();

            let res = anoncreds::issuer_create_schema(ISSUER_DID,
                                                      GVT_SCHEMA_NAME,
                                                      SCHEMA_VERSION,
                                                      &serde_json::to_string(&attr_names).unwrap());
            assert_code!(ErrorCode::CommonInvalidStructure, res);
        }
    }

    mod issuer_create_and_store_credential_def {
        use super::*;
        use indy_sys::INVALID_WALLET_HANDLE;

        #[test]
        fn issuer_create_and_store_credential_def_works_for_invalid_schema() {
            anoncreds::init_common_wallet();

            let wallet_handle = wallet::open_wallet(ANONCREDS_WALLET_CONFIG, WALLET_CREDENTIALS).unwrap();

            let schema = r#"{"name":"name","version":"1.0", "attr_names":["name"]}"#;

            let res = anoncreds::issuer_create_credential_definition(wallet_handle,
                                                                     ISSUER_DID,
                                                                     &schema,
                                                                     TAG_1,
                                                                     None,
                                                                     Some(&anoncreds::default_cred_def_config()));
            assert_code!(ErrorCode::CommonInvalidStructure, res);

            wallet::close_wallet(wallet_handle).unwrap();
        }

        #[test]
        fn issuer_create_and_store_credential_def_works_for_invalid_did() {
            anoncreds::init_common_wallet();

            let wallet_handle = wallet::open_wallet(ANONCREDS_WALLET_CONFIG, WALLET_CREDENTIALS).unwrap();

            let res = anoncreds::issuer_create_credential_definition(wallet_handle,
                                                                     INVALID_IDENTIFIER,
                                                                     &anoncreds::gvt_schema_json(),
                                                                     TAG_1,
                                                                     None,
                                                                     Some(&anoncreds::default_cred_def_config()));
            assert_code!(ErrorCode::CommonInvalidStructure, res);

            wallet::close_wallet(wallet_handle).unwrap();
        }

        #[test]
        fn issuer_create_and_store_credential_def_works_for_empty_schema_attr_names() {
            anoncreds::init_common_wallet();

            let wallet_handle = wallet::open_wallet(ANONCREDS_WALLET_CONFIG, WALLET_CREDENTIALS).unwrap();

            let mut schema = anoncreds::gvt_schema();
            schema.attr_names = HashSet::new();

            let res = anoncreds::issuer_create_credential_definition(wallet_handle,
                                                                     ISSUER_DID,
                                                                     &serde_json::to_string(&schema).unwrap(),
                                                                     TAG_1,
                                                                     None,
                                                                     Some(&anoncreds::default_cred_def_config()));
            assert_code!(ErrorCode::CommonInvalidStructure, res);

            wallet::close_wallet(wallet_handle).unwrap();
        }

        #[test]
        fn issuer_create_and_store_credential_def_works_for_correct_signature_type() {
            let (wallet_handle, wallet_config) = wallet::create_and_open_default_wallet("issuer_create_and_store_credential_def_works_for_correct_signature_type").unwrap();

            anoncreds::issuer_create_credential_definition(wallet_handle,
                                                           ISSUER_DID,
                                                           &anoncreds::gvt_schema_json(),
                                                           TAG_1,
                                                           Some(SIGNATURE_TYPE),
                                                           Some(&anoncreds::default_cred_def_config())).unwrap();

            wallet::close_wallet(wallet_handle).unwrap();
            wallet::delete_wallet(&wallet_config, WALLET_CREDENTIALS).unwrap();
        }

        #[test]
        fn issuer_create_and_store_credential_def_works_for_invalid_signature_type() {
            anoncreds::init_common_wallet();

            let wallet_handle = wallet::open_wallet(ANONCREDS_WALLET_CONFIG, WALLET_CREDENTIALS).unwrap();

            let res = anoncreds::issuer_create_credential_definition(wallet_handle,
                                                                     ISSUER_DID,
                                                                     &anoncreds::gvt_schema_json(),
                                                                     TAG_1,
                                                                     Some("some_type"),
                                                                     Some(&anoncreds::default_cred_def_config()));
            assert_code!(ErrorCode::CommonInvalidStructure, res);

            wallet::close_wallet(wallet_handle).unwrap();
        }

        #[test]
        fn issuer_create_and_store_credential_def_works_for_invalid_config() {
            anoncreds::init_common_wallet();

            let wallet_handle = wallet::open_wallet(ANONCREDS_WALLET_CONFIG, WALLET_CREDENTIALS).unwrap();

            let res = anoncreds::issuer_create_credential_definition(wallet_handle,
                                                                     ISSUER_DID,
                                                                     &anoncreds::gvt_schema_json(),
                                                                     TAG_1,
                                                                     None,
                                                                     Some(r#"{"support_revocation":"TRUE"}"#));
            assert_code!(ErrorCode::CommonInvalidStructure, res);

            wallet::close_wallet(wallet_handle).unwrap();
        }

        #[test]
        fn issuer_create_and_store_credential_def_works_for_duplicate() {
            anoncreds::init_common_wallet();

            let wallet_handle = wallet::open_wallet(ANONCREDS_WALLET_CONFIG, WALLET_CREDENTIALS).unwrap();

            anoncreds::issuer_create_credential_definition(wallet_handle,
                                                           ISSUER_DID,
                                                           &anoncreds::gvt_schema_json(),
                                                           TAG_1,
                                                           Some(SIGNATURE_TYPE),
                                                           Some(&anoncreds::default_cred_def_config())).unwrap();
            wallet::close_wallet(wallet_handle).unwrap();
        }

        #[test]
        fn issuer_create_and_store_credential_def_works_for_null_config() {
            let (wallet_handle, wallet_config) = wallet::create_and_open_default_wallet("issuer_create_and_store_credential_def_works_for_null_config").unwrap();

            anoncreds::issuer_create_credential_definition(wallet_handle,
                                                           DID_MY1,
                                                           &anoncreds::gvt_schema_json(),
                                                           TAG_1,
                                                           None,
                                                           None).unwrap();
            wallet::close_wallet(wallet_handle).unwrap();
            wallet::delete_wallet(&wallet_config, WALLET_CREDENTIALS).unwrap();
        }

        #[test]
        fn issuer_create_and_store_credential_def_works_for_invalid_wallet() {
            anoncreds::init_common_wallet();

            let wallet_handle = wallet::open_wallet(ANONCREDS_WALLET_CONFIG, WALLET_CREDENTIALS).unwrap();

            let res = anoncreds::issuer_create_credential_definition(INVALID_WALLET_HANDLE,
                                                                     ISSUER_DID,
                                                                     &anoncreds::gvt_schema_json(),
                                                                     TAG_1,
                                                                     None,
                                                                     Some(&anoncreds::default_cred_def_config()));
            assert_code!(ErrorCode::WalletInvalidHandle, res);

            wallet::close_wallet(wallet_handle).unwrap();
        }
    }

    mod issuer_create_credential_offer {
        use super::*;

        #[test]
        fn issuer_create_credential_offer_works_for_unknown_cred_def_id() {
            anoncreds::init_common_wallet();

            let wallet_handle = wallet::open_wallet(ANONCREDS_WALLET_CONFIG, WALLET_CREDENTIALS).unwrap();

            let res = anoncreds::issuer_create_credential_offer(wallet_handle, "NcYxiDXkpYi6ov5FcYDi1e:3:CL:100");
            assert_code!(ErrorCode::WalletItemNotFound, res);

            wallet::close_wallet(wallet_handle).unwrap();
        }

        #[test]
        fn issuer_create_credential_offer_works_for_invalid_wallet_handle() {
            anoncreds::init_common_wallet();

            let wallet_handle = wallet::open_wallet(ANONCREDS_WALLET_CONFIG, WALLET_CREDENTIALS).unwrap();

            let invalid_wallet_handle = wallet_handle + 100;
            let res = anoncreds::issuer_create_credential_offer(invalid_wallet_handle,
                                                                &anoncreds::issuer_1_gvt_cred_def_id());
            assert_code!(ErrorCode::WalletInvalidHandle, res);

            wallet::close_wallet(wallet_handle).unwrap();
        }
    }

    mod prover_create_master_secret {
        use super::*;

        #[test]
        fn prover_create_master_secret_works_for_duplicate_name() {
            anoncreds::init_common_wallet();

            let wallet_handle = wallet::open_wallet(ANONCREDS_WALLET_CONFIG, WALLET_CREDENTIALS).unwrap();

            let res = anoncreds::prover_create_master_secret(wallet_handle, COMMON_MASTER_SECRET);
            assert_code!(ErrorCode::AnoncredsMasterSecretDuplicateNameError, res);

            wallet::close_wallet(wallet_handle).unwrap();
        }

        #[test]
        fn prover_create_master_secret_works_invalid_wallet_handle() {
            anoncreds::init_common_wallet();

            let wallet_handle = wallet::open_wallet(ANONCREDS_WALLET_CONFIG, WALLET_CREDENTIALS).unwrap();

            let invalid_wallet_handle = wallet_handle + 100;
            let res = anoncreds::prover_create_master_secret(invalid_wallet_handle, COMMON_MASTER_SECRET);
            assert_code!(ErrorCode::WalletInvalidHandle, res);

            wallet::close_wallet(wallet_handle).unwrap();
        }
    }

    mod prover_create_credential_req {
        use super::*;

        #[test]
        fn prover_create_credential_req_works_for_invalid_credential_offer() {
            let (credential_def, _, _, _) = anoncreds::init_common_wallet();

            let wallet_handle = wallet::open_wallet(ANONCREDS_WALLET_CONFIG, WALLET_CREDENTIALS).unwrap();

            let res = anoncreds::prover_create_credential_req(wallet_handle,
                                                              DID_MY1,
                                                              &serde_json::to_string(&anoncreds::issuer_1_gvt_cred_offer_info()).unwrap(),
                                                              &credential_def,
                                                              COMMON_MASTER_SECRET);
            assert_code!(ErrorCode::CommonInvalidStructure, res);

            wallet::close_wallet(wallet_handle).unwrap();
        }

        #[test]
        fn prover_create_credential_req_works_for_invalid_credential_def() {
            let (_, credential_offer, _, _) = anoncreds::init_common_wallet();

            let wallet_handle = wallet::open_wallet(ANONCREDS_WALLET_CONFIG, WALLET_CREDENTIALS).unwrap();

            let credential_def = r#"{
                            "schema_seq_no":1,
                            "signature_type":"CL",
                            "primary":{
                                "n":"121212",
                                "s":"432192"
                            }
                        }"#;
            let res = anoncreds::prover_create_credential_req(wallet_handle,
                                                              DID_MY1,
                                                              &credential_offer,
                                                              credential_def,
                                                              COMMON_MASTER_SECRET);
            assert_code!(ErrorCode::CommonInvalidStructure, res);

            wallet::close_wallet(wallet_handle).unwrap();
        }

        #[test]
        fn prover_create_credential_req_works_for_invalid_master_secret() {
            let (credential_def, credential_offer, _, _) = anoncreds::init_common_wallet();

            let wallet_handle = wallet::open_wallet(ANONCREDS_WALLET_CONFIG, WALLET_CREDENTIALS).unwrap();

            let res = anoncreds::prover_create_credential_req(wallet_handle,
                                                              DID_MY1,
                                                              &credential_offer,
                                                              &credential_def,
                                                              "invalid_master_secret_name");
            assert_code!(ErrorCode::WalletItemNotFound, res);

            wallet::close_wallet(wallet_handle).unwrap();
        }

        #[test]
        fn prover_create_credential_req_works_for_invalid_wallet() {
            let (credential_def, credential_offer, _, _) = anoncreds::init_common_wallet();

            let wallet_handle = wallet::open_wallet(ANONCREDS_WALLET_CONFIG, WALLET_CREDENTIALS).unwrap();

            let invalid_wallet_handle = wallet_handle + 100;
            let res = anoncreds::prover_create_credential_req(invalid_wallet_handle,
                                                              DID_MY1,
                                                              &credential_offer,
                                                              &credential_def,
                                                              COMMON_MASTER_SECRET);
            assert_code!(ErrorCode::WalletInvalidHandle, res);

            wallet::close_wallet(wallet_handle).unwrap();
        }

        #[test]
        fn prover_create_credential_req_works_for_credential_def_not_correspond_to_credential_offer() {
            let (issuer1_gvt_credential_def, issuer1_gvt_credential_offer, _, _) = anoncreds::init_common_wallet();

            let wallet_handle = wallet::open_wallet(ANONCREDS_WALLET_CONFIG, WALLET_CREDENTIALS).unwrap();

            let mut issuer_create_credential_offer: serde_json::Value = serde_json::from_str(&issuer1_gvt_credential_offer).unwrap();
            issuer_create_credential_offer["key_correctness_proof"]["c"] = serde_json::Value::String("11111111".to_string());

            let other_credential_offer = serde_json::to_string(&issuer_create_credential_offer).unwrap();

            let res = anoncreds::prover_create_credential_req(wallet_handle,
                                                              DID_MY1,
                                                              &other_credential_offer,
                                                              &issuer1_gvt_credential_def,
                                                              COMMON_MASTER_SECRET);
            assert_code!(ErrorCode::CommonInvalidStructure, res);

            wallet::close_wallet(wallet_handle).unwrap();
        }
    }

    mod issuer_create_credential {
        use super::*;

        #[test]
        fn issuer_create_credential_works_for_credential_does_not_correspond_to_credential_values() {
            let (_, credential_offer, credential_req, _) = anoncreds::init_common_wallet();

            let wallet_handle = wallet::open_wallet(ANONCREDS_WALLET_CONFIG, WALLET_CREDENTIALS).unwrap();

            let res = anoncreds::issuer_create_credential(wallet_handle,
                                                          &credential_offer,
                                                          &credential_req,
                                                          &anoncreds::xyz_credential_values_json(),
                                                          None,
                                                          None);
            assert_code!(ErrorCode::CommonInvalidStructure, res);

            wallet::close_wallet(wallet_handle).unwrap();
        }

        #[test]
        fn issuer_create_credential_works_for_for_invalid_wallet_handle() {
            let (_, credential_offer, credential_req, _) = anoncreds::init_common_wallet();

            let wallet_handle = wallet::open_wallet(ANONCREDS_WALLET_CONFIG, WALLET_CREDENTIALS).unwrap();

            let invalid_wallet_handle = wallet_handle + 100;
            let res = anoncreds::issuer_create_credential(invalid_wallet_handle,
                                                          &credential_offer,
                                                          &credential_req,
                                                          &anoncreds::gvt_credential_values_json(),
                                                          None,
                                                          None);
            assert_code!(ErrorCode::WalletInvalidHandle, res);

            wallet::close_wallet(wallet_handle).unwrap();
        }

        #[test]
        fn issuer_create_credential_works_for_for_invalid_credential_req_json() {
            let (_, credential_offer, _, _) = anoncreds::init_common_wallet();

            let wallet_handle = wallet::open_wallet(ANONCREDS_WALLET_CONFIG, WALLET_CREDENTIALS).unwrap();

            let credential_req = r#"{
                                        "blinded_ms":{"ur":null},
                                        "prover_did":"CnEDk9HrMnmiHXEV1WFgbVCRteYnPqsJwrTdcZaNhFVW",
                                    }"#;

            let res = anoncreds::issuer_create_credential(wallet_handle,
                                                          &credential_offer,
                                                          &credential_req,
                                                          &anoncreds::gvt_credential_values_json(),
                                                          None,
                                                          None);
            assert_code!(ErrorCode::CommonInvalidStructure, res);

            wallet::close_wallet(wallet_handle).unwrap();
        }

        #[test]
        fn issuer_create_credential_works_for_for_invalid_credential_values_json() {
            let (_, credential_offer, credential_request, _) = anoncreds::init_common_wallet();

            let wallet_handle = wallet::open_wallet(ANONCREDS_WALLET_CONFIG, WALLET_CREDENTIALS).unwrap();

            let credential_values_json = r#"{
                                           "sex":"male",
                                           "name":"Alex",
                                           "height":"175",
                                           "age":"28"
                                         }"#;

            let res = anoncreds::issuer_create_credential(wallet_handle,
                                                          &credential_offer,
                                                          &credential_request,
                                                          &credential_values_json,
                                                          None,
                                                          None);
            assert_code!(ErrorCode::CommonInvalidStructure, res);

            wallet::close_wallet(wallet_handle).unwrap();
        }
    }

    mod prover_store_credential {
        use super::*;

        #[test]
        fn prover_store_credential_works_for_invalid_wallet_handle() {
            let (credential_def_json, credential_offer, _, _) = anoncreds::init_common_wallet();

            let wallet_handle = wallet::open_wallet(ANONCREDS_WALLET_CONFIG, WALLET_CREDENTIALS).unwrap();
            let (prover_wallet_handle, prover_wallet_config) = wallet::create_and_open_default_wallet("prover_store_credential_works_for_invalid_wallet_handle").unwrap();

            anoncreds::prover_create_master_secret(prover_wallet_handle, COMMON_MASTER_SECRET).unwrap();

            let (credential_req, credential_req_meta) = anoncreds::prover_create_credential_req(prover_wallet_handle,
                                                                                                DID_MY1,
                                                                                                &credential_offer,
                                                                                                credential_def_json,
                                                                                                COMMON_MASTER_SECRET).unwrap();

            let (credential_json, _, _) = anoncreds::issuer_create_credential(wallet_handle,
                                                                              &credential_offer,
                                                                              &credential_req,
                                                                              &anoncreds::gvt_credential_values_json(),
                                                                              None,
                                                                              None).unwrap();

            let invalid_wallet_handle = wallet_handle + 100;
            let res = anoncreds::prover_store_credential(invalid_wallet_handle,
                                                         CREDENTIAL1_ID,
                                                         &credential_req_meta,
                                                         &credential_json,
                                                         &credential_def_json,
                                                         None);
            assert_code!(ErrorCode::WalletInvalidHandle, res);

            wallet::close_wallet(wallet_handle).unwrap();
            wallet::close_wallet(prover_wallet_handle).unwrap();
            wallet::delete_wallet(&prover_wallet_config, WALLET_CREDENTIALS).unwrap();
        }

        #[test]
        fn prover_store_credential_works_for_invalid_credential_json() {
            let (credential_def_json, credential_offer, _, _) = anoncreds::init_common_wallet();

            let wallet_handle = wallet::open_wallet(ANONCREDS_WALLET_CONFIG, WALLET_CREDENTIALS).unwrap();

            let (_, cred_req_metadata) = anoncreds::prover_create_credential_req(wallet_handle,
                                                                                 DID_MY1,
                                                                                 &credential_offer,
                                                                                 &credential_def_json,
                                                                                 COMMON_MASTER_SECRET).unwrap();

            let credential_json = format!(r#"{{
                                                       "values":{},
                                                       "cred_def_id":"{}",
                                                       "revoc_reg_seq_no":null
                                                    }}"#, anoncreds::gvt_credential_values_json(), anoncreds::issuer_1_gvt_cred_def_id());

            let res = anoncreds::prover_store_credential(wallet_handle,
                                                         CREDENTIAL1_ID,
                                                         &cred_req_metadata,
                                                         &credential_json,
                                                         &credential_def_json,
                                                         None);
            assert_code!(ErrorCode::CommonInvalidStructure, res);

            wallet::close_wallet(wallet_handle).unwrap();
        }
    }

    mod prover_get_credentials {
        use super::*;

        #[test]
        fn prover_get_credentials_works_for_invalid_json() {
            anoncreds::init_common_wallet();

            let wallet_handle = wallet::open_wallet(ANONCREDS_WALLET_CONFIG, WALLET_CREDENTIALS).unwrap();

            let res = anoncreds::prover_get_credentials(wallet_handle, r#""issuer_did": 12345"#);
            assert_code!(ErrorCode::WalletQueryError, res);

            wallet::close_wallet(wallet_handle).unwrap();
        }
    }

    mod prover_delete_credential {
        use super::*;

        #[test]
        fn prover_delete_credential_works_for_not_found() {
            anoncreds::init_common_wallet();

            let wallet_handle = wallet::open_wallet(ANONCREDS_WALLET_CONFIG, WALLET_CREDENTIALS).unwrap();

            let res = anoncreds::prover_delete_credential(wallet_handle, "other_cred_id");
            assert_code!(ErrorCode::WalletItemNotFound, res);

            wallet::close_wallet(wallet_handle).unwrap();
        }
    }

    mod prover_get_credentials_for_proof_req {
        use super::*;

        #[test]
        fn prover_get_credentials_for_proof_req_works_for_invalid_proof_req() {
            anoncreds::init_common_wallet();

            let wallet_handle = wallet::open_wallet(ANONCREDS_WALLET_CONFIG, WALLET_CREDENTIALS).unwrap();

            let proof_req = json!({
               "nonce":"123432421212",
               "name":"proof_req_1",
               "version":"0.1",
               "requested_predicates": json!({}),
            }).to_string();

            let res = anoncreds::prover_get_credentials_for_proof_req(wallet_handle, &proof_req);
            assert_code!(ErrorCode::CommonInvalidStructure, res);

            wallet::close_wallet(wallet_handle).unwrap();
        }

        #[test]
        fn prover_get_credentials_for_proof_req_works_for_invalid_predicate() {
            anoncreds::init_common_wallet();

            let wallet_handle = wallet::open_wallet(ANONCREDS_WALLET_CONFIG, WALLET_CREDENTIALS).unwrap();

            let proof_req = json!({
               "nonce":"123432421212",
               "name":"proof_req_1",
               "version":"0.1",
               "requested_attributes": json!({}),
               "requested_predicates": json!({
                   "predicate1_referent": json!({ "name":"age" })
               }),
            }).to_string();

            let res = anoncreds::prover_get_credentials_for_proof_req(wallet_handle, &proof_req);

            wallet::close_wallet(wallet_handle).unwrap();

            assert_code!(ErrorCode::CommonInvalidStructure, res);
        }

        #[test]
        fn prover_get_credentials_for_proof_req_works_for_invalid_predicate_type() {
            anoncreds::init_common_wallet();

            let wallet_handle = wallet::open_wallet(ANONCREDS_WALLET_CONFIG, WALLET_CREDENTIALS).unwrap();

            let proof_req = json!({
               "nonce":"123432421212",
               "name":"proof_req_1",
               "version":"0.1",
               "requested_attributes": json!({}),
               "requested_predicates": json!({
                   "predicate1_referent": json!({ "name":"age", "p_type":"!=", "p_value":18 }),
               }),
            }).to_string();

            let res = anoncreds::prover_get_credentials_for_proof_req(wallet_handle, &proof_req);
            wallet::close_wallet(wallet_handle).unwrap();
            assert_code!(ErrorCode::CommonInvalidStructure, res);
        }
    }

    mod prover_create_proof_works {
        use super::*;

        #[test]
        fn prover_create_proof_works_for_invalid_wallet_handle() {
            anoncreds::init_common_wallet();

            let wallet_handle = wallet::open_wallet(ANONCREDS_WALLET_CONFIG, WALLET_CREDENTIALS).unwrap();

            let requested_credentials_json = json!({
                 "self_attested_attributes": json!({}),
                 "requested_attributes": json!({
                    "attr1_referent": json!({ "cred_id": CREDENTIAL1_ID, "revealed":true })
                 }),
                 "requested_predicates": json!({})
            }).to_string();

            let invalid_wallet_handle = wallet_handle + 100;
            let res = anoncreds::prover_create_proof(invalid_wallet_handle,
                                                     &anoncreds::proof_request_attr(),
                                                     &requested_credentials_json,
                                                     COMMON_MASTER_SECRET,
                                                     &anoncreds::schemas_for_proof(),
                                                     &anoncreds::cred_defs_for_proof(),
                                                     "{}");
            assert_code!(ErrorCode::WalletInvalidHandle, res);

            wallet::close_wallet(wallet_handle).unwrap();
        }

        #[test]
        fn prover_create_proof_works_for_invalid_master_secret() {
            anoncreds::init_common_wallet();

            let wallet_handle = wallet::open_wallet(ANONCREDS_WALLET_CONFIG, WALLET_CREDENTIALS).unwrap();

            let requested_credentials_json = json!({
                 "self_attested_attributes": json!({}),
                 "requested_attributes": json!({
                    "attr1_referent": json!({ "cred_id": CREDENTIAL1_ID, "revealed":true })
                 }),
                 "requested_predicates": json!({})
            }).to_string();

            let res = anoncreds::prover_create_proof(wallet_handle,
                                                     &anoncreds::proof_request_attr_and_predicate(),
                                                     &requested_credentials_json,
                                                     "invalid_master_secret_name",
                                                     &anoncreds::schemas_for_proof(),
                                                     &anoncreds::cred_defs_for_proof(),
                                                     "{}");
            assert_code!(ErrorCode::WalletItemNotFound, res);

            wallet::close_wallet(wallet_handle).unwrap();
        }

        #[test]
        fn prover_create_proof_works_for_invalid_schemas_json() {
            anoncreds::init_common_wallet();

            let wallet_handle = wallet::open_wallet(ANONCREDS_WALLET_CONFIG, WALLET_CREDENTIALS).unwrap();

            let requested_credentials_json = json!({
                 "self_attested_attributes": json!({}),
                 "requested_attributes": json!({
                    "attr1_referent": json!({ "cred_id": CREDENTIAL1_ID, "revealed":true })
                 }),
                 "requested_predicates": json!({})
            }).to_string();

            let res = anoncreds::prover_create_proof(wallet_handle,
                                                     &anoncreds::proof_request_attr_and_predicate(),
                                                     &requested_credentials_json,
                                                     COMMON_MASTER_SECRET,
                                                     &"{}",
                                                     &anoncreds::cred_defs_for_proof(),
                                                     "{}");
            assert_code!(ErrorCode::CommonInvalidStructure, res);

            wallet::close_wallet(wallet_handle).unwrap();
        }

        #[test]
        fn prover_create_proof_works_for_invalid_credential_defs_json() {
            anoncreds::init_common_wallet();

            let wallet_handle = wallet::open_wallet(ANONCREDS_WALLET_CONFIG, WALLET_CREDENTIALS).unwrap();

            let requested_credentials_json = json!({
                 "self_attested_attributes": json!({}),
                 "requested_attributes": json!({
                    "attr1_referent": json!({ "cred_id": CREDENTIAL1_ID, "revealed":true })
                 }),
                 "requested_predicates": json!({})
            }).to_string();

            let res = anoncreds::prover_create_proof(wallet_handle,
                                                     &anoncreds::proof_request_attr_and_predicate(),
                                                     &requested_credentials_json,
                                                     COMMON_MASTER_SECRET,
                                                     &anoncreds::schemas_for_proof(),
                                                     "{}",
                                                     "{}");
            assert_code!(ErrorCode::CommonInvalidStructure, res);

            wallet::close_wallet(wallet_handle).unwrap();
        }

        #[test]
        fn prover_create_proof_works_for_invalid_requested_credentials_json() {
            anoncreds::init_common_wallet();

            let wallet_handle = wallet::open_wallet(ANONCREDS_WALLET_CONFIG, WALLET_CREDENTIALS).unwrap();

            let requested_credentials_json = json!({
                 "self_attested_attributes": json!({}),
                 "requested_predicates": json!({})
            }).to_string();

            let res = anoncreds::prover_create_proof(wallet_handle,
                                                     &anoncreds::proof_request_attr_and_predicate(),
                                                     &requested_credentials_json,
                                                     COMMON_MASTER_SECRET,
                                                     &anoncreds::schemas_for_proof(),
                                                     &anoncreds::cred_defs_for_proof(),
                                                     "{}");
            assert_code!(ErrorCode::CommonInvalidStructure, res);

            wallet::close_wallet(wallet_handle).unwrap();
        }
    }

    mod verifier_verify_proof {
        use super::*;

        #[test]
        fn verifier_verify_proof_works_for_wrong_proof() {
            let proof_json = anoncreds::proof_json().replace("1139481716457488690172217916278103335", "1111111111111111111111111111111111111");

            let valid = anoncreds::verifier_verify_proof(&anoncreds::proof_request_attr(),
                                                         &proof_json,
                                                         &anoncreds::schemas_for_proof(),
                                                         &anoncreds::cred_defs_for_proof(),
                                                         "{}",
                                                         "{}").unwrap();
            assert!(!valid);
        }

        #[test]
        fn verifier_verify_proof_works_for_invalid_proof_json_format() {
            let proof_json = r#"{"proof":{"proofs":{"credential::58479554-187f-40d9-b0a5-a95cfb0338c3":{"primary_proof":{"eq_proof":{"revealed_attrs":{"name":"1139481716457488690172217916278103335"},"a_prime":"80401564260558483983794628158664845806393125691167675024527906210615204776868092566789307767601325086260531777605457298059939671624755239928848057947875953445797869574854365751051663611984607735255307096920094357120779812375573500489773454634756645206823074153240319316758529163584251907107473703779754778699279153037094140428648169418133281187947677937472972061954089873405836249023133445286756991574802740614183730141450546881449500189789970102133738133443822618072337620343825908790734460412932921199267304555521397418007577171242880211812703320270140386219809818196744216958369397014610013338422295772654405475023","e":"31151798717381512709903464053695613005379725796031086912986270617392167764097422442809244590980303622977555221812111085160553241592792901","v":"524407431684833626723631303096063196973911986967748096669183384949467719053669910411426601230736351335262754473490498825342793551112426427823428399937548938048089615644972537564428344526295733169691240937176356626523864731701111189536269488496019586818879697981955044502664124964896796783428945944075084807859935155837238670987272778459356531608865162828109489758902085206073584532002909678902616210042778963974064479140826712481297584040209095459963718975102750913306565864485279810056629704077428898739021040190774575868853629858297299392839284660771662690107106553362040805152261505268111067408422298806905178826507224233050991301274817252924123120887017757639206512015559321675322509820081151404696713509158685022511201565062671933414307463988209696457343022378430051265752251403461414881325357657438328740471164157220698425309006894962942640219890219594168419276308074677144722217081026358892787770650248878952483621","m":{"age":"10477979077744818183854012231360633424177093192344587159214818537659704987539982653663361680650769087122324965941845552897155693994859927792964720675888893623940580527766661802170","sex":"15368219775809326116045200104269422566086585069798988383076685221700842794654771075432385446820819836777771517356551059931242867733879324915651894894695726945279462946826404864068","height":"268172143999991481637372321419290603042446269013750825098514042757459298040087626745653681785038933035820421862976371452111736537699176931068992453946771945552540798204580069806"},"m1":"119095745403940293668103184388411799541118279558928018597628509118163496000813590825371995586347826189221837428823000332905316924389185590810015031744029496470545254805993327676570037596326743185389101389800942263689809725968264069601565478411709555274081560719927118853299543998608664701485475703881376151770","m2":"3166313665375815600922385342096456465402430622944571045536207479553790085339726549928012930073803465171492637049498407367742103524723152099973753540483894420905314750248333232361"},"ge_proofs":[{"u":{"2":"6494171529848192644197417834173236605253723188808961394289041396341136802965710957759175642924978223517091081898946519122412445399638640485278379079647638538597635045303985779767","0":"7739508859260491061487569748588091139318989278758566530899756574128579312557203413565436003310787878172471425996601979342157451689172171025305431595131816910273398879776841751855","3":"9424758820140378077609053635383940574362083113571024891496206162696034958494400871955445981458978146571146602763357500412840538526390475379772903513687358736287298159312524034159","1":"9011979414559555265454106061917684716953356440811838475257096756618761731111646531136628099710567973381801256908067529269805992222342928842825929421929485785888403149296320711642"},"r":{"DELTA":"2119857977629302693157808821351328058251440215802746362450951329352726877165815663955490999790457576333458830301801261754696823614762123890412904169206391143688952648566814660498520188221060505840151491403269696751525874990487604723445355651918681212361562384420233903265612599812725766212744963540390806334870022328290970137051148373040320927100063898502086531019924715927190306801273252711777648467224661735618842887006436195147540705753550974655689586750013569294343535843195025962867299786380033532422131203367401906988124836294104501525520053613392691214421562815044433237816093079784307397782961917892254668290115653012265908717124278607660504580036193346698672079435538219972121355893074219968755049500875222141","2":"879097501989202140886939888802566536179834329508897124489020677433754766947767937608431979796722207676629625451150104784909666168153917345813160237337412296010679353735699663083287427507870244565918756969618964144516025526404618052053542009438548457492400344119561349471929199757453154204191407620539220514897529346602664135146454509169680801061111878075145734123580343470361019624175036825631373890661124315134340427076598351080893567995392248394683875116715114577054906406649006122102488431184007790011073389768061904597267545895265921673106871142463561948479668876241841045522543174660428236658891636170119227855493059358614089146415798861053408542832475696099851160385105386001523305465829676723036394820593263477","0":"1724016272047416140958096373304304971004826284109046259544344355102178044512441391364907122486655755929044720001281832600729467778103556397960700809066582436321515744527550472324028227472294258045699756170293405547851344921626775854114063087070898499913846456795761213291925373770081490280103876827479351849800210782799381740073719081199000612284788683993320623339686128531187019125095700122135094060470612862911102824801065698176788174959069186600426519872015152034176356923049531650418553748519941342115963599848111324793380438600664408464987023646615003553912544410140730587797458882329021327455905737414352355326238028222782957735440607899424838572541602600159016542488644761584240884783618700311735467659132540546","3":"2317535203964314926167241523636020444600002667629517624482931328850422196008281300859516069440995466415138723103558631951648519232327284208990029010060986032518946759289078833125920310350676484457972303378558158127406345804560689086460633931717939234025886786468170219981598030245042011840614339386724945679531091642132820284896626191109974537171662283750959028046143650291367908660204201563611944187723824430780626387525165408619587771059635528553832034409311888615502905143628507219523591091412192645348525327725381323865648645828460581593542176351568614465903523790649219812666979685223535464526901006270478687017672202058914176692964406859722580270696925877498058525086810338471380117323227744481903228027847825795","1":"1119193929864813751243160041764170298897380522230946444206167281178657213260394833843687899872857393015947283159245092452814155776571829885921814072299525859857844030379558685168895306445277750249341844789101670896570226707650318347992386244538723699686941887792682779028216548922683313576597384354842537728667739985216662699631842296096507821667149950956179957306177525178260912379909156360834120816956949271530622510333943914411903103069247646327625753995178999023427645468623522280255892736633780185163496867644317005801241786702434621502492159672660131289312665511793827552317714835658019088880972220344126692027952749318018900669839090109361161616086319604439015851316798257015063653414161203599184730094765941653"},"mj":"10477979077744818183854012231360633424177093192344587159214818537659704987539982653663361680650769087122324965941845552897155693994859927792964720675888893623940580527766661802170","alpha":"46280660038407959140964701167450659223532556136388451390393713283900546119670373626221864441898929302821705811144923685080534692512705456699843367809872982836890616398604933641265111106644805368974824737276965928297120628041257593166650593538539384316563258781595629888673792430276007730792093088812056156937735120078929629310611907731935101448992312370312134173482115524436767558802102266208152808607480693236511858269018733175523724309089010048330044458187371675333889670055578652283806685440133357512406700879353713629795062705271430695988191782837658895477702634883214188598350625843489120361660836956958750828038278027538830855628653513539929730230905015331221220017847248793929813230252015802389329428995718799619565984669228143200627972926117282688854152516298117476837960100343260648687249027349308513966440386556698667484082658689","t":{"DELTA":"46814992964714978733007076702016837564951956529003697497847838781899848384824991374342901164708655443686022921583406187082133141084994843502230809550055933825660668160300304112671478218513259983054489597176651737200716259733573469298437873515151377206364940530308167934399245072298875358347931404742292788785586833114480704138718996633638362933821933388459210678374952072108333767698704767907612549860590824123780096225591372365712106060039646448181221691765233478768574198237963457485496438076793333937013217675591500849193742006533651525421426481898699626618796271544860105422331629265388419155909716261466161258430","2":"59423006413504086085782234600502410213751379553855471973440165009200961757474676407242673622935614782362911290590560535490636029324125251850583605745046201217673654522625983661578962623803698461459190578519097656221453474955879823750445359506290522280566225253310030053812918275525607874059407284653434046369835156477189219911810464401689041140506062300317020407969423270374033482533711564673658146930272487464489365713112043565257807490520178903336328210031106311280471651300486164966423437275272281777742004535722142265580037959473078313965482591454009972765788975683031385823798895914265841131145707278751512534120","0":"56510878078818710798555570103060159621941668074271797077206591818472978018558098567975838757566260370093327989369045722406190165972775356924844244889146946158949660988214890388299203816110339909687790860564719380865809705044646711632599987968183128514431910561478715003212633874423067294596323864121737000450543142072142652163818450299889830999149821558252183477517484127000480272695698860647674027831262149565273068850774090998356019534296579838685977022988536930596918054160990243868372150609770079720240227817149126735182138479851227052696211125454858584118346950878092387488482897777914362341820607560926173967363","3":"63511079416489489495396586813126304469185174450150717746314545118902972011091412254834718868134635251731510764117528579641756327883640004345178347120290107941107152421856942264968771810665927914509411385404403747487862696526824127219640807008235054362138760656969613951620938020257273816713908815343872804442748694361381399025862438391456307852482826748664499083370705834755863016895566228300904018909174673301643617543662527772400085378252706897979609427451977654028887889811453690146157824251379525221390697200211891556653698308665831075787991412401737090471273439878635073797691350863566834141222438011402987450926","1":"30348838247529448929141877305241172943867610065951047292188826263950046630912426030349276970628525991007036685038199133783991618544554063310358191845473212966131475853690378885426974792306638181168558731807811629973716711132134244797541560013139884391800841941607502149630914097258613821336239993125960064136287579351403225717114920758719152701696123905042695943045383536065833292374624566478931465135875411483860059753175449604448434619593495399051968638830805689355610877075130302742512428461286121237297212174164897833936610857614962734658136750299346971377383141235020438750748045568800723867413392427848651081274"},"predicate":{"name":"age","p_type":"GE","p_value":18}}]},"non_revoc_proof":null}},"aggregated_proof":{"c_hash":"81135772044295974649282368084258333955993271555081206390568996949836231116301","c_list":[[2,124,231,47,189,36,247,160,61,220,165,35,97,165,203,185,133,253,81,239,67,127,156,49,189,16,140,30,177,161,221,54,154,0,127,143,98,212,114,193,188,85,206,171,198,140,9,192,10,254,218,120,201,182,40,141,80,35,81,148,204,192,41,5,186,33,50,77,211,163,124,130,32,219,193,167,79,43,181,76,19,249,53,79,70,221,205,36,180,50,120,255,161,227,196,204,71,106,221,131,220,7,73,86,128,208,48,58,123,63,82,24,170,141,143,56,221,96,151,108,105,38,185,243,224,112,177,101,195,87,208,201,39,123,165,125,92,104,234,188,54,92,31,158,178,152,52,205,26,156,237,241,23,15,76,220,168,32,175,230,157,197,225,70,57,237,8,81,13,17,95,70,143,56,162,223,203,8,48,153,51,51,118,116,32,139,187,222,146,86,165,111,125,107,203,18,212,28,168,22,62,69,204,207,122,148,25,30,92,120,83,214,116,221,204,120,230,70,128,139,181,110,69,93,253,240,69,16,113,224,246,41,142,0,83,237,186,4,50,156,206,199,89,74,96,168,249,240,101,16,103,234,162,219,52,218,207],[1,191,167,2,151,36,61,136,184,172,120,86,127,88,109,119,56,21,167,171,217,221,24,64,246,237,255,152,81,183,201,191,59,234,213,101,254,91,33,205,120,71,215,144,160,243,145,109,19,151,241,46,135,132,50,143,219,207,197,35,89,103,83,212,96,83,222,101,55,57,220,161,252,115,39,62,46,160,30,138,221,89,125,66,114,150,5,95,63,10,55,107,102,73,40,69,41,6,57,0,64,226,152,66,181,149,251,50,28,53,18,26,221,5,188,67,125,184,190,200,56,92,132,201,242,211,37,2,43,6,146,88,228,120,204,190,4,118,134,106,118,110,249,145,175,165,116,197,200,183,207,215,197,79,207,203,29,182,231,151,248,233,107,41,79,234,250,27,33,33,107,102,240,47,37,230,243,185,93,192,52,31,73,211,11,173,150,92,194,154,172,247,221,206,129,85,193,105,172,140,201,40,240,200,28,94,1,96,204,175,113,170,46,134,229,111,215,208,237,252,84,50,249,41,214,79,38,194,23,212,7,164,153,217,23,252,32,114,145,58,189,118,104,131,84,184,115,175,199,227,219,117,23,113,113,180,3],[240,104,187,71,84,144,129,123,12,181,215,233,27,55,56,54,94,57,17,42,111,42,112,234,192,23,226,103,118,198,189,175,175,1,102,64,128,100,221,201,134,106,83,239,69,43,150,172,95,206,145,224,207,239,39,193,30,200,90,125,175,125,59,47,250,224,193,21,64,112,101,131,128,249,96,165,73,33,174,64,69,252,209,158,130,53,23,158,217,173,69,51,12,145,70,174,15,206,13,181,50,246,50,110,223,65,250,44,39,33,8,47,169,242,147,3,190,164,110,20,68,5,142,133,38,198,151,161,167,0,219,128,126,120,190,23,153,22,250,78,114,241,252,181,74,142,65,123,225,153,75,159,78,84,28,110,203,105,231,238,75,138,121,233,75,163,221,69,106,143,1,217,251,43,147,252,189,122,19,124,189,180,206,91,165,199,41,172,233,102,14,91,162,254,16,142,60,230,39,200,208,236,101,69,101,152,233,217,100,206,31,120,211,191,90,56,205,40,180,120,47,210,224,86,153,34,86,237,204,11,183,227,0,224,15,201,32,228,4,210,43,156,68,246,137,150,103,197,191,150,155,181,78,5,134,58],[1,214,184,139,205,251,132,131,8,186,140,58,211,242,134,120,121,253,128,192,10,252,172,101,44,26,119,56,212,8,248,71,19,96,59,12,233,191,63,187,217,35,191,160,127,247,189,247,229,111,252,101,126,10,142,252,238,215,211,137,137,164,114,186,255,199,183,50,103,9,158,63,134,140,162,154,188,109,52,31,92,78,38,228,0,60,225,100,239,88,114,95,48,71,7,117,168,45,45,177,178,62,87,197,98,174,123,249,26,237,179,12,63,182,46,218,183,148,163,222,179,159,146,56,142,190,122,100,211,6,86,237,10,7,111,186,27,66,95,252,108,247,203,1,111,60,13,218,104,63,128,125,197,11,201,138,33,122,37,31,163,123,120,132,65,122,208,60,80,87,113,183,28,31,74,106,18,79,52,245,113,184,94,202,72,223,8,128,209,43,77,237,119,208,255,144,26,76,223,77,177,131,237,49,150,251,53,150,115,33,254,237,185,15,140,234,205,99,248,252,171,245,192,104,151,194,190,186,249,180,246,9,169,165,0,221,7,107,39,67,58,178,176,99,212,40,247,49,127,7,94,5,170,65,154,28,104],[1,247,26,202,244,120,131,95,151,52,56,38,141,232,178,50,61,45,235,61,12,68,11,180,174,222,110,211,141,253,198,204,248,192,40,99,237,1,45,170,79,208,3,13,135,89,195,65,3,228,224,146,181,198,14,79,78,237,168,81,108,151,68,12,88,242,120,200,120,193,253,51,167,140,43,175,59,18,160,190,233,21,213,135,162,76,38,48,163,110,155,197,97,93,211,183,95,42,172,249,98,59,161,136,70,39,142,48,242,44,154,103,186,161,214,215,0,254,166,150,111,71,242,102,209,125,25,65,144,223,211,137,223,239,50,96,185,171,120,155,171,98,204,23,102,253,68,141,91,240,127,170,199,249,217,165,164,37,174,212,159,232,140,196,216,140,205,102,84,104,220,223,9,249,75,245,78,157,245,203,235,154,73,34,77,12,227,138,93,105,178,114,255,210,88,216,202,64,69,128,220,211,113,51,15,185,103,236,52,187,49,29,162,20,35,21,65,188,33,46,11,172,59,15,221,36,33,213,14,121,36,218,76,80,97,197,83,64,145,73,194,43,233,144,251,86,112,209,230,67,234,116,172,219,123,50,46],[1,114,216,159,37,214,198,117,230,153,15,176,95,20,29,134,179,207,209,35,101,193,47,54,130,141,78,213,54,167,31,73,105,177,129,135,6,135,45,107,103,16,133,187,74,217,42,40,1,214,60,70,78,245,86,82,150,75,91,235,181,249,129,147,202,15,86,250,222,240,203,236,102,39,53,147,79,178,124,184,97,73,65,136,74,29,219,182,83,167,221,203,32,200,243,130,65,234,133,181,203,35,86,21,123,170,74,174,5,132,1,149,77,141,158,193,249,130,37,53,253,234,228,144,66,152,232,246,26,193,6,53,139,45,231,173,115,87,89,61,197,9,96,73,229,189,49,44,203,214,156,139,58,153,77,13,90,35,157,130,184,150,161,69,145,157,4,206,52,216,227,233,113,202,54,154,153,100,83,97,135,88,197,227,42,52,28,221,91,117,56,183,198,102,231,37,232,226,136,142,115,218,175,45,221,143,130,215,184,39,102,172,126,253,152,108,254,241,17,98,70,223,191,138,251,227,243,32,180,190,223,69,135,0,97,105,115,189,221,134,26,159,32,210,172,233,7,65,238,77,203,159,181,188,203,159,190]]}},"requested_proof":{"revealed_attrs":{"attr1_referent":["credential::58479554-187f-40d9-b0a5-a95cfb0338c3","Alex","1139481716457488690172217916278103335"]},"unrevealed_attrs":{},"self_attested_attrs":{},"predicates":{"predicate1_referent":"credential::58479554-187f-40d9-b0a5-a95cfb0338c3"}}}"#;

            let res = anoncreds::verifier_verify_proof(&anoncreds::proof_request_attr_and_predicate(),
                                                       &proof_json,
                                                       &anoncreds::schemas_for_proof(),
                                                       &anoncreds::cred_defs_for_proof(),
                                                       "{}",
                                                       "{}");
            assert_code!(ErrorCode::CommonInvalidStructure, res);
        }

        #[test]
        fn verifier_verify_proof_works_for_invalid_schemas() {
            let schemas_json = "{}";

            let res = anoncreds::verifier_verify_proof(&anoncreds::proof_request_attr_and_predicate(),
                                                       &anoncreds::proof_json(),
                                                       schemas_json,
                                                       &anoncreds::cred_defs_for_proof(),
                                                       "{}",
                                                       "{}");
            assert_code!(ErrorCode::CommonInvalidStructure, res);
        }

        #[test]
        fn verifier_verify_proof_works_for_invalid_credential_defs() {
            let res = anoncreds::verifier_verify_proof(&anoncreds::proof_request_attr_and_predicate(),
                                                       &anoncreds::proof_json(),
                                                       &anoncreds::schemas_for_proof(),
                                                       "{}",
                                                       "{}",
                                                       "{}");
            assert_code!(ErrorCode::CommonInvalidStructure, res);
        }
    }

    mod verifier_verify_proof_with_proof_req_restrictions {
        use super::*;

        #[test]
        fn verifier_verify_proof_success_with_in_wql() {
            let mut proof_req: ProofRequestPayload = serde_json::from_str(&anoncreds::proof_request_restrictions()).unwrap();
            proof_req.requested_attributes.insert(
                "attr1_referent".to_string(),
                AttributeInfo {
                    name: "name".to_string(),
                    restrictions: serde_json::from_value(json!({
                        "cred_def_id":{
                                "$in":[
                                    anoncreds::issuer_1_gvt_cred_def_id(),
                                    "NcYxiDXkpYi6ov5FcYDi1e:3:CL:NcYxiDXkpYi6ov5FcYDi1e:2:xyz:1.0:TAG_1",
                                    "not here 3",
                            ] }
                    })).unwrap(),
                    non_revoked: None
                }
            );
            let res = anoncreds::verifier_verify_proof(&serde_json::to_string(&proof_req).unwrap(),
                                                       &anoncreds::proof_json_restrictions(),
                                                       &anoncreds::schemas_for_proof_restrictions(),
                                                       &anoncreds::cred_defs_for_proof_restrictions(),
                                                       "{}",
                                                       "{}");
            assert!(res.is_ok());
        }

        #[test]
        fn verifier_verify_proof_fails_with_in_wql() {
            let mut proof_req: ProofRequestPayload = serde_json::from_str(&anoncreds::proof_request_restrictions()).unwrap();
            proof_req.requested_attributes.insert(
                "attr1_referent".to_string(),
                AttributeInfo {
                    name: "name".to_string(),
                    restrictions: serde_json::from_value(json!({
                        "cred_def_id":{
                                "$in":[
                                    "not here 1",
                                    "NcYxiDXkpYi6ov5FcYDi1e:3:CL:NcYxiDXkpYi6ov5FcYDi1e:2:xyz:1.0:TAG_1",
                                    "not here 3",
                            ] }
                    })).unwrap(),
                    non_revoked: None
                }
            );
            let valid = anoncreds::verifier_verify_proof(&serde_json::to_string(&proof_req).unwrap(),
                                                         &anoncreds::proof_json_restrictions(),
                                                         &anoncreds::schemas_for_proof_restrictions(),
                                                         &anoncreds::cred_defs_for_proof_restrictions(),
                                                         "{}",
                                                         "{}");
            assert_code!(ErrorCode::AnoncredsProofRejected , valid);
        }

        #[test]
        fn verifier_verify_proof_success_with_vector_of_filters() {
            let mut proof_req: ProofRequestPayload = serde_json::from_str(&anoncreds::proof_request_restrictions()).unwrap();
            proof_req.requested_attributes.insert(
                "attr1_referent".to_string(),
                AttributeInfo {
                    name: "name".to_string(),
                    restrictions: serde_json::from_value(json!([
                        {
                            "cred_def_id":anoncreds::issuer_1_gvt_cred_def_id(),
                            "issuer_did":ISSUER_DID
                        },
                        {
                            "schema_id":"Not Here 2",
                            "schema_name":"Not Here 2"
                        }
                    ])).unwrap(),
                    non_revoked: None
                }
            );
            let valid = anoncreds::verifier_verify_proof(&serde_json::to_string(&proof_req).unwrap(),
                                                         &anoncreds::proof_json_restrictions(),
                                                         &anoncreds::schemas_for_proof_restrictions(),
                                                         &anoncreds::cred_defs_for_proof_restrictions(),
                                                         "{}",
                                                         "{}").unwrap();
            assert!(valid);
        }

        #[test]
        fn verifier_verify_proof_fails_with_vector_of_filters() {
            let mut proof_req: ProofRequestPayload = serde_json::from_str(&anoncreds::proof_request_restrictions()).unwrap();
            proof_req.requested_attributes.insert(
                "attr1_referent".to_string(),
                AttributeInfo {
                    name: "name".to_string(),
                    restrictions: serde_json::from_value(json!([
                        {
                            "cred_def_id":"Not Here",
                            "issuer_did":"Not Here"
                        },
                        {
                            "cred_def_id":"Not Here 2",
                            "issuer_did":"Not Here 2"
                        }
                    ])).unwrap(),
                    non_revoked: None
                }
            );
            let valid = anoncreds::verifier_verify_proof(&serde_json::to_string(&proof_req).unwrap(),
                                                         &anoncreds::proof_json_restrictions(),
                                                         &anoncreds::schemas_for_proof_restrictions(),
                                                         &anoncreds::cred_defs_for_proof_restrictions(),
                                                         "{}",
                                                         "{}");
            assert_code!(ErrorCode::AnoncredsProofRejected , valid);
        }

        #[test]
        fn verifier_verify_proof_success_with_or_wql() {
            let mut proof_req: ProofRequestPayload = serde_json::from_str(&anoncreds::proof_request_restrictions()).unwrap();
            proof_req.requested_attributes.insert(
                "attr1_referent".to_string(),
                AttributeInfo {
                    name: "name".to_string(),
                    restrictions: serde_json::from_value(json!({
                            "$or":[
                                { "schema_id":"not here" },
                                { "cred_def_id":anoncreds::issuer_1_gvt_cred_def_id() }
                            ]
                        })).unwrap(),
                    non_revoked: None
                }
            );
            let valid = anoncreds::verifier_verify_proof(&serde_json::to_string(&proof_req).unwrap(),
                                                         &anoncreds::proof_json_restrictions(),
                                                         &anoncreds::schemas_for_proof_restrictions(),
                                                         &anoncreds::cred_defs_for_proof_restrictions(),
                                                         "{}",
                                                         "{}").unwrap();
            assert!(valid);
        }

        #[test]
        fn verifier_verify_proof_fails_with_or_wql() {
            let mut proof_req: ProofRequestPayload = serde_json::from_str(&anoncreds::proof_request_restrictions()).unwrap();
            proof_req.requested_attributes.insert(
                "attr1_referent".to_string(),
                AttributeInfo {
                    name: "name".to_string(),
                    restrictions: serde_json::from_value(json!({
                            "$or":[
                                { "schema_id":"not here" },
                                { "cred_def_id":"not here" }
                            ]
                        })).unwrap(),
                    non_revoked: None
                }
            );
            let valid = anoncreds::verifier_verify_proof(&serde_json::to_string(&proof_req).unwrap(),
                                                         &anoncreds::proof_json_restrictions(),
                                                         &anoncreds::schemas_for_proof_restrictions(),
                                                         &anoncreds::cred_defs_for_proof_restrictions(),
                                                         "{}",
                                                         "{}");
            assert_code!(ErrorCode::AnoncredsProofRejected , valid);
        }

        #[test]
        fn verifier_verify_proof_success_with_and_wql() {
            let mut proof_req: ProofRequestPayload = serde_json::from_str(&anoncreds::proof_request_restrictions()).unwrap();
            proof_req.requested_attributes.insert(
                "attr1_referent".to_string(),
                AttributeInfo {
                    name: "name".to_string(),
                    restrictions: serde_json::from_value(json!({
                            "$and":[
                                { "cred_def_id": anoncreds::issuer_1_gvt_cred_def_id()},
                                { "schema_name":GVT_SCHEMA_NAME }
                            ]
                        })).unwrap(),
                    non_revoked: None
                }
            );
            let valid = anoncreds::verifier_verify_proof(&serde_json::to_string(&proof_req).unwrap(),
                                                         &anoncreds::proof_json_restrictions(),
                                                         &anoncreds::schemas_for_proof_restrictions(),
                                                         &anoncreds::cred_defs_for_proof_restrictions(),
                                                         "{}",
                                                         "{}").unwrap();
            assert!(valid);
        }

        #[test]
        fn verifier_verify_proof_fails_with_and_wql() {
            let mut proof_req: ProofRequestPayload = serde_json::from_str(&anoncreds::proof_request_restrictions()).unwrap();
            proof_req.requested_attributes.insert(
                "attr1_referent".to_string(),
                AttributeInfo {
                    name: "name".to_string(),
                    restrictions: serde_json::from_value(json!({
                            "$and":[
                                { "cred_def_id":"CnEDk9HrMnmiHXEV1WFgbVCRteYnPqsJwrTdcZaNhFVW:3:CL:CnEDk9HrMnmiHXEV1WFgbVCRteYnPqsJwrTdcZaNhFVW:2:gvt:1.0:TAG_1" },
                                { "cred_def_id":"Not Here" }
                            ]
                        })).unwrap(),
                    non_revoked: None
                }
            );
            let valid = anoncreds::verifier_verify_proof(&serde_json::to_string(&proof_req).unwrap(),
                                                         &anoncreds::proof_json_restrictions(),
                                                         &anoncreds::schemas_for_proof_restrictions(),
                                                         &anoncreds::cred_defs_for_proof_restrictions(),
                                                         "{}",
                                                         "{}");
            assert_code!(ErrorCode::AnoncredsProofRejected , valid);
        }
    }
}<|MERGE_RESOLUTION|>--- conflicted
+++ resolved
@@ -5,21 +5,7 @@
 
 extern crate indyrs as indy;
 extern crate indyrs as api;
-<<<<<<< HEAD
-extern crate ursa;
-extern crate uuid;
-extern crate named_type;
-extern crate rmp_serde;
-extern crate rust_base58;
-extern crate time;
-extern crate serde;
 extern crate indy_sys;
-
-#[macro_use]
-mod utils;
-=======
-extern crate indy_sys;
->>>>>>> 55b77ec7
 
 use utils::{wallet, anoncreds};
 use utils::anoncreds::{COMMON_MASTER_SECRET, CREDENTIAL1_ID, ANONCREDS_WALLET_CONFIG};
@@ -28,19 +14,10 @@
 use utils::constants::*;
 use utils::Setup;
 
-<<<<<<< HEAD
-use utils::domain::anoncreds::schema::Schema;
-use utils::domain::anoncreds::credential_definition::CredentialDefinition;
-use utils::domain::anoncreds::credential::CredentialInfo;
-use utils::domain::anoncreds::credential_for_proof_request::{CredentialsForProofRequest, RequestedCredential};
-use utils::domain::anoncreds::proof::Proof;
-
-=======
 use utils::domain::anoncreds::credential::CredentialInfo;
 use utils::domain::anoncreds::credential_for_proof_request::{CredentialsForProofRequest, RequestedCredential};
 use utils::domain::anoncreds::proof::Proof;
 use utils::domain::crypto::did::DidValue;
->>>>>>> 55b77ec7
 
 mod high_cases {
     use super::*;
@@ -963,11 +940,7 @@
                    "requested_attributes": json!({
                        "attr1_referent": json!({
                            "name":"name",
-<<<<<<< HEAD
-                           "restrictions": [json!({ "schema_id": SchemaId::new(DID_TRUSTEE, GVT_SCHEMA_NAME, SCHEMA_VERSION) })]
-=======
                            "restrictions": [json!({ "schema_id": SchemaId::new(&DidValue(DID_TRUSTEE.to_string()), GVT_SCHEMA_NAME, SCHEMA_VERSION) })]
->>>>>>> 55b77ec7
                        })
                    }),
                    "requested_predicates": json!({
@@ -998,11 +971,7 @@
                    "requested_attributes": json!({
                        "attr1_referent": json!({
                            "name":"name",
-<<<<<<< HEAD
-                           "restrictions": [json!({ "cred_def_id": CredentialDefinitionId::new(DID_TRUSTEE, &SchemaId(anoncreds::gvt_schema_id()), "CL", TAG_1) })]
-=======
                            "restrictions": [json!({ "cred_def_id": CredentialDefinitionId::new(&DidValue(DID_TRUSTEE.to_string()), &SchemaId(anoncreds::gvt_schema_id()), "CL", TAG_1) })]
->>>>>>> 55b77ec7
                        })
                    }),
                    "requested_predicates": json!({
@@ -1494,11 +1463,7 @@
                    "requested_attributes": json!({
                        "attr1_referent": json!({
                            "name":"name",
-<<<<<<< HEAD
-                           "restrictions": json!({ "schema_id": SchemaId::new(DID_TRUSTEE, GVT_SCHEMA_NAME, SCHEMA_VERSION) })
-=======
                            "restrictions": json!({ "schema_id": SchemaId::new(&DidValue(DID_TRUSTEE.to_string()), GVT_SCHEMA_NAME, SCHEMA_VERSION) })
->>>>>>> 55b77ec7
                        })
                    }),
                    "requested_predicates": json!({
@@ -1529,11 +1494,7 @@
                    "requested_attributes": json!({
                        "attr1_referent": json!({
                            "name":"name",
-<<<<<<< HEAD
-                           "restrictions": json!({ "cred_def_id": CredentialDefinitionId::new(DID_TRUSTEE, &SchemaId(anoncreds::gvt_schema_id()), "CL", TAG_1) })
-=======
                            "restrictions": json!({ "cred_def_id": CredentialDefinitionId::new(&DidValue(DID_TRUSTEE.to_string()), &SchemaId(anoncreds::gvt_schema_id()), "CL", TAG_1) })
->>>>>>> 55b77ec7
                        })
                    }),
                    "requested_predicates": json!({
@@ -1845,11 +1806,7 @@
                    "requested_attributes": json!({}),
                    "requested_predicates": json!({
                        "predicate1_referent": json!({ "name":"age", "p_type":">=", "p_value":18,
-<<<<<<< HEAD
-                       "restrictions": [ json!({ "schema_id": SchemaId::new(DID_TRUSTEE, "other_schema_name", SCHEMA_VERSION) })] })
-=======
                        "restrictions": [ json!({ "schema_id": SchemaId::new(&DidValue(DID_TRUSTEE.to_string()), "other_schema_name", SCHEMA_VERSION) })] })
->>>>>>> 55b77ec7
                    }),
                 }).to_string();
 
@@ -2182,11 +2139,7 @@
                             "name":"age",
                             "p_type":">=",
                             "p_value":18,
-<<<<<<< HEAD
-                            "restrictions": json!({ "schema_id": SchemaId::new(DID_TRUSTEE, "other_schema_name", SCHEMA_VERSION) })
-=======
                             "restrictions": json!({ "schema_id": SchemaId::new(&DidValue(DID_TRUSTEE.to_string()), "other_schema_name", SCHEMA_VERSION) })
->>>>>>> 55b77ec7
                          })
                    }),
                 }).to_string();
@@ -3090,19 +3043,11 @@
             let proof_req_json = anoncreds::proof_request_attr().replace(r#""name":"name""#, r#""name":"NAME""#);
 
             let valid = anoncreds::verifier_verify_proof(&proof_req_json,
-<<<<<<< HEAD
-                                                       &anoncreds::proof_json(),
-                                                       &anoncreds::schemas_for_proof(),
-                                                       &anoncreds::cred_defs_for_proof(),
-                                                       "{}",
-                                                       "{}").unwrap();
-=======
                                                          &anoncreds::proof_json(),
                                                          &anoncreds::schemas_for_proof(),
                                                          &anoncreds::cred_defs_for_proof(),
                                                          "{}",
                                                          "{}").unwrap();
->>>>>>> 55b77ec7
             assert!(valid);
         }
     }
@@ -3504,8 +3449,6 @@
             assert_code!(ErrorCode::WalletItemNotFound, res);
         }
     }
-<<<<<<< HEAD
-=======
 
     mod to_unqualified {
         use super::*;
@@ -3562,7 +3505,6 @@
             assert_eq!(anoncreds::local_gvt_cred_def_id(), cred_req.cred_def_id.0);
         }
     }
->>>>>>> 55b77ec7
 }
 
 #[cfg(not(feature = "only_high_cases"))]
@@ -3570,11 +3512,7 @@
     use super::*;
     use std::collections::HashSet;
     use utils::domain::anoncreds::schema::{AttributeNames, MAX_ATTRIBUTES_COUNT};
-<<<<<<< HEAD
-    use utils::domain::anoncreds::proof_request::{AttributeInfo, ProofRequest};
-=======
     use utils::domain::anoncreds::proof_request::{AttributeInfo, ProofRequestPayload};
->>>>>>> 55b77ec7
 
     mod issuer_create_schema {
         use super::*;
