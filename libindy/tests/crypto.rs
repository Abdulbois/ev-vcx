--- conflicted
+++ resolved
@@ -91,19 +91,11 @@
             let setup = Setup::wallet();
 
             let my_vk = crypto::create_key(setup.wallet_handle, Some(MY1_SEED)).unwrap();
-<<<<<<< HEAD
 
             let signature = crypto::sign(setup.wallet_handle, &my_vk, MESSAGE.as_bytes()).unwrap();
             assert_eq!(SIGNATURE.to_vec(), signature);
         }
 
-=======
-
-            let signature = crypto::sign(setup.wallet_handle, &my_vk, MESSAGE.as_bytes()).unwrap();
-            assert_eq!(SIGNATURE.to_vec(), signature);
-        }
-
->>>>>>> 55b77ec7
         #[test]
         fn indy_crypto_sign_works_for_unknown_signer() {
             let setup = Setup::wallet();
@@ -166,15 +158,9 @@
         fn indy_crypto_auth_decrypt_works() {
             let sender_setup = Setup::key();
             let recipient_setup = Setup::key();
-<<<<<<< HEAD
 
             let encrypted_msg = crypto::auth_crypt(sender_setup.wallet_handle, &sender_setup.verkey, &recipient_setup.verkey, MESSAGE.as_bytes()).unwrap();
 
-=======
-
-            let encrypted_msg = crypto::auth_crypt(sender_setup.wallet_handle, &sender_setup.verkey, &recipient_setup.verkey, MESSAGE.as_bytes()).unwrap();
-
->>>>>>> 55b77ec7
             let (vk, msg) = crypto::auth_decrypt(recipient_setup.wallet_handle, &recipient_setup.verkey, &encrypted_msg).unwrap();
             assert_eq!(MESSAGE.as_bytes().to_vec(), msg);
             assert_eq!(sender_setup.verkey, vk);
@@ -190,17 +176,10 @@
             assert_code!(ErrorCode::WalletItemNotFound, res);
         }
     }
-<<<<<<< HEAD
 
     mod anon_crypt {
         use super::*;
 
-=======
-
-    mod anon_crypt {
-        use super::*;
-
->>>>>>> 55b77ec7
         #[test]
         fn indy_anon_crypt_works() {
             Setup::empty();
@@ -259,17 +238,10 @@
             assert!(res.is_ok());
         }
     }
-<<<<<<< HEAD
 
     mod unpack_message_authcrypt {
         use super::*;
 
-=======
-
-    mod unpack_message_authcrypt {
-        use super::*;
-
->>>>>>> 55b77ec7
         #[derive(Serialize, Deserialize, Debug, Clone, Eq, PartialEq)]
         pub struct UnpackMessage {
             pub message: String,
@@ -286,19 +258,11 @@
             let rec_key_vec = vec![VERKEY_TRUSTEE, &receiver_setup.verkey];
             let receiver_keys = serde_json::to_string(&rec_key_vec).unwrap();
             let pack_message = crypto::pack_message(sender_setup.wallet_handle, AGENT_MESSAGE.as_bytes(), &receiver_keys, Some(&sender_setup.verkey)).unwrap();
-<<<<<<< HEAD
 
             //execute function
             let res = crypto::unpack_message(receiver_setup.wallet_handle, pack_message.as_slice()).unwrap();
             let res_serialized: UnpackMessage = serde_json::from_slice(res.as_slice()).unwrap();
 
-=======
-
-            //execute function
-            let res = crypto::unpack_message(receiver_setup.wallet_handle, pack_message.as_slice()).unwrap();
-            let res_serialized: UnpackMessage = serde_json::from_slice(res.as_slice()).unwrap();
-
->>>>>>> 55b77ec7
             //verify unpack ran correctly
             assert_eq!(res_serialized.message, AGENT_MESSAGE.to_string());
             assert_eq!(res_serialized.sender_verkey, sender_setup.verkey);
