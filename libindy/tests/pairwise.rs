#[macro_use]
mod utils;

inject_indy_dependencies!();

extern crate indyrs as indy;
extern crate indyrs as api;

use utils::{did, pairwise};
use utils::constants::*;
use utils::Setup;

use self::indy::ErrorCode;

mod high_cases {
    use super::*;

    mod create_pairwise {
        use super::*;

        #[test]
        fn indy_create_pairwise_works() {
            let setup = Setup::did();

            did::store_their_did_from_parts(setup.wallet_handle, DID_TRUSTEE, VERKEY_TRUSTEE).unwrap();

            pairwise::create_pairwise(setup.wallet_handle, DID_TRUSTEE, &setup.did, Some(METADATA)).unwrap();
        }

        #[test]
        fn indy_create_pairwise_works_for_not_found_my_did() {
            let setup = Setup::wallet();

            did::store_their_did_from_parts(setup.wallet_handle, DID_TRUSTEE, VERKEY_TRUSTEE).unwrap();

            let res = pairwise::create_pairwise(setup.wallet_handle, DID_TRUSTEE, DID, None);
            assert_code!(ErrorCode::WalletItemNotFound,res);
        }

        #[test]
        fn indy_create_pairwise_works_for_not_found_their_did() {
            let setup = Setup::did();

            let res = pairwise::create_pairwise(setup.wallet_handle, DID, &setup.did, None);
            assert_code!(ErrorCode::WalletItemNotFound, res);
<<<<<<< HEAD
=======
        }

        #[test]
        fn indy_create_pairwise_works_for_fully_qualified() {
            let setup = Setup::did_fully_qualified();

            did::store_their_did_from_parts(setup.wallet_handle, DID_MY1_V1, VERKEY_MY1).unwrap();
            pairwise::create_pairwise(setup.wallet_handle, DID_MY1_V1, &setup.did, Some(METADATA)).unwrap();

            did::store_their_did_from_parts(setup.wallet_handle, DID, VERKEY).unwrap();
            pairwise::create_pairwise(setup.wallet_handle, DID, &setup.did, Some(METADATA)).unwrap();

>>>>>>> 55b77ec7
        }
    }

    mod list_pairwise {
        use super::*;

        #[test]
        fn indy_list_pairwise_works() {
            let setup = Setup::did();

            did::store_their_did_from_parts(setup.wallet_handle, DID_TRUSTEE, VERKEY_TRUSTEE).unwrap();

            pairwise::create_pairwise(setup.wallet_handle, DID_TRUSTEE, &setup.did, None).unwrap();

            let list_pairwise_json = pairwise::list_pairwise(setup.wallet_handle).unwrap();
            let list_pairwise: Vec<String> = serde_json::from_str(&list_pairwise_json).unwrap();

            assert_eq!(list_pairwise.len(), 1);
            assert!(list_pairwise.contains(&format!(r#"{{"my_did":"{}","their_did":"{}"}}"#, setup.did, DID_TRUSTEE)));
        }

        #[test]
        fn indy_list_pairwise_works_for_empty_result() {
            let setup = Setup::wallet();

            let list_pairwise_json = pairwise::list_pairwise(setup.wallet_handle).unwrap();
            let list_pairwise: Vec<String> = serde_json::from_str(&list_pairwise_json).unwrap();

            assert_eq!(list_pairwise.len(), 0);
        }
    }

    mod pairwise_exists {
        use super::*;

        #[test]
        fn indy_is_pairwise_exists_works() {
            let setup = Setup::did();
<<<<<<< HEAD

            did::store_their_did_from_parts(setup.wallet_handle, DID_TRUSTEE, VERKEY_TRUSTEE).unwrap();

            pairwise::create_pairwise(setup.wallet_handle, DID_TRUSTEE, &setup.did, None).unwrap();

=======

            did::store_their_did_from_parts(setup.wallet_handle, DID_TRUSTEE, VERKEY_TRUSTEE).unwrap();

            pairwise::create_pairwise(setup.wallet_handle, DID_TRUSTEE, &setup.did, None).unwrap();

>>>>>>> 55b77ec7
            assert!(pairwise::pairwise_exists(setup.wallet_handle, DID_TRUSTEE).unwrap());
        }

        #[test]
        fn indy_is_pairwise_exists_works_for_not_created() {
            let setup = Setup::wallet();

            assert!(!pairwise::pairwise_exists(setup.wallet_handle, DID_TRUSTEE).unwrap());
        }
    }

    mod get_pairwise {
        use super::*;

        #[test]
        fn indy_get_pairwise_works() {
            let setup = Setup::did();

            did::store_their_did_from_parts(setup.wallet_handle, DID_TRUSTEE, VERKEY_TRUSTEE).unwrap();

            pairwise::create_pairwise(setup.wallet_handle, DID_TRUSTEE, &setup.did, Some(METADATA)).unwrap();

            let pairwise_info_json = pairwise::get_pairwise(setup.wallet_handle, DID_TRUSTEE).unwrap();
            assert_eq!(format!(r#"{{"my_did":"{}","metadata":"{}"}}"#, setup.did, METADATA), pairwise_info_json);
        }

        #[test]
        fn indy_get_pairwise_works_for_not_created_pairwise() {
            let setup = Setup::wallet();

            let res = pairwise::get_pairwise(setup.wallet_handle, DID_TRUSTEE);
            assert_code!(ErrorCode::WalletItemNotFound, res);
        }
    }

    mod set_pairwise_metadata {
        use super::*;

        #[test]
        fn indy_set_pairwise_metadata_works() {
            let setup = Setup::did();
<<<<<<< HEAD

            did::store_their_did_from_parts(setup.wallet_handle, DID_TRUSTEE, VERKEY_TRUSTEE).unwrap();

            pairwise::create_pairwise(setup.wallet_handle, DID_TRUSTEE, &setup.did, None).unwrap();

            let pairwise_info_without_metadata = pairwise::get_pairwise(setup.wallet_handle, DID_TRUSTEE).unwrap();
            assert_eq!(format!(r#"{{"my_did":"{}"}}"#, setup.did), pairwise_info_without_metadata);

            pairwise::set_pairwise_metadata(setup.wallet_handle, DID_TRUSTEE, Some(METADATA)).unwrap();

=======

            did::store_their_did_from_parts(setup.wallet_handle, DID_TRUSTEE, VERKEY_TRUSTEE).unwrap();

            pairwise::create_pairwise(setup.wallet_handle, DID_TRUSTEE, &setup.did, None).unwrap();

            let pairwise_info_without_metadata = pairwise::get_pairwise(setup.wallet_handle, DID_TRUSTEE).unwrap();
            assert_eq!(format!(r#"{{"my_did":"{}"}}"#, setup.did), pairwise_info_without_metadata);

            pairwise::set_pairwise_metadata(setup.wallet_handle, DID_TRUSTEE, Some(METADATA)).unwrap();

>>>>>>> 55b77ec7
            let pairwise_info_with_metadata = pairwise::get_pairwise(setup.wallet_handle, DID_TRUSTEE).unwrap();
            assert_ne!(pairwise_info_without_metadata, pairwise_info_with_metadata);
            assert_eq!(format!(r#"{{"my_did":"{}","metadata":"{}"}}"#, setup.did, METADATA), pairwise_info_with_metadata);
        }

        #[test]
        fn indy_set_pairwise_metadata_works_for_not_created_pairwise() {
            let setup = Setup::wallet();

            let res = pairwise::set_pairwise_metadata(setup.wallet_handle, DID_TRUSTEE, Some(METADATA));
            assert_code!(ErrorCode::WalletItemNotFound, res);
        }
    }
}

#[cfg(not(feature = "only_high_cases"))]
mod medium_cases {
    use super::*;
    use api::INVALID_WALLET_HANDLE;


    mod create_pairwise {
        use super::*;

        #[test]
        fn indy_create_pairwise_works_for_empty_metadata() {
            let setup = Setup::did();
<<<<<<< HEAD

            did::store_their_did_from_parts(setup.wallet_handle, DID_TRUSTEE, VERKEY_TRUSTEE).unwrap();

            pairwise::create_pairwise(setup.wallet_handle, DID_TRUSTEE, &setup.did, None).unwrap();
        }

        #[test]
        fn indy_create_pairwise_works_for_invalid_wallet_handle() {
            Setup::empty();

=======

            did::store_their_did_from_parts(setup.wallet_handle, DID_TRUSTEE, VERKEY_TRUSTEE).unwrap();

            pairwise::create_pairwise(setup.wallet_handle, DID_TRUSTEE, &setup.did, None).unwrap();
        }

        #[test]
        fn indy_create_pairwise_works_for_invalid_wallet_handle() {
            Setup::empty();

>>>>>>> 55b77ec7
            let res = pairwise::create_pairwise(INVALID_WALLET_HANDLE, DID_TRUSTEE, DID, None);
            assert_code!(ErrorCode::WalletInvalidHandle, res);
        }

        #[test]
        fn indy_create_pairwise_works_for_twice() {
            let setup = Setup::did();
<<<<<<< HEAD

            did::store_their_did_from_parts(setup.wallet_handle, DID_TRUSTEE, VERKEY_TRUSTEE).unwrap();

=======

            did::store_their_did_from_parts(setup.wallet_handle, DID_TRUSTEE, VERKEY_TRUSTEE).unwrap();

>>>>>>> 55b77ec7
            pairwise::create_pairwise(setup.wallet_handle, DID_TRUSTEE, &setup.did, Some(METADATA)).unwrap();

            let res = pairwise::create_pairwise(setup.wallet_handle, DID_TRUSTEE, &setup.did, None);
            assert_code!(ErrorCode::WalletItemAlreadyExists, res);
        }
    }

    mod list_pairwise {
        use super::*;

        #[test]
        fn indy_list_pairwise_works_for_invalid_handle() {
            Setup::empty();

            let res = pairwise::list_pairwise(INVALID_WALLET_HANDLE);
            assert_code!(ErrorCode::WalletInvalidHandle, res);
        }
    }

    mod pairwise_exists {
        use super::*;
<<<<<<< HEAD

        #[test]
        fn indy_is_pairwise_exists_works_for_invalid_handle() {
            Setup::empty();

            let res = pairwise::pairwise_exists(INVALID_WALLET_HANDLE, DID_TRUSTEE);
            assert_code!(ErrorCode::WalletInvalidHandle, res);
        }
    }

    mod get_pairwise {
        use super::*;

=======

        #[test]
        fn indy_is_pairwise_exists_works_for_invalid_handle() {
            Setup::empty();

            let res = pairwise::pairwise_exists(INVALID_WALLET_HANDLE, DID_TRUSTEE);
            assert_code!(ErrorCode::WalletInvalidHandle, res);
        }
    }

    mod get_pairwise {
        use super::*;

>>>>>>> 55b77ec7
        #[test]
        fn indy_get_pairwise_works_for_invalid_handle() {
            Setup::empty();

            let res = pairwise::get_pairwise(INVALID_WALLET_HANDLE, DID_TRUSTEE);
            assert_code!(ErrorCode::WalletInvalidHandle, res);
        }
    }

    mod set_pairwise_metadata {
        use super::*;

        #[test]
        fn indy_set_pairwise_metadata_works_for_reset() {
            let setup = Setup::did();

            did::store_their_did_from_parts(setup.wallet_handle, DID_TRUSTEE, VERKEY_TRUSTEE).unwrap();

            pairwise::create_pairwise(setup.wallet_handle, DID_TRUSTEE, &setup.did, Some(METADATA)).unwrap();

            let pairwise_info_with_metadata = pairwise::get_pairwise(setup.wallet_handle, DID_TRUSTEE).unwrap();
            assert_eq!(format!(r#"{{"my_did":"{}","metadata":"{}"}}"#, setup.did, METADATA), pairwise_info_with_metadata);

            pairwise::set_pairwise_metadata(setup.wallet_handle, DID_TRUSTEE, None).unwrap();

            let pairwise_info_without_metadata = pairwise::get_pairwise(setup.wallet_handle, DID_TRUSTEE).unwrap();
            assert_ne!(pairwise_info_with_metadata, pairwise_info_without_metadata);
            assert_eq!(format!(r#"{{"my_did":"{}"}}"#, setup.did), pairwise_info_without_metadata);
        }

        #[test]
        fn indy_set_pairwise_metadata_works_for_invalid_wallet_handle() {
            Setup::empty();

            let res = pairwise::set_pairwise_metadata(INVALID_WALLET_HANDLE, DID_TRUSTEE, Some(METADATA));
            assert_code!(ErrorCode::WalletInvalidHandle, res);
        }
    }
}<|MERGE_RESOLUTION|>--- conflicted
+++ resolved
@@ -43,8 +43,6 @@
 
             let res = pairwise::create_pairwise(setup.wallet_handle, DID, &setup.did, None);
             assert_code!(ErrorCode::WalletItemNotFound, res);
-<<<<<<< HEAD
-=======
         }
 
         #[test]
@@ -57,7 +55,6 @@
             did::store_their_did_from_parts(setup.wallet_handle, DID, VERKEY).unwrap();
             pairwise::create_pairwise(setup.wallet_handle, DID, &setup.did, Some(METADATA)).unwrap();
 
->>>>>>> 55b77ec7
         }
     }
 
@@ -96,19 +93,11 @@
         #[test]
         fn indy_is_pairwise_exists_works() {
             let setup = Setup::did();
-<<<<<<< HEAD
-
-            did::store_their_did_from_parts(setup.wallet_handle, DID_TRUSTEE, VERKEY_TRUSTEE).unwrap();
-
-            pairwise::create_pairwise(setup.wallet_handle, DID_TRUSTEE, &setup.did, None).unwrap();
-
-=======
-
-            did::store_their_did_from_parts(setup.wallet_handle, DID_TRUSTEE, VERKEY_TRUSTEE).unwrap();
-
-            pairwise::create_pairwise(setup.wallet_handle, DID_TRUSTEE, &setup.did, None).unwrap();
-
->>>>>>> 55b77ec7
+
+            did::store_their_did_from_parts(setup.wallet_handle, DID_TRUSTEE, VERKEY_TRUSTEE).unwrap();
+
+            pairwise::create_pairwise(setup.wallet_handle, DID_TRUSTEE, &setup.did, None).unwrap();
+
             assert!(pairwise::pairwise_exists(setup.wallet_handle, DID_TRUSTEE).unwrap());
         }
 
@@ -150,7 +139,6 @@
         #[test]
         fn indy_set_pairwise_metadata_works() {
             let setup = Setup::did();
-<<<<<<< HEAD
 
             did::store_their_did_from_parts(setup.wallet_handle, DID_TRUSTEE, VERKEY_TRUSTEE).unwrap();
 
@@ -161,18 +149,6 @@
 
             pairwise::set_pairwise_metadata(setup.wallet_handle, DID_TRUSTEE, Some(METADATA)).unwrap();
 
-=======
-
-            did::store_their_did_from_parts(setup.wallet_handle, DID_TRUSTEE, VERKEY_TRUSTEE).unwrap();
-
-            pairwise::create_pairwise(setup.wallet_handle, DID_TRUSTEE, &setup.did, None).unwrap();
-
-            let pairwise_info_without_metadata = pairwise::get_pairwise(setup.wallet_handle, DID_TRUSTEE).unwrap();
-            assert_eq!(format!(r#"{{"my_did":"{}"}}"#, setup.did), pairwise_info_without_metadata);
-
-            pairwise::set_pairwise_metadata(setup.wallet_handle, DID_TRUSTEE, Some(METADATA)).unwrap();
-
->>>>>>> 55b77ec7
             let pairwise_info_with_metadata = pairwise::get_pairwise(setup.wallet_handle, DID_TRUSTEE).unwrap();
             assert_ne!(pairwise_info_without_metadata, pairwise_info_with_metadata);
             assert_eq!(format!(r#"{{"my_did":"{}","metadata":"{}"}}"#, setup.did, METADATA), pairwise_info_with_metadata);
@@ -200,7 +176,6 @@
         #[test]
         fn indy_create_pairwise_works_for_empty_metadata() {
             let setup = Setup::did();
-<<<<<<< HEAD
 
             did::store_their_did_from_parts(setup.wallet_handle, DID_TRUSTEE, VERKEY_TRUSTEE).unwrap();
 
@@ -211,18 +186,6 @@
         fn indy_create_pairwise_works_for_invalid_wallet_handle() {
             Setup::empty();
 
-=======
-
-            did::store_their_did_from_parts(setup.wallet_handle, DID_TRUSTEE, VERKEY_TRUSTEE).unwrap();
-
-            pairwise::create_pairwise(setup.wallet_handle, DID_TRUSTEE, &setup.did, None).unwrap();
-        }
-
-        #[test]
-        fn indy_create_pairwise_works_for_invalid_wallet_handle() {
-            Setup::empty();
-
->>>>>>> 55b77ec7
             let res = pairwise::create_pairwise(INVALID_WALLET_HANDLE, DID_TRUSTEE, DID, None);
             assert_code!(ErrorCode::WalletInvalidHandle, res);
         }
@@ -230,15 +193,9 @@
         #[test]
         fn indy_create_pairwise_works_for_twice() {
             let setup = Setup::did();
-<<<<<<< HEAD
-
-            did::store_their_did_from_parts(setup.wallet_handle, DID_TRUSTEE, VERKEY_TRUSTEE).unwrap();
-
-=======
-
-            did::store_their_did_from_parts(setup.wallet_handle, DID_TRUSTEE, VERKEY_TRUSTEE).unwrap();
-
->>>>>>> 55b77ec7
+
+            did::store_their_did_from_parts(setup.wallet_handle, DID_TRUSTEE, VERKEY_TRUSTEE).unwrap();
+
             pairwise::create_pairwise(setup.wallet_handle, DID_TRUSTEE, &setup.did, Some(METADATA)).unwrap();
 
             let res = pairwise::create_pairwise(setup.wallet_handle, DID_TRUSTEE, &setup.did, None);
@@ -260,7 +217,6 @@
 
     mod pairwise_exists {
         use super::*;
-<<<<<<< HEAD
 
         #[test]
         fn indy_is_pairwise_exists_works_for_invalid_handle() {
@@ -274,21 +230,6 @@
     mod get_pairwise {
         use super::*;
 
-=======
-
-        #[test]
-        fn indy_is_pairwise_exists_works_for_invalid_handle() {
-            Setup::empty();
-
-            let res = pairwise::pairwise_exists(INVALID_WALLET_HANDLE, DID_TRUSTEE);
-            assert_code!(ErrorCode::WalletInvalidHandle, res);
-        }
-    }
-
-    mod get_pairwise {
-        use super::*;
-
->>>>>>> 55b77ec7
         #[test]
         fn indy_get_pairwise_works_for_invalid_handle() {
             Setup::empty();
